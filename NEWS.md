# ggplot2 (development version)

<<<<<<< HEAD
* Reversal of a dimension, typically 'x' or 'y', is now controlled by the 
  `reverse` argument in `coord_cartesian()`, `coord_fixed()`, `coord_radial()`
  and `coord_sf()`. In `coord_radial()`, this replaces the older `direction` 
  argument (#4021, @teunbrand).
* `coord_radial()` displays minor gridlines now (@teunbrand).
* (internal) `continuous_scale()` and `binned_scale()` sort the `limits` 
  argument internally (@teunbrand).
=======
* `guide_bins()`, `guide_colourbar()` and `guide_coloursteps()` gain an `angle`
  argument to overrule theme settings, similar to `guide_axis(angle)` 
  (@teunbrand, #4594).
* `coord_*(expand)` can now take a logical vector to control expansion at any
  side of the panel (top, right, bottom, left) (@teunbrand, #6020)
>>>>>>> 57ba97fa
* (Breaking) The defaults for all geoms can be set at one in the theme. 
  (@teunbrand based on pioneering work by @dpseidel, #2239)
    * A new `theme(geom)` argument is used to track these defaults.
    * The `element_geom()` function can be used to populate that argument.
    * The `from_theme()` function allows access to the theme default fields from
      inside the `aes()` function.
* Passing empty unmapped aesthetics to layers raises a warning instead of
  throwing an error (@teunbrand, #6009).
* Moved {mgcv} from Imports to Suggests (@teunbrand, #5986)
* New `reset_geom_defaults()` and `reset_stat_defaults()` to restore all geom or
  stat default aesthetics at once (@teunbrand, #5975).
* `facet_wrap()` can have `space = "free_x"` with 1-row layouts and 
  `space = "free_y"` with 1-column layouts (@teunbrand)
* Secondary axes respect `n.breaks` setting in continuous scales (@teunbrand, #4483).
* Layers can have names (@teunbrand, #4066).
* (internal) improvements to `pal_qualitative()` (@teunbrand, #5013)
* `coord_radial(clip = "on")` clips to the panel area when the graphics device
  supports clipping paths (@teunbrand, #5952).
* (internal) Panel clipping responsibility moved from Facet class to Coord 
  class through new `Coord$draw_panel()` method.
* `theme(strip.clip)` now defaults to `"on"` and is independent of Coord 
  clipping (@teunbrand, 5952).
* (internal) rearranged the code of `Facet$draw_panels()` method (@teunbrand).
* Axis labels are now justified across facet panels (@teunbrand, #5820)
* Fixed bug in `stat_function()` so x-axis title now produced automatically 
  when no data added. (@phispu, #5647).
* geom_sf now accepts shape names (@sierrajohnson, #5808)
* Added `gg` class to `labs()` (@phispu, #5553).
* Missing values from discrete palettes are no longer translated 
  (@teunbrand, #5929).
* Fixed bug in `facet_grid(margins = TRUE)` when using expresssions 
  (@teunbrand, #1864).
* `geom_step()` now supports the `orientation` argument (@teunbrand, #5936).
* `position_dodge()` and `position_jitterdodge()` now have a `reverse` argument 
  (@teunbrand, #3610)
* `coord_radial(r.axis.inside)` can now take a numeric value to control 
  placement of internally placed radius axes (@teunbrand, #5805).
* (internal) default labels are derived in `ggplot_build()` rather than
  in `ggplot_add.Layer()` (@teunbrand, #5894)
* An attempt is made to use a variable's label attribute as default label 
  (@teunbrand, #4631)
* Themes gain an additional `header_family` argument to easily set the font
  for headers and titles (#5886).
* The `plot.subtitle`, `plot.caption` and `plot.tag` theme elements now inherit 
  from the root `text` element instead of the `title` element (#5886).
* ggplot2 no longer imports {glue} (@teunbrand, #5986).
* `geom_rect()` can now derive the required corners positions from `x`/`width`
  or `y`/`height` parameterisation (@teunbrand, #5861).
* All position scales now use the same definition of `x` and `y` aesthetics.
  This lets uncommon aesthetics like `xintercept` expand scales as usual.
  (#3342, #4966, @teunbrand)
* Bare numeric values provided to Date or Datetime scales get inversely 
  transformed (cast to Date/POSIXct) with a warning (@teunbrand).
* `stat_bin()` now accepts functions for argument `breaks` (@aijordan, #4561)
* (internal) The plot's layout now has a coord parameter that is used to 
  prevent setting up identical panel parameters (#5427)
* (internal) rearranged the code of `Facet$draw_panels()` method (@teunbrand).
* `geom_rug()` prints a warning when `na.rm = FALSE`, as per documentation (@pn317, #5905)
* `position_dodge(preserve = "single")` now handles multi-row geoms better,
  such as `geom_violin()` (@teunbrand based on @clauswilke's work, #2801).
* `position_jitterdodge()` now dodges by `group` (@teunbrand, #3656)
* The `arrow.fill` parameter is now applied to more line-based functions: 
  `geom_path()`, `geom_line()`, `geom_step()` `geom_function()`, line 
   geometries in `geom_sf()` and `element_line()`.
* Fixed bug where binned guides would keep out-of-bounds breaks 
  (@teunbrand, #5870).
* The size of the `draw_key_polygon()` glyph now reflects the `linewidth` 
  aesthetic (#4852).
* New function `complete_theme()` to replicate how themes are handled during
  plot building (#5801).
* Special getter and setter functions have been renamed for consistency, allowing
  for better tab-completion with `get_*`- and `set_*`-prefixes. The old names 
  remain available for backward compatibility (@teunbrand, #5568).
  
  | New name             | Old name          |
  | -------------------- | ----------------- |
  | `get_theme()`        | `theme_get()`     |
  | `set_theme()`        | `theme_set()`     |
  | `replace_theme()`    | `theme_replace()` |
  | `update_theme()`     | `theme_update()`  |
  | `get_last_plot()`    | `last_plot()`     |
  | `get_layer_data()`   | `layer_data()`    |
  | `get_layer_grob()`   | `layer_grob()`    |
  | `get_panel_scales()` | `layer_scales()`  |

* Discrete scales now support `minor_breaks`. This may only make sense in
  discrete position scales, where it affects the placement of minor ticks
  and minor gridlines (#5434).
* Discrete position scales now expose the `palette` argument, which can be used 
  to customise spacings between levels (@teunbrand, #5770).
* The default `se` parameter in layers with `geom = "smooth"` will be `TRUE` 
  when the data has `ymin` and `ymax` parameters and `FALSE` if these are 
  absent. Note that this does not affect the default of `geom_smooth()` or
  `stat_smooth()` (@teunbrand, #5572).
* The bounded density option in `stat_density()` uses a wider range to
  prevent discontinuities (#5641).
* `geom_raster()` now falls back to rendering as `geom_rect()` when coordinates
  are not Cartesian (#5503).
* `stat_ecdf()` now has an optional `weight` aesthetic (@teunbrand, #5058).
* Position scales combined with `coord_sf()` can now use functions in the 
 `breaks` argument. In addition, `n.breaks` works as intended and 
 `breaks = NULL` removes grid lines and axes (@teunbrand, #4622).
* (Internal) Applying defaults in `geom_sf()` has moved from the internal 
  `sf_grob()` to `GeomSf$use_defaults()` (@teunbrand).
* `facet_wrap()` has new options for the `dir` argument to more precisely
  control panel directions. Internally `dir = "h"` or `dir = "v"` is deprecated 
  (@teunbrand, #5212).
* Prevented `facet_wrap(..., drop = FALSE)` from throwing spurious errors when
  a character facetting variable contained `NA`s (@teunbrand, #5485).
* When facets coerce the faceting variables to factors, the 'ordered' class
  is dropped (@teunbrand, #5666).
* `geom_curve()` now appropriately removes missing data instead of throwing
  errors (@teunbrand, #5831).
* `update_geom_defaults()` and `update_stat_defaults()` have a reset mechanism
  when using `new = NULL` and invisible return the previous defaults (#4993).
* Fixed regression in axes where `breaks = NULL` caused the axes to disappear
  instead of just rendering the axis line (@teunbrand, #5816).
* `geom_point()` can be dodged vertically by using 
  `position_dodge(..., orientation = "y")` (@teunbrand, #5809).
* Fixed bug where `na.value` was incorrectly mapped to non-`NA` values 
  (@teunbrand, #5756).
* Fixed bug in `guide_custom()` that would throw error with `theme_void()` 
  (@teunbrand, #5856).
* New helper function `gg_par()` to translate ggplot2's interpretation of 
  graphical parameters to {grid}'s interpretation (@teunbrand, #5866).
* `scale_{x/y}_discrete()` can now accept a `sec.axis`. It is recommended to
  only use `dup_axis()` to set custom breaks or labels, as discrete variables 
  cannot be transformed (@teunbrand, #3171).
* `stat_density()` has the new computed variable: `wdensity`, which is
  calculated as the density times the sum of weights (@teunbrand, #4176).
* `theme()` gets new `spacing` and `margins` arguments that all other spacings
  and (non-text) margins inherit from (@teunbrand, #5622).
* `geom_ribbon()` can have varying `fill` or `alpha` in linear coordinate
  systems (@teunbrand, #4690).
* `geom_tile()` computes default widths and heights per panel instead of
  per layer (@teunbrand, #5740).
* The `fill` of the `panel.border` theme setting is ignored and forced to be
  transparent (#5782).
* `stat_align()` skips computation when there is only 1 group and therefore
  alignment is not necessary (#5788).
* `position_stack()` skips computation when all `x` values are unique and 
  therefore stacking is not necessary (#5788).
* A new `ggplot_build()` S3 method for <ggplot_built> classes was added, which
  returns input unaltered (@teunbrand, #5800).
* `width` is implemented as aesthetic instead of parameter in `geom_col()` and
  `geom_bar()` (#3142).
* Fix a bug in `position_jitterdodge()` where different jitters would be applied
  to different position aesthetics of the same axis (@teunbrand, #5818).
* In `stat_bin()`, the default `boundary` is now chosen to better adhere to 
  the `nbin` argument (@teunbrand, #5882, #5036)
* `after_stat()` and `after_scale()` throw warnings when the computed aesthetics
  are not of the correct length (#5901).
* `guide_colourbar()` now correctly hands off `position` and `available_aes`
  parameters downstream (@teunbrand, #5930)
* `geom_hline()` and `geom_vline()` now have `position` argument
  (@yutannihilation, #4285).
* New function `get_strip_labels()` to retrieve facet labels (@teunbrand, #4979)
* Fixed bug in `position_dodge2()`'s identification of range overlaps 
  (@teunbrand, #5938, #4327).
* Fixed bug where empty discrete scales weren't recognised as such 
  (@teunbrand, #5945).
* (internal) The summary function of `stat_summary()` and `stat_summary_bin()` 
  is setup once in total instead of once per group (@teunbrand, #5971)
* `facet_grid(space = "free")` can now be combined with `coord_fixed()` 
  (@teunbrand, #4584).
* `theme_classic()` now has black ticks and text instead of dark gray. In 
  addition, `theme_classic()`'s axis line end is `"square"` (@teunbrand, #5978).
* {tibble} is now suggested instead of imported (@teunbrand, #5986)
* The ellipsis argument is now checked in `fortify()`, `get_alt_text()`, 
  `labs()` and several guides (@teunbrand, #3196).
* `stat_summary_bin()` no longer ignores `width` parameter (@teunbrand, #4647).

# ggplot2 3.5.1

This is a small release focusing on fixing regressions from 3.5.0 and 
documentation updates.

## Bug fixes

* Fixed bug where discrete scales could not map aesthetics only consisting of
  `NA`s (#5623)
* Fixed spurious warnings from `sec_axis()` with `breaks = NULL` (#5713).
* Patterns and gradients are now also enabled in `geom_sf()` 
  (@teunbrand, #5716).
* The default behaviour of `resolution()` has been reverted to pre-3.5.0 
  behaviour. Whether mapped discrete vectors should be treated as having 
  resolution of 1 is controlled by the new `discrete` argument.
* Fixed bug in `guide_bins()` and `guide_coloursteps()` where discrete breaks,
  such as the levels produced by `cut()`, were ordered incorrectly 
  (@teunbrand, #5757).
  
## Improvements

* When facets coerce the faceting variables to factors, the 'ordered' class
  is dropped (@teunbrand, #5666).
* `coord_map()` and `coord_polar()` throw informative warnings when used
  with the guide system (#5707).
* When passing a function to `stat_contour(breaks)`, that function is used to
  calculate the breaks even if `bins` and `binwidth` are missing 
  (@teunbrand, #5686).
* `geom_step()` now supports `lineend`, `linejoin` and `linemitre` parameters 
  (@teunbrand, #5705).
* Fixed performance loss when the `.data` pronoun is used in `aes()` (#5730).
* Facet evaluation is better at dealing with inherited errors 
  (@teunbrand, #5670).
* `stat_bin()` deals with non-finite breaks better (@teunbrand, #5665).
* While axes in `coord_radial()` don't neatly fit the top/right/bottom/left
  organisation, specifying `position = "top"` or `position = "right"` 
  in the scale will flip the placement of the radial axis (#5735)
* Theme elements that do not exist now throw warnings instead of errors (#5719).
* Fixed bug in `coord_radial()` where full circles were not treated as such 
  (@teunbrand, #5750).
* When legends detect the presence of values in a layer, `NA` is now detected
  if the data contains values outside the given breaks (@teunbrand, #5749).
* `annotate()` now warns about `stat` or `position` arguments (@teunbrand, #5151)
* `guide_coloursteps(even.steps = FALSE)` now works with discrete data that has 
  been formatted by `cut()` (@teunbrand, #3877).

# ggplot2 3.5.0

This is a minor release that turned out quite beefy. It is focused on 
overhauling the guide system: the system responsible for displaying information 
from scales in the guise of axes and legends. As part of that overhaul, new 
guides have been implemented and existing guides have been refined. The look 
and feel of guides has been mostly preserved, but their internals and 
styling options have changed drastically.

Briefly summarising other highlights, we also welcome `coord_radial()` as a 
successor of  `coord_polar()`. Initial support for newer graphical features, 
such as pattern fills has been added. The API has changed how `I()`/`<AsIs>` 
vectors interact with the scale system, namely: not at all. 

## Breaking changes

* The guide system. As a whole. See 'new features' for more information. 
  While the S3 guide generics are still in place, the S3 methods for 
  `guide_train()`, `guide_merge()`, `guide_geom()`, `guide_transform()`,
  `guide_gengrob()` have been superseded by the respective ggproto methods.
  In practice, this will mean that `NextMethod()` or sub-classing ggplot2's
  guides with the S3 system will no longer work.
  
* By default, `guide_legend()` now only draws a key glyph for a layer when
  the value is in the layer's data. To revert to the old behaviour, you
  can still set `show.legend = c({aesthetic} = TRUE)` (@teunbrand, #3648).

* In the `scale_{colour/fill}_gradient2()` and 
  `scale_{colour/fill}_steps2()` functions, the `midpoint` argument is 
  transformed by the scale transformation (#3198).
  
* The `legend.key` theme element is set to inherit from the `panel.background`
  theme element. The default themes no longer set the `legend.key` element.
  This causes a visual change with the default `theme_gray()` (#5549).
  
* The `scale_name` argument in `continuous_scale()`, `discrete_scale()` and
  `binned_scale()` is soft-deprecated. If you have implemented custom scales,
  be advised to double-check that unnamed arguments ends up where they should 
  (@teunbrand, #1312).  
  
* The `legend.text.align` and `legend.title.align` arguments in `theme()` are 
  deprecated. The `hjust` setting of the `legend.text` and `legend.title` 
  elements continues to fulfill the role of text alignment (@teunbrand, #5347).
  
* 'lines' units in `geom_label()`, often used in the `label.padding` argument, 
  are now are relative to the text size. This causes a visual change, but fixes 
  a misalignment issue between the textbox and text (@teunbrand, #4753)
  
* `coord_flip()` has been marked as superseded. The recommended alternative is
  to swap the `x` and `y` aesthetic and/or using the `orientation` argument in
  a layer (@teunbrand, #5130).
  
* The `trans` argument in scales and secondary axes has been renamed to 
  `transform`. The `trans` argument itself is deprecated. To access the
  transformation from the scale, a new `get_transformation()` method is 
  added to Scale-classes (#5558).
  
* Providing a numeric vector to `theme(legend.position)` has been deprecated.
  To set the default legend position inside the plot use 
  `theme(legend.position = "inside", legend.position.inside = c(...))` instead.

## New features

* Plot scales now ignore `AsIs` objects constructed with `I(x)`, instead of
  invoking the identity scale. This allows these columns to co-exist with other
  layers that need a non-identity scale for the same aesthetic. Also, it makes
  it easy to specify relative positions (@teunbrand, #5142).
  
* The `fill` aesthetic in many geoms now accepts grid's patterns and gradients.
  For developers of layer extensions, this feature can be enabled by switching 
  from `fill = alpha(fill, alpha)` to `fill = fill_alpha(fill, alpha)` when 
  providing fills to `grid::gpar()` (@teunbrand, #3997).
  
* New function `check_device()` for testing the availability of advanced 
  graphics features introduced in R 4.1.0 onward (@teunbrand, #5332).
  
* `coord_radial()` is a successor to `coord_polar()` with more customisation 
  options. `coord_radial()` can:
  
  * integrate with the new guide system via a dedicated `guide_axis_theta()` to
    display the angle coordinate.
  * in addition to drawing full circles, also draw circle sectors by using the 
    `end` argument.
  * avoid data vanishing in the center of the plot by setting the `donut` 
    argument.
  * adjust the `angle` aesthetic of layers, such as `geom_text()`, to align 
    with the coordinate system using the `rotate_angle` argument.
    
### The guide system

The guide system encompassing axes and legends, as the last remaining chunk of 
ggplot2, has been rewritten to use the `<ggproto>` system instead of the S3 
system. This change was a necessary step to officially break open the guide 
system for extension package developers. The axes and legends now inherit from 
a `<Guide>` class, which makes them extensible in the same manner as geoms, 
stats, facets and coords (#3329, @teunbrand)

* The most user-facing change is that the styling of guides is rewired through
  the theme system. Guides now have a `theme` argument that can style 
  individual guides, while `theme()` has gained additional arguments to style
  guides. Theme elements declared in the guide override theme elements set
  through the plot. The new theme elements for guides are: 
  `legend.key.spacing{.x/.y}`, `legend.frame`, `legend.axis.line`, 
  `legend.ticks`, `legend.ticks.length`, `legend.text.position` and 
  `legend.title.position`. Previous style options in the arguments of 
  `guide_*()` functions are soft-deprecated.

* Unfortunately, we could not fully preserve the function of pre-existing
  guide extensions written in the S3 system. A fallback for these old guides
  is encapsulated in the `<GuideOld>` class, which calls the old S3 generics.
  The S3 methods have been removed as part of cleaning up, so the old guides
  will still work if the S3 methods are reimplemented, but we encourage to
  switch to the new system (#2728).
  
* The `order` argument of guides now strictly needs to be a length-1 
  integer (#4958).
  
#### Axes

* New `guide_axis_stack()` to combine other axis guides on top of one another.

* New `guide_axis_theta()` to draw an axis in a circular arc in 
  `coord_radial()`. The guide can be controlled by adding 
  `guides(theta = guide_axis_theta(...))` to a plot.

* New `guide_axis_logticks()` can be used to draw logarithmic tick marks as
  an axis. It supersedes the `annotation_logticks()` function 
  (@teunbrand, #5325).

* `guide_axis()` gains a `minor.ticks` argument to draw minor ticks (#4387).

* `guide_axis()` gains a `cap` argument that can be used to trim the
      axis line to extreme breaks (#4907).

* Primary axis titles are now placed at the primary guide, so that
  `guides(x = guide_axis(position = "top"))` will display the title at the
  top by default (#4650).
  
* The default `vjust` for the `axis.title.y.right` element is now 1 instead of
  0.
  
* Unknown secondary axis guide positions are now inferred as the opposite 
  of the primary axis guide when the latter has a known `position` (#4650).
  
#### Legends

* New `guide_custom()` function for drawing custom graphical objects (grobs)
  unrelated to scales in legend positions (#5416).
  
* All legends have acquired a `position` argument, that allows individual guides
  to deviate from the `legend.position` set in the `theme()` function. This
  means that legends can now be placed at multiple sides of the plot (#5488).
  
* The spacing between legend keys and their labels, in addition to legends
  and their titles, is now controlled by the text's `margin` setting. Not
  specifying margins will automatically add appropriate text margins. To
  control the spacing within a legend between keys, the new 
  `legend.key.spacing.{x/y}` argument can be used in `theme()`. This leaves the 
  `legend.spacing` theme setting dedicated to solely controlling the spacing 
  between different guides (#5455).
  
* `guide_colourbar()` and `guide_coloursteps()` gain an `alpha` argument to
  set the transparency of the bar (#5085).

* New `display` argument in `guide_colourbar()` supplants the `raster` argument.
  In R 4.1.0 and above, `display = "gradient"` will draw a gradient.
  
* Legend keys that can draw arrows have their size adjusted for arrows.

* When legend titles are larger than the legend, title justification extends
  to the placement of keys and labels (#1903).

* Glyph drawing functions of the `draw_key_*()` family can now set `"width"`
  and `"height"` attributes (in centimetres) to the produced keys to control
  their displayed size in the legend.
  
* `coord_sf()` now uses customisable guides provided in the scales or 
  `guides()` function (@teunbrand).

## Improvements

* `guide_coloursteps(even.steps = FALSE)` now draws one rectangle per interval
  instead of many small ones (#5481).

* `draw_key_label()` now better reflects the appearance of labels (#5561).

* `position_stack()` no longer silently removes missing data, which is now
  handled by the geom instead of position (#3532).
  
* The `minor_breaks` function argument in scales can now also take a function 
  with two arguments: the scale's limits and the scale's major breaks (#3583).
  
* Failing to fit or predict in `stat_smooth()` now gives a warning and omits
  the failed group, instead of throwing an error (@teunbrand, #5352).
  
* `labeller()` now handles unspecified entries from lookup tables
  (@92amartins, #4599).
  
* `fortify.default()` now accepts a data-frame-like object granted the object
  exhibits healthy `dim()`, `colnames()`, and `as.data.frame()` behaviours
  (@hpages, #5390).

* `geom_violin()` gains a `bounds` argument analogous to `geom_density()`s 
  (@eliocamp, #5493).

* To apply dodging more consistently in violin plots, `stat_ydensity()` now
  has a `drop` argument to keep or discard groups with 1 observation.
  
* `geom_boxplot()` gains a new argument, `staplewidth` that can draw staples
  at the ends of whiskers (@teunbrand, #5126)
  
* `geom_boxplot()` gains an `outliers` argument to switch outliers on or off,
  in a manner that does affects the scale range. For hiding outliers that does
  not affect the scale range, you can continue to use `outlier.shape = NA` 
  (@teunbrand, #4892).
  
* Nicer error messages for xlim/ylim arguments in coord-* functions
  (@92amartins, #4601, #5297).

* You can now omit either `xend` or `yend` from `geom_segment()` as only one
  of these is now required. If one is missing, it will be filled from the `x`
  and `y` aesthetics respectively. This makes drawing horizontal or vertical
  segments a little bit more convenient (@teunbrand, #5140).
  
* When `geom_path()` has aesthetics varying within groups, the `arrow()` is
  applied to groups instead of individual segments (@teunbrand, #4935).
  
* `geom_text()` and `geom_label()` gained a `size.unit` parameter that set the 
  text size to millimetres, points, centimetres, inches or picas 
  (@teunbrand, #3799).
  
* `geom_label()` now uses the `angle` aesthetic (@teunbrand, #2785)

* The `label.padding` argument in `geom_label()` now supports inputs created
  with the `margin()` function (#5030).
  
* `ScaleContinuous$get_breaks()` now only calls `scales::zero_range()` on limits
  in transformed space, rather than in data space (#5304).
  
* Scales throw more informative messages (@teunbrand, #4185, #4258)
  
* `scale_*_manual()` with a named `values` argument now emits a warning when
  none of those names match the values found in the data (@teunbrand, #5298).
  
* The `name` argument in most scales is now explicitly the first argument 
  (#5535)
  
* The `translate_shape_string()` internal function is now exported for use in
  extensions of point layers (@teunbrand, #5191).
  
* To improve `width` calculation in bar plots with empty factor levels, 
  `resolution()` considers `mapped_discrete` values as having resolution 1 
  (@teunbrand, #5211)
  
* In `theme()`, some elements can be specified with `rel()` to inherit from
  `unit`-class objects in a relative fashion (@teunbrand, #3951).
  
* `theme()` now supports splicing a list of arguments (#5542).

* In the theme element hierarchy, parent elements that are a strict subclass
  of child elements now confer their subclass upon the children (#5457).
  
* New `plot.tag.location` in `theme()` can control placement of the plot tag
  in the `"margin"`, `"plot"` or the new `"panel"` option (#4297).
  
* `coord_munch()` can now close polygon shapes (@teunbrand, #3271)
  
* Aesthetics listed in `geom_*()` and `stat_*()` layers now point to relevant
  documentation (@teunbrand, #5123).
  
* The new argument `axes` in `facet_grid()` and `facet_wrap()` controls the
  display of axes at interior panel positions. Additionally, the `axis.labels`
  argument can be used to only draw tick marks or fully labelled axes 
  (@teunbrand, #4064).
  
* `coord_polar()` can have free scales in facets (@teunbrand, #2815).

* The `get_guide_data()` function can be used to extract position and label
  information from the plot (#5004).
  
* Improve performance of layers without positional scales (@zeehio, #4990)

* More informative error for mismatched 
  `direction`/`theme(legend.direction = ...)` arguments (#4364, #4930).

## Bug fixes

* Fixed regression in `guide_legend()` where the `linewidth` key size
  wasn't adapted to the width of the lines (#5160).

* In `guide_bins()`, the title no longer arbitrarily becomes offset from
  the guide when it has long labels.
  
* `guide_colourbar()` and `guide_coloursteps()` merge properly when one
  of the aesthetics is dropped (#5324).

* When using `geom_dotplot(binaxis = "x")` with a discrete y-variable, dots are
  now stacked from the y-position rather than from 0 (@teunbrand, #5462)
  
* `stat_count()` treats `x` as unique in the same manner `unique()` does 
  (#4609).
  
* The plot's title, subtitle and caption now obey horizontal text margins
  (#5533).
  
* Contour functions will not fail when `options("OutDec")` is not `.` (@eliocamp, #5555).

* Lines where `linewidth = NA` are now dropped in `geom_sf()` (#5204).

* `ggsave()` no longer sometimes creates new directories, which is now 
  controlled by the new `create.dir` argument (#5489).
  
* Legend titles no longer take up space if they've been removed by setting 
  `legend.title = element_blank()` (@teunbrand, #3587).
  
* `resolution()` has a small tolerance, preventing spuriously small resolutions 
  due to rounding errors (@teunbrand, #2516).
  
* `stage()` now works correctly, even with aesthetics that do not have scales 
  (#5408)
  
* `stat_ydensity()` with incomplete groups calculates the default `width` 
  parameter more stably (@teunbrand, #5396)
  
* The `size` argument in `annotation_logticks()` has been deprecated in favour
  of the `linewidth` argument (#5292).
  
* Binned scales now treat `NA`s in limits the same way continuous scales do 
  (#5355).

* Binned scales work better with `trans = "reverse"` (#5355).

* Integers are once again valid input to theme arguments that expect numeric
  input (@teunbrand, #5369)
  
* Legends in `scale_*_manual()` can show `NA` values again when the `values` is
  a named vector (@teunbrand, #5214, #5286).
  
* Fixed bug in `coord_sf()` where graticule lines didn't obey 
  `panel.grid.major`'s linewidth setting (@teunbrand, #5179)
  
* Fixed bug in `annotation_logticks()` when no suitable tick positions could
  be found (@teunbrand, #5248).
  
* The default width of `geom_bar()` is now based on panel-wise resolution of
  the data, rather than global resolution (@teunbrand, #4336).
  
* `stat_align()` is now applied per panel instead of globally, preventing issues
  when facets have different ranges (@teunbrand, #5227).
  
* A stacking bug in `stat_align()` was fixed (@teunbrand, #5176).

* `stat_contour()` and `stat_contour_filled()` now warn about and remove
  duplicated coordinates (@teunbrand, #5215).
  
* `guide_coloursteps()` and `guide_bins()` sort breaks (#5152). 
  
## Internal changes
  
* The `ScaleContinuous$get_breaks()` method no longer censors
  the computed breaks.
  
* The ggplot object now contains `$layout` which points to the `Layout` ggproto
  object and will be used by the `ggplot_build.ggplot` method. This was exposed
  so that package developers may extend the behaviour of the `Layout` ggproto 
  object without needing to develop an entirely new `ggplot_build` method 
  (@jtlandis, #5077).
  
* Guide building is now part of `ggplot_build()` instead of 
  `ggplot_gtable()` to allow guides to observe unmapped data (#5483).
  
* The `titleGrob()` function has been refactored to be faster and less
  complicated.

* The `scales_*()` functions related to managing the `<ScalesList>` class have
  been implemented as methods in the `<ScalesList>` class, rather than stray
  functions (#1310).
  
# ggplot2 3.4.4

This hotfix release adapts to a change in r-devel's `base::is.atomic()` and 
the upcoming retirement of maptools.

* `fortify()` for sp objects (e.g., `SpatialPolygonsDataFrame`) is now deprecated
  and will be removed soon in support of [the upcoming retirement of rgdal, rgeos,
  and maptools](https://r-spatial.org/r/2023/05/15/evolution4.html). In advance
  of the whole removal, `fortify(<SpatialPolygonsDataFrame>, region = ...)`
  no longer works as of this version (@yutannihilation, #5244).

# ggplot2 3.4.3
This hotfix release addresses a version comparison change in r-devel. There are
no user-facing or breaking changes.

# ggplot2 3.4.2
This is a hotfix release anticipating changes in r-devel, but folds in upkeep
changes and a few bug fixes as well.

## Minor improvements

* Various type checks and their messages have been standardised 
  (@teunbrand, #4834).
  
* ggplot2 now uses `scales::DiscreteRange` and `scales::ContinuousRange`, which
  are available to write scale extensions from scratch (@teunbrand, #2710).
  
* The `layer_data()`, `layer_scales()` and `layer_grob()` now have the default
  `plot = last_plot()` (@teunbrand, #5166).
  
* The `datetime_scale()` scale constructor is now exported for use in extension
  packages (@teunbrand, #4701).
  
## Bug fixes

* `update_geom_defaults()` and `update_stat_defaults()` now return properly 
  classed objects and have updated docs (@dkahle, #5146).

* For the purposes of checking required or non-missing aesthetics, character 
  vectors are no longer considered non-finite (@teunbrand, @4284).

* `annotation_logticks()` skips drawing ticks when the scale range is non-finite
  instead of throwing an error (@teunbrand, #5229).
  
* Fixed spurious warnings when the `weight` was used in `stat_bin_2d()`, 
  `stat_boxplot()`, `stat_contour()`, `stat_bin_hex()` and `stat_quantile()`
  (@teunbrand, #5216).

* To prevent changing the plotting order, `stat_sf()` is now computed per panel 
  instead of per group (@teunbrand, #4340).

* Fixed bug in `coord_sf()` where graticule lines didn't obey 
  `panel.grid.major`'s linewidth setting (@teunbrand, #5179).

* `geom_text()` drops observations where `angle = NA` instead of throwing an
  error (@teunbrand, #2757).
  
# ggplot2 3.4.1
This is a small release focusing on fixing regressions in the 3.4.0 release
and minor polishes.

## Breaking changes

* The computed variable `y` in `stat_ecdf()` has been superseded by `ecdf` to 
  prevent incorrect scale transformations (@teunbrand, #5113 and #5112).
  
## New features

* Added `scale_linewidth_manual()` and `scale_linewidth_identity()` to support
  the `linewidth` aesthetic (@teunbrand, #5050).
  
* `ggsave()` warns when multiple `filename`s are given, and only writes to the
  first file (@teunbrand, #5114).

## Bug fixes

* Fixed a regression in `geom_hex()` where aesthetics were replicated across 
  bins (@thomasp85, #5037 and #5044).
  
* Using two ordered factors as facetting variables in 
  `facet_grid(..., as.table = FALSE)` now throws a warning instead of an
  error (@teunbrand, #5109).
  
* Fixed misbehaviour of `draw_key_boxplot()` and `draw_key_crossbar()` with 
  skewed key aspect ratio (@teunbrand, #5082).
  
* Fixed spurious warning when `weight` aesthetic was used in `stat_smooth()` 
  (@teunbrand based on @clauswilke's suggestion, #5053).
  
* The `lwd` alias is now correctly replaced by `linewidth` instead of `size` 
  (@teunbrand based on @clauswilke's suggestion #5051).
  
* Fixed a regression in `Coord$train_panel_guides()` where names of guides were 
  dropped (@maxsutton, #5063).

In binned scales:

* Automatic breaks should no longer be out-of-bounds, and automatic limits are
  adjusted to include breaks (@teunbrand, #5082).
  
* Zero-range limits no longer throw an error and are treated akin to continuous
  scales with zero-range limits (@teunbrand, #5066).
  
* The `trans = "date"` and `trans = "time"` transformations were made compatible
  (@teunbrand, #4217).

# ggplot2 3.4.0
This is a minor release focusing on tightening up the internals and ironing out
some inconsistencies in the API. The biggest change is the addition of the 
`linewidth` aesthetic that takes of sizing the width of any line from `size`. 
This change, while attempting to be as non-breaking as possible, has the 
potential to change the look of some of your plots.

Other notable changes is a complete redo of the error and warning messaging in
ggplot2 using the cli package. Messaging is now better contextualised and it 
should be easier to identify which layer an error is coming from. Last, we have
now made the switch to using the vctrs package internally which means that 
support for vctrs classes as variables should improve, along with some small 
gains in rendering speed.

## Breaking changes

* A `linewidth` aesthetic has been introduced and supersedes the `size` 
  aesthetic for scaling the width of lines in line based geoms. `size` will 
  remain functioning but deprecated for these geoms and it is recommended to 
  update all code to reflect the new aesthetic. For geoms that have _both_ point 
  sizing and linewidth sizing (`geom_pointrange()` and `geom_sf`) `size` now 
  **only** refers to sizing of points which can leads to a visual change in old
  code (@thomasp85, #3672)
  
* The default line width for polygons in `geom_sf()` have been decreased to 0.2 
  to reflect that this is usually used for demarking borders where a thinner 
  line is better suited. This change was made since we already induced a 
  visual change in `geom_sf()` with the introduction of the `linewidth` 
  aesthetic.
  
* The dot-dot notation (`..var..`) and `stat()`, which have been superseded by
  `after_stat()`, are now formally deprecated (@yutannihilation, #3693).

* `qplot()` is now formally deprecated (@yutannihilation, #3956).

* `stage()` now properly refers to the values without scale transformations for
  the stage of `after_stat`. If your code requires the scaled version of the
  values for some reason, you have to apply the same transformation by yourself,
  e.g. `sqrt()` for `scale_{x,y}_sqrt()` (@yutannihilation and @teunbrand, #4155).

* Use `rlang::hash()` instead of `digest::digest()`. This update may lead to 
  changes in the automatic sorting of legends. In order to enforce a specific
  legend order use the `order` argument in the guide. (@thomasp85, #4458)

* referring to `x` in backquoted expressions with `label_bquote()` is no longer
  possible.

* The `ticks.linewidth` and `frame.linewidth` parameters of `guide_colourbar()`
  are now multiplied with `.pt` like elsewhere in ggplot2. It can cause visual
  changes when these arguments are not the defaults and these changes can be 
  restored to their previous behaviour by adding `/ .pt` (@teunbrand #4314).

* `scale_*_viridis_b()` now uses the full range of the viridis scales 
  (@gregleleu, #4737)

## New features

* `geom_col()` and `geom_bar()` gain a new `just` argument. This is set to `0.5`
  by default; use `just = 0`/`just = 1` to place columns on the left/right
  of the axis breaks.
  (@wurli, #4899)

* `geom_density()` and `stat_density()` now support `bounds` argument
  to estimate density with boundary correction (@echasnovski, #4013).

* ggplot now checks during statistical transformations whether any data 
  columns were dropped and warns about this. If stats intend to drop
  data columns they can declare them in the new field `dropped_aes`.
  (@clauswilke, #3250)

* `...` supports `rlang::list2` dynamic dots in all public functions. 
  (@mone27, #4764) 

* `theme()` now has a `strip.clip` argument, that can be set to `"off"` to 
  prevent the clipping of strip text and background borders (@teunbrand, #4118)
  
* `geom_contour()` now accepts a function in the `breaks` argument 
  (@eliocamp, #4652).

## Minor improvements and bug fixes

* Fix a bug in `position_jitter()` where infinity values were dropped (@javlon,
  #4790).

* `geom_linerange()` now respects the `na.rm` argument (#4927, @thomasp85)

* Improve the support for `guide_axis()` on `coord_trans()` 
  (@yutannihilation, #3959)
  
* Added `stat_align()` to align data without common x-coordinates prior to
  stacking. This is now the default stat for `geom_area()` (@thomasp85, #4850)

* Fix a bug in `stat_contour_filled()` where break value differences below a 
  certain number of digits would cause the computations to fail (@thomasp85, 
  #4874)

* Secondary axis ticks are now positioned more precisely, removing small visual
  artefacts with alignment between grid and ticks (@thomasp85, #3576)

* Improve `stat_function` documentation regarding `xlim` argument. 
  (@92amartins, #4474)

* Fix various issues with how `labels`, `breaks`, `limits`, and `show.limits`
  interact in the different binning guides (@thomasp85, #4831)

* Automatic break calculation now squishes the scale limits to the domain
  of the transformation. This allows `scale_{x/y}_sqrt()` to find breaks at 0   
  when appropriate (@teunbrand, #980).

* Using multiple modified aesthetics correctly will no longer trigger warnings. 
  If used incorrectly, the warning will now report the duplicated aesthetic 
  instead of `NA` (@teunbrand, #4707).

* `aes()` now supports the `!!!` operator in its first two arguments
  (#2675). Thanks to @yutannihilation and @teunbrand for draft
  implementations.

* Require rlang >= 1.0.0 (@billybarc, #4797)

* `geom_violin()` no longer issues "collapsing to unique 'x' values" warning
  (@bersbersbers, #4455)

* `annotate()` now documents unsupported geoms (`geom_abline()`, `geom_hline()`
  and `geom_vline()`), and warns when they are requested (@mikmart, #4719)

* `presidential` dataset now includes Trump's presidency (@bkmgit, #4703).

* `position_stack()` now works fully with `geom_text()` (@thomasp85, #4367)

* `geom_tile()` now correctly recognises missing data in `xmin`, `xmax`, `ymin`,
  and `ymax` (@thomasp85 and @sigmapi, #4495)

* `geom_hex()` will now use the binwidth from `stat_bin_hex()` if present, 
  instead of deriving it (@thomasp85, #4580)
  
* `geom_hex()` now works on non-linear coordinate systems (@thomasp85)

* Fixed a bug throwing errors when trying to render an empty plot with secondary
  axes (@thomasp85, #4509)

* Axes are now added correctly in `facet_wrap()` when `as.table = FALSE`
  (@thomasp85, #4553)

* Better compatibility of custom device functions in `ggsave()` 
  (@thomasp85, #4539)

* Binning scales are now more resilient to calculated limits that ends up being
  `NaN` after transformations (@thomasp85, #4510)

* Strip padding in `facet_grid()` is now only in effect if 
  `strip.placement = "outside"` _and_ an axis is present between the strip and 
  the panel (@thomasp85, #4610)

* Aesthetics of length 1 are now recycled to 0 if the length of the data is 0 
  (@thomasp85, #4588)

* Setting `size = NA` will no longer cause `guide_legend()` to error 
  (@thomasp85, #4559)

* Setting `stroke` to `NA` in `geom_point()` will no longer impair the sizing of
  the points (@thomasp85, #4624)

* `stat_bin_2d()` now correctly recognises the `weight` aesthetic 
  (@thomasp85, #4646)
  
* All geoms now have consistent exposure of linejoin and lineend parameters, and
  the guide keys will now respect these settings (@thomasp85, #4653)

* `geom_sf()` now respects `arrow` parameter for lines (@jakeruss, #4659)

* Updated documentation for `print.ggplot` to reflect that it returns
  the original plot, not the result of `ggplot_build()`. (@r2evans, #4390)

* `scale_*_manual()` no longer displays extra legend keys, or changes their 
  order, when a named `values` argument has more items than the data. To display
  all `values` on the legend instead, use
  `scale_*_manual(values = vals, limits = names(vals))`. (@teunbrand, @banfai, 
  #4511, #4534)

* Updated documentation for `geom_contour()` to correctly reflect argument 
  precedence between `bins` and `binwidth`. (@eliocamp, #4651)

* Dots in `geom_dotplot()` are now correctly aligned to the baseline when
  `stackratio != 1` and `stackdir != "up"` (@mjskay, #4614)

* Key glyphs for `geom_boxplot()`, `geom_crossbar()`, `geom_pointrange()`, and
  `geom_linerange()` are now orientation-aware (@mjskay, #4732)
  
* Updated documentation for `geom_smooth()` to more clearly describe effects of 
  the `fullrange` parameter (@thoolihan, #4399).

# ggplot2 3.3.6
This is a very small release only applying an internal change to comply with 
R 4.2 and its deprecation of `default.stringsAsFactors()`. There are no user
facing changes and no breaking changes.

# ggplot2 3.3.5
This is a very small release focusing on fixing a couple of untenable issues 
that surfaced with the 3.3.4 release

* Revert changes made in #4434 (apply transform to intercept in `geom_abline()`) 
  as it introduced undesirable issues far worse than the bug it fixed 
  (@thomasp85, #4514)
* Fixes an issue in `ggsave()` when producing emf/wmf files (@yutannihilation, 
  #4521)
* Warn when grDevices specific arguments are passed to ragg devices (@thomasp85, 
  #4524)
* Fix an issue where `coord_sf()` was reporting that it is non-linear
  even when data is provided in projected coordinates (@clauswilke, #4527)

# ggplot2 3.3.4
This is a larger patch release fixing a huge number of bugs and introduces a 
small selection of feature refinements.

## Features

* Alt-text can now be added to a plot using the `alt` label, i.e 
  `+ labs(alt = ...)`. Currently this alt text is not automatically propagated, 
  but we plan to integrate into Shiny, RMarkdown, and other tools in the future. 
  (@thomasp85, #4477)

* Add support for the BrailleR package for creating descriptions of the plot
  when rendered (@thomasp85, #4459)
  
* `coord_sf()` now has an argument `default_crs` that specifies the coordinate
  reference system (CRS) for non-sf layers and scale/coord limits. This argument
  defaults to `NULL`, which means non-sf layers are assumed to be in projected
  coordinates, as in prior ggplot2 versions. Setting `default_crs = sf::st_crs(4326)`
  provides a simple way to interpret x and y positions as longitude and latitude,
  regardless of the CRS used by `coord_sf()`. Authors of extension packages
  implementing `stat_sf()`-like functionality are encouraged to look at the source
  code of `stat_sf()`'s `compute_group()` function to see how to provide scale-limit
  hints to `coord_sf()` (@clauswilke, #3659).

* `ggsave()` now uses ragg to render raster output if ragg is available. It also
  handles custom devices that sets a default unit (e.g. `ragg::agg_png`) 
  correctly (@thomasp85, #4388)

* `ggsave()` now returns the saved file location invisibly (#3379, @eliocamp).
  Note that, as a side effect, an unofficial hack `<ggplot object> + ggsave()`
  no longer works (#4513).

* The scale arguments `limits`, `breaks`, `minor_breaks`, `labels`, `rescaler`
  and `oob` now accept purrr style lambda notation (@teunbrand, #4427). The same 
  is true for `as_labeller()` (and therefore also `labeller()`) 
  (@netique, #4188).

* Manual scales now allow named vectors passed to `values` to contain fewer 
  elements than existing in the data. Elements not present in values will be set
  to `NA` (@thomasp85, #3451)
  
* Date and datetime position scales support out-of-bounds (oob) arguments to 
  control how limits affect data outside those limits (@teunbrand, #4199).
  
## Fixes

* Fix a bug that `after_stat()` and `after_scale()` cannot refer to aesthetics
  if it's specified in the plot-global mapping (@yutannihilation, #4260).
  
* Fix bug in `annotate_logticks()` that would cause an error when used together
  with `coord_flip()` (@thomasp85, #3954)
  
* Fix a bug in `geom_abline()` that resulted in `intercept` not being subjected
  to the transformation of the y scale (@thomasp85, #3741)
  
* Extent the range of the line created by `geom_abline()` so that line ending
  is not visible for large linewidths (@thomasp85, #4024)

* Fix bug in `geom_dotplot()` where dots would be positioned wrong with 
  `stackgroups = TRUE` (@thomasp85, #1745)

* Fix calculation of confidence interval for locfit smoothing in `geom_smooth()`
  (@topepo, #3806)
  
* Fix bug in `geom_text()` where `"outward"` and `"inward"` justification for 
  some `angle` values was reversed (@aphalo, #4169, #4447)

* `ggsave()` now sets the default background to match the fill value of the
  `plot.background` theme element (@karawoo, #4057)

* It is now deprecated to specify `guides(<scale> = FALSE)` or
  `scale_*(guide = FALSE)` to remove a guide. Please use 
  `guides(<scale> = "none")` or `scale_*(guide = "none")` instead 
  (@yutannihilation, #4097)
  
* Fix a bug in `guide_bins()` where keys would disappear if the guide was 
  reversed (@thomasp85, #4210)
  
* Fix bug in `guide_coloursteps()` that would repeat the terminal bins if the
  breaks coincided with the limits of the scale (@thomasp85, #4019)

* Make sure that default labels from default mappings doesn't overwrite default
  labels from explicit mappings (@thomasp85, #2406)

* Fix bug in `labeller()` where parsing was turned off if `.multiline = FALSE`
  (@thomasp85, #4084)
  
* Make sure `label_bquote()` has access to the calling environment when 
  evaluating the labels (@thomasp85, #4141)

* Fix a bug in the layer implementation that introduced a new state after the 
  first render which could lead to a different look when rendered the second 
  time (@thomasp85, #4204)

* Fix a bug in legend justification where justification was lost of the legend
  dimensions exceeded the available size (@thomasp85, #3635)

* Fix a bug in `position_dodge2()` where `NA` values in thee data would cause an
  error (@thomasp85, #2905)

* Make sure `position_jitter()` creates the same jittering independent of 
  whether it is called by name or with constructor (@thomasp85, #2507)

* Fix a bug in `position_jitter()` where different jitters would be applied to 
  different position aesthetics of the same axis (@thomasp85, #2941)
  
* Fix a bug in `qplot()` when supplying `c(NA, NA)` as axis limits 
  (@thomasp85, #4027)
  
* Remove cross-inheritance of default discrete colour/fill scales and check the
  type and aesthetic of function output if `type` is a function 
  (@thomasp85, #4149)

* Fix bug in `scale_[x|y]_date()` where custom breaks functions that resulted in
  fractional dates would get misaligned (@thomasp85, #3965)
  
* Fix bug in `scale_[x|y]_datetime()` where a specified timezone would be 
  ignored by the scale (@thomasp85, #4007)
  
* Fix issue in `sec_axis()` that would throw warnings in the absence of any 
  secondary breaks (@thomasp85, #4368)

* `stat_bin()`'s computed variable `width` is now documented (#3522).
  
* `stat_count()` now computes width based on the full dataset instead of per 
  group (@thomasp85, #2047)

* Extended `stat_ecdf()` to calculate the cdf from either x or y instead from y 
  only (@jgjl, #4005)
  
* Fix a bug in `stat_summary_bin()` where one more than the requested number of
  bins would be created (@thomasp85, #3824)

* Only drop groups in `stat_ydensity()` when there are fewer than two data 
  points and throw a warning (@andrewwbutler, #4111).

* Fixed a bug in strip assembly when theme has `strip.text = element_blank()`
  and plots are faceted with multi-layered strips (@teunbrand, #4384).
  
* Using `theme(aspect.ratio = ...)` together with free space in `facet_grid()`
  now correctly throws an error (@thomasp85, #3834)

* Fixed a bug in `labeller()` so that `.default` is passed to `as_labeller()`
  when labellers are specified by naming faceting variables. (@waltersom, #4031)
  
* Updated style for example code (@rjake, #4092)

* ggplot2 now requires R >= 3.3 (#4247).

* ggplot2 now uses `rlang::check_installed()` to check if a suggested package is
  installed, which will offer to install the package before continuing (#4375, 
  @malcolmbarrett)

* Improved error with hint when piping a `ggplot` object into a facet function
  (#4379, @mitchelloharawild).

# ggplot2 3.3.3
This is a small patch release mainly intended to address changes in R and CRAN.
It further changes the licensing model of ggplot2 to an MIT license.

* Update the ggplot2 licence to an MIT license (#4231, #4232, #4233, and #4281)

* Use vdiffr conditionally so ggplot2 can be tested on systems without vdiffr

* Update tests to work with the new `all.equal()` defaults in R >4.0.3

* Fixed a bug that `guide_bins()` mistakenly ignore `override.aes` argument
  (@yutannihilation, #4085).

# ggplot2 3.3.2
This is a small release focusing on fixing regressions introduced in 3.3.1.

* Added an `outside` option to `annotation_logticks()` that places tick marks
  outside of the plot bounds. (#3783, @kbodwin)

* `annotation_raster()` adds support for native rasters. For large rasters,
  native rasters render significantly faster than arrays (@kent37, #3388)
  
* Facet strips now have dedicated position-dependent theme elements 
  (`strip.text.x.top`, `strip.text.x.bottom`, `strip.text.y.left`, 
  `strip.text.y.right`) that inherit from `strip.text.x` and `strip.text.y`, 
  respectively. As a consequence, some theme stylings now need to be applied to 
  the position-dependent elements rather than to the parent elements. This 
  change was already introduced in ggplot2 3.3.0 but not listed in the 
  changelog. (@thomasp85, #3683)

* Facets now handle layers containing no data (@yutannihilation, #3853).
  
* A newly added geom `geom_density_2d_filled()` and associated stat 
  `stat_density_2d_filled()` can draw filled density contours
  (@clauswilke, #3846).

* A newly added `geom_function()` is now recommended to use in conjunction
  with/instead of `stat_function()`. In addition, `stat_function()` now
  works with transformed y axes, e.g. `scale_y_log10()`, and in plots
  containing no other data or layers (@clauswilke, #3611, #3905, #3983).

* Fixed a bug in `geom_sf()` that caused problems with legend-type
  autodetection (@clauswilke, #3963).
  
* Support graphics devices that use the `file` argument instead of `fileneame` 
  in `ggsave()` (@bwiernik, #3810)
  
* Default discrete color scales are now configurable through the `options()` of 
  `ggplot2.discrete.colour` and `ggplot2.discrete.fill`. When set to a character 
  vector of colour codes (or list of character vectors)  with sufficient length, 
  these colours are used for the default scale. See `help(scale_colour_discrete)` 
  for more details and examples (@cpsievert, #3833).

* Default continuous colour scales (i.e., the `options()` 
  `ggplot2.continuous.colour` and `ggplot2.continuous.fill`, which inform the 
  `type` argument of `scale_fill_continuous()` and `scale_colour_continuous()`) 
  now accept a function, which allows more control over these default 
  `continuous_scale()`s (@cpsievert, #3827).

* A bug was fixed in `stat_contour()` when calculating breaks based on 
  the `bins` argument (@clauswilke, #3879, #4004).
  
* Data columns can now contain `Vector` S4 objects, which are widely used in the 
  Bioconductor project. (@teunbrand, #3837)

# ggplot2 3.3.1

This is a small release with no code change. It removes all malicious links to a 
site that got hijacked from the readme and pkgdown site.

# ggplot2 3.3.0

This is a minor release but does contain a range of substantial new features, 
along with the standard bug fixes. The release contains a few visual breaking
changes, along with breaking changes for extension developers due to a shift in
internal representation of the position scales and their axes. No user breaking
changes are included.

This release also adds Dewey Dunnington (@paleolimbot) to the core team.

## Breaking changes
There are no user-facing breaking changes, but a change in some internal 
representations that extension developers may have relied on, along with a few 
breaking visual changes which may cause visual tests in downstream packages to 
fail.

* The `panel_params` field in the `Layout` now contains a list of list of 
  `ViewScale` objects, describing the trained coordinate system scales, instead
  of the list object used before. Any extensions that use this field will likely
  break, as will unit tests that checks aspects of this.

* `element_text()` now issues a warning when vectorized arguments are provided, 
  as in `colour = c("red", "green", "blue")`. Such use is discouraged and not 
  officially supported (@clauswilke, #3492).

* Changed `theme_grey()` setting for legend key so that it creates no border 
  (`NA`) rather than drawing a white one. (@annennenne, #3180)

* `geom_ribbon()` now draws separate lines for the upper and lower intervals if
  `colour` is mapped. Similarly, `geom_area()` and `geom_density()` now draw
  the upper lines only in the same case by default. If you want old-style full
  stroking, use `outline.type = "full"` (@yutannihilation, #3503 / @thomasp85, #3708).

## New features

* The evaluation time of aesthetics can now be controlled to a finer degree. 
  `after_stat()` supersedes the use of `stat()` and `..var..`-notation, and is
  joined by `after_scale()` to allow for mapping to scaled aesthetic values. 
  Remapping of the same aesthetic is now supported with `stage()`, so you can 
  map a data variable to a stat aesthetic, and remap the same aesthetic to 
  something else after statistical transformation (@thomasp85, #3534)

* All `coord_*()` functions with `xlim` and `ylim` arguments now accept
  vectors with `NA` as a placeholder for the minimum or maximum value
  (e.g., `ylim = c(0, NA)` would zoom the y-axis from 0 to the 
  maximum value observed in the data). This mimics the behaviour
  of the `limits` argument in continuous scale functions
  (@paleolimbot, #2907).

* Allowed reversing of discrete scales by re-writing `get_limits()` 
  (@AnneLyng, #3115)
  
* All geoms and stats that had a direction (i.e. where the x and y axes had 
  different interpretation), can now freely choose their direction, instead of
  relying on `coord_flip()`. The direction is deduced from the aesthetic 
  mapping, but can also be specified directly with the new `orientation` 
  argument (@thomasp85, #3506).
  
* Position guides can now be customized using the new `guide_axis()`, which can 
  be passed to position `scale_*()` functions or via `guides()`. The new axis 
  guide (`guide_axis()`) comes with arguments `check.overlap` (automatic removal 
  of overlapping labels), `angle` (easy rotation of axis labels), and
  `n.dodge` (dodge labels into multiple rows/columns) (@paleolimbot, #3322).
  
* A new scale type has been added, that allows binning of aesthetics at the 
  scale level. It has versions for both position and non-position aesthetics and
  comes with two new guides (`guide_bins` and `guide_coloursteps`) 
  (@thomasp85, #3096)
  
* `scale_x_continuous()` and `scale_y_continuous()` gains an `n.breaks` argument
  guiding the number of automatic generated breaks (@thomasp85, #3102)

* Added `stat_contour_filled()` and `geom_contour_filled()`, which compute 
  and draw filled contours of gridded data (@paleolimbot, #3044). 
  `geom_contour()` and `stat_contour()` now use the isoband package
  to compute contour lines. The `complete` parameter (which was undocumented
  and has been unused for at least four years) was removed (@paleolimbot, #3044).
  
* Themes have gained two new parameters, `plot.title.position` and 
  `plot.caption.position`, that can be used to customize how plot
  title/subtitle and plot caption are positioned relative to the overall plot
  (@clauswilke, #3252).

## Extensions
  
* `Geom` now gains a `setup_params()` method in line with the other ggproto
  classes (@thomasp85, #3509)

* The newly added function `register_theme_elements()` now allows developers
  of extension packages to define their own new theme elements and place them
  into the ggplot2 element tree (@clauswilke, #2540).

## Minor improvements and bug fixes

* `coord_trans()` now draws second axes and accepts `xlim`, `ylim`,
  and `expand` arguments to bring it up to feature parity with 
  `coord_cartesian()`. The `xtrans` and `ytrans` arguments that were 
  deprecated in version 1.0.1 in favour of `x` and `y` 
  were removed (@paleolimbot, #2990).

* `coord_trans()` now calculates breaks using the expanded range 
  (previously these were calculated using the unexpanded range, 
  which resulted in differences between plots made with `coord_trans()`
  and those made with `coord_cartesian()`). The expansion for discrete axes 
  in `coord_trans()` was also updated such that it behaves identically
  to that in `coord_cartesian()` (@paleolimbot, #3338).

* `expand_scale()` was deprecated in favour of `expansion()` for setting
  the `expand` argument of `x` and `y` scales (@paleolimbot).

* `geom_abline()`, `geom_hline()`, and `geom_vline()` now issue 
  more informative warnings when supplied with set aesthetics
  (i.e., `slope`, `intercept`, `yintercept`, and/or `xintercept`)
  and mapped aesthetics (i.e., `data` and/or `mapping`).

* Fix a bug in `geom_raster()` that squeezed the image when it went outside 
  scale limits (#3539, @thomasp85)

* `geom_sf()` now determines the legend type automatically (@microly, #3646).
  
* `geom_sf()` now removes rows that can't be plotted due to `NA` aesthetics 
  (#3546, @thomasp85)

* `geom_sf()` now applies alpha to linestring geometries 
  (#3589, @yutannihilation).

* `gg_dep()` was deprecated (@perezp44, #3382).

* Added function `ggplot_add.by()` for lists created with `by()`, allowing such
  lists to be added to ggplot objects (#2734, @Maschette)

* ggplot2 no longer depends on reshape2, which means that it no longer 
  (recursively) needs plyr, stringr, or stringi packages.

* Increase the default `nbin` of `guide_colourbar()` to place the ticks more 
  precisely (#3508, @yutannihilation).

* `manual_scale()` now matches `values` with the order of `breaks` whenever
  `values` is an unnamed vector. Previously, unnamed `values` would match with
  the limits of the scale and ignore the order of any `breaks` provided. Note
  that this may change the appearance of plots that previously relied on the
  unordered behaviour (#2429, @idno0001).

* `scale_manual_*(limits = ...)` now actually limits the scale (#3262,
  @yutannihilation).

* Fix a bug when `show.legend` is a named logical vector 
  (#3461, @yutannihilation).

* Added weight aesthetic option to `stat_density()` and made scaling of 
  weights the default (@annennenne, #2902)
  
* `stat_density2d()` can now take an `adjust` parameter to scale the default 
  bandwidth. (#2860, @haleyjeppson)

* `stat_smooth()` uses `REML` by default, if `method = "gam"` and
  `gam`'s method is not specified (@ikosmidis, #2630).

* stacking text when calculating the labels and the y axis with
  `stat_summary()` now works (@ikosmidis, #2709)
  
* `stat_summary()` and related functions now support rlang-style lambda functions
  (#3568, @dkahle).

* The data mask pronoun, `.data`, is now stripped from default labels.

* Addition of partial themes to plots has been made more predictable;
  stepwise addition of individual partial themes is now equivalent to
  addition of multple theme elements at once (@clauswilke, #3039).

* Facets now don't fail even when some variable in the spec are not available
  in all layers (@yutannihilation, #2963).

# ggplot2 3.2.1

This is a patch release fixing a few regressions introduced in 3.2.0 as well as
fixing some unit tests that broke due to upstream changes.

* `position_stack()` no longer changes the order of the input data. Changes to 
  the internal behaviour of `geom_ribbon()` made this reordering problematic 
  with ribbons that spanned `y = 0` (#3471)
* Using `qplot()` with a single positional aesthetic will no longer title the
  non-specified scale as `"NULL"` (#3473)
* Fixes unit tests for sf graticule labels caused by changes to sf

# ggplot2 3.2.0

This is a minor release with an emphasis on internal changes to make ggplot2 
faster and more consistent. The few interface changes will only affect the 
aesthetics of the plot in minor ways, and will only potentially break code of
extension developers if they have relied on internals that have been changed. 
This release also sees the addition of Hiroaki Yutani (@yutannihilation) to the 
core developer team.

With the release of R 3.6, ggplot2 now requires the R version to be at least 3.2,
as the tidyverse is committed to support 5 major versions of R.

## Breaking changes

* Two patches (#2996 and #3050) fixed minor rendering problems. In most cases,
  the visual changes are so subtle that they are difficult to see with the naked
  eye. However, these changes are detected by the vdiffr package, and therefore
  any package developers who use vdiffr to test for visual correctness of ggplot2
  plots will have to regenerate all reference images.
  
* In some cases, ggplot2 now produces a warning or an error for code that previously
  produced plot output. In all these cases, the previous plot output was accidental,
  and the plotting code uses the ggplot2 API in a way that would lead to undefined
  behavior. Examples include a missing `group` aesthetic in `geom_boxplot()` (#3316),
  annotations across multiple facets (#3305), and not using aesthetic mappings when
  drawing ribbons with `geom_ribbon()` (#3318).

## New features

* This release includes a range of internal changes that speeds up plot 
  generation. None of the changes are user facing and will not break any code,
  but in general ggplot2 should feel much faster. The changes includes, but are
  not limited to:
  
  - Caching ascent and descent dimensions of text to avoid recalculating it for
    every title.
  
  - Using a faster data.frame constructor as well as faster indexing into 
    data.frames
    
  - Removing the plyr dependency, replacing plyr functions with faster 
    equivalents.

* `geom_polygon()` can now draw polygons with holes using the new `subgroup` 
  aesthetic. This functionality requires R 3.6.0 (@thomasp85, #3128)

* Aesthetic mappings now accept functions that return `NULL` (@yutannihilation,
  #2997).

* `stat_function()` now accepts rlang/purrr style anonymous functions for the 
  `fun` parameter (@dkahle, #3159).

* `geom_rug()` gains an "outside" option to allow for moving the rug tassels to 
  outside the plot area (@njtierney, #3085) and a `length` option to allow for 
  changing the length of the rug lines (@daniel-wells, #3109). 
  
* All geoms now take a `key_glyph` paramter that allows users to customize
  how legend keys are drawn (@clauswilke, #3145). In addition, a new key glyph
  `timeseries` is provided to draw nice legends for time series
  (@mitchelloharawild, #3145).

## Extensions

* Layers now have a new member function `setup_layer()` which is called at the
  very beginning of the plot building process and which has access to the 
  original input data and the plot object being built. This function allows the 
  creation of custom layers that autogenerate aesthetic mappings based on the 
  input data or that filter the input data in some form. For the time being, this
  feature is not exported, but it has enabled the development of a new layer type,
  `layer_sf()` (see next item). Other special-purpose layer types may be added
  in the future (@clauswilke, #2872).
  
* A new layer type `layer_sf()` can auto-detect and auto-map sf geometry
  columns in the data. It should be used by extension developers who are writing
  new sf-based geoms or stats (@clauswilke, #3232).

* `x0` and `y0` are now recognized positional aesthetics so they will get scaled 
  if used in extension geoms and stats (@thomasp85, #3168)
  
* Continuous scale limits now accept functions which accept the default
  limits and return adjusted limits. This makes it possible to write
  a function that e.g. ensures the limits are always a multiple of 100,
  regardless of the data (@econandrew, #2307).

## Minor improvements and bug fixes

* `cut_width()` now accepts `...` to pass further arguments to `base::cut.default()`
   like `cut_number()` and `cut_interval()` already did (@cderv, #3055)

* `coord_map()` now can have axes on the top and right (@karawoo, #3042).

* `coord_polar()` now correctly rescales the secondary axis (@linzi-sg, #3278)

* `coord_sf()`, `coord_map()`, and `coord_polar()` now squash `-Inf` and `Inf`
  into the min and max of the plot (@yutannihilation, #2972).

* `coord_sf()` graticule lines are now drawn in the same thickness as panel grid 
  lines in `coord_cartesian()`, and seting panel grid lines to `element_blank()` 
  now also works in `coord_sf()` 
  (@clauswilke, #2991, #2525).

* `economics` data has been regenerated. This leads to some changes in the
  values of all columns (especially in `psavert`), but more importantly, strips 
  the grouping attributes from `economics_long`.

* `element_line()` now fills closed arrows (@yutannihilation, #2924).

* Facet strips on the left side of plots now have clipping turned on, preventing
  text from running out of the strip and borders from looking thicker than for
  other strips (@karawoo, #2772 and #3061).

* ggplot2 now works in Turkish locale (@yutannihilation, #3011).

* Clearer error messages for inappropriate aesthetics (@clairemcwhite, #3060).

* ggplot2 no longer attaches any external packages when using functions that 
  depend on packages that are suggested but not imported by ggplot2. The 
  affected functions include `geom_hex()`, `stat_binhex()`, 
  `stat_summary_hex()`, `geom_quantile()`, `stat_quantile()`, and `map_data()` 
  (@clauswilke, #3126).
  
* `geom_area()` and `geom_ribbon()` now sort the data along the x-axis in the 
  `setup_data()` method rather than as part of `draw_group()` (@thomasp85, 
  #3023)

* `geom_hline()`, `geom_vline()`, and `geom_abline()` now throw a warning if the 
  user supplies both an `xintercept`, `yintercept`, or `slope` value and a 
  mapping (@RichardJActon, #2950).

* `geom_rug()` now works with `coord_flip()` (@has2k1, #2987).

* `geom_violin()` no longer throws an error when quantile lines fall outside 
  the violin polygon (@thomasp85, #3254).

* `guide_legend()` and `guide_colorbar()` now use appropriate spacing between legend
  key glyphs and legend text even if the legend title is missing (@clauswilke, #2943).

* Default labels are now generated more consistently; e.g., symbols no longer
  get backticks, and long expressions are abbreviated with `...`
  (@yutannihilation, #2981).

* All-`Inf` layers are now ignored for picking the scale (@yutannihilation, 
  #3184).
  
* Diverging Brewer colour palette now use the correct mid-point colour 
  (@dariyasydykova, #3072).
  
* `scale_color_continuous()` now points to `scale_colour_continuous()` so that 
  it will handle `type = "viridis"` as the documentation states (@hlendway, 
  #3079).

* `scale_shape_identity()` now works correctly with `guide = "legend"` 
  (@malcolmbarrett, #3029)
  
* `scale_continuous` will now draw axis line even if the length of breaks is 0
  (@thomasp85, #3257)

* `stat_bin()` will now error when the number of bins exceeds 1e6 to avoid 
  accidentally freezing the user session (@thomasp85).
  
* `sec_axis()` now places ticks accurately when using nonlinear transformations (@dpseidel, #2978).

* `facet_wrap()` and `facet_grid()` now automatically remove NULL from facet
  specs, and accept empty specs (@yutannihilation, #3070, #2986).

* `stat_bin()` now handles data with only one unique value (@yutannihilation 
  #3047).

* `sec_axis()` now accepts functions as well as formulas (@yutannihilation, #3031).

*   New theme elements allowing different ticks lengths for each axis. For instance,
    this can be used to have inwards ticks on the x-axis (`axis.ticks.length.x`) and
    outwards ticks on the y-axis (`axis.ticks.length.y`) (@pank, #2935).

* The arguments of `Stat*$compute_layer()` and `Position*$compute_layer()` are
  now renamed to always match the ones of `Stat$compute_layer()` and
  `Position$compute_layer()` (@yutannihilation, #3202).

* `geom_*()` and `stat_*()` now accepts purrr-style lambda notation
  (@yutannihilation, #3138).

* `geom_tile()` and `geom_rect()` now draw rectangles without notches at the
  corners. The style of the corner can be controlled by `linejoin` parameters
  (@yutannihilation, #3050).

# ggplot2 3.1.0

## Breaking changes

This is a minor release and breaking changes have been kept to a minimum. End users of 
ggplot2 are unlikely to encounter any issues. However, there are a few items that developers 
of ggplot2 extensions should be aware of. For additional details, see also the discussion 
accompanying issue #2890.

*   In non-user-facing internal code (specifically in the `aes()` function and in
    the `aesthetics` argument of scale functions), ggplot2 now always uses the British
    spelling for aesthetics containing the word "colour". When users specify a "color"
    aesthetic it is automatically renamed to "colour". This renaming is also applied
    to non-standard aesthetics that contain the word "color". For example, "point_color"
    is renamed to "point_colour". This convention makes it easier to support both
    British and American spelling for novel, non-standard aesthetics, but it may require
    some adjustment for packages that have previously introduced non-standard color
    aesthetics using American spelling. A new function `standardise_aes_names()` is
    provided in case extension writers need to perform this renaming in their own code
    (@clauswilke, #2649).

*   Functions that generate other functions (closures) now force the arguments that are
    used from the generated functions, to avoid hard-to-catch errors. This may affect
    some users of manual scales (such as `scale_colour_manual()`, `scale_fill_manual()`,
    etc.) who depend on incorrect behavior (@krlmlr, #2807).
    
*   `Coord` objects now have a function `backtransform_range()` that returns the
    panel range in data coordinates. This change may affect developers of custom coords,
    who now should implement this function. It may also affect developers of custom
    geoms that use the `range()` function. In some applications, `backtransform_range()`
    may be more appropriate (@clauswilke, #2821).


## New features

*   `coord_sf()` has much improved customization of axis tick labels. Labels can now
    be set manually, and there are two new parameters, `label_graticule` and
    `label_axes`, that can be used to specify which graticules to label on which side
    of the plot (@clauswilke, #2846, #2857, #2881).
    
*   Two new geoms `geom_sf_label()` and `geom_sf_text()` can draw labels and text
    on sf objects. Under the hood, a new `stat_sf_coordinates()` calculates the
    x and y coordinates from the coordinates of the sf geometries. You can customize
    the calculation method via `fun.geometry` argument (@yutannihilation, #2761).
    

## Minor improvements and fixes

*   `benchplot()` now uses tidy evaluation (@dpseidel, #2699).

*   The error message in `compute_aesthetics()` now only provides the names of
    aesthetics with mismatched lengths, rather than all aesthetics (@karawoo,
    #2853).

*   For faceted plots, data is no longer internally reordered. This makes it
    safer to feed data columns into `aes()` or into parameters of geoms or
    stats. However, doing so remains discouraged (@clauswilke, #2694).

*   `coord_sf()` now also understands the `clip` argument, just like the other
    coords (@clauswilke, #2938).

*   `fortify()` now displays a more informative error message for
    `grouped_df()` objects when dplyr is not installed (@jimhester, #2822).

*   All `geom_*()` now display an informative error message when required 
    aesthetics are missing (@dpseidel, #2637 and #2706).

*   `geom_boxplot()` now understands the `width` parameter even when used with
    a non-standard stat, such as `stat_identity()` (@clauswilke, #2893).
    
*  `geom_hex()` now understands the `size` and `linetype` aesthetics
   (@mikmart, #2488).
    
*   `geom_hline()`, `geom_vline()`, and `geom_abline()` now work properly
    with `coord_trans()` (@clauswilke, #2149, #2812).
    
*   `geom_text(..., parse = TRUE)` now correctly renders the expected number of
    items instead of silently dropping items that are empty expressions, e.g.
    the empty string "". If an expression spans multiple lines, we take just
    the first line and drop the rest. This same issue is also fixed for
    `geom_label()` and the axis labels for `geom_sf()` (@slowkow, #2867).

*   `geom_sf()` now respects `lineend`, `linejoin`, and `linemitre` parameters 
    for lines and polygons (@alistaire47, #2826).
    
*   `ggsave()` now exits without creating a new graphics device if previously
    none was open (@clauswilke, #2363).

*   `labs()` now has named arguments `title`, `subtitle`, `caption`, and `tag`.
    Also, `labs()` now accepts tidyeval (@yutannihilation, #2669).

*   `position_nudge()` is now more robust and nudges only in the direction
    requested. This enables, for example, the horizontal nudging of boxplots
    (@clauswilke, #2733).

*   `sec_axis()` and `dup_axis()` now return appropriate breaks for the secondary
    axis when applied to log transformed scales (@dpseidel, #2729).

*   `sec_axis()` now works as expected when used in combination with tidy eval
    (@dpseidel, #2788).

*   `scale_*_date()`, `scale_*_time()` and `scale_*_datetime()` can now display 
    a secondary axis that is a __one-to-one__ transformation of the primary axis,
    implemented using the `sec.axis` argument to the scale constructor 
    (@dpseidel, #2244).
    
*   `stat_contour()`, `stat_density2d()`, `stat_bin2d()`,  `stat_binhex()`
    now calculate normalized statistics including `nlevel`, `ndensity`, and
    `ncount`. Also, `stat_density()` now includes the calculated statistic 
    `nlevel`, an alias for `scaled`, to better match the syntax of `stat_bin()`
    (@bjreisman, #2679).

# ggplot2 3.0.0

## Breaking changes

*   ggplot2 now supports/uses tidy evaluation (as described below). This is a 
    major change and breaks a number of packages; we made this breaking change 
    because it is important to make ggplot2 more programmable, and to be more 
    consistent with the rest of the tidyverse. The best general (and detailed)
    introduction to tidy evaluation can be found in the meta programming
    chapters in [Advanced R](https://adv-r.hadley.nz).
    
    The primary developer facing change is that `aes()` now contains 
    quosures (expression + environment pairs) rather than symbols, and you'll 
    need to take a different approach to extracting the information you need. 
    A common symptom of this change are errors "undefined columns selected" or 
    "invalid 'type' (list) of argument" (#2610). As in the previous version,
    constants (like `aes(x = 1)` or `aes(colour = "smoothed")`) are stored
    as is.
    
    In this version of ggplot2, if you need to describe a mapping in a string, 
    use `quo_name()` (to generate single-line strings; longer expressions may 
    be abbreviated) or `quo_text()` (to generate non-abbreviated strings that
    may span multiple lines). If you do need to extract the value of a variable
    instead use `rlang::eval_tidy()`. You may want to condition on 
    `(packageVersion("ggplot2") <= "2.2.1")` so that your code can work with
    both released and development versions of ggplot2.
    
    We recognise that this is a big change and if you're not already familiar
    with rlang, there's a lot to learn. If you are stuck, or need any help,
    please reach out on <https://forum.posit.co/>.

*   Error: Column `y` must be a 1d atomic vector or a list

    Internally, ggplot2 now uses `as.data.frame(tibble::as_tibble(x))` to
    convert a list into a data frame. This improves ggplot2's support for
    list-columns (needed for sf support), at a small cost: you can no longer
    use matrix-columns. Note that unlike tibble we still allow column vectors
    such as returned by `base::scale()` because of their widespread use.

*   Error: More than one expression parsed
  
    Previously `aes_string(x = c("a", "b", "c"))` silently returned 
    `aes(x = a)`. Now this is a clear error.

*   Error: `data` must be uniquely named but has duplicate columns
  
    If layer data contains columns with identical names an error will be 
    thrown. In earlier versions the first occurring column was chosen silently,
    potentially masking that the wrong data was chosen.

*   Error: Aesthetics must be either length 1 or the same as the data
    
    Layers are stricter about the columns they will combine into a single
    data frame. Each aesthetic now must be either the same length as the data
    frame or a single value. This makes silent recycling errors much less likely.

*   Error: `coord_*` doesn't support free scales 
   
    Free scales only work with selected coordinate systems; previously you'd
    get an incorrect plot.

*   Error in f(...) : unused argument (range = c(0, 1))

    This is because the `oob` argument to scale has been set to a function
    that only takes a single argument; it needs to take two arguments
    (`x`, and `range`). 

*   Error: unused argument (output)
  
    The function `guide_train()` now has an optional parameter `aesthetic`
    that allows you to override the `aesthetic` setting in the scale.
    To make your code work with the both released and development versions of 
    ggplot2 appropriate, add `aesthetic = NULL` to the `guide_train()` method
    signature.
    
    ```R
    # old
    guide_train.legend <- function(guide, scale) {...}
    
    # new 
    guide_train.legend <- function(guide, scale, aesthetic = NULL) {...}
    ```
    
    Then, inside the function, replace `scale$aesthetics[1]`,
    `aesthetic %||% scale$aesthetics[1]`. (The %||% operator is defined in the 
    rlang package).
    
    ```R
    # old
    setNames(list(scale$map(breaks)), scale$aesthetics[1])

    # new
    setNames(list(scale$map(breaks)), aesthetic %||% scale$aesthetics[1])
    ```

*   The long-deprecated `subset` argument to `layer()` has been removed.

## Tidy evaluation

* `aes()` now supports quasiquotation so that you can use `!!`, `!!!`,
  and `:=`. This replaces `aes_()` and `aes_string()` which are now
  soft-deprecated (but will remain around for a long time).

* `facet_wrap()` and `facet_grid()` now support `vars()` inputs. Like
  `dplyr::vars()`, this helper quotes its inputs and supports
  quasiquotation. For instance, you can now supply faceting variables
  like this: `facet_wrap(vars(am, cyl))` instead of 
  `facet_wrap(~am + cyl)`. Note that the formula interface is not going 
  away and will not be deprecated. `vars()` is simply meant to make it 
  easier to create functions around `facet_wrap()` and `facet_grid()`.

  The first two arguments of `facet_grid()` become `rows` and `cols`
  and now support `vars()` inputs. Note however that we took special
  care to ensure complete backward compatibility. With this change
  `facet_grid(vars(cyl), vars(am, vs))` is equivalent to
  `facet_grid(cyl ~ am + vs)`, and `facet_grid(cols = vars(am, vs))` is
  equivalent to `facet_grid(. ~ am + vs)`.

  One nice aspect of the new interface is that you can now easily
  supply names: `facet_grid(vars(Cylinder = cyl), labeller =
  label_both)` will give nice label titles to the facets. Of course,
  those names can be unquoted with the usual tidy eval syntax.

### sf

* ggplot2 now has full support for sf with `geom_sf()` and `coord_sf()`:

  ```r
  nc <- sf::st_read(system.file("shape/nc.shp", package = "sf"), quiet = TRUE)
  ggplot(nc) +
    geom_sf(aes(fill = AREA))
  ```
  It supports all simple features, automatically aligns CRS across layers, sets
  up the correct aspect ratio, and draws a graticule.

## New features

* ggplot2 now works on R 3.1 onwards, and uses the 
  [vdiffr](https://github.com/r-lib/vdiffr) package for visual testing.

* In most cases, accidentally using `%>%` instead of `+` will generate an 
  informative error (#2400).

* New syntax for calculated aesthetics. Instead of using `aes(y = ..count..)` 
  you can (and should!) use `aes(y = stat(count))`. `stat()` is a real function 
  with documentation which hopefully will make this part of ggplot2 less 
  confusing (#2059).
  
  `stat()` is particularly nice for more complex calculations because you 
  only need to specify it once: `aes(y = stat(count / max(count)))`,
  rather than `aes(y = ..count.. / max(..count..))`
  
* New `tag` label for adding identification tags to plots, typically used for 
  labelling a subplot with a letter. Add a tag with `labs(tag = "A")`, style it 
  with the `plot.tag` theme element, and control position with the
  `plot.tag.position` theme setting (@thomasp85).

### Layers: geoms, stats, and position adjustments

* `geom_segment()` and `geom_curve()` have a new `arrow.fill` parameter which 
  allows you to specify a separate fill colour for closed arrowheads 
  (@hrbrmstr and @clauswilke, #2375).

* `geom_point()` and friends can now take shapes as strings instead of integers,
  e.g. `geom_point(shape = "diamond")` (@daniel-barnett, #2075).

* `position_dodge()` gains a `preserve` argument that allows you to control
  whether the `total` width at each `x` value is preserved (the current 
  default), or ensure that the width of a `single` element is preserved
  (what many people want) (#1935).

* New `position_dodge2()` provides enhanced dodging for boxplots. Compared to
  `position_dodge()`, `position_dodge2()` compares `xmin` and `xmax` values  
  to determine which elements overlap, and spreads overlapping elements evenly
  within the region of overlap. `position_dodge2()` is now the default position
  adjustment for `geom_boxplot()`, because it handles `varwidth = TRUE`, and 
  will be considered for other geoms in the future.
  
  The `padding` parameter adds a small amount of padding between elements 
  (@karawoo, #2143) and a `reverse` parameter allows you to reverse the order 
  of placement (@karawoo, #2171).
  
* New `stat_qq_line()` makes it easy to add a simple line to a Q-Q plot, which 
  makes it easier to judge the fit of the theoretical distribution 
  (@nicksolomon).

### Scales and guides

* Improved support for mapping date/time variables to `alpha`, `size`, `colour`, 
  and `fill` aesthetics, including `date_breaks` and `date_labels` arguments 
  (@karawoo, #1526), and new `scale_alpha()` variants (@karawoo, #1526).

* Improved support for ordered factors. Ordered factors throw a warning when 
  mapped to shape (unordered factors do not), and do not throw warnings when 
  mapped to size or alpha (unordered factors do). Viridis is used as the 
  default colour and fill scale for ordered factors (@karawoo, #1526).

* The `expand` argument of `scale_*_continuous()` and `scale_*_discrete()`
  now accepts separate expansion values for the lower and upper range
  limits. The expansion limits can be specified using the convenience
  function `expand_scale()`.
  
  Separate expansion limits may be useful for bar charts, e.g. if one
  wants the bottom of the bars to be flush with the x axis but still 
  leave some (automatically calculated amount of) space above them:
  
    ```r
    ggplot(mtcars) +
        geom_bar(aes(x = factor(cyl))) +
        scale_y_continuous(expand = expand_scale(mult = c(0, .1)))
    ```
  
  It can also be useful for line charts, e.g. for counts over time,
  where one wants to have a ’hard’ lower limit of y = 0 but leave the
  upper limit unspecified (and perhaps differing between panels), with
  some extra space above the highest point on the line (with symmetrical 
  limits, the extra space above the highest point could in some cases 
  cause the lower limit to be negative).
  
  The old syntax for the `expand` argument will, of course, continue
  to work (@huftis, #1669).

* `scale_colour_continuous()` and `scale_colour_gradient()` are now controlled 
  by global options `ggplot2.continuous.colour` and `ggplot2.continuous.fill`. 
  These can be set to `"gradient"` (the default) or `"viridis"` (@karawoo).

* New `scale_colour_viridis_c()`/`scale_fill_viridis_c()` (continuous) and
  `scale_colour_viridis_d()`/`scale_fill_viridis_d()` (discrete) make it
  easy to use Viridis colour scales (@karawoo, #1526).

* Guides for `geom_text()` now accept custom labels with 
  `guide_legend(override.aes = list(label = "foo"))` (@brianwdavis, #2458).

### Margins

* Strips gain margins on all sides by default. This means that to fully justify
  text to the edge of a strip, you will need to also set the margins to 0
  (@karawoo).

* Rotated strip labels now correctly understand `hjust` and `vjust` parameters
  at all angles (@karawoo).

* Strip labels now understand justification relative to the direction of the
  text, meaning that in y facets, the strip text can be placed at either end of
  the strip using `hjust` (@karawoo).

* Legend titles and labels get a little extra space around them, which 
  prevents legend titles from overlapping the legend at large font sizes 
  (@karawoo, #1881).

## Extension points

* New `autolayer()` S3 generic (@mitchelloharawild, #1974). This is similar
  to `autoplot()` but produces layers rather than complete plots.

* Custom objects can now be added using `+` if a `ggplot_add` method has been
  defined for the class of the object (@thomasp85).

* Theme elements can now be subclassed. Add a `merge_element` method to control
  how properties are inherited from the parent element. Add an `element_grob` 
  method to define how elements are rendered into grobs (@thomasp85, #1981).

* Coords have gained new extension mechanisms.
  
    If you have an existing coord extension, you will need to revise the
    specification of the `train()` method. It is now called 
    `setup_panel_params()` (better reflecting what it actually does) and now 
    has arguments `scale_x`, and `scale_y` (the x and y scales respectively) 
    and `param`, a list of plot specific parameters generated by 
    `setup_params()`.

    What was formerly called `scale_details` (in coords), `panel_ranges` 
    (in layout) and `panel_scales` (in geoms) are now consistently called
    `panel_params` (#1311). These are parameters of the coord that vary from
    panel to panel.

* `ggplot_build()` and `ggplot_gtable()` are now generics, so ggplot-subclasses 
  can define additional behavior during the build stage.

* `guide_train()`, `guide_merge()`, `guide_geom()`, and `guide_gengrob()`
  are now exported as they are needed if you want to design your own guide.
  They are not currently documented; use at your own risk (#2528).

* `scale_type()` generic is now exported and documented. Use this if you 
  want to extend ggplot2 to work with a new type of vector.

## Minor bug fixes and improvements

### Faceting

* `facet_grid()` gives a more informative error message if you try to use
  a variable in both rows and cols (#1928).

* `facet_grid()` and `facet_wrap()` both give better error messages if you
  attempt to use an unsupported coord with free scales (#2049).

* `label_parsed()` works once again (#2279).

* You can now style the background of horizontal and vertical strips
  independently with `strip.background.x` and `strip.background.y` 
  theme settings (#2249).

### Scales

* `discrete_scale()` documentation now inherits shared definitions from 
  `continuous_scale()` (@alistaire47, #2052).

* `guide_colorbar()` shows all colours of the scale (@has2k1, #2343).

* `scale_identity()` once again produces legends by default (#2112).

* Tick marks for secondary axes with strong transformations are more 
  accurately placed (@thomasp85, #1992).

* Missing line types now reliably generate missing lines (with standard 
  warning) (#2206).

* Legends now ignore set aesthetics that are not length one (#1932).

* All colour and fill scales now have an `aesthetics` argument that can
  be used to set the aesthetic(s) the scale works with. This makes it
  possible to apply a colour scale to both colour and fill aesthetics
  at the same time, via `aesthetics = c("colour", "fill")` (@clauswilke).
  
* Three new generic scales work with any aesthetic or set of aesthetics: 
  `scale_continuous_identity()`, `scale_discrete_identity()`, and
  `scale_discrete_manual()` (@clauswilke).

* `scale_*_gradient2()` now consistently omits points outside limits by 
  rescaling after the limits are enforced (@foo-bar-baz-qux, #2230).

### Layers

* `geom_label()` now correctly produces unbordered labels when `label.size` 
  is 0, even when saving to PDF (@bfgray3, #2407).

* `layer()` gives considerably better error messages for incorrectly specified
  `geom`, `stat`, or `position` (#2401).

* In all layers that use it, `linemitre` now defaults to 10 (instead of 1)
  to better match base R.

* `geom_boxplot()` now supplies a default value if no `x` aesthetic is present
  (@foo-bar-baz-qux, #2110).

* `geom_density()` drops groups with fewer than two data points and throws a
  warning. For groups with two data points, density values are now calculated 
  with `stats::density` (@karawoo, #2127).

* `geom_segment()` now also takes a `linejoin` parameter. This allows more 
  control over the appearance of the segments, which is especially useful for 
  plotting thick arrows (@Ax3man, #774).

* `geom_smooth()` now reports the formula used when `method = "auto"` 
  (@davharris #1951). `geom_smooth()` now orders by the `x` aesthetic, making it 
  easier to pass pre-computed values without manual ordering (@izahn, #2028). It 
  also now knows it has `ymin` and `ymax` aesthetics (#1939). The legend 
  correctly reflects the status of the `se` argument when used with stats 
  other than the default (@clauswilke, #1546).

* `geom_tile()` now once again interprets `width` and `height` correctly 
  (@malcolmbarrett, #2510).

* `position_jitter()` and `position_jitterdodge()` gain a `seed` argument that
  allows the specification of a random seed for reproducible jittering 
  (@krlmlr, #1996 and @slowkow, #2445).

* `stat_density()` has better behaviour if all groups are dropped because they
  are too small (#2282).

* `stat_summary_bin()` now understands the `breaks` parameter (@karawoo, #2214).

* `stat_bin()` now accepts functions for `binwidth`. This allows better binning 
  when faceting along variables with different ranges (@botanize).

* `stat_bin()` and `geom_histogram()` now sum correctly when using the `weight` 
  aesthetic (@jiho, #1921).

* `stat_bin()` again uses correct scaling for the computed variable `ndensity` 
  (@timgoodman, #2324).

* `stat_bin()` and `stat_bin_2d()` now properly handle the `breaks` parameter 
  when the scales are transformed (@has2k1, #2366).

* `update_geom_defaults()` and `update_stat_defaults()` allow American 
  spelling of aesthetic parameters (@foo-bar-baz-qux, #2299).

* The `show.legend` parameter now accepts a named logical vector to hide/show
  only some aesthetics in the legend (@tutuchan, #1798).

* Layers now silently ignore unknown aesthetics with value `NULL` (#1909).

### Coords

* Clipping to the plot panel is now configurable, through a `clip` argument
  to coordinate systems, e.g. `coord_cartesian(clip = "off")` 
  (@clauswilke, #2536).

* Like scales, coordinate systems now give you a message when you're 
  replacing an existing coordinate system (#2264).

* `coord_polar()` now draws secondary axis ticks and labels 
  (@dylan-stark, #2072), and can draw the radius axis on the right 
  (@thomasp85, #2005).

* `coord_trans()` now generates a warning when a transformation generates 
  non-finite values (@foo-bar-baz-qux, #2147).

### Themes

* Complete themes now always override all elements of the default theme
  (@has2k1, #2058, #2079).

* Themes now set default grid colour in `panel.grid` rather than individually
  in `panel.grid.major` and `panel.grid.minor` individually. This makes it 
  slightly easier to customise the theme (#2352).

* Fixed bug when setting strips to `element_blank()` (@thomasp85). 

* Axes positioned on the top and to the right can now customize their ticks and
  lines separately (@thomasp85, #1899).

* Built-in themes gain parameters `base_line_size` and `base_rect_size` which 
  control the default sizes of line and rectangle elements (@karawoo, #2176).

* Default themes use `rel()` to set line widths (@baptiste).

* Themes were tweaked for visual consistency and more graceful behavior when 
  changing the base font size. All absolute heights or widths were replaced 
  with heights or widths that are proportional to the base font size. One 
  relative font size was eliminated (@clauswilke).
  
* The height of descenders is now calculated solely on font metrics and doesn't
  change with the specific letters in the string. This fixes minor alignment 
  issues with plot titles, subtitles, and legend titles (#2288, @clauswilke).

### Guides

* `guide_colorbar()` is more configurable: tick marks and color bar frame
  can now by styled with arguments `ticks.colour`, `ticks.linewidth`, 
  `frame.colour`, `frame.linewidth`, and `frame.linetype`
  (@clauswilke).
  
* `guide_colorbar()` now uses `legend.spacing.x` and `legend.spacing.y` 
  correctly, and it can handle multi-line titles. Minor tweaks were made to 
  `guide_legend()` to make sure the two legend functions behave as similarly as
  possible (@clauswilke, #2397 and #2398).
  
* The theme elements `legend.title` and `legend.text` now respect the settings 
  of `margin`, `hjust`, and `vjust` (@clauswilke, #2465, #1502).

* Non-angle parameters of `label.theme` or `title.theme` can now be set in 
  `guide_legend()` and `guide_colorbar()` (@clauswilke, #2544).

### Other

* `fortify()` gains a method for tbls (@karawoo, #2218).

* `ggplot` gains a method for `grouped_df`s that adds a `.group` variable,
  which computes a unique value for each group. Use it with 
  `aes(group = .group)` (#2351).

* `ggproto()` produces objects with class `c("ggproto", "gg")`, allowing for
  a more informative error message when adding layers, scales, or other ggproto 
  objects (@jrnold, #2056).

* `ggsave()`'s DPI argument now supports 3 string options: "retina" (320
  DPI), "print" (300 DPI), and "screen" (72 DPI) (@foo-bar-baz-qux, #2156).
  `ggsave()` now uses full argument names to avoid partial match warnings 
  (#2355), and correctly restores the previous graphics device when several
  graphics devices are open (#2363).

* `print.ggplot()` now returns the original ggplot object, instead of the 
  output from `ggplot_build()`. Also, the object returned from 
  `ggplot_build()` now has the class `"ggplot_built"` (#2034).

* `map_data()` now works even when purrr is loaded (tidyverse#66).

* New functions `summarise_layout()`, `summarise_coord()`, and 
  `summarise_layers()` summarise the layout, coordinate systems, and layers 
  of a built ggplot object (#2034, @wch). This provides a tested API that 
  (e.g.) shiny can depend on.

* Updated startup messages reflect new resources (#2410, @mine-cetinkaya-rundel).

# ggplot2 2.2.1

* Fix usage of `structure(NULL)` for R-devel compatibility (#1968).

# ggplot2 2.2.0

## Major new features

### Subtitle and caption

Thanks to @hrbrmstr plots now have subtitles and captions, which can be set with 
the `subtitle`  and `caption` arguments to `ggtitle()` and `labs()`. You can 
control their appearance with the theme settings `plot.caption` and 
`plot.subtitle`. The main plot title is now left-aligned to better work better 
with a subtitle. The caption is right-aligned (@hrbrmstr).

### Stacking

`position_stack()` and `position_fill()` now sort the stacking order to match 
grouping order. This allows you to control the order through grouping, and 
ensures that the default legend matches the plot (#1552, #1593). If you want the 
opposite order (useful if you have horizontal bars and horizontal legend), you 
can request reverse stacking by using `position = position_stack(reverse = TRUE)` 
(#1837).
  
`position_stack()` and `position_fill()` now accepts negative values which will 
create stacks extending below the x-axis (#1691).

`position_stack()` and `position_fill()` gain a `vjust` argument which makes it 
easy to (e.g.) display labels in the middle of stacked bars (#1821).

### Layers

`geom_col()` was added to complement `geom_bar()` (@hrbrmstr). It uses 
`stat="identity"` by default, making the `y` aesthetic mandatory. It does not 
support any other `stat_()` and does not provide fallback support for the 
`binwidth` parameter. Examples and references in other functions were updated to
demonstrate `geom_col()` usage. 

When creating a layer, ggplot2 will warn if you use an unknown aesthetic or an 
unknown parameter. Compared to the previous version, this is stricter for 
aesthetics (previously there was no message), and less strict for parameters 
(previously this threw an error) (#1585).

### Facetting

The facet system, as well as the internal panel class, has been rewritten in 
ggproto. Facets are now extendable in the same manner as geoms and stats, as 
described in `vignette("extending-ggplot2")`.

We have also added the following new features.
  
* `facet_grid()` and `facet_wrap()` now allow expressions in their faceting 
  formulas (@DanRuderman, #1596).

* When `facet_wrap()` results in an uneven number of panels, axes will now be
  drawn underneath the hanging panels (fixes #1607)

* Strips can now be freely positioned in `facet_wrap()` using the 
  `strip.position` argument (deprecates `switch`).

* The relative order of panel, strip, and axis can now be controlled with 
  the theme setting `strip.placement` that takes either `inside` (strip between 
  panel and axis) or `outside` (strip after axis).

* The theme option `panel.margin` has been deprecated in favour of 
  `panel.spacing` to more clearly communicate intent.

### Extensions

Unfortunately there was a major oversight in the construction of ggproto which 
lead to extensions capturing the super object at package build time, instead of 
at package run time (#1826). This problem has been fixed, but requires 
re-installation of all extension packages.

## Scales

* The position of x and y axes can now be changed using the `position` argument
  in `scale_x_*`and `scale_y_*` which can take `top` and `bottom`, and `left`
  and `right` respectively. The themes of top and right axes can be modified 
  using the `.top` and `.right` modifiers to `axis.text.*` and `axis.title.*`.

### Continuous scales

* `scale_x_continuous()` and `scale_y_continuous()` can now display a secondary 
  axis that is a __one-to-one__ transformation of the primary axis (e.g. degrees 
  Celcius to degrees Fahrenheit). The secondary axis will be positioned opposite 
  to the primary axis and can be controlled with the `sec.axis` argument to 
  the scale constructor.

* Scales worry less about having breaks. If no breaks can be computed, the
  plot will work instead of throwing an uninformative error (#791). This 
  is particularly helpful when you have facets with free scales, and not
  all panels contain data.

* Scales now warn when transformation introduces infinite values (#1696).

### Date time

* `scale_*_datetime()` now supports time zones. It will use the timezone 
  attached to the variable by default, but can be overridden with the 
  `timezone` argument.

* New `scale_x_time()` and `scale_y_time()` generate reasonable default
  breaks and labels for hms vectors (#1752).

### Discrete scales

The treatment of missing values by discrete scales has been thoroughly 
overhauled (#1584). The underlying principle is that we can naturally represent 
missing values on discrete variables (by treating just like another level), so 
by default we should. 

This principle applies to:

* character vectors
* factors with implicit NA
* factors with explicit NA

And to all scales (both position and non-position.)

Compared to the previous version of ggplot2, there are three main changes:

1.  `scale_x_discrete()` and `scale_y_discrete()` always show discrete NA,
    regardless of their source

1.  If present, `NA`s are shown in discrete legends.

1.  All discrete scales gain a `na.translate` argument that allows you to 
    control whether `NA`s are translated to something that can be visualised,
    or should be left as missing. Note that if you don't translate (i.e. 
    `na.translate = FALSE)` the missing values will passed on to the layer, 
    which will warning that it's dropping missing values. To suppress the
    warnings, you'll also need to add `na.rm = TRUE` to the layer call. 

There were also a number of other smaller changes

* Correctly use scale expansion factors.
* Don't preserve space for dropped levels (#1638).
* Only issue one warning when when asking for too many levels (#1674).
* Unicode labels work better on Windows (#1827).
* Warn when used with only continuous data (#1589)

## Themes

* The `theme()` constructor now has named arguments rather than ellipses. This 
  should make autocomplete substantially more useful. The documentation
  (including examples) has been considerably improved.
  
* Built-in themes are more visually homogeneous, and match `theme_grey` better.
  (@jiho, #1679)
  
* When computing the height of titles, ggplot2 now includes the height of the
  descenders (i.e. the bits of `g` and `y` that hang beneath the baseline). This 
  improves the margins around titles, particularly the y axis label (#1712).
  I have also very slightly increased the inner margins of axis titles, and 
  removed the outer margins. 

* Theme element inheritance is now easier to work with as modification now
  overrides default `element_blank` elements (#1555, #1557, #1565, #1567)
  
* Horizontal legends (i.e. legends on the top or bottom) are horizontally
  aligned by default (#1842). Use `legend.box = "vertical"` to switch back
  to the previous behaviour.
  
* `element_line()` now takes an `arrow` argument to specify arrows at the end of
  lines (#1740)

There were a number of tweaks to the theme elements that control legends:
  
* `legend.justification` now controls appearance will plotting the legend
  outside of the plot area. For example, you can use 
  `theme(legend.justification = "top")` to make the legend align with the 
  top of the plot.

* `panel.margin` and `legend.margin` have been renamed to `panel.spacing` and 
  `legend.spacing` respectively, to better communicate intent (they only
  affect spacing between legends and panels, not the margins around them)

* `legend.margin` now controls margin around individual legends.

* New `legend.box.background`, `legend.box.spacing`, and `legend.box.margin`
  control the background, spacing, and margin of the legend box (the region
  that contains all legends).

## Bug fixes and minor improvements

* ggplot2 now imports tibble. This ensures that all built-in datasets print 
  compactly even if you haven't explicitly loaded tibble or dplyr (#1677).

* Class of aesthetic mapping is preserved when adding `aes()` objects (#1624).

* `+.gg` now works for lists that include data frames.

* `annotation_x()` now works in the absense of global data (#1655)

* `geom_*(show.legend = FALSE)` now works for `guide_colorbar`.

* `geom_boxplot()` gains new `outlier.alpha` (@jonathan-g) and 
  `outlier.fill` (@schloerke, #1787) parameters to control the alpha/fill of
   outlier points independently of the alpha of the boxes. 

* `position_jitter()` (and hence `geom_jitter()`) now correctly computes 
  the jitter width/jitter when supplied by the user (#1775, @has2k1).

* `geom_contour()` more clearly describes what inputs it needs (#1577).

* `geom_curve()` respects the `lineend` parameter (#1852).

* `geom_histogram()` and `stat_bin()` understand the `breaks` parameter once 
  more. (#1665). The floating point adjustment for histogram bins is now 
  actually used - it was previously inadvertently ignored (#1651).

* `geom_violin()` no longer transforms quantile lines with the alpha aesthetic
  (@mnbram, #1714). It no longer errors when quantiles are requested but data
  have zero range (#1687). When `trim = FALSE` it once again has a nice 
  range that allows the density to reach zero (by extending the range 3 
  bandwidths to either side of the data) (#1700).

* `geom_dotplot()` works better when faceting and binning on the y-axis. 
  (#1618, @has2k1).
  
* `geom_hexbin()` once again supports `..density..` (@mikebirdgeneau, #1688).

* `geom_step()` gives useful warning if only one data point in layer (#1645).

* `layer()` gains new `check.aes` and `check.param` arguments. These allow
  geom/stat authors to optional suppress checks for known aesthetics/parameters.
  Currently this is used only in `geom_blank()` which powers `expand_limits()` 
  (#1795).

* All `stat_*()` display a better error message when required aesthetics are
  missing.
  
* `stat_bin()` and `stat_summary_hex()` now accept length 1 `binwidth` (#1610)

* `stat_density()` gains new argument `n`, which is passed to underlying function
  `stats::density` ("number of equally spaced points at which the
  density is to be estimated"). (@hbuschme)

* `stat_binhex()` now again returns `count` rather than `value` (#1747)

* `stat_ecdf()` respects `pad` argument (#1646).

* `stat_smooth()` once again informs you about the method it has chosen.
  It also correctly calculates the size of the largest group within facets.

* `x` and `y` scales are now symmetric regarding the list of
  aesthetics they accept: `xmin_final`, `xmax_final`, `xlower`,
  `xmiddle` and `xupper` are now valid `x` aesthetics.

* `Scale` extensions can now override the `make_title` and `make_sec_title` 
  methods to let the scale modify the axis/legend titles.

* The random stream is now reset after calling `.onAttach()` (#2409).

# ggplot2 2.1.0

## New features

* When mapping an aesthetic to a constant (e.g. 
  `geom_smooth(aes(colour = "loess")))`), the default guide title is the name 
  of the aesthetic (i.e. "colour"), not the value (i.e. "loess") (#1431).

* `layer()` now accepts a function as the data argument. The function will be
  applied to the data passed to the `ggplot()` function and must return a
  data.frame (#1527, @thomasp85). This is a more general version of the 
  deprecated `subset` argument.

* `theme_update()` now uses the `+` operator instead of `%+replace%`, so that
  unspecified values will no longer be `NULL`ed out. `theme_replace()`
  preserves the old behaviour if desired (@oneillkza, #1519). 

* `stat_bin()` has been overhauled to use the same algorithm as ggvis, which 
  has been considerably improved thanks to the advice of Randy Prium (@rpruim).
  This includes:
  
    * Better arguments and a better algorithm for determining the origin.
      You can now specify either `boundary` or the `center` of a bin.
      `origin` has been deprecated in favour of these arguments.
      
    * `drop` is deprecated in favour of `pad`, which adds extra 0-count bins
      at either end (needed for frequency polygons). `geom_histogram()` defaults 
      to `pad = FALSE` which considerably improves the default limits for 
      the histogram, especially when the bins are big (#1477).
      
    * The default algorithm does a (somewhat) better job at picking nice widths 
      and origins across a wider range of input data.
      
    * `bins = n` now gives a histogram with `n` bins, not `n + 1` (#1487).

## Bug fixes

* All `\donttest{}` examples run.

* All `geom_()` and `stat_()` functions now have consistent argument order:
  data + mapping, then geom/stat/position, then `...`, then specific arguments, 
  then arguments common to all layers (#1305). This may break code if you were
  previously relying on partial name matching, but in the long-term should make 
  ggplot2 easier to use. In particular, you can now set the `n` parameter
  in `geom_density2d()` without it partially matching `na.rm` (#1485).

* For geoms with both `colour` and `fill`, `alpha` once again only affects
  fill (Reverts #1371, #1523). This was causing problems for people.

* `facet_wrap()`/`facet_grid()` works with multiple empty panels of data 
  (#1445).

* `facet_wrap()` correctly swaps `nrow` and `ncol` when faceting vertically
  (#1417).

* `ggsave("x.svg")` now uses svglite to produce the svg (#1432).

* `geom_boxplot()` now understands `outlier.color` (#1455).

* `geom_path()` knows that "solid" (not just 1) represents a solid line (#1534).

* `geom_ribbon()` preserves missing values so they correctly generate a 
  gap in the ribbon (#1549).

* `geom_tile()` once again accepts `width` and `height` parameters (#1513). 
  It uses `draw_key_polygon()` for better a legend, including a coloured 
  outline (#1484).

* `layer()` now automatically adds a `na.rm` parameter if none is explicitly
  supplied.

* `position_jitterdodge()` now works on all possible dodge aesthetics, 
  e.g. `color`, `linetype` etc. instead of only based on `fill` (@bleutner)

* `position = "nudge"` now works (although it doesn't do anything useful)
  (#1428).

* The default scale for columns of class "AsIs" is now "identity" (#1518).

* `scale_*_discrete()` has better defaults when used with purely continuous
  data (#1542).

* `scale_size()` warns when used with categorical data.

* `scale_size()`, `scale_colour()`, and `scale_fill()` gain date and date-time
  variants (#1526).

* `stat_bin_hex()` and `stat_bin_summary()` now use the same underlying 
  algorithm so results are consistent (#1383). `stat_bin_hex()` now accepts
  a `weight` aesthetic. To be consistent with related stats, the output variable 
  from `stat_bin_hex()` is now value instead of count.

* `stat_density()` gains a `bw` parameter which makes it easy to get consistent 
   smoothing between facets (@jiho)

* `stat-density-2d()` no longer ignores the `h` parameter, and now accepts 
  `bins` and `binwidth` parameters to control the number of contours 
  (#1448, @has2k1).

* `stat_ecdf()` does a better job of adding padding to -Inf/Inf, and gains
  an argument `pad` to suppress the padding if not needed (#1467).

* `stat_function()` gains an `xlim` parameter (#1528). It once again works 
  with discrete x values (#1509).

* `stat_summary()` preserves sorted x order which avoids artefacts when
  display results with `geom_smooth()` (#1520).

* All elements should now inherit correctly for all themes except `theme_void()`.
  (@Katiedaisey, #1555) 

* `theme_void()` was completely void of text but facets and legends still
  need labels. They are now visible (@jiho). 

* You can once again set legend key and height width to unit arithmetic
  objects (like `2 * unit(1, "cm")`) (#1437).

* Eliminate spurious warning if you have a layer with no data and no aesthetics
  (#1451).

* Removed a superfluous comma in `theme-defaults.r` code (@jschoeley)

* Fixed a compatibility issue with `ggproto` and R versions prior to 3.1.2.
  (#1444)

* Fixed issue where `coord_map()` fails when given an explicit `parameters`
  argument (@tdmcarthur, #1729)
  
* Fixed issue where `geom_errorbarh()` had a required `x` aesthetic (#1933)  

# ggplot2 2.0.0

## Major changes

* ggplot no longer throws an error if your plot has no layers. Instead it 
  automatically adds `geom_blank()` (#1246).
  
* New `cut_width()` is a convenient replacement for the verbose
  `plyr::round_any()`, with the additional benefit of offering finer
  control.

* New `geom_count()` is a convenient alias to `stat_sum()`. Use it when you
  have overlapping points on a scatterplot. `stat_sum()` now defaults to 
  using counts instead of proportions.

* New `geom_curve()` adds curved lines, with a similar specification to 
  `geom_segment()` (@veraanadi, #1088).

* Date and datetime scales now have `date_breaks`, `date_minor_breaks` and
  `date_labels` arguments so that you never need to use the long
  `scales::date_breaks()` or `scales::date_format()`.
  
* `geom_bar()` now has it's own stat, distinct from `stat_bin()` which was
  also used by `geom_histogram()`. `geom_bar()` now uses `stat_count()` 
  which counts values at each distinct value of x (i.e. it does not bin
  the data first). This can be useful when you want to show exactly which 
  values are used in a continuous variable.

* `geom_point()` gains a `stroke` aesthetic which controls the border width of 
  shapes 21-25 (#1133, @SeySayux). `size` and `stroke` are additive so a point 
  with `size = 5` and `stroke = 5` will have a diameter of 10mm. (#1142)

* New `position_nudge()` allows you to slightly offset labels (or other 
  geoms) from their corresponding points (#1109).

* `scale_size()` now maps values to _area_, not radius. Use `scale_radius()`
  if you want the old behaviour (not recommended, except perhaps for lines).

* New `stat_summary_bin()` works like `stat_summary()` but on binned data. 
  It's a generalisation of `stat_bin()` that can compute any aggregate,
  not just counts (#1274). Both default to `mean_se()` if no aggregation
  functions are supplied (#1386).

* Layers are now much stricter about their arguments - you will get an error
  if you've supplied an argument that isn't an aesthetic or a parameter.
  This is likely to cause some short-term pain but in the long-term it will make
  it much easier to spot spelling mistakes and other errors (#1293).
  
    This change does break a handful of geoms/stats that used `...` to pass 
    additional arguments on to the underlying computation. Now 
    `geom_smooth()`/`stat_smooth()` and `geom_quantile()`/`stat_quantile()` 
    use `method.args` instead (#1245, #1289); and `stat_summary()` (#1242), 
    `stat_summary_hex()`, and `stat_summary2d()` use `fun.args`.

### Extensibility

There is now an official mechanism for defining Stats, Geoms, and Positions in 
other packages. See `vignette("extending-ggplot2")` for details.

* All Geoms, Stats and Positions are now exported, so you can inherit from them
  when making your own objects (#989).

* ggplot2 no longer uses proto or reference classes. Instead, we now use 
  ggproto, a new OO system designed specifically for ggplot2. Unlike proto
  and RC, ggproto supports clean cross-package inheritance. Creating a new OO
  system isn't usually the right way to solve a problem, but I'm pretty sure
  it was necessary here. Read more about it in the vignette.

* `aes_()` replaces `aes_q()`. It also supports formulas, so the most concise 
  SE version of `aes(carat, price)` is now `aes_(~carat, ~price)`. You may
  want to use this form in packages, as it will avoid spurious `R CMD check` 
  warnings about undefined global variables.

### Text

* `geom_text()` has been overhauled to make labelling your data a little
  easier. It:
  
    * `nudge_x` and `nudge_y` arguments let you offset labels from their
      corresponding points (#1120). 
      
    * `check_overlap = TRUE` provides a simple way to avoid overplotting 
      of labels: labels that would otherwise overlap are omitted (#1039).
      
    * `hjust` and `vjust` can now be character vectors: "left", "center", 
      "right", "bottom", "middle", "top". New options include "inward" and 
      "outward" which align text towards and away from the center of the plot 
      respectively.

* `geom_label()` works like `geom_text()` but draws a rounded rectangle 
  underneath each label (#1039). This is useful when you want to label plots
  that are dense with data.

### Deprecated features

* The little used `aes_auto()` has been deprecated. 

* `aes_q()` has been replaced with `aes_()` to be consistent with SE versions
  of NSE functions in other packages.

* The `order` aesthetic is officially deprecated. It never really worked, and 
  was poorly documented.

* The `stat` and `position` arguments to `qplot()` have been deprecated.
  `qplot()` is designed for quick plots - if you need to specify position
  or stat, use `ggplot()` instead.

* The theme setting `axis.ticks.margin` has been deprecated: now use the margin 
  property of `axis.text`.
  
* `stat_abline()`, `stat_hline()` and `stat_vline()` have been removed:
  these were never suitable for use other than with `geom_abline()` etc
  and were not documented.

* `show_guide` has been renamed to `show.legend`: this more accurately
  reflects what it does (controls appearance of layer in legend), and uses the 
  same convention as other ggplot2 arguments (i.e. a `.` between names).
  (Yes, I know that's inconsistent with function names with use `_`, but it's
  too late to change now.)

A number of geoms have been renamed to be internally consistent:

* `stat_binhex()` and `stat_bin2d()` have been renamed to `stat_bin_hex()` 
  and `stat_bin_2d()` (#1274). `stat_summary2d()` has been renamed to 
  `stat_summary_2d()`, `geom_density2d()`/`stat_density2d()` has been renamed 
  to `geom_density_2d()`/`stat_density_2d()`.

* `stat_spoke()` is now `geom_spoke()` since I realised it's a
  reparameterisation of `geom_segment()`.

* `stat_bindot()` has been removed because it's so tightly coupled to
  `geom_dotplot()`. If you happened to use `stat_bindot()`, just change to
  `geom_dotplot()` (#1194).

All defunct functions have been removed.

### Default appearance

* The default `theme_grey()` background colour has been changed from "grey90" 
  to "grey92": this makes the background a little less visually prominent.

* Labels and titles have been tweaked for readability:

    * Axes labels are darker.
    
    * Legend and axis titles are given the same visual treatment.
    
    * The default font size dropped from 12 to 11. You might be surprised that 
      I've made the default text size smaller as it was already hard for
      many people to read. It turns out there was a bug in RStudio (fixed in 
      0.99.724), that shrunk the text of all grid based graphics. Once that
      was resolved the defaults seemed too big to my eyes.
    
    * More spacing between titles and borders.
    
    * Default margins scale with the theme font size, so the appearance at 
      larger font sizes should be considerably improved (#1228). 

* `alpha` now affects both fill and colour aesthetics (#1371).

* `element_text()` gains a margins argument which allows you to add additional
  padding around text elements. To help see what's going on use `debug = TRUE` 
  to display the text region and anchors.

* The default font size in `geom_text()` has been decreased from 5mm (14 pts)
  to 3.8 mm (11 pts) to match the new default theme sizes.

* A diagonal line is no longer drawn on bar and rectangle legends. Instead, the
  border has been tweaked to be more visible, and more closely match the size of 
  line drawn on the plot.

* `geom_pointrange()` and `geom_linerange()` get vertical (not horizontal)
  lines in the legend (#1389).

* The default line `size` for `geom_smooth()` has been increased from 0.5 to 1 
  to make it easier to see when overlaid on data.
  
* `geom_bar()` and `geom_rect()` use a slightly paler shade of grey so they
  aren't so visually heavy.
  
* `geom_boxplot()` now colours outliers the same way as the boxes.

* `geom_point()` now uses shape 19 instead of 16. This looks much better on 
  the default Linux graphics device. (It's very slightly smaller than the old 
  point, but it shouldn't affect any graphics significantly)

* Sizes in ggplot2 are measured in mm. Previously they were converted to pts 
  (for use in grid) by multiplying by 72 / 25.4. However, grid uses printer's 
  points, not Adobe (big pts), so sizes are now correctly multiplied by 
  72.27 / 25.4. This is unlikely to noticeably affect display, but it's
  technically correct (<https://youtu.be/hou0lU8WMgo>).

* The default legend will now allocate multiple rows (if vertical) or
  columns (if horizontal) in order to make a legend that is more likely to
  fit on the screen. You can override with the `nrow`/`ncol` arguments
  to `guide_legend()`

    ```R
    p <- ggplot(mpg, aes(displ,hwy, colour = model)) + geom_point()
    p
    p + theme(legend.position = "bottom")
    # Previous behaviour
    p + guides(colour = guide_legend(ncol = 1))
    ```

### New and updated themes

* New `theme_void()` is completely empty. It's useful for plots with non-
  standard coordinates or for drawings (@jiho, #976).

* New `theme_dark()` has a dark background designed to make colours pop out
  (@jiho, #1018)

* `theme_minimal()` became slightly more minimal by removing the axis ticks:
  labels now line up directly beneath grid lines (@tomschloss, #1084)

* New theme setting `panel.ontop` (logical) make it possible to place 
  background elements (i.e., gridlines) on top of data. Best used with 
  transparent `panel.background` (@noamross. #551).

### Labelling

The facet labelling system was updated with many new features and a
more flexible interface (@lionel-). It now works consistently across
grid and wrap facets. The most important user visible changes are:

* `facet_wrap()` gains a `labeller` option (#25).

* `facet_grid()` and `facet_wrap()` gain a `switch` argument to
  display the facet titles near the axes. When switched, the labels
  become axes subtitles. `switch` can be set to "x", "y" or "both"
  (the latter only for grids) to control which margin is switched.

The labellers (such as `label_value()` or `label_both()`) also get
some new features:

* They now offer the `multi_line` argument to control whether to
  display composite facets (those specified as `~var1 + var2`) on one
  or multiple lines.

* In `label_bquote()` you now refer directly to the names of
  variables. With this change, you can create math expressions that
  depend on more than one variable. This math expression can be
  specified either for the rows or the columns and you can also
  provide different expressions to each margin.

  As a consequence of these changes, referring to `x` in backquoted
  expressions is deprecated.

* Similarly to `label_bquote()`, `labeller()` now take `.rows` and
  `.cols` arguments. In addition, it also takes `.default`.
  `labeller()` is useful to customise how particular variables are
  labelled. The three additional arguments specify how to label the
  variables are not specifically mentioned, respectively for rows,
  columns or both. This makes it especially easy to set up a
  project-wide labeller dispatcher that can be reused across all your
  plots. See the documentation for an example.

* The new labeller `label_context()` adapts to the number of factors
  facetted over. With a single factor, it displays only the values,
  just as before. But with multiple factors in a composite margin
  (e.g. with `~cyl + am`), the labels are passed over to
  `label_both()`. This way the variables names are displayed with the
  values to help identifying them.

On the programming side, the labeller API has been rewritten in order
to offer more control when faceting over multiple factors (e.g. with
formulae such as `~cyl + am`). This also means that if you have
written custom labellers, you will need to update them for this
version of ggplot.

* Previously, a labeller function would take `variable` and `value`
  arguments and return a character vector. Now, they take a data frame
  of character vectors and return a list. The input data frame has one
  column per factor facetted over and each column in the returned list
  becomes one line in the strip label. See documentation for more
  details.

* The labels received by a labeller now contain metadata: their margin
  (in the "type" attribute) and whether they come from a wrap or a
  grid facet (in the "facet" attribute).

* Note that the new `as_labeller()` function operator provides an easy
  way to transform an existing function to a labeller function. The
  existing function just needs to take and return a character vector.

## Documentation

* Improved documentation for `aes()`, `layer()` and much much more.

* I've tried to reduce the use of `...` so that you can see all the 
  documentation in one place rather than having to integrate multiple pages.
  In some cases this has involved adding additional arguments to geoms
  to make it more clear what you can do:
  
    *  `geom_smooth()` gains explicit `method`, `se` and `formula` arguments.
    
    * `geom_histogram()` gains `binwidth`, `bins`, `origin` and `right` 
      arguments.
      
    * `geom_jitter()` gains `width` and `height` arguments to make it easier
      to control the amount of jittering without using the lengthy 
      `position_jitter()` function (#1116)

* Use of `qplot()` in examples has been minimised (#1123, @hrbrmstr). This is
  inline with the 2nd edition of the ggplot2 box, which minimises the use of 
  `qplot()` in favour of `ggplot()`.

* Tightly linked geoms and stats (e.g. `geom_boxplot()` and `stat_boxplot()`) 
  are now documented in the same file so you can see all the arguments in one
  place. Variations of the same idea (e.g. `geom_path()`, `geom_line()`, and
  `geom_step()`) are also documented together.

* It's now obvious that you can set the `binwidth` parameter for
  `stat_bin_hex()`, `stat_summary_hex()`, `stat_bin_2d()`, and
  `stat_summary_2d()`. 

* The internals of positions have been cleaned up considerably. You're unlikely
  to notice any external changes, although the documentation should be a little
  less confusing since positions now don't list parameters they never use.

## Data

* All datasets have class `tbl_df` so if you also use dplyr, you get a better
  print method.

* `economics` has been brought up to date to 2015-04-01.

* New `economics_long` is the economics data in long form.

* New `txhousing` dataset containing information about the Texas housing
  market. Useful for examples that need multiple time series, and for
  demonstrating model+vis methods.

* New `luv_colours` dataset which contains the locations of all
  built-in `colors()` in Luv space.

* `movies` has been moved into its own package, ggplot2movies, because it was 
  large and not terribly useful. If you've used the movies dataset, you'll now 
  need to explicitly load the package with `library(ggplot2movies)`.

## Bug fixes and minor improvements

* All partially matched arguments and `$` have been been replaced with 
  full matches (@jimhester, #1134).

* ggplot2 now exports `alpha()` from the scales package (#1107), and `arrow()` 
  and `unit()` from grid (#1225). This means you don't need attach scales/grid 
  or do `scales::`/`grid::` for these commonly used functions.

* `aes_string()` now only parses character inputs. This fixes bugs when
  using it with numbers and non default `OutDec` settings (#1045).

* `annotation_custom()` automatically adds a unique id to each grob name,
  making it easier to plot multiple grobs with the same name (e.g. grobs of
  ggplot2 graphics) in the same plot (#1256).

* `borders()` now accepts xlim and ylim arguments for specifying the geographical 
  region of interest (@markpayneatwork, #1392).

* `coord_cartesian()` applies the same expansion factor to limits as for scales. 
  You can suppress with `expand = FALSE` (#1207).

* `coord_trans()` now works when breaks are suppressed (#1422).

* `cut_number()` gives error message if the number of requested bins can
  be created because there are two few unique values (#1046).

* Character labels in `facet_grid()` are no longer (incorrectly) coerced into
  factors. This caused problems with custom label functions (#1070).

* `facet_wrap()` and `facet_grid()` now allow you to use non-standard
  variable names by surrounding them with backticks (#1067).

* `facet_wrap()` more carefully checks its `nrow` and `ncol` arguments
  to ensure that they're specified correctly (@richierocks, #962)

* `facet_wrap()` gains a `dir` argument to control the direction the
  panels are wrapped in. The default is "h" for horizontal. Use "v" for
  vertical layout (#1260).

* `geom_abline()`, `geom_hline()` and `geom_vline()` have been rewritten to
  have simpler behaviour and be more consistent:

    * `stat_abline()`, `stat_hline()` and `stat_vline()` have been removed:
      these were never suitable for use other than with `geom_abline()` etc
      and were not documented.

    * `geom_abline()`, `geom_vline()` and `geom_hline()` are bound to
      `stat_identity()` and `position_identity()`

    * Intercept parameters can no longer be set to a function.

    * They are all documented in one file, since they are so closely related.

* `geom_bin2d()` will now let you specify one dimension's breaks exactly,
  without touching the other dimension's default breaks at all (#1126).

* `geom_crossbar()` sets grouping correctly so you can display multiple
  crossbars on one plot. It also makes the default `fatten` argument a little
  bigger to make the middle line more obvious (#1125).

* `geom_histogram()` and `geom_smooth()` now only inform you about the
  default values once per layer, rather than once per panel (#1220).

* `geom_pointrange()` gains `fatten` argument so you can control the
  size of the point relative to the size of the line.

* `geom_segment()` annotations were not transforming with scales 
  (@BrianDiggs, #859).

* `geom_smooth()` is no longer so chatty. If you want to know what the default
  smoothing method is, look it up in the documentation! (#1247)

* `geom_violin()` now has the ability to draw quantile lines (@DanRuderman).

* `ggplot()` now captures the parent frame to use for evaluation,
  rather than always defaulting to the global environment. This should
  make ggplot more suitable to use in more situations (e.g. with knitr)

* `ggsave()` has been simplified a little to make it easier to maintain.
  It no longer checks that you're printing a ggplot2 object (so now also
  works with any grid grob) (#970), and always requires a filename.
  Parameter `device` now supports character argument to specify which supported
  device to use ('pdf', 'png', 'jpeg', etc.), for when it cannot be correctly
  inferred from the file extension (for example when a temporary filename is
  supplied server side in shiny apps) (@sebkopf, #939). It no longer opens
  a graphics device if one isn't already open - this is annoying when you're
  running from a script (#1326).

* `guide_colorbar()` creates correct legend if only one color (@krlmlr, #943).

* `guide_colorbar()` no longer fails when the legend is empty - previously
  this often masked misspecifications elsewhere in the plot (#967).

* New `layer_data()` function extracts the data used for plotting for a given
  layer. It's mostly useful for testing.

* User supplied `minor_breaks` can now be supplied on the same scale as 
  the data, and will be automatically transformed with by scale (#1385).

* You can now suppress the appearance of an axis/legend title (and the space
  that would allocated for it) with `NULL` in the `scale_` function. To
  use the default label, use `waiver()` (#1145).

* Position adjustments no longer warn about potentially varying ranges
  because the problem rarely occurs in practice and there are currently a
  lot of false positives since I don't understand exactly what FP criteria
  I should be testing.

* `scale_fill_grey()` now uses red for missing values. This matches
  `scale_colour_grey()` and makes it obvious where missing values lie.
  Override with `na.value`.

* `scale_*_gradient2()` defaults to using Lab colour space.

* `scale_*_gradientn()` now allows `colours` or `colors` (#1290)

* `scale_y_continuous()` now also transforms the `lower`, `middle` and `upper`
  aesthetics used by `geom_boxplot()`: this only affects
  `geom_boxplot(stat = "identity")` (#1020).

* Legends no longer inherit aesthetics if `inherit.aes` is FALSE (#1267).

* `lims()` makes it easy to set the limits of any axis (#1138).

* `labels = NULL` now works with `guide_legend()` and `guide_colorbar()`.
  (#1175, #1183).

* `override.aes` now works with American aesthetic spelling, e.g. color

* Scales no longer round data points to improve performance of colour
  palettes. Instead the scales package now uses a much faster colour
  interpolation algorithm (#1022).

* `scale_*_brewer()` and `scale_*_distiller()` add new `direction` argument of 
  `scales::brewer_pal`, making it easier to change the order of colours 
  (@jiho, #1139).

* `scale_x_date()` now clips dates outside the limits in the same way as
  `scale_x_continuous()` (#1090).

* `stat_bin()` gains `bins` arguments, which denotes the number of bins. Now
  you can set `bins=100` instead of `binwidth=0.5`. Note that `breaks` or
  `binwidth` will override it (@tmshn, #1158, #102).

* `stat_boxplot()` warns if a continuous variable is used for the `x` aesthetic
  without also supplying a `group` aesthetic (#992, @krlmlr).

* `stat_summary_2d()` and `stat_bin_2d()` now share exactly the same code for 
  determining breaks from `bins`, `binwidth`, and `origin`. 
  
* `stat_summary_2d()` and `stat_bin_2d()` now output in tile/raster compatible 
  form instead of rect compatible form. 

* Automatically computed breaks do not lead to an error for transformations like
  "probit" where the inverse can map to infinity (#871, @krlmlr)

* `stat_function()` now always evaluates the function on the original scale.
  Previously it computed the function on transformed scales, giving incorrect
  values (@BrianDiggs, #1011).

* `strip_dots` works with anonymous functions within calculated aesthetics 
  (e.g. `aes(sapply(..density.., function(x) mean(x))))` (#1154, @NikNakk)

* `theme()` gains `validate = FALSE` parameter to turn off validation, and 
  hence store arbitrary additional data in the themes. (@tdhock, #1121)

* Improved the calculation of segments needed to draw the curve representing
  a line when plotted in polar coordinates. In some cases, the last segment
  of a multi-segment line was not drawn (@BrianDiggs, #952)<|MERGE_RESOLUTION|>--- conflicted
+++ resolved
@@ -1,6 +1,5 @@
 # ggplot2 (development version)
 
-<<<<<<< HEAD
 * Reversal of a dimension, typically 'x' or 'y', is now controlled by the 
   `reverse` argument in `coord_cartesian()`, `coord_fixed()`, `coord_radial()`
   and `coord_sf()`. In `coord_radial()`, this replaces the older `direction` 
@@ -8,13 +7,11 @@
 * `coord_radial()` displays minor gridlines now (@teunbrand).
 * (internal) `continuous_scale()` and `binned_scale()` sort the `limits` 
   argument internally (@teunbrand).
-=======
 * `guide_bins()`, `guide_colourbar()` and `guide_coloursteps()` gain an `angle`
   argument to overrule theme settings, similar to `guide_axis(angle)` 
   (@teunbrand, #4594).
 * `coord_*(expand)` can now take a logical vector to control expansion at any
   side of the panel (top, right, bottom, left) (@teunbrand, #6020)
->>>>>>> 57ba97fa
 * (Breaking) The defaults for all geoms can be set at one in the theme. 
   (@teunbrand based on pioneering work by @dpseidel, #2239)
     * A new `theme(geom)` argument is used to track these defaults.

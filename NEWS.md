--- conflicted
+++ resolved
@@ -1,8 +1,7 @@
 # ggplot2 (development version)
 
-<<<<<<< HEAD
 * Legend keys that can draw arrows have their size adjusted for arrows.
-=======
+
 * The `trans` argument in scales and secondary axes has been renamed to 
   `transform`. The `trans` argument itself is deprecated. To access the
   transformation from the scale, a new `get_transformation()` method is 
@@ -45,7 +44,6 @@
   unrelated to scales in legend positions (#5416).
   
 * `theme()` now supports splicing a list of arguments (#5542).
->>>>>>> 000a9392
 
 * Contour functions will not fail when `options("OutDec")` is not `.` (@eliocamp, #5555).
 

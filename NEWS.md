
# ggplot2 (development version)

<<<<<<< HEAD
* When passing a function to `stat_contour(breaks)`, that function is used to
  calculate the breaks even if `bins` and `binwidth` are missing 
  (@teunbrand, #5686).
=======
* Fixed bug where discrete scales could not map aesthetics only consisting of
  `NA`s (#5623)
* Facet evaluation is better at dealing with inherited errors 
  (@teunbrand, #5670).
* Fixed spurious warnings from `sec_axis()` with `breaks = NULL` (#5713).
* Patterns and gradients are now also enabled in `geom_sf()` 
  (@teunbrand, #5716).
* `stat_bin()` deals with non-finite breaks better (@teunbrand, #5665).
>>>>>>> bc3e4014

# ggplot2 3.5.0

This is a minor release that turned out quite beefy. It is focused on 
overhauling the guide system: the system responsible for displaying information 
from scales in the guise of axes and legends. As part of that overhaul, new 
guides have been implemented and existing guides have been refined. The look 
and feel of guides has been mostly preserved, but their internals and 
styling options have changed drastically.

Briefly summarising other highlights, we also welcome `coord_radial()` as a 
successor of  `coord_polar()`. Initial support for newer graphical features, 
such as pattern fills has been added. The API has changed how `I()`/`<AsIs>` 
vectors interact with the scale system, namely: not at all. 

## Breaking changes

* The guide system. As a whole. See 'new features' for more information. 
  While the S3 guide generics are still in place, the S3 methods for 
  `guide_train()`, `guide_merge()`, `guide_geom()`, `guide_transform()`,
  `guide_gengrob()` have been superseded by the respective ggproto methods.
  In practice, this will mean that `NextMethod()` or sub-classing ggplot2's
  guides with the S3 system will no longer work.
  
* By default, `guide_legend()` now only draws a key glyph for a layer when
  the value is in the layer's data. To revert to the old behaviour, you
  can still set `show.legend = c({aesthetic} = TRUE)` (@teunbrand, #3648).

* In the `scale_{colour/fill}_gradient2()` and 
  `scale_{colour/fill}_steps2()` functions, the `midpoint` argument is 
  transformed by the scale transformation (#3198).
  
* The `legend.key` theme element is set to inherit from the `panel.background`
  theme element. The default themes no longer set the `legend.key` element.
  This causes a visual change with the default `theme_gray()` (#5549).
  
* The `scale_name` argument in `continuous_scale()`, `discrete_scale()` and
  `binned_scale()` is soft-deprecated. If you have implemented custom scales,
  be advised to double-check that unnamed arguments ends up where they should 
  (@teunbrand, #1312).  
  
* The `legend.text.align` and `legend.title.align` arguments in `theme()` are 
  deprecated. The `hjust` setting of the `legend.text` and `legend.title` 
  elements continues to fulfill the role of text alignment (@teunbrand, #5347).
  
* 'lines' units in `geom_label()`, often used in the `label.padding` argument, 
  are now are relative to the text size. This causes a visual change, but fixes 
  a misalignment issue between the textbox and text (@teunbrand, #4753)
  
* `coord_flip()` has been marked as superseded. The recommended alternative is
  to swap the `x` and `y` aesthetic and/or using the `orientation` argument in
  a layer (@teunbrand, #5130).
  
* The `trans` argument in scales and secondary axes has been renamed to 
  `transform`. The `trans` argument itself is deprecated. To access the
  transformation from the scale, a new `get_transformation()` method is 
  added to Scale-classes (#5558).
  
* Providing a numeric vector to `theme(legend.position)` has been deprecated.
  To set the default legend position inside the plot use 
  `theme(legend.position = "inside", legend.position.inside = c(...))` instead.

## New features

* Plot scales now ignore `AsIs` objects constructed with `I(x)`, instead of
  invoking the identity scale. This allows these columns to co-exist with other
  layers that need a non-identity scale for the same aesthetic. Also, it makes
  it easy to specify relative positions (@teunbrand, #5142).
  
* The `fill` aesthetic in many geoms now accepts grid's patterns and gradients.
  For developers of layer extensions, this feature can be enabled by switching 
  from `fill = alpha(fill, alpha)` to `fill = fill_alpha(fill, alpha)` when 
  providing fills to `grid::gpar()` (@teunbrand, #3997).
  
* New function `check_device()` for testing the availability of advanced 
  graphics features introduced in R 4.1.0 onward (@teunbrand, #5332).
  
* `coord_radial()` is a successor to `coord_polar()` with more customisation 
  options. `coord_radial()` can:
  
  * integrate with the new guide system via a dedicated `guide_axis_theta()` to
    display the angle coordinate.
  * in addition to drawing full circles, also draw circle sectors by using the 
    `end` argument.
  * avoid data vanishing in the center of the plot by setting the `donut` 
    argument.
  * adjust the `angle` aesthetic of layers, such as `geom_text()`, to align 
    with the coordinate system using the `rotate_angle` argument.
    
### The guide system

The guide system encompassing axes and legends, as the last remaining chunk of 
ggplot2, has been rewritten to use the `<ggproto>` system instead of the S3 
system. This change was a necessary step to officially break open the guide 
system for extension package developers. The axes and legends now inherit from 
a `<Guide>` class, which makes them extensible in the same manner as geoms, 
stats, facets and coords (#3329, @teunbrand)

* The most user-facing change is that the styling of guides is rewired through
  the theme system. Guides now have a `theme` argument that can style 
  individual guides, while `theme()` has gained additional arguments to style
  guides. Theme elements declared in the guide override theme elements set
  through the plot. The new theme elements for guides are: 
  `legend.key.spacing{.x/.y}`, `legend.frame`, `legend.axis.line`, 
  `legend.ticks`, `legend.ticks.length`, `legend.text.position` and 
  `legend.title.position`. Previous style options in the arguments of 
  `guide_*()` functions are soft-deprecated.

* Unfortunately, we could not fully preserve the function of pre-existing
  guide extensions written in the S3 system. A fallback for these old guides
  is encapsulated in the `<GuideOld>` class, which calls the old S3 generics.
  The S3 methods have been removed as part of cleaning up, so the old guides
  will still work if the S3 methods are reimplemented, but we encourage to
  switch to the new system (#2728).
  
* The `order` argument of guides now strictly needs to be a length-1 
  integer (#4958).
  
#### Axes

* New `guide_axis_stack()` to combine other axis guides on top of one another.

* New `guide_axis_theta()` to draw an axis in a circular arc in 
  `coord_radial()`. The guide can be controlled by adding 
  `guides(theta = guide_axis_theta(...))` to a plot.

* New `guide_axis_logticks()` can be used to draw logarithmic tick marks as
  an axis. It supersedes the `annotation_logticks()` function 
  (@teunbrand, #5325).

* `guide_axis()` gains a `minor.ticks` argument to draw minor ticks (#4387).

* `guide_axis()` gains a `cap` argument that can be used to trim the
      axis line to extreme breaks (#4907).

* Primary axis titles are now placed at the primary guide, so that
  `guides(x = guide_axis(position = "top"))` will display the title at the
  top by default (#4650).
  
* The default `vjust` for the `axis.title.y.right` element is now 1 instead of
  0.
  
* Unknown secondary axis guide positions are now inferred as the opposite 
  of the primary axis guide when the latter has a known `position` (#4650).
  
#### Legends

* New `guide_custom()` function for drawing custom graphical objects (grobs)
  unrelated to scales in legend positions (#5416).
  
* All legends have acquired a `position` argument, that allows individual guides
  to deviate from the `legend.position` set in the `theme()` function. This
  means that legends can now be placed at multiple sides of the plot (#5488).
  
* The spacing between legend keys and their labels, in addition to legends
  and their titles, is now controlled by the text's `margin` setting. Not
  specifying margins will automatically add appropriate text margins. To
  control the spacing within a legend between keys, the new 
  `legend.key.spacing.{x/y}` argument can be used in `theme()`. This leaves the 
  `legend.spacing` theme setting dedicated to solely controlling the spacing 
  between different guides (#5455).
  
* `guide_colourbar()` and `guide_coloursteps()` gain an `alpha` argument to
  set the transparency of the bar (#5085).

* New `display` argument in `guide_colourbar()` supplants the `raster` argument.
  In R 4.1.0 and above, `display = "gradient"` will draw a gradient.
  
* Legend keys that can draw arrows have their size adjusted for arrows.

* When legend titles are larger than the legend, title justification extends
  to the placement of keys and labels (#1903).

* Glyph drawing functions of the `draw_key_*()` family can now set `"width"`
  and `"height"` attributes (in centimetres) to the produced keys to control
  their displayed size in the legend.
  
* `coord_sf()` now uses customisable guides provided in the scales or 
  `guides()` function (@teunbrand).

## Improvements

* `guide_coloursteps(even.steps = FALSE)` now draws one rectangle per interval
  instead of many small ones (#5481).

* `draw_key_label()` now better reflects the appearance of labels (#5561).

* `position_stack()` no longer silently removes missing data, which is now
  handled by the geom instead of position (#3532).
  
* The `minor_breaks` function argument in scales can now also take a function 
  with two arguments: the scale's limits and the scale's major breaks (#3583).
  
* Failing to fit or predict in `stat_smooth()` now gives a warning and omits
  the failed group, instead of throwing an error (@teunbrand, #5352).
  
* `labeller()` now handles unspecified entries from lookup tables
  (@92amartins, #4599).
  
* `fortify.default()` now accepts a data-frame-like object granted the object
  exhibits healthy `dim()`, `colnames()`, and `as.data.frame()` behaviours
  (@hpages, #5390).

* `geom_violin()` gains a `bounds` argument analogous to `geom_density()`s 
  (@eliocamp, #5493).

* To apply dodging more consistently in violin plots, `stat_ydensity()` now
  has a `drop` argument to keep or discard groups with 1 observation.
  
* `geom_boxplot()` gains a new argument, `staplewidth` that can draw staples
  at the ends of whiskers (@teunbrand, #5126)
  
* `geom_boxplot()` gains an `outliers` argument to switch outliers on or off,
  in a manner that does affects the scale range. For hiding outliers that does
  not affect the scale range, you can continue to use `outlier.shape = NA` 
  (@teunbrand, #4892).
  
* Nicer error messages for xlim/ylim arguments in coord-* functions
  (@92amartins, #4601, #5297).

* You can now omit either `xend` or `yend` from `geom_segment()` as only one
  of these is now required. If one is missing, it will be filled from the `x`
  and `y` aesthetics respectively. This makes drawing horizontal or vertical
  segments a little bit more convenient (@teunbrand, #5140).
  
* When `geom_path()` has aesthetics varying within groups, the `arrow()` is
  applied to groups instead of individual segments (@teunbrand, #4935).
  
* `geom_text()` and `geom_label()` gained a `size.unit` parameter that set the 
  text size to millimetres, points, centimetres, inches or picas 
  (@teunbrand, #3799).
  
* `geom_label()` now uses the `angle` aesthetic (@teunbrand, #2785)

* The `label.padding` argument in `geom_label()` now supports inputs created
  with the `margin()` function (#5030).
  
* `ScaleContinuous$get_breaks()` now only calls `scales::zero_range()` on limits
  in transformed space, rather than in data space (#5304).
  
* Scales throw more informative messages (@teunbrand, #4185, #4258)
  
* `scale_*_manual()` with a named `values` argument now emits a warning when
  none of those names match the values found in the data (@teunbrand, #5298).
  
* The `name` argument in most scales is now explicitly the first argument 
  (#5535)
  
* The `translate_shape_string()` internal function is now exported for use in
  extensions of point layers (@teunbrand, #5191).
  
* To improve `width` calculation in bar plots with empty factor levels, 
  `resolution()` considers `mapped_discrete` values as having resolution 1 
  (@teunbrand, #5211)
  
* In `theme()`, some elements can be specified with `rel()` to inherit from
  `unit`-class objects in a relative fashion (@teunbrand, #3951).
  
* `theme()` now supports splicing a list of arguments (#5542).

* In the theme element hierarchy, parent elements that are a strict subclass
  of child elements now confer their subclass upon the children (#5457).
  
* New `plot.tag.location` in `theme()` can control placement of the plot tag
  in the `"margin"`, `"plot"` or the new `"panel"` option (#4297).
  
* `coord_munch()` can now close polygon shapes (@teunbrand, #3271)
  
* Aesthetics listed in `geom_*()` and `stat_*()` layers now point to relevant
  documentation (@teunbrand, #5123).
  
* The new argument `axes` in `facet_grid()` and `facet_wrap()` controls the
  display of axes at interior panel positions. Additionally, the `axis.labels`
  argument can be used to only draw tick marks or fully labelled axes 
  (@teunbrand, #4064).
  
* `coord_polar()` can have free scales in facets (@teunbrand, #2815).

* The `get_guide_data()` function can be used to extract position and label
  information from the plot (#5004).
  
* Improve performance of layers without positional scales (@zeehio, #4990)

* More informative error for mismatched 
  `direction`/`theme(legend.direction = ...)` arguments (#4364, #4930).

## Bug fixes

* Fixed regression in `guide_legend()` where the `linewidth` key size
  wasn't adapted to the width of the lines (#5160).

* In `guide_bins()`, the title no longer arbitrarily becomes offset from
  the guide when it has long labels.
  
* `guide_colourbar()` and `guide_coloursteps()` merge properly when one
  of the aesthetics is dropped (#5324).

* When using `geom_dotplot(binaxis = "x")` with a discrete y-variable, dots are
  now stacked from the y-position rather than from 0 (@teunbrand, #5462)
  
* `stat_count()` treats `x` as unique in the same manner `unique()` does 
  (#4609).
  
* The plot's title, subtitle and caption now obey horizontal text margins
  (#5533).
  
* Contour functions will not fail when `options("OutDec")` is not `.` (@eliocamp, #5555).

* Lines where `linewidth = NA` are now dropped in `geom_sf()` (#5204).

* `ggsave()` no longer sometimes creates new directories, which is now 
  controlled by the new `create.dir` argument (#5489).
  
* Legend titles no longer take up space if they've been removed by setting 
  `legend.title = element_blank()` (@teunbrand, #3587).
  
* `resolution()` has a small tolerance, preventing spuriously small resolutions 
  due to rounding errors (@teunbrand, #2516).
  
* `stage()` now works correctly, even with aesthetics that do not have scales 
  (#5408)
  
* `stat_ydensity()` with incomplete groups calculates the default `width` 
  parameter more stably (@teunbrand, #5396)
  
* The `size` argument in `annotation_logticks()` has been deprecated in favour
  of the `linewidth` argument (#5292).
  
* Binned scales now treat `NA`s in limits the same way continuous scales do 
  (#5355).

* Binned scales work better with `trans = "reverse"` (#5355).

* Integers are once again valid input to theme arguments that expect numeric
  input (@teunbrand, #5369)
  
* Legends in `scale_*_manual()` can show `NA` values again when the `values` is
  a named vector (@teunbrand, #5214, #5286).
  
* Fixed bug in `coord_sf()` where graticule lines didn't obey 
  `panel.grid.major`'s linewidth setting (@teunbrand, #5179)
  
* Fixed bug in `annotation_logticks()` when no suitable tick positions could
  be found (@teunbrand, #5248).
  
* The default width of `geom_bar()` is now based on panel-wise resolution of
  the data, rather than global resolution (@teunbrand, #4336).
  
* `stat_align()` is now applied per panel instead of globally, preventing issues
  when facets have different ranges (@teunbrand, #5227).
  
* A stacking bug in `stat_align()` was fixed (@teunbrand, #5176).

* `stat_contour()` and `stat_contour_filled()` now warn about and remove
  duplicated coordinates (@teunbrand, #5215).
  
* `guide_coloursteps()` and `guide_bins()` sort breaks (#5152). 
  
## Internal changes
  
* The `ScaleContinuous$get_breaks()` method no longer censors
  the computed breaks.
  
* The ggplot object now contains `$layout` which points to the `Layout` ggproto
  object and will be used by the `ggplot_build.ggplot` method. This was exposed
  so that package developers may extend the behaviour of the `Layout` ggproto 
  object without needing to develop an entirely new `ggplot_build` method 
  (@jtlandis, #5077).
  
* Guide building is now part of `ggplot_build()` instead of 
  `ggplot_gtable()` to allow guides to observe unmapped data (#5483).
  
* The `titleGrob()` function has been refactored to be faster and less
  complicated.

* The `scales_*()` functions related to managing the `<ScalesList>` class have
  been implemented as methods in the `<ScalesList>` class, rather than stray
  functions (#1310).
  
# ggplot2 3.4.4

This hotfix release adapts to a change in r-devel's `base::is.atomic()` and 
the upcoming retirement of maptools.

* `fortify()` for sp objects (e.g., `SpatialPolygonsDataFrame`) is now deprecated
  and will be removed soon in support of [the upcoming retirement of rgdal, rgeos,
  and maptools](https://r-spatial.org/r/2023/05/15/evolution4.html). In advance
  of the whole removal, `fortify(<SpatialPolygonsDataFrame>, region = ...)`
  no longer works as of this version (@yutannihilation, #5244).

# ggplot2 3.4.3
This hotfix release addresses a version comparison change in r-devel. There are
no user-facing or breaking changes.

# ggplot2 3.4.2
This is a hotfix release anticipating changes in r-devel, but folds in upkeep
changes and a few bug fixes as well.

## Minor improvements

* Various type checks and their messages have been standardised 
  (@teunbrand, #4834).
  
* ggplot2 now uses `scales::DiscreteRange` and `scales::ContinuousRange`, which
  are available to write scale extensions from scratch (@teunbrand, #2710).
  
* The `layer_data()`, `layer_scales()` and `layer_grob()` now have the default
  `plot = last_plot()` (@teunbrand, #5166).
  
* The `datetime_scale()` scale constructor is now exported for use in extension
  packages (@teunbrand, #4701).
  
## Bug fixes

* `update_geom_defaults()` and `update_stat_defaults()` now return properly 
  classed objects and have updated docs (@dkahle, #5146).

* For the purposes of checking required or non-missing aesthetics, character 
  vectors are no longer considered non-finite (@teunbrand, @4284).

* `annotation_logticks()` skips drawing ticks when the scale range is non-finite
  instead of throwing an error (@teunbrand, #5229).
  
* Fixed spurious warnings when the `weight` was used in `stat_bin_2d()`, 
  `stat_boxplot()`, `stat_contour()`, `stat_bin_hex()` and `stat_quantile()`
  (@teunbrand, #5216).

* To prevent changing the plotting order, `stat_sf()` is now computed per panel 
  instead of per group (@teunbrand, #4340).

* Fixed bug in `coord_sf()` where graticule lines didn't obey 
  `panel.grid.major`'s linewidth setting (@teunbrand, #5179).

* `geom_text()` drops observations where `angle = NA` instead of throwing an
  error (@teunbrand, #2757).
  
# ggplot2 3.4.1
This is a small release focusing on fixing regressions in the 3.4.0 release
and minor polishes.

## Breaking changes

* The computed variable `y` in `stat_ecdf()` has been superseded by `ecdf` to 
  prevent incorrect scale transformations (@teunbrand, #5113 and #5112).
  
## New features

* Added `scale_linewidth_manual()` and `scale_linewidth_identity()` to support
  the `linewidth` aesthetic (@teunbrand, #5050).
  
* `ggsave()` warns when multiple `filename`s are given, and only writes to the
  first file (@teunbrand, #5114).

## Bug fixes

* Fixed a regression in `geom_hex()` where aesthetics were replicated across 
  bins (@thomasp85, #5037 and #5044).
  
* Using two ordered factors as facetting variables in 
  `facet_grid(..., as.table = FALSE)` now throws a warning instead of an
  error (@teunbrand, #5109).
  
* Fixed misbehaviour of `draw_key_boxplot()` and `draw_key_crossbar()` with 
  skewed key aspect ratio (@teunbrand, #5082).
  
* Fixed spurious warning when `weight` aesthetic was used in `stat_smooth()` 
  (@teunbrand based on @clauswilke's suggestion, #5053).
  
* The `lwd` alias is now correctly replaced by `linewidth` instead of `size` 
  (@teunbrand based on @clauswilke's suggestion #5051).
  
* Fixed a regression in `Coord$train_panel_guides()` where names of guides were 
  dropped (@maxsutton, #5063).

In binned scales:

* Automatic breaks should no longer be out-of-bounds, and automatic limits are
  adjusted to include breaks (@teunbrand, #5082).
  
* Zero-range limits no longer throw an error and are treated akin to continuous
  scales with zero-range limits (@teunbrand, #5066).
  
* The `trans = "date"` and `trans = "time"` transformations were made compatible
  (@teunbrand, #4217).

# ggplot2 3.4.0
This is a minor release focusing on tightening up the internals and ironing out
some inconsistencies in the API. The biggest change is the addition of the 
`linewidth` aesthetic that takes of sizing the width of any line from `size`. 
This change, while attempting to be as non-breaking as possible, has the 
potential to change the look of some of your plots.

Other notable changes is a complete redo of the error and warning messaging in
ggplot2 using the cli package. Messaging is now better contextualised and it 
should be easier to identify which layer an error is coming from. Last, we have
now made the switch to using the vctrs package internally which means that 
support for vctrs classes as variables should improve, along with some small 
gains in rendering speed.

## Breaking changes

* A `linewidth` aesthetic has been introduced and supersedes the `size` 
  aesthetic for scaling the width of lines in line based geoms. `size` will 
  remain functioning but deprecated for these geoms and it is recommended to 
  update all code to reflect the new aesthetic. For geoms that have _both_ point 
  sizing and linewidth sizing (`geom_pointrange()` and `geom_sf`) `size` now 
  **only** refers to sizing of points which can leads to a visual change in old
  code (@thomasp85, #3672)
  
* The default line width for polygons in `geom_sf()` have been decreased to 0.2 
  to reflect that this is usually used for demarking borders where a thinner 
  line is better suited. This change was made since we already induced a 
  visual change in `geom_sf()` with the introduction of the `linewidth` 
  aesthetic.
  
* The dot-dot notation (`..var..`) and `stat()`, which have been superseded by
  `after_stat()`, are now formally deprecated (@yutannihilation, #3693).

* `qplot()` is now formally deprecated (@yutannihilation, #3956).

* `stage()` now properly refers to the values without scale transformations for
  the stage of `after_stat`. If your code requires the scaled version of the
  values for some reason, you have to apply the same transformation by yourself,
  e.g. `sqrt()` for `scale_{x,y}_sqrt()` (@yutannihilation and @teunbrand, #4155).

* Use `rlang::hash()` instead of `digest::digest()`. This update may lead to 
  changes in the automatic sorting of legends. In order to enforce a specific
  legend order use the `order` argument in the guide. (@thomasp85, #4458)

* referring to `x` in backquoted expressions with `label_bquote()` is no longer
  possible.

* The `ticks.linewidth` and `frame.linewidth` parameters of `guide_colourbar()`
  are now multiplied with `.pt` like elsewhere in ggplot2. It can cause visual
  changes when these arguments are not the defaults and these changes can be 
  restored to their previous behaviour by adding `/ .pt` (@teunbrand #4314).

* `scale_*_viridis_b()` now uses the full range of the viridis scales 
  (@gregleleu, #4737)

## New features

* `geom_col()` and `geom_bar()` gain a new `just` argument. This is set to `0.5`
  by default; use `just = 0`/`just = 1` to place columns on the left/right
  of the axis breaks.
  (@wurli, #4899)

* `geom_density()` and `stat_density()` now support `bounds` argument
  to estimate density with boundary correction (@echasnovski, #4013).

* ggplot now checks during statistical transformations whether any data 
  columns were dropped and warns about this. If stats intend to drop
  data columns they can declare them in the new field `dropped_aes`.
  (@clauswilke, #3250)

* `...` supports `rlang::list2` dynamic dots in all public functions. 
  (@mone27, #4764) 

* `theme()` now has a `strip.clip` argument, that can be set to `"off"` to 
  prevent the clipping of strip text and background borders (@teunbrand, #4118)
  
* `geom_contour()` now accepts a function in the `breaks` argument 
  (@eliocamp, #4652).

## Minor improvements and bug fixes

* Fix a bug in `position_jitter()` where infinity values were dropped (@javlon,
  #4790).

* `geom_linerange()` now respects the `na.rm` argument (#4927, @thomasp85)

* Improve the support for `guide_axis()` on `coord_trans()` 
  (@yutannihilation, #3959)
  
* Added `stat_align()` to align data without common x-coordinates prior to
  stacking. This is now the default stat for `geom_area()` (@thomasp85, #4850)

* Fix a bug in `stat_contour_filled()` where break value differences below a 
  certain number of digits would cause the computations to fail (@thomasp85, 
  #4874)

* Secondary axis ticks are now positioned more precisely, removing small visual
  artefacts with alignment between grid and ticks (@thomasp85, #3576)

* Improve `stat_function` documentation regarding `xlim` argument. 
  (@92amartins, #4474)

* Fix various issues with how `labels`, `breaks`, `limits`, and `show.limits`
  interact in the different binning guides (@thomasp85, #4831)

* Automatic break calculation now squishes the scale limits to the domain
  of the transformation. This allows `scale_{x/y}_sqrt()` to find breaks at 0   
  when appropriate (@teunbrand, #980).

* Using multiple modified aesthetics correctly will no longer trigger warnings. 
  If used incorrectly, the warning will now report the duplicated aesthetic 
  instead of `NA` (@teunbrand, #4707).

* `aes()` now supports the `!!!` operator in its first two arguments
  (#2675). Thanks to @yutannihilation and @teunbrand for draft
  implementations.

* Require rlang >= 1.0.0 (@billybarc, #4797)

* `geom_violin()` no longer issues "collapsing to unique 'x' values" warning
  (@bersbersbers, #4455)

* `annotate()` now documents unsupported geoms (`geom_abline()`, `geom_hline()`
  and `geom_vline()`), and warns when they are requested (@mikmart, #4719)

* `presidential` dataset now includes Trump's presidency (@bkmgit, #4703).

* `position_stack()` now works fully with `geom_text()` (@thomasp85, #4367)

* `geom_tile()` now correctly recognises missing data in `xmin`, `xmax`, `ymin`,
  and `ymax` (@thomasp85 and @sigmapi, #4495)

* `geom_hex()` will now use the binwidth from `stat_bin_hex()` if present, 
  instead of deriving it (@thomasp85, #4580)
  
* `geom_hex()` now works on non-linear coordinate systems (@thomasp85)

* Fixed a bug throwing errors when trying to render an empty plot with secondary
  axes (@thomasp85, #4509)

* Axes are now added correctly in `facet_wrap()` when `as.table = FALSE`
  (@thomasp85, #4553)

* Better compatibility of custom device functions in `ggsave()` 
  (@thomasp85, #4539)

* Binning scales are now more resilient to calculated limits that ends up being
  `NaN` after transformations (@thomasp85, #4510)

* Strip padding in `facet_grid()` is now only in effect if 
  `strip.placement = "outside"` _and_ an axis is present between the strip and 
  the panel (@thomasp85, #4610)

* Aesthetics of length 1 are now recycled to 0 if the length of the data is 0 
  (@thomasp85, #4588)

* Setting `size = NA` will no longer cause `guide_legend()` to error 
  (@thomasp85, #4559)

* Setting `stroke` to `NA` in `geom_point()` will no longer impair the sizing of
  the points (@thomasp85, #4624)

* `stat_bin_2d()` now correctly recognises the `weight` aesthetic 
  (@thomasp85, #4646)
  
* All geoms now have consistent exposure of linejoin and lineend parameters, and
  the guide keys will now respect these settings (@thomasp85, #4653)

* `geom_sf()` now respects `arrow` parameter for lines (@jakeruss, #4659)

* Updated documentation for `print.ggplot` to reflect that it returns
  the original plot, not the result of `ggplot_build()`. (@r2evans, #4390)

* `scale_*_manual()` no longer displays extra legend keys, or changes their 
  order, when a named `values` argument has more items than the data. To display
  all `values` on the legend instead, use
  `scale_*_manual(values = vals, limits = names(vals))`. (@teunbrand, @banfai, 
  #4511, #4534)

* Updated documentation for `geom_contour()` to correctly reflect argument 
  precedence between `bins` and `binwidth`. (@eliocamp, #4651)

* Dots in `geom_dotplot()` are now correctly aligned to the baseline when
  `stackratio != 1` and `stackdir != "up"` (@mjskay, #4614)

* Key glyphs for `geom_boxplot()`, `geom_crossbar()`, `geom_pointrange()`, and
  `geom_linerange()` are now orientation-aware (@mjskay, #4732)
  
* Updated documentation for `geom_smooth()` to more clearly describe effects of 
  the `fullrange` parameter (@thoolihan, #4399).

# ggplot2 3.3.6
This is a very small release only applying an internal change to comply with 
R 4.2 and its deprecation of `default.stringsAsFactors()`. There are no user
facing changes and no breaking changes.

# ggplot2 3.3.5
This is a very small release focusing on fixing a couple of untenable issues 
that surfaced with the 3.3.4 release

* Revert changes made in #4434 (apply transform to intercept in `geom_abline()`) 
  as it introduced undesirable issues far worse than the bug it fixed 
  (@thomasp85, #4514)
* Fixes an issue in `ggsave()` when producing emf/wmf files (@yutannihilation, 
  #4521)
* Warn when grDevices specific arguments are passed to ragg devices (@thomasp85, 
  #4524)
* Fix an issue where `coord_sf()` was reporting that it is non-linear
  even when data is provided in projected coordinates (@clauswilke, #4527)

# ggplot2 3.3.4
This is a larger patch release fixing a huge number of bugs and introduces a 
small selection of feature refinements.

## Features

* Alt-text can now be added to a plot using the `alt` label, i.e 
  `+ labs(alt = ...)`. Currently this alt text is not automatically propagated, 
  but we plan to integrate into Shiny, RMarkdown, and other tools in the future. 
  (@thomasp85, #4477)

* Add support for the BrailleR package for creating descriptions of the plot
  when rendered (@thomasp85, #4459)
  
* `coord_sf()` now has an argument `default_crs` that specifies the coordinate
  reference system (CRS) for non-sf layers and scale/coord limits. This argument
  defaults to `NULL`, which means non-sf layers are assumed to be in projected
  coordinates, as in prior ggplot2 versions. Setting `default_crs = sf::st_crs(4326)`
  provides a simple way to interpret x and y positions as longitude and latitude,
  regardless of the CRS used by `coord_sf()`. Authors of extension packages
  implementing `stat_sf()`-like functionality are encouraged to look at the source
  code of `stat_sf()`'s `compute_group()` function to see how to provide scale-limit
  hints to `coord_sf()` (@clauswilke, #3659).

* `ggsave()` now uses ragg to render raster output if ragg is available. It also
  handles custom devices that sets a default unit (e.g. `ragg::agg_png`) 
  correctly (@thomasp85, #4388)

* `ggsave()` now returns the saved file location invisibly (#3379, @eliocamp).
  Note that, as a side effect, an unofficial hack `<ggplot object> + ggsave()`
  no longer works (#4513).

* The scale arguments `limits`, `breaks`, `minor_breaks`, `labels`, `rescaler`
  and `oob` now accept purrr style lambda notation (@teunbrand, #4427). The same 
  is true for `as_labeller()` (and therefore also `labeller()`) 
  (@netique, #4188).

* Manual scales now allow named vectors passed to `values` to contain fewer 
  elements than existing in the data. Elements not present in values will be set
  to `NA` (@thomasp85, #3451)
  
* Date and datetime position scales support out-of-bounds (oob) arguments to 
  control how limits affect data outside those limits (@teunbrand, #4199).
  
## Fixes

* Fix a bug that `after_stat()` and `after_scale()` cannot refer to aesthetics
  if it's specified in the plot-global mapping (@yutannihilation, #4260).
  
* Fix bug in `annotate_logticks()` that would cause an error when used together
  with `coord_flip()` (@thomasp85, #3954)
  
* Fix a bug in `geom_abline()` that resulted in `intercept` not being subjected
  to the transformation of the y scale (@thomasp85, #3741)
  
* Extent the range of the line created by `geom_abline()` so that line ending
  is not visible for large linewidths (@thomasp85, #4024)

* Fix bug in `geom_dotplot()` where dots would be positioned wrong with 
  `stackgroups = TRUE` (@thomasp85, #1745)

* Fix calculation of confidence interval for locfit smoothing in `geom_smooth()`
  (@topepo, #3806)
  
* Fix bug in `geom_text()` where `"outward"` and `"inward"` justification for 
  some `angle` values was reversed (@aphalo, #4169, #4447)

* `ggsave()` now sets the default background to match the fill value of the
  `plot.background` theme element (@karawoo, #4057)

* It is now deprecated to specify `guides(<scale> = FALSE)` or
  `scale_*(guide = FALSE)` to remove a guide. Please use 
  `guides(<scale> = "none")` or `scale_*(guide = "none")` instead 
  (@yutannihilation, #4097)
  
* Fix a bug in `guide_bins()` where keys would disappear if the guide was 
  reversed (@thomasp85, #4210)
  
* Fix bug in `guide_coloursteps()` that would repeat the terminal bins if the
  breaks coincided with the limits of the scale (@thomasp85, #4019)

* Make sure that default labels from default mappings doesn't overwrite default
  labels from explicit mappings (@thomasp85, #2406)

* Fix bug in `labeller()` where parsing was turned off if `.multiline = FALSE`
  (@thomasp85, #4084)
  
* Make sure `label_bquote()` has access to the calling environment when 
  evaluating the labels (@thomasp85, #4141)

* Fix a bug in the layer implementation that introduced a new state after the 
  first render which could lead to a different look when rendered the second 
  time (@thomasp85, #4204)

* Fix a bug in legend justification where justification was lost of the legend
  dimensions exceeded the available size (@thomasp85, #3635)

* Fix a bug in `position_dodge2()` where `NA` values in thee data would cause an
  error (@thomasp85, #2905)

* Make sure `position_jitter()` creates the same jittering independent of 
  whether it is called by name or with constructor (@thomasp85, #2507)

* Fix a bug in `position_jitter()` where different jitters would be applied to 
  different position aesthetics of the same axis (@thomasp85, #2941)
  
* Fix a bug in `qplot()` when supplying `c(NA, NA)` as axis limits 
  (@thomasp85, #4027)
  
* Remove cross-inheritance of default discrete colour/fill scales and check the
  type and aesthetic of function output if `type` is a function 
  (@thomasp85, #4149)

* Fix bug in `scale_[x|y]_date()` where custom breaks functions that resulted in
  fractional dates would get misaligned (@thomasp85, #3965)
  
* Fix bug in `scale_[x|y]_datetime()` where a specified timezone would be 
  ignored by the scale (@thomasp85, #4007)
  
* Fix issue in `sec_axis()` that would throw warnings in the absence of any 
  secondary breaks (@thomasp85, #4368)

* `stat_bin()`'s computed variable `width` is now documented (#3522).
  
* `stat_count()` now computes width based on the full dataset instead of per 
  group (@thomasp85, #2047)

* Extended `stat_ecdf()` to calculate the cdf from either x or y instead from y 
  only (@jgjl, #4005)
  
* Fix a bug in `stat_summary_bin()` where one more than the requested number of
  bins would be created (@thomasp85, #3824)

* Only drop groups in `stat_ydensity()` when there are fewer than two data 
  points and throw a warning (@andrewwbutler, #4111).

* Fixed a bug in strip assembly when theme has `strip.text = element_blank()`
  and plots are faceted with multi-layered strips (@teunbrand, #4384).
  
* Using `theme(aspect.ratio = ...)` together with free space in `facet_grid()`
  now correctly throws an error (@thomasp85, #3834)

* Fixed a bug in `labeller()` so that `.default` is passed to `as_labeller()`
  when labellers are specified by naming faceting variables. (@waltersom, #4031)
  
* Updated style for example code (@rjake, #4092)

* ggplot2 now requires R >= 3.3 (#4247).

* ggplot2 now uses `rlang::check_installed()` to check if a suggested package is
  installed, which will offer to install the package before continuing (#4375, 
  @malcolmbarrett)

* Improved error with hint when piping a `ggplot` object into a facet function
  (#4379, @mitchelloharawild).

# ggplot2 3.3.3
This is a small patch release mainly intended to address changes in R and CRAN.
It further changes the licensing model of ggplot2 to an MIT license.

* Update the ggplot2 licence to an MIT license (#4231, #4232, #4233, and #4281)

* Use vdiffr conditionally so ggplot2 can be tested on systems without vdiffr

* Update tests to work with the new `all.equal()` defaults in R >4.0.3

* Fixed a bug that `guide_bins()` mistakenly ignore `override.aes` argument
  (@yutannihilation, #4085).

# ggplot2 3.3.2
This is a small release focusing on fixing regressions introduced in 3.3.1.

* Added an `outside` option to `annotation_logticks()` that places tick marks
  outside of the plot bounds. (#3783, @kbodwin)

* `annotation_raster()` adds support for native rasters. For large rasters,
  native rasters render significantly faster than arrays (@kent37, #3388)
  
* Facet strips now have dedicated position-dependent theme elements 
  (`strip.text.x.top`, `strip.text.x.bottom`, `strip.text.y.left`, 
  `strip.text.y.right`) that inherit from `strip.text.x` and `strip.text.y`, 
  respectively. As a consequence, some theme stylings now need to be applied to 
  the position-dependent elements rather than to the parent elements. This 
  change was already introduced in ggplot2 3.3.0 but not listed in the 
  changelog. (@thomasp85, #3683)

* Facets now handle layers containing no data (@yutannihilation, #3853).
  
* A newly added geom `geom_density_2d_filled()` and associated stat 
  `stat_density_2d_filled()` can draw filled density contours
  (@clauswilke, #3846).

* A newly added `geom_function()` is now recommended to use in conjunction
  with/instead of `stat_function()`. In addition, `stat_function()` now
  works with transformed y axes, e.g. `scale_y_log10()`, and in plots
  containing no other data or layers (@clauswilke, #3611, #3905, #3983).

* Fixed a bug in `geom_sf()` that caused problems with legend-type
  autodetection (@clauswilke, #3963).
  
* Support graphics devices that use the `file` argument instead of `fileneame` 
  in `ggsave()` (@bwiernik, #3810)
  
* Default discrete color scales are now configurable through the `options()` of 
  `ggplot2.discrete.colour` and `ggplot2.discrete.fill`. When set to a character 
  vector of colour codes (or list of character vectors)  with sufficient length, 
  these colours are used for the default scale. See `help(scale_colour_discrete)` 
  for more details and examples (@cpsievert, #3833).

* Default continuous colour scales (i.e., the `options()` 
  `ggplot2.continuous.colour` and `ggplot2.continuous.fill`, which inform the 
  `type` argument of `scale_fill_continuous()` and `scale_colour_continuous()`) 
  now accept a function, which allows more control over these default 
  `continuous_scale()`s (@cpsievert, #3827).

* A bug was fixed in `stat_contour()` when calculating breaks based on 
  the `bins` argument (@clauswilke, #3879, #4004).
  
* Data columns can now contain `Vector` S4 objects, which are widely used in the 
  Bioconductor project. (@teunbrand, #3837)

# ggplot2 3.3.1

This is a small release with no code change. It removes all malicious links to a 
site that got hijacked from the readme and pkgdown site.

# ggplot2 3.3.0

This is a minor release but does contain a range of substantial new features, 
along with the standard bug fixes. The release contains a few visual breaking
changes, along with breaking changes for extension developers due to a shift in
internal representation of the position scales and their axes. No user breaking
changes are included.

This release also adds Dewey Dunnington (@paleolimbot) to the core team.

## Breaking changes
There are no user-facing breaking changes, but a change in some internal 
representations that extension developers may have relied on, along with a few 
breaking visual changes which may cause visual tests in downstream packages to 
fail.

* The `panel_params` field in the `Layout` now contains a list of list of 
  `ViewScale` objects, describing the trained coordinate system scales, instead
  of the list object used before. Any extensions that use this field will likely
  break, as will unit tests that checks aspects of this.

* `element_text()` now issues a warning when vectorized arguments are provided, 
  as in `colour = c("red", "green", "blue")`. Such use is discouraged and not 
  officially supported (@clauswilke, #3492).

* Changed `theme_grey()` setting for legend key so that it creates no border 
  (`NA`) rather than drawing a white one. (@annennenne, #3180)

* `geom_ribbon()` now draws separate lines for the upper and lower intervals if
  `colour` is mapped. Similarly, `geom_area()` and `geom_density()` now draw
  the upper lines only in the same case by default. If you want old-style full
  stroking, use `outline.type = "full"` (@yutannihilation, #3503 / @thomasp85, #3708).

## New features

* The evaluation time of aesthetics can now be controlled to a finer degree. 
  `after_stat()` supersedes the use of `stat()` and `..var..`-notation, and is
  joined by `after_scale()` to allow for mapping to scaled aesthetic values. 
  Remapping of the same aesthetic is now supported with `stage()`, so you can 
  map a data variable to a stat aesthetic, and remap the same aesthetic to 
  something else after statistical transformation (@thomasp85, #3534)

* All `coord_*()` functions with `xlim` and `ylim` arguments now accept
  vectors with `NA` as a placeholder for the minimum or maximum value
  (e.g., `ylim = c(0, NA)` would zoom the y-axis from 0 to the 
  maximum value observed in the data). This mimics the behaviour
  of the `limits` argument in continuous scale functions
  (@paleolimbot, #2907).

* Allowed reversing of discrete scales by re-writing `get_limits()` 
  (@AnneLyng, #3115)
  
* All geoms and stats that had a direction (i.e. where the x and y axes had 
  different interpretation), can now freely choose their direction, instead of
  relying on `coord_flip()`. The direction is deduced from the aesthetic 
  mapping, but can also be specified directly with the new `orientation` 
  argument (@thomasp85, #3506).
  
* Position guides can now be customized using the new `guide_axis()`, which can 
  be passed to position `scale_*()` functions or via `guides()`. The new axis 
  guide (`guide_axis()`) comes with arguments `check.overlap` (automatic removal 
  of overlapping labels), `angle` (easy rotation of axis labels), and
  `n.dodge` (dodge labels into multiple rows/columns) (@paleolimbot, #3322).
  
* A new scale type has been added, that allows binning of aesthetics at the 
  scale level. It has versions for both position and non-position aesthetics and
  comes with two new guides (`guide_bins` and `guide_coloursteps`) 
  (@thomasp85, #3096)
  
* `scale_x_continuous()` and `scale_y_continuous()` gains an `n.breaks` argument
  guiding the number of automatic generated breaks (@thomasp85, #3102)

* Added `stat_contour_filled()` and `geom_contour_filled()`, which compute 
  and draw filled contours of gridded data (@paleolimbot, #3044). 
  `geom_contour()` and `stat_contour()` now use the isoband package
  to compute contour lines. The `complete` parameter (which was undocumented
  and has been unused for at least four years) was removed (@paleolimbot, #3044).
  
* Themes have gained two new parameters, `plot.title.position` and 
  `plot.caption.position`, that can be used to customize how plot
  title/subtitle and plot caption are positioned relative to the overall plot
  (@clauswilke, #3252).

## Extensions
  
* `Geom` now gains a `setup_params()` method in line with the other ggproto
  classes (@thomasp85, #3509)

* The newly added function `register_theme_elements()` now allows developers
  of extension packages to define their own new theme elements and place them
  into the ggplot2 element tree (@clauswilke, #2540).

## Minor improvements and bug fixes

* `coord_trans()` now draws second axes and accepts `xlim`, `ylim`,
  and `expand` arguments to bring it up to feature parity with 
  `coord_cartesian()`. The `xtrans` and `ytrans` arguments that were 
  deprecated in version 1.0.1 in favour of `x` and `y` 
  were removed (@paleolimbot, #2990).

* `coord_trans()` now calculates breaks using the expanded range 
  (previously these were calculated using the unexpanded range, 
  which resulted in differences between plots made with `coord_trans()`
  and those made with `coord_cartesian()`). The expansion for discrete axes 
  in `coord_trans()` was also updated such that it behaves identically
  to that in `coord_cartesian()` (@paleolimbot, #3338).

* `expand_scale()` was deprecated in favour of `expansion()` for setting
  the `expand` argument of `x` and `y` scales (@paleolimbot).

* `geom_abline()`, `geom_hline()`, and `geom_vline()` now issue 
  more informative warnings when supplied with set aesthetics
  (i.e., `slope`, `intercept`, `yintercept`, and/or `xintercept`)
  and mapped aesthetics (i.e., `data` and/or `mapping`).

* Fix a bug in `geom_raster()` that squeezed the image when it went outside 
  scale limits (#3539, @thomasp85)

* `geom_sf()` now determines the legend type automatically (@microly, #3646).
  
* `geom_sf()` now removes rows that can't be plotted due to `NA` aesthetics 
  (#3546, @thomasp85)

* `geom_sf()` now applies alpha to linestring geometries 
  (#3589, @yutannihilation).

* `gg_dep()` was deprecated (@perezp44, #3382).

* Added function `ggplot_add.by()` for lists created with `by()`, allowing such
  lists to be added to ggplot objects (#2734, @Maschette)

* ggplot2 no longer depends on reshape2, which means that it no longer 
  (recursively) needs plyr, stringr, or stringi packages.

* Increase the default `nbin` of `guide_colourbar()` to place the ticks more 
  precisely (#3508, @yutannihilation).

* `manual_scale()` now matches `values` with the order of `breaks` whenever
  `values` is an unnamed vector. Previously, unnamed `values` would match with
  the limits of the scale and ignore the order of any `breaks` provided. Note
  that this may change the appearance of plots that previously relied on the
  unordered behaviour (#2429, @idno0001).

* `scale_manual_*(limits = ...)` now actually limits the scale (#3262,
  @yutannihilation).

* Fix a bug when `show.legend` is a named logical vector 
  (#3461, @yutannihilation).

* Added weight aesthetic option to `stat_density()` and made scaling of 
  weights the default (@annennenne, #2902)
  
* `stat_density2d()` can now take an `adjust` parameter to scale the default 
  bandwidth. (#2860, @haleyjeppson)

* `stat_smooth()` uses `REML` by default, if `method = "gam"` and
  `gam`'s method is not specified (@ikosmidis, #2630).

* stacking text when calculating the labels and the y axis with
  `stat_summary()` now works (@ikosmidis, #2709)
  
* `stat_summary()` and related functions now support rlang-style lambda functions
  (#3568, @dkahle).

* The data mask pronoun, `.data`, is now stripped from default labels.

* Addition of partial themes to plots has been made more predictable;
  stepwise addition of individual partial themes is now equivalent to
  addition of multple theme elements at once (@clauswilke, #3039).

* Facets now don't fail even when some variable in the spec are not available
  in all layers (@yutannihilation, #2963).

# ggplot2 3.2.1

This is a patch release fixing a few regressions introduced in 3.2.0 as well as
fixing some unit tests that broke due to upstream changes.

* `position_stack()` no longer changes the order of the input data. Changes to 
  the internal behaviour of `geom_ribbon()` made this reordering problematic 
  with ribbons that spanned `y = 0` (#3471)
* Using `qplot()` with a single positional aesthetic will no longer title the
  non-specified scale as `"NULL"` (#3473)
* Fixes unit tests for sf graticule labels caused by changes to sf

# ggplot2 3.2.0

This is a minor release with an emphasis on internal changes to make ggplot2 
faster and more consistent. The few interface changes will only affect the 
aesthetics of the plot in minor ways, and will only potentially break code of
extension developers if they have relied on internals that have been changed. 
This release also sees the addition of Hiroaki Yutani (@yutannihilation) to the 
core developer team.

With the release of R 3.6, ggplot2 now requires the R version to be at least 3.2,
as the tidyverse is committed to support 5 major versions of R.

## Breaking changes

* Two patches (#2996 and #3050) fixed minor rendering problems. In most cases,
  the visual changes are so subtle that they are difficult to see with the naked
  eye. However, these changes are detected by the vdiffr package, and therefore
  any package developers who use vdiffr to test for visual correctness of ggplot2
  plots will have to regenerate all reference images.
  
* In some cases, ggplot2 now produces a warning or an error for code that previously
  produced plot output. In all these cases, the previous plot output was accidental,
  and the plotting code uses the ggplot2 API in a way that would lead to undefined
  behavior. Examples include a missing `group` aesthetic in `geom_boxplot()` (#3316),
  annotations across multiple facets (#3305), and not using aesthetic mappings when
  drawing ribbons with `geom_ribbon()` (#3318).

## New features

* This release includes a range of internal changes that speeds up plot 
  generation. None of the changes are user facing and will not break any code,
  but in general ggplot2 should feel much faster. The changes includes, but are
  not limited to:
  
  - Caching ascent and descent dimensions of text to avoid recalculating it for
    every title.
  
  - Using a faster data.frame constructor as well as faster indexing into 
    data.frames
    
  - Removing the plyr dependency, replacing plyr functions with faster 
    equivalents.

* `geom_polygon()` can now draw polygons with holes using the new `subgroup` 
  aesthetic. This functionality requires R 3.6.0 (@thomasp85, #3128)

* Aesthetic mappings now accept functions that return `NULL` (@yutannihilation,
  #2997).

* `stat_function()` now accepts rlang/purrr style anonymous functions for the 
  `fun` parameter (@dkahle, #3159).

* `geom_rug()` gains an "outside" option to allow for moving the rug tassels to 
  outside the plot area (@njtierney, #3085) and a `length` option to allow for 
  changing the length of the rug lines (@daniel-wells, #3109). 
  
* All geoms now take a `key_glyph` paramter that allows users to customize
  how legend keys are drawn (@clauswilke, #3145). In addition, a new key glyph
  `timeseries` is provided to draw nice legends for time series
  (@mitchelloharawild, #3145).

## Extensions

* Layers now have a new member function `setup_layer()` which is called at the
  very beginning of the plot building process and which has access to the 
  original input data and the plot object being built. This function allows the 
  creation of custom layers that autogenerate aesthetic mappings based on the 
  input data or that filter the input data in some form. For the time being, this
  feature is not exported, but it has enabled the development of a new layer type,
  `layer_sf()` (see next item). Other special-purpose layer types may be added
  in the future (@clauswilke, #2872).
  
* A new layer type `layer_sf()` can auto-detect and auto-map sf geometry
  columns in the data. It should be used by extension developers who are writing
  new sf-based geoms or stats (@clauswilke, #3232).

* `x0` and `y0` are now recognized positional aesthetics so they will get scaled 
  if used in extension geoms and stats (@thomasp85, #3168)
  
* Continuous scale limits now accept functions which accept the default
  limits and return adjusted limits. This makes it possible to write
  a function that e.g. ensures the limits are always a multiple of 100,
  regardless of the data (@econandrew, #2307).

## Minor improvements and bug fixes

* `cut_width()` now accepts `...` to pass further arguments to `base::cut.default()`
   like `cut_number()` and `cut_interval()` already did (@cderv, #3055)

* `coord_map()` now can have axes on the top and right (@karawoo, #3042).

* `coord_polar()` now correctly rescales the secondary axis (@linzi-sg, #3278)

* `coord_sf()`, `coord_map()`, and `coord_polar()` now squash `-Inf` and `Inf`
  into the min and max of the plot (@yutannihilation, #2972).

* `coord_sf()` graticule lines are now drawn in the same thickness as panel grid 
  lines in `coord_cartesian()`, and seting panel grid lines to `element_blank()` 
  now also works in `coord_sf()` 
  (@clauswilke, #2991, #2525).

* `economics` data has been regenerated. This leads to some changes in the
  values of all columns (especially in `psavert`), but more importantly, strips 
  the grouping attributes from `economics_long`.

* `element_line()` now fills closed arrows (@yutannihilation, #2924).

* Facet strips on the left side of plots now have clipping turned on, preventing
  text from running out of the strip and borders from looking thicker than for
  other strips (@karawoo, #2772 and #3061).

* ggplot2 now works in Turkish locale (@yutannihilation, #3011).

* Clearer error messages for inappropriate aesthetics (@clairemcwhite, #3060).

* ggplot2 no longer attaches any external packages when using functions that 
  depend on packages that are suggested but not imported by ggplot2. The 
  affected functions include `geom_hex()`, `stat_binhex()`, 
  `stat_summary_hex()`, `geom_quantile()`, `stat_quantile()`, and `map_data()` 
  (@clauswilke, #3126).
  
* `geom_area()` and `geom_ribbon()` now sort the data along the x-axis in the 
  `setup_data()` method rather than as part of `draw_group()` (@thomasp85, 
  #3023)

* `geom_hline()`, `geom_vline()`, and `geom_abline()` now throw a warning if the 
  user supplies both an `xintercept`, `yintercept`, or `slope` value and a 
  mapping (@RichardJActon, #2950).

* `geom_rug()` now works with `coord_flip()` (@has2k1, #2987).

* `geom_violin()` no longer throws an error when quantile lines fall outside 
  the violin polygon (@thomasp85, #3254).

* `guide_legend()` and `guide_colorbar()` now use appropriate spacing between legend
  key glyphs and legend text even if the legend title is missing (@clauswilke, #2943).

* Default labels are now generated more consistently; e.g., symbols no longer
  get backticks, and long expressions are abbreviated with `...`
  (@yutannihilation, #2981).

* All-`Inf` layers are now ignored for picking the scale (@yutannihilation, 
  #3184).
  
* Diverging Brewer colour palette now use the correct mid-point colour 
  (@dariyasydykova, #3072).
  
* `scale_color_continuous()` now points to `scale_colour_continuous()` so that 
  it will handle `type = "viridis"` as the documentation states (@hlendway, 
  #3079).

* `scale_shape_identity()` now works correctly with `guide = "legend"` 
  (@malcolmbarrett, #3029)
  
* `scale_continuous` will now draw axis line even if the length of breaks is 0
  (@thomasp85, #3257)

* `stat_bin()` will now error when the number of bins exceeds 1e6 to avoid 
  accidentally freezing the user session (@thomasp85).
  
* `sec_axis()` now places ticks accurately when using nonlinear transformations (@dpseidel, #2978).

* `facet_wrap()` and `facet_grid()` now automatically remove NULL from facet
  specs, and accept empty specs (@yutannihilation, #3070, #2986).

* `stat_bin()` now handles data with only one unique value (@yutannihilation 
  #3047).

* `sec_axis()` now accepts functions as well as formulas (@yutannihilation, #3031).

*   New theme elements allowing different ticks lengths for each axis. For instance,
    this can be used to have inwards ticks on the x-axis (`axis.ticks.length.x`) and
    outwards ticks on the y-axis (`axis.ticks.length.y`) (@pank, #2935).

* The arguments of `Stat*$compute_layer()` and `Position*$compute_layer()` are
  now renamed to always match the ones of `Stat$compute_layer()` and
  `Position$compute_layer()` (@yutannihilation, #3202).

* `geom_*()` and `stat_*()` now accepts purrr-style lambda notation
  (@yutannihilation, #3138).

* `geom_tile()` and `geom_rect()` now draw rectangles without notches at the
  corners. The style of the corner can be controlled by `linejoin` parameters
  (@yutannihilation, #3050).

# ggplot2 3.1.0

## Breaking changes

This is a minor release and breaking changes have been kept to a minimum. End users of 
ggplot2 are unlikely to encounter any issues. However, there are a few items that developers 
of ggplot2 extensions should be aware of. For additional details, see also the discussion 
accompanying issue #2890.

*   In non-user-facing internal code (specifically in the `aes()` function and in
    the `aesthetics` argument of scale functions), ggplot2 now always uses the British
    spelling for aesthetics containing the word "colour". When users specify a "color"
    aesthetic it is automatically renamed to "colour". This renaming is also applied
    to non-standard aesthetics that contain the word "color". For example, "point_color"
    is renamed to "point_colour". This convention makes it easier to support both
    British and American spelling for novel, non-standard aesthetics, but it may require
    some adjustment for packages that have previously introduced non-standard color
    aesthetics using American spelling. A new function `standardise_aes_names()` is
    provided in case extension writers need to perform this renaming in their own code
    (@clauswilke, #2649).

*   Functions that generate other functions (closures) now force the arguments that are
    used from the generated functions, to avoid hard-to-catch errors. This may affect
    some users of manual scales (such as `scale_colour_manual()`, `scale_fill_manual()`,
    etc.) who depend on incorrect behavior (@krlmlr, #2807).
    
*   `Coord` objects now have a function `backtransform_range()` that returns the
    panel range in data coordinates. This change may affect developers of custom coords,
    who now should implement this function. It may also affect developers of custom
    geoms that use the `range()` function. In some applications, `backtransform_range()`
    may be more appropriate (@clauswilke, #2821).


## New features

*   `coord_sf()` has much improved customization of axis tick labels. Labels can now
    be set manually, and there are two new parameters, `label_graticule` and
    `label_axes`, that can be used to specify which graticules to label on which side
    of the plot (@clauswilke, #2846, #2857, #2881).
    
*   Two new geoms `geom_sf_label()` and `geom_sf_text()` can draw labels and text
    on sf objects. Under the hood, a new `stat_sf_coordinates()` calculates the
    x and y coordinates from the coordinates of the sf geometries. You can customize
    the calculation method via `fun.geometry` argument (@yutannihilation, #2761).
    

## Minor improvements and fixes

*   `benchplot()` now uses tidy evaluation (@dpseidel, #2699).

*   The error message in `compute_aesthetics()` now only provides the names of
    aesthetics with mismatched lengths, rather than all aesthetics (@karawoo,
    #2853).

*   For faceted plots, data is no longer internally reordered. This makes it
    safer to feed data columns into `aes()` or into parameters of geoms or
    stats. However, doing so remains discouraged (@clauswilke, #2694).

*   `coord_sf()` now also understands the `clip` argument, just like the other
    coords (@clauswilke, #2938).

*   `fortify()` now displays a more informative error message for
    `grouped_df()` objects when dplyr is not installed (@jimhester, #2822).

*   All `geom_*()` now display an informative error message when required 
    aesthetics are missing (@dpseidel, #2637 and #2706).

*   `geom_boxplot()` now understands the `width` parameter even when used with
    a non-standard stat, such as `stat_identity()` (@clauswilke, #2893).
    
*  `geom_hex()` now understands the `size` and `linetype` aesthetics
   (@mikmart, #2488).
    
*   `geom_hline()`, `geom_vline()`, and `geom_abline()` now work properly
    with `coord_trans()` (@clauswilke, #2149, #2812).
    
*   `geom_text(..., parse = TRUE)` now correctly renders the expected number of
    items instead of silently dropping items that are empty expressions, e.g.
    the empty string "". If an expression spans multiple lines, we take just
    the first line and drop the rest. This same issue is also fixed for
    `geom_label()` and the axis labels for `geom_sf()` (@slowkow, #2867).

*   `geom_sf()` now respects `lineend`, `linejoin`, and `linemitre` parameters 
    for lines and polygons (@alistaire47, #2826).
    
*   `ggsave()` now exits without creating a new graphics device if previously
    none was open (@clauswilke, #2363).

*   `labs()` now has named arguments `title`, `subtitle`, `caption`, and `tag`.
    Also, `labs()` now accepts tidyeval (@yutannihilation, #2669).

*   `position_nudge()` is now more robust and nudges only in the direction
    requested. This enables, for example, the horizontal nudging of boxplots
    (@clauswilke, #2733).

*   `sec_axis()` and `dup_axis()` now return appropriate breaks for the secondary
    axis when applied to log transformed scales (@dpseidel, #2729).

*   `sec_axis()` now works as expected when used in combination with tidy eval
    (@dpseidel, #2788).

*   `scale_*_date()`, `scale_*_time()` and `scale_*_datetime()` can now display 
    a secondary axis that is a __one-to-one__ transformation of the primary axis,
    implemented using the `sec.axis` argument to the scale constructor 
    (@dpseidel, #2244).
    
*   `stat_contour()`, `stat_density2d()`, `stat_bin2d()`,  `stat_binhex()`
    now calculate normalized statistics including `nlevel`, `ndensity`, and
    `ncount`. Also, `stat_density()` now includes the calculated statistic 
    `nlevel`, an alias for `scaled`, to better match the syntax of `stat_bin()`
    (@bjreisman, #2679).

# ggplot2 3.0.0

## Breaking changes

*   ggplot2 now supports/uses tidy evaluation (as described below). This is a 
    major change and breaks a number of packages; we made this breaking change 
    because it is important to make ggplot2 more programmable, and to be more 
    consistent with the rest of the tidyverse. The best general (and detailed)
    introduction to tidy evaluation can be found in the meta programming
    chapters in [Advanced R](https://adv-r.hadley.nz).
    
    The primary developer facing change is that `aes()` now contains 
    quosures (expression + environment pairs) rather than symbols, and you'll 
    need to take a different approach to extracting the information you need. 
    A common symptom of this change are errors "undefined columns selected" or 
    "invalid 'type' (list) of argument" (#2610). As in the previous version,
    constants (like `aes(x = 1)` or `aes(colour = "smoothed")`) are stored
    as is.
    
    In this version of ggplot2, if you need to describe a mapping in a string, 
    use `quo_name()` (to generate single-line strings; longer expressions may 
    be abbreviated) or `quo_text()` (to generate non-abbreviated strings that
    may span multiple lines). If you do need to extract the value of a variable
    instead use `rlang::eval_tidy()`. You may want to condition on 
    `(packageVersion("ggplot2") <= "2.2.1")` so that your code can work with
    both released and development versions of ggplot2.
    
    We recognise that this is a big change and if you're not already familiar
    with rlang, there's a lot to learn. If you are stuck, or need any help,
    please reach out on <https://community.rstudio.com>.

*   Error: Column `y` must be a 1d atomic vector or a list

    Internally, ggplot2 now uses `as.data.frame(tibble::as_tibble(x))` to
    convert a list into a data frame. This improves ggplot2's support for
    list-columns (needed for sf support), at a small cost: you can no longer
    use matrix-columns. Note that unlike tibble we still allow column vectors
    such as returned by `base::scale()` because of their widespread use.

*   Error: More than one expression parsed
  
    Previously `aes_string(x = c("a", "b", "c"))` silently returned 
    `aes(x = a)`. Now this is a clear error.

*   Error: `data` must be uniquely named but has duplicate columns
  
    If layer data contains columns with identical names an error will be 
    thrown. In earlier versions the first occurring column was chosen silently,
    potentially masking that the wrong data was chosen.

*   Error: Aesthetics must be either length 1 or the same as the data
    
    Layers are stricter about the columns they will combine into a single
    data frame. Each aesthetic now must be either the same length as the data
    frame or a single value. This makes silent recycling errors much less likely.

*   Error: `coord_*` doesn't support free scales 
   
    Free scales only work with selected coordinate systems; previously you'd
    get an incorrect plot.

*   Error in f(...) : unused argument (range = c(0, 1))

    This is because the `oob` argument to scale has been set to a function
    that only takes a single argument; it needs to take two arguments
    (`x`, and `range`). 

*   Error: unused argument (output)
  
    The function `guide_train()` now has an optional parameter `aesthetic`
    that allows you to override the `aesthetic` setting in the scale.
    To make your code work with the both released and development versions of 
    ggplot2 appropriate, add `aesthetic = NULL` to the `guide_train()` method
    signature.
    
    ```R
    # old
    guide_train.legend <- function(guide, scale) {...}
    
    # new 
    guide_train.legend <- function(guide, scale, aesthetic = NULL) {...}
    ```
    
    Then, inside the function, replace `scale$aesthetics[1]`,
    `aesthetic %||% scale$aesthetics[1]`. (The %||% operator is defined in the 
    rlang package).
    
    ```R
    # old
    setNames(list(scale$map(breaks)), scale$aesthetics[1])

    # new
    setNames(list(scale$map(breaks)), aesthetic %||% scale$aesthetics[1])
    ```

*   The long-deprecated `subset` argument to `layer()` has been removed.

## Tidy evaluation

* `aes()` now supports quasiquotation so that you can use `!!`, `!!!`,
  and `:=`. This replaces `aes_()` and `aes_string()` which are now
  soft-deprecated (but will remain around for a long time).

* `facet_wrap()` and `facet_grid()` now support `vars()` inputs. Like
  `dplyr::vars()`, this helper quotes its inputs and supports
  quasiquotation. For instance, you can now supply faceting variables
  like this: `facet_wrap(vars(am, cyl))` instead of 
  `facet_wrap(~am + cyl)`. Note that the formula interface is not going 
  away and will not be deprecated. `vars()` is simply meant to make it 
  easier to create functions around `facet_wrap()` and `facet_grid()`.

  The first two arguments of `facet_grid()` become `rows` and `cols`
  and now support `vars()` inputs. Note however that we took special
  care to ensure complete backward compatibility. With this change
  `facet_grid(vars(cyl), vars(am, vs))` is equivalent to
  `facet_grid(cyl ~ am + vs)`, and `facet_grid(cols = vars(am, vs))` is
  equivalent to `facet_grid(. ~ am + vs)`.

  One nice aspect of the new interface is that you can now easily
  supply names: `facet_grid(vars(Cylinder = cyl), labeller =
  label_both)` will give nice label titles to the facets. Of course,
  those names can be unquoted with the usual tidy eval syntax.

### sf

* ggplot2 now has full support for sf with `geom_sf()` and `coord_sf()`:

  ```r
  nc <- sf::st_read(system.file("shape/nc.shp", package = "sf"), quiet = TRUE)
  ggplot(nc) +
    geom_sf(aes(fill = AREA))
  ```
  It supports all simple features, automatically aligns CRS across layers, sets
  up the correct aspect ratio, and draws a graticule.

## New features

* ggplot2 now works on R 3.1 onwards, and uses the 
  [vdiffr](https://github.com/r-lib/vdiffr) package for visual testing.

* In most cases, accidentally using `%>%` instead of `+` will generate an 
  informative error (#2400).

* New syntax for calculated aesthetics. Instead of using `aes(y = ..count..)` 
  you can (and should!) use `aes(y = stat(count))`. `stat()` is a real function 
  with documentation which hopefully will make this part of ggplot2 less 
  confusing (#2059).
  
  `stat()` is particularly nice for more complex calculations because you 
  only need to specify it once: `aes(y = stat(count / max(count)))`,
  rather than `aes(y = ..count.. / max(..count..))`
  
* New `tag` label for adding identification tags to plots, typically used for 
  labelling a subplot with a letter. Add a tag with `labs(tag = "A")`, style it 
  with the `plot.tag` theme element, and control position with the
  `plot.tag.position` theme setting (@thomasp85).

### Layers: geoms, stats, and position adjustments

* `geom_segment()` and `geom_curve()` have a new `arrow.fill` parameter which 
  allows you to specify a separate fill colour for closed arrowheads 
  (@hrbrmstr and @clauswilke, #2375).

* `geom_point()` and friends can now take shapes as strings instead of integers,
  e.g. `geom_point(shape = "diamond")` (@daniel-barnett, #2075).

* `position_dodge()` gains a `preserve` argument that allows you to control
  whether the `total` width at each `x` value is preserved (the current 
  default), or ensure that the width of a `single` element is preserved
  (what many people want) (#1935).

* New `position_dodge2()` provides enhanced dodging for boxplots. Compared to
  `position_dodge()`, `position_dodge2()` compares `xmin` and `xmax` values  
  to determine which elements overlap, and spreads overlapping elements evenly
  within the region of overlap. `position_dodge2()` is now the default position
  adjustment for `geom_boxplot()`, because it handles `varwidth = TRUE`, and 
  will be considered for other geoms in the future.
  
  The `padding` parameter adds a small amount of padding between elements 
  (@karawoo, #2143) and a `reverse` parameter allows you to reverse the order 
  of placement (@karawoo, #2171).
  
* New `stat_qq_line()` makes it easy to add a simple line to a Q-Q plot, which 
  makes it easier to judge the fit of the theoretical distribution 
  (@nicksolomon).

### Scales and guides

* Improved support for mapping date/time variables to `alpha`, `size`, `colour`, 
  and `fill` aesthetics, including `date_breaks` and `date_labels` arguments 
  (@karawoo, #1526), and new `scale_alpha()` variants (@karawoo, #1526).

* Improved support for ordered factors. Ordered factors throw a warning when 
  mapped to shape (unordered factors do not), and do not throw warnings when 
  mapped to size or alpha (unordered factors do). Viridis is used as the 
  default colour and fill scale for ordered factors (@karawoo, #1526).

* The `expand` argument of `scale_*_continuous()` and `scale_*_discrete()`
  now accepts separate expansion values for the lower and upper range
  limits. The expansion limits can be specified using the convenience
  function `expand_scale()`.
  
  Separate expansion limits may be useful for bar charts, e.g. if one
  wants the bottom of the bars to be flush with the x axis but still 
  leave some (automatically calculated amount of) space above them:
  
    ```r
    ggplot(mtcars) +
        geom_bar(aes(x = factor(cyl))) +
        scale_y_continuous(expand = expand_scale(mult = c(0, .1)))
    ```
  
  It can also be useful for line charts, e.g. for counts over time,
  where one wants to have a ’hard’ lower limit of y = 0 but leave the
  upper limit unspecified (and perhaps differing between panels), with
  some extra space above the highest point on the line (with symmetrical 
  limits, the extra space above the highest point could in some cases 
  cause the lower limit to be negative).
  
  The old syntax for the `expand` argument will, of course, continue
  to work (@huftis, #1669).

* `scale_colour_continuous()` and `scale_colour_gradient()` are now controlled 
  by global options `ggplot2.continuous.colour` and `ggplot2.continuous.fill`. 
  These can be set to `"gradient"` (the default) or `"viridis"` (@karawoo).

* New `scale_colour_viridis_c()`/`scale_fill_viridis_c()` (continuous) and
  `scale_colour_viridis_d()`/`scale_fill_viridis_d()` (discrete) make it
  easy to use Viridis colour scales (@karawoo, #1526).

* Guides for `geom_text()` now accept custom labels with 
  `guide_legend(override.aes = list(label = "foo"))` (@brianwdavis, #2458).

### Margins

* Strips gain margins on all sides by default. This means that to fully justify
  text to the edge of a strip, you will need to also set the margins to 0
  (@karawoo).

* Rotated strip labels now correctly understand `hjust` and `vjust` parameters
  at all angles (@karawoo).

* Strip labels now understand justification relative to the direction of the
  text, meaning that in y facets, the strip text can be placed at either end of
  the strip using `hjust` (@karawoo).

* Legend titles and labels get a little extra space around them, which 
  prevents legend titles from overlapping the legend at large font sizes 
  (@karawoo, #1881).

## Extension points

* New `autolayer()` S3 generic (@mitchelloharawild, #1974). This is similar
  to `autoplot()` but produces layers rather than complete plots.

* Custom objects can now be added using `+` if a `ggplot_add` method has been
  defined for the class of the object (@thomasp85).

* Theme elements can now be subclassed. Add a `merge_element` method to control
  how properties are inherited from the parent element. Add an `element_grob` 
  method to define how elements are rendered into grobs (@thomasp85, #1981).

* Coords have gained new extension mechanisms.
  
    If you have an existing coord extension, you will need to revise the
    specification of the `train()` method. It is now called 
    `setup_panel_params()` (better reflecting what it actually does) and now 
    has arguments `scale_x`, and `scale_y` (the x and y scales respectively) 
    and `param`, a list of plot specific parameters generated by 
    `setup_params()`.

    What was formerly called `scale_details` (in coords), `panel_ranges` 
    (in layout) and `panel_scales` (in geoms) are now consistently called
    `panel_params` (#1311). These are parameters of the coord that vary from
    panel to panel.

* `ggplot_build()` and `ggplot_gtable()` are now generics, so ggplot-subclasses 
  can define additional behavior during the build stage.

* `guide_train()`, `guide_merge()`, `guide_geom()`, and `guide_gengrob()`
  are now exported as they are needed if you want to design your own guide.
  They are not currently documented; use at your own risk (#2528).

* `scale_type()` generic is now exported and documented. Use this if you 
  want to extend ggplot2 to work with a new type of vector.

## Minor bug fixes and improvements

### Faceting

* `facet_grid()` gives a more informative error message if you try to use
  a variable in both rows and cols (#1928).

* `facet_grid()` and `facet_wrap()` both give better error messages if you
  attempt to use an unsupported coord with free scales (#2049).

* `label_parsed()` works once again (#2279).

* You can now style the background of horizontal and vertical strips
  independently with `strip.background.x` and `strip.background.y` 
  theme settings (#2249).

### Scales

* `discrete_scale()` documentation now inherits shared definitions from 
  `continuous_scale()` (@alistaire47, #2052).

* `guide_colorbar()` shows all colours of the scale (@has2k1, #2343).

* `scale_identity()` once again produces legends by default (#2112).

* Tick marks for secondary axes with strong transformations are more 
  accurately placed (@thomasp85, #1992).

* Missing line types now reliably generate missing lines (with standard 
  warning) (#2206).

* Legends now ignore set aesthetics that are not length one (#1932).

* All colour and fill scales now have an `aesthetics` argument that can
  be used to set the aesthetic(s) the scale works with. This makes it
  possible to apply a colour scale to both colour and fill aesthetics
  at the same time, via `aesthetics = c("colour", "fill")` (@clauswilke).
  
* Three new generic scales work with any aesthetic or set of aesthetics: 
  `scale_continuous_identity()`, `scale_discrete_identity()`, and
  `scale_discrete_manual()` (@clauswilke).

* `scale_*_gradient2()` now consistently omits points outside limits by 
  rescaling after the limits are enforced (@foo-bar-baz-qux, #2230).

### Layers

* `geom_label()` now correctly produces unbordered labels when `label.size` 
  is 0, even when saving to PDF (@bfgray3, #2407).

* `layer()` gives considerably better error messages for incorrectly specified
  `geom`, `stat`, or `position` (#2401).

* In all layers that use it, `linemitre` now defaults to 10 (instead of 1)
  to better match base R.

* `geom_boxplot()` now supplies a default value if no `x` aesthetic is present
  (@foo-bar-baz-qux, #2110).

* `geom_density()` drops groups with fewer than two data points and throws a
  warning. For groups with two data points, density values are now calculated 
  with `stats::density` (@karawoo, #2127).

* `geom_segment()` now also takes a `linejoin` parameter. This allows more 
  control over the appearance of the segments, which is especially useful for 
  plotting thick arrows (@Ax3man, #774).

* `geom_smooth()` now reports the formula used when `method = "auto"` 
  (@davharris #1951). `geom_smooth()` now orders by the `x` aesthetic, making it 
  easier to pass pre-computed values without manual ordering (@izahn, #2028). It 
  also now knows it has `ymin` and `ymax` aesthetics (#1939). The legend 
  correctly reflects the status of the `se` argument when used with stats 
  other than the default (@clauswilke, #1546).

* `geom_tile()` now once again interprets `width` and `height` correctly 
  (@malcolmbarrett, #2510).

* `position_jitter()` and `position_jitterdodge()` gain a `seed` argument that
  allows the specification of a random seed for reproducible jittering 
  (@krlmlr, #1996 and @slowkow, #2445).

* `stat_density()` has better behaviour if all groups are dropped because they
  are too small (#2282).

* `stat_summary_bin()` now understands the `breaks` parameter (@karawoo, #2214).

* `stat_bin()` now accepts functions for `binwidth`. This allows better binning 
  when faceting along variables with different ranges (@botanize).

* `stat_bin()` and `geom_histogram()` now sum correctly when using the `weight` 
  aesthetic (@jiho, #1921).

* `stat_bin()` again uses correct scaling for the computed variable `ndensity` 
  (@timgoodman, #2324).

* `stat_bin()` and `stat_bin_2d()` now properly handle the `breaks` parameter 
  when the scales are transformed (@has2k1, #2366).

* `update_geom_defaults()` and `update_stat_defaults()` allow American 
  spelling of aesthetic parameters (@foo-bar-baz-qux, #2299).

* The `show.legend` parameter now accepts a named logical vector to hide/show
  only some aesthetics in the legend (@tutuchan, #1798).

* Layers now silently ignore unknown aesthetics with value `NULL` (#1909).

### Coords

* Clipping to the plot panel is now configurable, through a `clip` argument
  to coordinate systems, e.g. `coord_cartesian(clip = "off")` 
  (@clauswilke, #2536).

* Like scales, coordinate systems now give you a message when you're 
  replacing an existing coordinate system (#2264).

* `coord_polar()` now draws secondary axis ticks and labels 
  (@dylan-stark, #2072), and can draw the radius axis on the right 
  (@thomasp85, #2005).

* `coord_trans()` now generates a warning when a transformation generates 
  non-finite values (@foo-bar-baz-qux, #2147).

### Themes

* Complete themes now always override all elements of the default theme
  (@has2k1, #2058, #2079).

* Themes now set default grid colour in `panel.grid` rather than individually
  in `panel.grid.major` and `panel.grid.minor` individually. This makes it 
  slightly easier to customise the theme (#2352).

* Fixed bug when setting strips to `element_blank()` (@thomasp85). 

* Axes positioned on the top and to the right can now customize their ticks and
  lines separately (@thomasp85, #1899).

* Built-in themes gain parameters `base_line_size` and `base_rect_size` which 
  control the default sizes of line and rectangle elements (@karawoo, #2176).

* Default themes use `rel()` to set line widths (@baptiste).

* Themes were tweaked for visual consistency and more graceful behavior when 
  changing the base font size. All absolute heights or widths were replaced 
  with heights or widths that are proportional to the base font size. One 
  relative font size was eliminated (@clauswilke).
  
* The height of descenders is now calculated solely on font metrics and doesn't
  change with the specific letters in the string. This fixes minor alignment 
  issues with plot titles, subtitles, and legend titles (#2288, @clauswilke).

### Guides

* `guide_colorbar()` is more configurable: tick marks and color bar frame
  can now by styled with arguments `ticks.colour`, `ticks.linewidth`, 
  `frame.colour`, `frame.linewidth`, and `frame.linetype`
  (@clauswilke).
  
* `guide_colorbar()` now uses `legend.spacing.x` and `legend.spacing.y` 
  correctly, and it can handle multi-line titles. Minor tweaks were made to 
  `guide_legend()` to make sure the two legend functions behave as similarly as
  possible (@clauswilke, #2397 and #2398).
  
* The theme elements `legend.title` and `legend.text` now respect the settings 
  of `margin`, `hjust`, and `vjust` (@clauswilke, #2465, #1502).

* Non-angle parameters of `label.theme` or `title.theme` can now be set in 
  `guide_legend()` and `guide_colorbar()` (@clauswilke, #2544).

### Other

* `fortify()` gains a method for tbls (@karawoo, #2218).

* `ggplot` gains a method for `grouped_df`s that adds a `.group` variable,
  which computes a unique value for each group. Use it with 
  `aes(group = .group)` (#2351).

* `ggproto()` produces objects with class `c("ggproto", "gg")`, allowing for
  a more informative error message when adding layers, scales, or other ggproto 
  objects (@jrnold, #2056).

* `ggsave()`'s DPI argument now supports 3 string options: "retina" (320
  DPI), "print" (300 DPI), and "screen" (72 DPI) (@foo-bar-baz-qux, #2156).
  `ggsave()` now uses full argument names to avoid partial match warnings 
  (#2355), and correctly restores the previous graphics device when several
  graphics devices are open (#2363).

* `print.ggplot()` now returns the original ggplot object, instead of the 
  output from `ggplot_build()`. Also, the object returned from 
  `ggplot_build()` now has the class `"ggplot_built"` (#2034).

* `map_data()` now works even when purrr is loaded (tidyverse#66).

* New functions `summarise_layout()`, `summarise_coord()`, and 
  `summarise_layers()` summarise the layout, coordinate systems, and layers 
  of a built ggplot object (#2034, @wch). This provides a tested API that 
  (e.g.) shiny can depend on.

* Updated startup messages reflect new resources (#2410, @mine-cetinkaya-rundel).

# ggplot2 2.2.1

* Fix usage of `structure(NULL)` for R-devel compatibility (#1968).

# ggplot2 2.2.0

## Major new features

### Subtitle and caption

Thanks to @hrbrmstr plots now have subtitles and captions, which can be set with 
the `subtitle`  and `caption` arguments to `ggtitle()` and `labs()`. You can 
control their appearance with the theme settings `plot.caption` and 
`plot.subtitle`. The main plot title is now left-aligned to better work better 
with a subtitle. The caption is right-aligned (@hrbrmstr).

### Stacking

`position_stack()` and `position_fill()` now sort the stacking order to match 
grouping order. This allows you to control the order through grouping, and 
ensures that the default legend matches the plot (#1552, #1593). If you want the 
opposite order (useful if you have horizontal bars and horizontal legend), you 
can request reverse stacking by using `position = position_stack(reverse = TRUE)` 
(#1837).
  
`position_stack()` and `position_fill()` now accepts negative values which will 
create stacks extending below the x-axis (#1691).

`position_stack()` and `position_fill()` gain a `vjust` argument which makes it 
easy to (e.g.) display labels in the middle of stacked bars (#1821).

### Layers

`geom_col()` was added to complement `geom_bar()` (@hrbrmstr). It uses 
`stat="identity"` by default, making the `y` aesthetic mandatory. It does not 
support any other `stat_()` and does not provide fallback support for the 
`binwidth` parameter. Examples and references in other functions were updated to
demonstrate `geom_col()` usage. 

When creating a layer, ggplot2 will warn if you use an unknown aesthetic or an 
unknown parameter. Compared to the previous version, this is stricter for 
aesthetics (previously there was no message), and less strict for parameters 
(previously this threw an error) (#1585).

### Facetting

The facet system, as well as the internal panel class, has been rewritten in 
ggproto. Facets are now extendable in the same manner as geoms and stats, as 
described in `vignette("extending-ggplot2")`.

We have also added the following new features.
  
* `facet_grid()` and `facet_wrap()` now allow expressions in their faceting 
  formulas (@DanRuderman, #1596).

* When `facet_wrap()` results in an uneven number of panels, axes will now be
  drawn underneath the hanging panels (fixes #1607)

* Strips can now be freely positioned in `facet_wrap()` using the 
  `strip.position` argument (deprecates `switch`).

* The relative order of panel, strip, and axis can now be controlled with 
  the theme setting `strip.placement` that takes either `inside` (strip between 
  panel and axis) or `outside` (strip after axis).

* The theme option `panel.margin` has been deprecated in favour of 
  `panel.spacing` to more clearly communicate intent.

### Extensions

Unfortunately there was a major oversight in the construction of ggproto which 
lead to extensions capturing the super object at package build time, instead of 
at package run time (#1826). This problem has been fixed, but requires 
re-installation of all extension packages.

## Scales

* The position of x and y axes can now be changed using the `position` argument
  in `scale_x_*`and `scale_y_*` which can take `top` and `bottom`, and `left`
  and `right` respectively. The themes of top and right axes can be modified 
  using the `.top` and `.right` modifiers to `axis.text.*` and `axis.title.*`.

### Continuous scales

* `scale_x_continuous()` and `scale_y_continuous()` can now display a secondary 
  axis that is a __one-to-one__ transformation of the primary axis (e.g. degrees 
  Celcius to degrees Fahrenheit). The secondary axis will be positioned opposite 
  to the primary axis and can be controlled with the `sec.axis` argument to 
  the scale constructor.

* Scales worry less about having breaks. If no breaks can be computed, the
  plot will work instead of throwing an uninformative error (#791). This 
  is particularly helpful when you have facets with free scales, and not
  all panels contain data.

* Scales now warn when transformation introduces infinite values (#1696).

### Date time

* `scale_*_datetime()` now supports time zones. It will use the timezone 
  attached to the variable by default, but can be overridden with the 
  `timezone` argument.

* New `scale_x_time()` and `scale_y_time()` generate reasonable default
  breaks and labels for hms vectors (#1752).

### Discrete scales

The treatment of missing values by discrete scales has been thoroughly 
overhauled (#1584). The underlying principle is that we can naturally represent 
missing values on discrete variables (by treating just like another level), so 
by default we should. 

This principle applies to:

* character vectors
* factors with implicit NA
* factors with explicit NA

And to all scales (both position and non-position.)

Compared to the previous version of ggplot2, there are three main changes:

1.  `scale_x_discrete()` and `scale_y_discrete()` always show discrete NA,
    regardless of their source

1.  If present, `NA`s are shown in discrete legends.

1.  All discrete scales gain a `na.translate` argument that allows you to 
    control whether `NA`s are translated to something that can be visualised,
    or should be left as missing. Note that if you don't translate (i.e. 
    `na.translate = FALSE)` the missing values will passed on to the layer, 
    which will warning that it's dropping missing values. To suppress the
    warnings, you'll also need to add `na.rm = TRUE` to the layer call. 

There were also a number of other smaller changes

* Correctly use scale expansion factors.
* Don't preserve space for dropped levels (#1638).
* Only issue one warning when when asking for too many levels (#1674).
* Unicode labels work better on Windows (#1827).
* Warn when used with only continuous data (#1589)

## Themes

* The `theme()` constructor now has named arguments rather than ellipses. This 
  should make autocomplete substantially more useful. The documentation
  (including examples) has been considerably improved.
  
* Built-in themes are more visually homogeneous, and match `theme_grey` better.
  (@jiho, #1679)
  
* When computing the height of titles, ggplot2 now includes the height of the
  descenders (i.e. the bits of `g` and `y` that hang beneath the baseline). This 
  improves the margins around titles, particularly the y axis label (#1712).
  I have also very slightly increased the inner margins of axis titles, and 
  removed the outer margins. 

* Theme element inheritance is now easier to work with as modification now
  overrides default `element_blank` elements (#1555, #1557, #1565, #1567)
  
* Horizontal legends (i.e. legends on the top or bottom) are horizontally
  aligned by default (#1842). Use `legend.box = "vertical"` to switch back
  to the previous behaviour.
  
* `element_line()` now takes an `arrow` argument to specify arrows at the end of
  lines (#1740)

There were a number of tweaks to the theme elements that control legends:
  
* `legend.justification` now controls appearance will plotting the legend
  outside of the plot area. For example, you can use 
  `theme(legend.justification = "top")` to make the legend align with the 
  top of the plot.

* `panel.margin` and `legend.margin` have been renamed to `panel.spacing` and 
  `legend.spacing` respectively, to better communicate intent (they only
  affect spacing between legends and panels, not the margins around them)

* `legend.margin` now controls margin around individual legends.

* New `legend.box.background`, `legend.box.spacing`, and `legend.box.margin`
  control the background, spacing, and margin of the legend box (the region
  that contains all legends).

## Bug fixes and minor improvements

* ggplot2 now imports tibble. This ensures that all built-in datasets print 
  compactly even if you haven't explicitly loaded tibble or dplyr (#1677).

* Class of aesthetic mapping is preserved when adding `aes()` objects (#1624).

* `+.gg` now works for lists that include data frames.

* `annotation_x()` now works in the absense of global data (#1655)

* `geom_*(show.legend = FALSE)` now works for `guide_colorbar`.

* `geom_boxplot()` gains new `outlier.alpha` (@jonathan-g) and 
  `outlier.fill` (@schloerke, #1787) parameters to control the alpha/fill of
   outlier points independently of the alpha of the boxes. 

* `position_jitter()` (and hence `geom_jitter()`) now correctly computes 
  the jitter width/jitter when supplied by the user (#1775, @has2k1).

* `geom_contour()` more clearly describes what inputs it needs (#1577).

* `geom_curve()` respects the `lineend` parameter (#1852).

* `geom_histogram()` and `stat_bin()` understand the `breaks` parameter once 
  more. (#1665). The floating point adjustment for histogram bins is now 
  actually used - it was previously inadvertently ignored (#1651).

* `geom_violin()` no longer transforms quantile lines with the alpha aesthetic
  (@mnbram, #1714). It no longer errors when quantiles are requested but data
  have zero range (#1687). When `trim = FALSE` it once again has a nice 
  range that allows the density to reach zero (by extending the range 3 
  bandwidths to either side of the data) (#1700).

* `geom_dotplot()` works better when faceting and binning on the y-axis. 
  (#1618, @has2k1).
  
* `geom_hexbin()` once again supports `..density..` (@mikebirdgeneau, #1688).

* `geom_step()` gives useful warning if only one data point in layer (#1645).

* `layer()` gains new `check.aes` and `check.param` arguments. These allow
  geom/stat authors to optional suppress checks for known aesthetics/parameters.
  Currently this is used only in `geom_blank()` which powers `expand_limits()` 
  (#1795).

* All `stat_*()` display a better error message when required aesthetics are
  missing.
  
* `stat_bin()` and `stat_summary_hex()` now accept length 1 `binwidth` (#1610)

* `stat_density()` gains new argument `n`, which is passed to underlying function
  `stats::density` ("number of equally spaced points at which the
  density is to be estimated"). (@hbuschme)

* `stat_binhex()` now again returns `count` rather than `value` (#1747)

* `stat_ecdf()` respects `pad` argument (#1646).

* `stat_smooth()` once again informs you about the method it has chosen.
  It also correctly calculates the size of the largest group within facets.

* `x` and `y` scales are now symmetric regarding the list of
  aesthetics they accept: `xmin_final`, `xmax_final`, `xlower`,
  `xmiddle` and `xupper` are now valid `x` aesthetics.

* `Scale` extensions can now override the `make_title` and `make_sec_title` 
  methods to let the scale modify the axis/legend titles.

* The random stream is now reset after calling `.onAttach()` (#2409).

# ggplot2 2.1.0

## New features

* When mapping an aesthetic to a constant (e.g. 
  `geom_smooth(aes(colour = "loess")))`), the default guide title is the name 
  of the aesthetic (i.e. "colour"), not the value (i.e. "loess") (#1431).

* `layer()` now accepts a function as the data argument. The function will be
  applied to the data passed to the `ggplot()` function and must return a
  data.frame (#1527, @thomasp85). This is a more general version of the 
  deprecated `subset` argument.

* `theme_update()` now uses the `+` operator instead of `%+replace%`, so that
  unspecified values will no longer be `NULL`ed out. `theme_replace()`
  preserves the old behaviour if desired (@oneillkza, #1519). 

* `stat_bin()` has been overhauled to use the same algorithm as ggvis, which 
  has been considerably improved thanks to the advice of Randy Prium (@rpruim).
  This includes:
  
    * Better arguments and a better algorithm for determining the origin.
      You can now specify either `boundary` or the `center` of a bin.
      `origin` has been deprecated in favour of these arguments.
      
    * `drop` is deprecated in favour of `pad`, which adds extra 0-count bins
      at either end (needed for frequency polygons). `geom_histogram()` defaults 
      to `pad = FALSE` which considerably improves the default limits for 
      the histogram, especially when the bins are big (#1477).
      
    * The default algorithm does a (somewhat) better job at picking nice widths 
      and origins across a wider range of input data.
      
    * `bins = n` now gives a histogram with `n` bins, not `n + 1` (#1487).

## Bug fixes

* All `\donttest{}` examples run.

* All `geom_()` and `stat_()` functions now have consistent argument order:
  data + mapping, then geom/stat/position, then `...`, then specific arguments, 
  then arguments common to all layers (#1305). This may break code if you were
  previously relying on partial name matching, but in the long-term should make 
  ggplot2 easier to use. In particular, you can now set the `n` parameter
  in `geom_density2d()` without it partially matching `na.rm` (#1485).

* For geoms with both `colour` and `fill`, `alpha` once again only affects
  fill (Reverts #1371, #1523). This was causing problems for people.

* `facet_wrap()`/`facet_grid()` works with multiple empty panels of data 
  (#1445).

* `facet_wrap()` correctly swaps `nrow` and `ncol` when faceting vertically
  (#1417).

* `ggsave("x.svg")` now uses svglite to produce the svg (#1432).

* `geom_boxplot()` now understands `outlier.color` (#1455).

* `geom_path()` knows that "solid" (not just 1) represents a solid line (#1534).

* `geom_ribbon()` preserves missing values so they correctly generate a 
  gap in the ribbon (#1549).

* `geom_tile()` once again accepts `width` and `height` parameters (#1513). 
  It uses `draw_key_polygon()` for better a legend, including a coloured 
  outline (#1484).

* `layer()` now automatically adds a `na.rm` parameter if none is explicitly
  supplied.

* `position_jitterdodge()` now works on all possible dodge aesthetics, 
  e.g. `color`, `linetype` etc. instead of only based on `fill` (@bleutner)

* `position = "nudge"` now works (although it doesn't do anything useful)
  (#1428).

* The default scale for columns of class "AsIs" is now "identity" (#1518).

* `scale_*_discrete()` has better defaults when used with purely continuous
  data (#1542).

* `scale_size()` warns when used with categorical data.

* `scale_size()`, `scale_colour()`, and `scale_fill()` gain date and date-time
  variants (#1526).

* `stat_bin_hex()` and `stat_bin_summary()` now use the same underlying 
  algorithm so results are consistent (#1383). `stat_bin_hex()` now accepts
  a `weight` aesthetic. To be consistent with related stats, the output variable 
  from `stat_bin_hex()` is now value instead of count.

* `stat_density()` gains a `bw` parameter which makes it easy to get consistent 
   smoothing between facets (@jiho)

* `stat-density-2d()` no longer ignores the `h` parameter, and now accepts 
  `bins` and `binwidth` parameters to control the number of contours 
  (#1448, @has2k1).

* `stat_ecdf()` does a better job of adding padding to -Inf/Inf, and gains
  an argument `pad` to suppress the padding if not needed (#1467).

* `stat_function()` gains an `xlim` parameter (#1528). It once again works 
  with discrete x values (#1509).

* `stat_summary()` preserves sorted x order which avoids artefacts when
  display results with `geom_smooth()` (#1520).

* All elements should now inherit correctly for all themes except `theme_void()`.
  (@Katiedaisey, #1555) 

* `theme_void()` was completely void of text but facets and legends still
  need labels. They are now visible (@jiho). 

* You can once again set legend key and height width to unit arithmetic
  objects (like `2 * unit(1, "cm")`) (#1437).

* Eliminate spurious warning if you have a layer with no data and no aesthetics
  (#1451).

* Removed a superfluous comma in `theme-defaults.r` code (@jschoeley)

* Fixed a compatibility issue with `ggproto` and R versions prior to 3.1.2.
  (#1444)

* Fixed issue where `coord_map()` fails when given an explicit `parameters`
  argument (@tdmcarthur, #1729)
  
* Fixed issue where `geom_errorbarh()` had a required `x` aesthetic (#1933)  

# ggplot2 2.0.0

## Major changes

* ggplot no longer throws an error if your plot has no layers. Instead it 
  automatically adds `geom_blank()` (#1246).
  
* New `cut_width()` is a convenient replacement for the verbose
  `plyr::round_any()`, with the additional benefit of offering finer
  control.

* New `geom_count()` is a convenient alias to `stat_sum()`. Use it when you
  have overlapping points on a scatterplot. `stat_sum()` now defaults to 
  using counts instead of proportions.

* New `geom_curve()` adds curved lines, with a similar specification to 
  `geom_segment()` (@veraanadi, #1088).

* Date and datetime scales now have `date_breaks`, `date_minor_breaks` and
  `date_labels` arguments so that you never need to use the long
  `scales::date_breaks()` or `scales::date_format()`.
  
* `geom_bar()` now has it's own stat, distinct from `stat_bin()` which was
  also used by `geom_histogram()`. `geom_bar()` now uses `stat_count()` 
  which counts values at each distinct value of x (i.e. it does not bin
  the data first). This can be useful when you want to show exactly which 
  values are used in a continuous variable.

* `geom_point()` gains a `stroke` aesthetic which controls the border width of 
  shapes 21-25 (#1133, @SeySayux). `size` and `stroke` are additive so a point 
  with `size = 5` and `stroke = 5` will have a diameter of 10mm. (#1142)

* New `position_nudge()` allows you to slightly offset labels (or other 
  geoms) from their corresponding points (#1109).

* `scale_size()` now maps values to _area_, not radius. Use `scale_radius()`
  if you want the old behaviour (not recommended, except perhaps for lines).

* New `stat_summary_bin()` works like `stat_summary()` but on binned data. 
  It's a generalisation of `stat_bin()` that can compute any aggregate,
  not just counts (#1274). Both default to `mean_se()` if no aggregation
  functions are supplied (#1386).

* Layers are now much stricter about their arguments - you will get an error
  if you've supplied an argument that isn't an aesthetic or a parameter.
  This is likely to cause some short-term pain but in the long-term it will make
  it much easier to spot spelling mistakes and other errors (#1293).
  
    This change does break a handful of geoms/stats that used `...` to pass 
    additional arguments on to the underlying computation. Now 
    `geom_smooth()`/`stat_smooth()` and `geom_quantile()`/`stat_quantile()` 
    use `method.args` instead (#1245, #1289); and `stat_summary()` (#1242), 
    `stat_summary_hex()`, and `stat_summary2d()` use `fun.args`.

### Extensibility

There is now an official mechanism for defining Stats, Geoms, and Positions in 
other packages. See `vignette("extending-ggplot2")` for details.

* All Geoms, Stats and Positions are now exported, so you can inherit from them
  when making your own objects (#989).

* ggplot2 no longer uses proto or reference classes. Instead, we now use 
  ggproto, a new OO system designed specifically for ggplot2. Unlike proto
  and RC, ggproto supports clean cross-package inheritance. Creating a new OO
  system isn't usually the right way to solve a problem, but I'm pretty sure
  it was necessary here. Read more about it in the vignette.

* `aes_()` replaces `aes_q()`. It also supports formulas, so the most concise 
  SE version of `aes(carat, price)` is now `aes_(~carat, ~price)`. You may
  want to use this form in packages, as it will avoid spurious `R CMD check` 
  warnings about undefined global variables.

### Text

* `geom_text()` has been overhauled to make labelling your data a little
  easier. It:
  
    * `nudge_x` and `nudge_y` arguments let you offset labels from their
      corresponding points (#1120). 
      
    * `check_overlap = TRUE` provides a simple way to avoid overplotting 
      of labels: labels that would otherwise overlap are omitted (#1039).
      
    * `hjust` and `vjust` can now be character vectors: "left", "center", 
      "right", "bottom", "middle", "top". New options include "inward" and 
      "outward" which align text towards and away from the center of the plot 
      respectively.

* `geom_label()` works like `geom_text()` but draws a rounded rectangle 
  underneath each label (#1039). This is useful when you want to label plots
  that are dense with data.

### Deprecated features

* The little used `aes_auto()` has been deprecated. 

* `aes_q()` has been replaced with `aes_()` to be consistent with SE versions
  of NSE functions in other packages.

* The `order` aesthetic is officially deprecated. It never really worked, and 
  was poorly documented.

* The `stat` and `position` arguments to `qplot()` have been deprecated.
  `qplot()` is designed for quick plots - if you need to specify position
  or stat, use `ggplot()` instead.

* The theme setting `axis.ticks.margin` has been deprecated: now use the margin 
  property of `axis.text`.
  
* `stat_abline()`, `stat_hline()` and `stat_vline()` have been removed:
  these were never suitable for use other than with `geom_abline()` etc
  and were not documented.

* `show_guide` has been renamed to `show.legend`: this more accurately
  reflects what it does (controls appearance of layer in legend), and uses the 
  same convention as other ggplot2 arguments (i.e. a `.` between names).
  (Yes, I know that's inconsistent with function names with use `_`, but it's
  too late to change now.)

A number of geoms have been renamed to be internally consistent:

* `stat_binhex()` and `stat_bin2d()` have been renamed to `stat_bin_hex()` 
  and `stat_bin_2d()` (#1274). `stat_summary2d()` has been renamed to 
  `stat_summary_2d()`, `geom_density2d()`/`stat_density2d()` has been renamed 
  to `geom_density_2d()`/`stat_density_2d()`.

* `stat_spoke()` is now `geom_spoke()` since I realised it's a
  reparameterisation of `geom_segment()`.

* `stat_bindot()` has been removed because it's so tightly coupled to
  `geom_dotplot()`. If you happened to use `stat_bindot()`, just change to
  `geom_dotplot()` (#1194).

All defunct functions have been removed.

### Default appearance

* The default `theme_grey()` background colour has been changed from "grey90" 
  to "grey92": this makes the background a little less visually prominent.

* Labels and titles have been tweaked for readability:

    * Axes labels are darker.
    
    * Legend and axis titles are given the same visual treatment.
    
    * The default font size dropped from 12 to 11. You might be surprised that 
      I've made the default text size smaller as it was already hard for
      many people to read. It turns out there was a bug in RStudio (fixed in 
      0.99.724), that shrunk the text of all grid based graphics. Once that
      was resolved the defaults seemed too big to my eyes.
    
    * More spacing between titles and borders.
    
    * Default margins scale with the theme font size, so the appearance at 
      larger font sizes should be considerably improved (#1228). 

* `alpha` now affects both fill and colour aesthetics (#1371).

* `element_text()` gains a margins argument which allows you to add additional
  padding around text elements. To help see what's going on use `debug = TRUE` 
  to display the text region and anchors.

* The default font size in `geom_text()` has been decreased from 5mm (14 pts)
  to 3.8 mm (11 pts) to match the new default theme sizes.

* A diagonal line is no longer drawn on bar and rectangle legends. Instead, the
  border has been tweaked to be more visible, and more closely match the size of 
  line drawn on the plot.

* `geom_pointrange()` and `geom_linerange()` get vertical (not horizontal)
  lines in the legend (#1389).

* The default line `size` for `geom_smooth()` has been increased from 0.5 to 1 
  to make it easier to see when overlaid on data.
  
* `geom_bar()` and `geom_rect()` use a slightly paler shade of grey so they
  aren't so visually heavy.
  
* `geom_boxplot()` now colours outliers the same way as the boxes.

* `geom_point()` now uses shape 19 instead of 16. This looks much better on 
  the default Linux graphics device. (It's very slightly smaller than the old 
  point, but it shouldn't affect any graphics significantly)

* Sizes in ggplot2 are measured in mm. Previously they were converted to pts 
  (for use in grid) by multiplying by 72 / 25.4. However, grid uses printer's 
  points, not Adobe (big pts), so sizes are now correctly multiplied by 
  72.27 / 25.4. This is unlikely to noticeably affect display, but it's
  technically correct (<https://youtu.be/hou0lU8WMgo>).

* The default legend will now allocate multiple rows (if vertical) or
  columns (if horizontal) in order to make a legend that is more likely to
  fit on the screen. You can override with the `nrow`/`ncol` arguments
  to `guide_legend()`

    ```R
    p <- ggplot(mpg, aes(displ,hwy, colour = model)) + geom_point()
    p
    p + theme(legend.position = "bottom")
    # Previous behaviour
    p + guides(colour = guide_legend(ncol = 1))
    ```

### New and updated themes

* New `theme_void()` is completely empty. It's useful for plots with non-
  standard coordinates or for drawings (@jiho, #976).

* New `theme_dark()` has a dark background designed to make colours pop out
  (@jiho, #1018)

* `theme_minimal()` became slightly more minimal by removing the axis ticks:
  labels now line up directly beneath grid lines (@tomschloss, #1084)

* New theme setting `panel.ontop` (logical) make it possible to place 
  background elements (i.e., gridlines) on top of data. Best used with 
  transparent `panel.background` (@noamross. #551).

### Labelling

The facet labelling system was updated with many new features and a
more flexible interface (@lionel-). It now works consistently across
grid and wrap facets. The most important user visible changes are:

* `facet_wrap()` gains a `labeller` option (#25).

* `facet_grid()` and `facet_wrap()` gain a `switch` argument to
  display the facet titles near the axes. When switched, the labels
  become axes subtitles. `switch` can be set to "x", "y" or "both"
  (the latter only for grids) to control which margin is switched.

The labellers (such as `label_value()` or `label_both()`) also get
some new features:

* They now offer the `multi_line` argument to control whether to
  display composite facets (those specified as `~var1 + var2`) on one
  or multiple lines.

* In `label_bquote()` you now refer directly to the names of
  variables. With this change, you can create math expressions that
  depend on more than one variable. This math expression can be
  specified either for the rows or the columns and you can also
  provide different expressions to each margin.

  As a consequence of these changes, referring to `x` in backquoted
  expressions is deprecated.

* Similarly to `label_bquote()`, `labeller()` now take `.rows` and
  `.cols` arguments. In addition, it also takes `.default`.
  `labeller()` is useful to customise how particular variables are
  labelled. The three additional arguments specify how to label the
  variables are not specifically mentioned, respectively for rows,
  columns or both. This makes it especially easy to set up a
  project-wide labeller dispatcher that can be reused across all your
  plots. See the documentation for an example.

* The new labeller `label_context()` adapts to the number of factors
  facetted over. With a single factor, it displays only the values,
  just as before. But with multiple factors in a composite margin
  (e.g. with `~cyl + am`), the labels are passed over to
  `label_both()`. This way the variables names are displayed with the
  values to help identifying them.

On the programming side, the labeller API has been rewritten in order
to offer more control when faceting over multiple factors (e.g. with
formulae such as `~cyl + am`). This also means that if you have
written custom labellers, you will need to update them for this
version of ggplot.

* Previously, a labeller function would take `variable` and `value`
  arguments and return a character vector. Now, they take a data frame
  of character vectors and return a list. The input data frame has one
  column per factor facetted over and each column in the returned list
  becomes one line in the strip label. See documentation for more
  details.

* The labels received by a labeller now contain metadata: their margin
  (in the "type" attribute) and whether they come from a wrap or a
  grid facet (in the "facet" attribute).

* Note that the new `as_labeller()` function operator provides an easy
  way to transform an existing function to a labeller function. The
  existing function just needs to take and return a character vector.

## Documentation

* Improved documentation for `aes()`, `layer()` and much much more.

* I've tried to reduce the use of `...` so that you can see all the 
  documentation in one place rather than having to integrate multiple pages.
  In some cases this has involved adding additional arguments to geoms
  to make it more clear what you can do:
  
    *  `geom_smooth()` gains explicit `method`, `se` and `formula` arguments.
    
    * `geom_histogram()` gains `binwidth`, `bins`, `origin` and `right` 
      arguments.
      
    * `geom_jitter()` gains `width` and `height` arguments to make it easier
      to control the amount of jittering without using the lengthy 
      `position_jitter()` function (#1116)

* Use of `qplot()` in examples has been minimised (#1123, @hrbrmstr). This is
  inline with the 2nd edition of the ggplot2 box, which minimises the use of 
  `qplot()` in favour of `ggplot()`.

* Tightly linked geoms and stats (e.g. `geom_boxplot()` and `stat_boxplot()`) 
  are now documented in the same file so you can see all the arguments in one
  place. Variations of the same idea (e.g. `geom_path()`, `geom_line()`, and
  `geom_step()`) are also documented together.

* It's now obvious that you can set the `binwidth` parameter for
  `stat_bin_hex()`, `stat_summary_hex()`, `stat_bin_2d()`, and
  `stat_summary_2d()`. 

* The internals of positions have been cleaned up considerably. You're unlikely
  to notice any external changes, although the documentation should be a little
  less confusing since positions now don't list parameters they never use.

## Data

* All datasets have class `tbl_df` so if you also use dplyr, you get a better
  print method.

* `economics` has been brought up to date to 2015-04-01.

* New `economics_long` is the economics data in long form.

* New `txhousing` dataset containing information about the Texas housing
  market. Useful for examples that need multiple time series, and for
  demonstrating model+vis methods.

* New `luv_colours` dataset which contains the locations of all
  built-in `colors()` in Luv space.

* `movies` has been moved into its own package, ggplot2movies, because it was 
  large and not terribly useful. If you've used the movies dataset, you'll now 
  need to explicitly load the package with `library(ggplot2movies)`.

## Bug fixes and minor improvements

* All partially matched arguments and `$` have been been replaced with 
  full matches (@jimhester, #1134).

* ggplot2 now exports `alpha()` from the scales package (#1107), and `arrow()` 
  and `unit()` from grid (#1225). This means you don't need attach scales/grid 
  or do `scales::`/`grid::` for these commonly used functions.

* `aes_string()` now only parses character inputs. This fixes bugs when
  using it with numbers and non default `OutDec` settings (#1045).

* `annotation_custom()` automatically adds a unique id to each grob name,
  making it easier to plot multiple grobs with the same name (e.g. grobs of
  ggplot2 graphics) in the same plot (#1256).

* `borders()` now accepts xlim and ylim arguments for specifying the geographical 
  region of interest (@markpayneatwork, #1392).

* `coord_cartesian()` applies the same expansion factor to limits as for scales. 
  You can suppress with `expand = FALSE` (#1207).

* `coord_trans()` now works when breaks are suppressed (#1422).

* `cut_number()` gives error message if the number of requested bins can
  be created because there are two few unique values (#1046).

* Character labels in `facet_grid()` are no longer (incorrectly) coerced into
  factors. This caused problems with custom label functions (#1070).

* `facet_wrap()` and `facet_grid()` now allow you to use non-standard
  variable names by surrounding them with backticks (#1067).

* `facet_wrap()` more carefully checks its `nrow` and `ncol` arguments
  to ensure that they're specified correctly (@richierocks, #962)

* `facet_wrap()` gains a `dir` argument to control the direction the
  panels are wrapped in. The default is "h" for horizontal. Use "v" for
  vertical layout (#1260).

* `geom_abline()`, `geom_hline()` and `geom_vline()` have been rewritten to
  have simpler behaviour and be more consistent:

    * `stat_abline()`, `stat_hline()` and `stat_vline()` have been removed:
      these were never suitable for use other than with `geom_abline()` etc
      and were not documented.

    * `geom_abline()`, `geom_vline()` and `geom_hline()` are bound to
      `stat_identity()` and `position_identity()`

    * Intercept parameters can no longer be set to a function.

    * They are all documented in one file, since they are so closely related.

* `geom_bin2d()` will now let you specify one dimension's breaks exactly,
  without touching the other dimension's default breaks at all (#1126).

* `geom_crossbar()` sets grouping correctly so you can display multiple
  crossbars on one plot. It also makes the default `fatten` argument a little
  bigger to make the middle line more obvious (#1125).

* `geom_histogram()` and `geom_smooth()` now only inform you about the
  default values once per layer, rather than once per panel (#1220).

* `geom_pointrange()` gains `fatten` argument so you can control the
  size of the point relative to the size of the line.

* `geom_segment()` annotations were not transforming with scales 
  (@BrianDiggs, #859).

* `geom_smooth()` is no longer so chatty. If you want to know what the default
  smoothing method is, look it up in the documentation! (#1247)

* `geom_violin()` now has the ability to draw quantile lines (@DanRuderman).

* `ggplot()` now captures the parent frame to use for evaluation,
  rather than always defaulting to the global environment. This should
  make ggplot more suitable to use in more situations (e.g. with knitr)

* `ggsave()` has been simplified a little to make it easier to maintain.
  It no longer checks that you're printing a ggplot2 object (so now also
  works with any grid grob) (#970), and always requires a filename.
  Parameter `device` now supports character argument to specify which supported
  device to use ('pdf', 'png', 'jpeg', etc.), for when it cannot be correctly
  inferred from the file extension (for example when a temporary filename is
  supplied server side in shiny apps) (@sebkopf, #939). It no longer opens
  a graphics device if one isn't already open - this is annoying when you're
  running from a script (#1326).

* `guide_colorbar()` creates correct legend if only one color (@krlmlr, #943).

* `guide_colorbar()` no longer fails when the legend is empty - previously
  this often masked misspecifications elsewhere in the plot (#967).

* New `layer_data()` function extracts the data used for plotting for a given
  layer. It's mostly useful for testing.

* User supplied `minor_breaks` can now be supplied on the same scale as 
  the data, and will be automatically transformed with by scale (#1385).

* You can now suppress the appearance of an axis/legend title (and the space
  that would allocated for it) with `NULL` in the `scale_` function. To
  use the default label, use `waiver()` (#1145).

* Position adjustments no longer warn about potentially varying ranges
  because the problem rarely occurs in practice and there are currently a
  lot of false positives since I don't understand exactly what FP criteria
  I should be testing.

* `scale_fill_grey()` now uses red for missing values. This matches
  `scale_colour_grey()` and makes it obvious where missing values lie.
  Override with `na.value`.

* `scale_*_gradient2()` defaults to using Lab colour space.

* `scale_*_gradientn()` now allows `colours` or `colors` (#1290)

* `scale_y_continuous()` now also transforms the `lower`, `middle` and `upper`
  aesthetics used by `geom_boxplot()`: this only affects
  `geom_boxplot(stat = "identity")` (#1020).

* Legends no longer inherit aesthetics if `inherit.aes` is FALSE (#1267).

* `lims()` makes it easy to set the limits of any axis (#1138).

* `labels = NULL` now works with `guide_legend()` and `guide_colorbar()`.
  (#1175, #1183).

* `override.aes` now works with American aesthetic spelling, e.g. color

* Scales no longer round data points to improve performance of colour
  palettes. Instead the scales package now uses a much faster colour
  interpolation algorithm (#1022).

* `scale_*_brewer()` and `scale_*_distiller()` add new `direction` argument of 
  `scales::brewer_pal`, making it easier to change the order of colours 
  (@jiho, #1139).

* `scale_x_date()` now clips dates outside the limits in the same way as
  `scale_x_continuous()` (#1090).

* `stat_bin()` gains `bins` arguments, which denotes the number of bins. Now
  you can set `bins=100` instead of `binwidth=0.5`. Note that `breaks` or
  `binwidth` will override it (@tmshn, #1158, #102).

* `stat_boxplot()` warns if a continuous variable is used for the `x` aesthetic
  without also supplying a `group` aesthetic (#992, @krlmlr).

* `stat_summary_2d()` and `stat_bin_2d()` now share exactly the same code for 
  determining breaks from `bins`, `binwidth`, and `origin`. 
  
* `stat_summary_2d()` and `stat_bin_2d()` now output in tile/raster compatible 
  form instead of rect compatible form. 

* Automatically computed breaks do not lead to an error for transformations like
  "probit" where the inverse can map to infinity (#871, @krlmlr)

* `stat_function()` now always evaluates the function on the original scale.
  Previously it computed the function on transformed scales, giving incorrect
  values (@BrianDiggs, #1011).

* `strip_dots` works with anonymous functions within calculated aesthetics 
  (e.g. `aes(sapply(..density.., function(x) mean(x))))` (#1154, @NikNakk)

* `theme()` gains `validate = FALSE` parameter to turn off validation, and 
  hence store arbitrary additional data in the themes. (@tdhock, #1121)

* Improved the calculation of segments needed to draw the curve representing
  a line when plotted in polar coordinates. In some cases, the last segment
  of a multi-segment line was not drawn (@BrianDiggs, #952)<|MERGE_RESOLUTION|>--- conflicted
+++ resolved
@@ -1,11 +1,9 @@
 
 # ggplot2 (development version)
 
-<<<<<<< HEAD
 * When passing a function to `stat_contour(breaks)`, that function is used to
   calculate the breaks even if `bins` and `binwidth` are missing 
   (@teunbrand, #5686).
-=======
 * Fixed bug where discrete scales could not map aesthetics only consisting of
   `NA`s (#5623)
 * Facet evaluation is better at dealing with inherited errors 
@@ -14,7 +12,6 @@
 * Patterns and gradients are now also enabled in `geom_sf()` 
   (@teunbrand, #5716).
 * `stat_bin()` deals with non-finite breaks better (@teunbrand, #5665).
->>>>>>> bc3e4014
 
 # ggplot2 3.5.0
 

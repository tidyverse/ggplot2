# ggplot2 (development version)

<<<<<<< HEAD
* When `geom_path()` has aesthetics varying within groups, the `arrow()` is
  applied to groups instead of individual segments (@teunbrand, #4935).
=======
* The default width of `geom_bar()` is now based on panel-wise resolution of
  the data, rather than global resolution (@teunbrand, #4336).
* To apply dodging more consistently in violin plots, `stat_ydensity()` now
  has a `drop` argument to keep or discard groups with 1 observation.
* Aesthetics listed in `geom_*()` and `stat_*()` layers now point to relevant
  documentation (@teunbrand, #5123).
* `coord_flip()` has been marked as superseded. The recommended alternative is
  to swap the `x` and `y` aesthetic and/or using the `orientation` argument in
  a layer (@teunbrand, #5130).
* `stat_align()` is now applied per panel instead of globally, preventing issues
  when facets have different ranges (@teunbrand, #5227).
* A stacking bug in `stat_align()` was fixed (@teunbrand, #5176).
* `stat_contour()` and `stat_contour_filled()` now warn about and remove
  duplicated coordinates (@teunbrand, #5215).
* `annotation_logticks()` skips drawing ticks when the scale range is non-finite
  instead of throwing an error (@teunbrand, #5229).
* Fixed spurious warnings when the `weight` was used in `stat_bin_2d()`, 
  `stat_boxplot()`, `stat_contour()`, `stat_bin_hex()` and `stat_quantile()`
  (@teunbrand, #5216).
* Various type checks and their messages have been standardised 
  (@teunbrand, #4834).
>>>>>>> b1874b2e
* The `layer_data()`, `layer_scales()` and `layer_grob()` now have the default
  `plot = last_plot()` (@teunbrand, #5166).
* To prevent changing the plotting order, `stat_sf()` is now computed per panel 
  instead of per group (@teunbrand, #4340).
* ggplot2 now uses `scales::DiscreteRange` and `scales::ContinuousRange`, which
  are available to write scale extensions from scratch (@teunbrand, #2710).
* For the purposes of checking required or non-missing aesthetics, character 
  vectors are no longer considered non-finite (@teunbrand, @4284).
* Fixed bug in `coord_sf()` where graticule lines didn't obey 
  `panel.grid.major`'s linewidth setting (@teunbrand, #5179)
* The `datetime_scale()` scale constructor is now exported for use in extension
  packages (@teunbrand, #4701).
* `geom_text()` drops observations where `angle = NA` instead of throwing an
  error (@teunbrand, #2757).
* `update_geom_defaults()` and `update_stat_defaults()` now return properly 
  classed objects and have updated docs (@dkahle, #5146)
  
# ggplot2 3.4.1
This is a small release focusing on fixing regressions in the 3.4.0 release
and minor polishes.

## Breaking changes

* The computed variable `y` in `stat_ecdf()` has been superseded by `ecdf` to 
  prevent incorrect scale transformations (@teunbrand, #5113 and #5112).
  
## New features

* Added `scale_linewidth_manual()` and `scale_linewidth_identity()` to support
  the `linewidth` aesthetic (@teunbrand, #5050).
  
* `ggsave()` warns when multiple `filename`s are given, and only writes to the
  first file (@teunbrand, #5114).

## Bug fixes

* Fixed a regression in `geom_hex()` where aesthetics were replicated across 
  bins (@thomasp85, #5037 and #5044).
  
* Using two ordered factors as facetting variables in 
  `facet_grid(..., as.table = FALSE)` now throws a warning instead of an
  error (@teunbrand, #5109).
  
* Fixed misbehaviour of `draw_key_boxplot()` and `draw_key_crossbar()` with 
  skewed key aspect ratio (@teunbrand, #5082).
  
* Fixed spurious warning when `weight` aesthetic was used in `stat_smooth()` 
  (@teunbrand based on @clauswilke's suggestion, #5053).
  
* The `lwd` alias is now correctly replaced by `linewidth` instead of `size` 
  (@teunbrand based on @clauswilke's suggestion #5051).
  
* Fixed a regression in `Coord$train_panel_guides()` where names of guides were 
  dropped (@maxsutton, #5063).

In binned scales:

* Automatic breaks should no longer be out-of-bounds, and automatic limits are
  adjusted to include breaks (@teunbrand, #5082).
  
* Zero-range limits no longer throw an error and are treated akin to continuous
  scales with zero-range limits (@teunbrand, #5066).
  
* The `trans = "date"` and `trans = "time"` transformations were made compatible
  (@teunbrand, #4217).

# ggplot2 3.4.0
This is a minor release focusing on tightening up the internals and ironing out
some inconsistencies in the API. The biggest change is the addition of the 
`linewidth` aesthetic that takes of sizing the width of any line from `size`. 
This change, while attempting to be as non-breaking as possible, has the 
potential to change the look of some of your plots.

Other notable changes is a complete redo of the error and warning messaging in
ggplot2 using the cli package. Messaging is now better contextualised and it 
should be easier to identify which layer an error is coming from. Last, we have
now made the switch to using the vctrs package internally which means that 
support for vctrs classes as variables should improve, along with some small 
gains in rendering speed.

## Breaking changes

* A `linewidth` aesthetic has been introduced and supersedes the `size` 
  aesthetic for scaling the width of lines in line based geoms. `size` will 
  remain functioning but deprecated for these geoms and it is recommended to 
  update all code to reflect the new aesthetic. For geoms that have _both_ point 
  sizing and linewidth sizing (`geom_pointrange()` and `geom_sf`) `size` now 
  **only** refers to sizing of points which can leads to a visual change in old
  code (@thomasp85, #3672)
  
* The default line width for polygons in `geom_sf()` have been decreased to 0.2 
  to reflect that this is usually used for demarking borders where a thinner 
  line is better suited. This change was made since we already induced a 
  visual change in `geom_sf()` with the introduction of the `linewidth` 
  aesthetic.
  
* The dot-dot notation (`..var..`) and `stat()`, which have been superseded by
  `after_stat()`, are now formally deprecated (@yutannihilation, #3693).

* `qplot()` is now formally deprecated (@yutannihilation, #3956).

* `stage()` now properly refers to the values without scale transformations for
  the stage of `after_stat`. If your code requires the scaled version of the
  values for some reason, you have to apply the same transformation by yourself,
  e.g. `sqrt()` for `scale_{x,y}_sqrt()` (@yutannihilation and @teunbrand, #4155).

* Use `rlang::hash()` instead of `digest::digest()`. This update may lead to 
  changes in the automatic sorting of legends. In order to enforce a specific
  legend order use the `order` argument in the guide. (@thomasp85, #4458)

* referring to `x` in backquoted expressions with `label_bquote()` is no longer
  possible.

* The `ticks.linewidth` and `frame.linewidth` parameters of `guide_colourbar()`
  are now multiplied with `.pt` like elsewhere in ggplot2. It can cause visual
  changes when these arguments are not the defaults and these changes can be 
  restored to their previous behaviour by adding `/ .pt` (@teunbrand #4314).

* `scale_*_viridis_b()` now uses the full range of the viridis scales 
  (@gregleleu, #4737)

## New features

* `geom_col()` and `geom_bar()` gain a new `just` argument. This is set to `0.5`
  by default; use `just = 0`/`just = 1` to place columns on the left/right
  of the axis breaks.
  (@wurli, #4899)

* `geom_density()` and `stat_density()` now support `bounds` argument
  to estimate density with boundary correction (@echasnovski, #4013).

* ggplot now checks during statistical transformations whether any data 
  columns were dropped and warns about this. If stats intend to drop
  data columns they can declare them in the new field `dropped_aes`.
  (@clauswilke, #3250)

* `...` supports `rlang::list2` dynamic dots in all public functions. 
  (@mone27, #4764) 

* `theme()` now has a `strip.clip` argument, that can be set to `"off"` to 
  prevent the clipping of strip text and background borders (@teunbrand, #4118)
  
* `geom_contour()` now accepts a function in the `breaks` argument 
  (@eliocamp, #4652).

## Minor improvements and bug fixes

* Fix a bug in `position_jitter()` where infinity values were dropped (@javlon,
  #4790).

* `geom_linerange()` now respects the `na.rm` argument (#4927, @thomasp85)

* Improve the support for `guide_axis()` on `coord_trans()` 
  (@yutannihilation, #3959)
  
* Added `stat_align()` to align data without common x-coordinates prior to
  stacking. This is now the default stat for `geom_area()` (@thomasp85, #4850)

* Fix a bug in `stat_contour_filled()` where break value differences below a 
  certain number of digits would cause the computations to fail (@thomasp85, 
  #4874)

* Secondary axis ticks are now positioned more precisely, removing small visual
  artefacts with alignment between grid and ticks (@thomasp85, #3576)

* Improve `stat_function` documentation regarding `xlim` argument. 
  (@92amartins, #4474)

* Fix various issues with how `labels`, `breaks`, `limits`, and `show.limits`
  interact in the different binning guides (@thomasp85, #4831)

* Automatic break calculation now squishes the scale limits to the domain
  of the transformation. This allows `scale_{x/y}_sqrt()` to find breaks at 0   
  when appropriate (@teunbrand, #980).

* Using multiple modified aesthetics correctly will no longer trigger warnings. 
  If used incorrectly, the warning will now report the duplicated aesthetic 
  instead of `NA` (@teunbrand, #4707).

* `aes()` now supports the `!!!` operator in its first two arguments
  (#2675). Thanks to @yutannihilation and @teunbrand for draft
  implementations.

* Require rlang >= 1.0.0 (@billybarc, #4797)

* `geom_violin()` no longer issues "collapsing to unique 'x' values" warning
  (@bersbersbers, #4455)

* `annotate()` now documents unsupported geoms (`geom_abline()`, `geom_hline()`
  and `geom_vline()`), and warns when they are requested (@mikmart, #4719)

* `presidential` dataset now includes Trump's presidency (@bkmgit, #4703).

* `position_stack()` now works fully with `geom_text()` (@thomasp85, #4367)

* `geom_tile()` now correctly recognises missing data in `xmin`, `xmax`, `ymin`,
  and `ymax` (@thomasp85 and @sigmapi, #4495)

* `geom_hex()` will now use the binwidth from `stat_bin_hex()` if present, 
  instead of deriving it (@thomasp85, #4580)
  
* `geom_hex()` now works on non-linear coordinate systems (@thomasp85)

* Fixed a bug throwing errors when trying to render an empty plot with secondary
  axes (@thomasp85, #4509)

* Axes are now added correctly in `facet_wrap()` when `as.table = FALSE`
  (@thomasp85, #4553)

* Better compatibility of custom device functions in `ggsave()` 
  (@thomasp85, #4539)

* Binning scales are now more resilient to calculated limits that ends up being
  `NaN` after transformations (@thomasp85, #4510)

* Strip padding in `facet_grid()` is now only in effect if 
  `strip.placement = "outside"` _and_ an axis is present between the strip and 
  the panel (@thomasp85, #4610)

* Aesthetics of length 1 are now recycled to 0 if the length of the data is 0 
  (@thomasp85, #4588)

* Setting `size = NA` will no longer cause `guide_legend()` to error 
  (@thomasp85, #4559)

* Setting `stroke` to `NA` in `geom_point()` will no longer impair the sizing of
  the points (@thomasp85, #4624)

* `stat_bin_2d()` now correctly recognises the `weight` aesthetic 
  (@thomasp85, #4646)
  
* All geoms now have consistent exposure of linejoin and lineend parameters, and
  the guide keys will now respect these settings (@thomasp85, #4653)

* `geom_sf()` now respects `arrow` parameter for lines (@jakeruss, #4659)

* Updated documentation for `print.ggplot` to reflect that it returns
  the original plot, not the result of `ggplot_build()`. (@r2evans, #4390)

* `scale_*_manual()` no longer displays extra legend keys, or changes their 
  order, when a named `values` argument has more items than the data. To display
  all `values` on the legend instead, use
  `scale_*_manual(values = vals, limits = names(vals))`. (@teunbrand, @banfai, 
  #4511, #4534)

* Updated documentation for `geom_contour()` to correctly reflect argument 
  precedence between `bins` and `binwidth`. (@eliocamp, #4651)

* Dots in `geom_dotplot()` are now correctly aligned to the baseline when
  `stackratio != 1` and `stackdir != "up"` (@mjskay, #4614)

* Key glyphs for `geom_boxplot()`, `geom_crossbar()`, `geom_pointrange()`, and
  `geom_linerange()` are now orientation-aware (@mjskay, #4732)
  
* Updated documentation for `geom_smooth()` to more clearly describe effects of 
  the `fullrange` parameter (@thoolihan, #4399).

# ggplot2 3.3.6
This is a very small release only applying an internal change to comply with 
R 4.2 and its deprecation of `default.stringsAsFactors()`. There are no user
facing changes and no breaking changes.

# ggplot2 3.3.5
This is a very small release focusing on fixing a couple of untenable issues 
that surfaced with the 3.3.4 release

* Revert changes made in #4434 (apply transform to intercept in `geom_abline()`) 
  as it introduced undesirable issues far worse than the bug it fixed 
  (@thomasp85, #4514)
* Fixes an issue in `ggsave()` when producing emf/wmf files (@yutannihilation, 
  #4521)
* Warn when grDevices specific arguments are passed to ragg devices (@thomasp85, 
  #4524)
* Fix an issue where `coord_sf()` was reporting that it is non-linear
  even when data is provided in projected coordinates (@clauswilke, #4527)

# ggplot2 3.3.4
This is a larger patch release fixing a huge number of bugs and introduces a 
small selection of feature refinements.

## Features

* Alt-text can now be added to a plot using the `alt` label, i.e 
  `+ labs(alt = ...)`. Currently this alt text is not automatically propagated, 
  but we plan to integrate into Shiny, RMarkdown, and other tools in the future. 
  (@thomasp85, #4477)

* Add support for the BrailleR package for creating descriptions of the plot
  when rendered (@thomasp85, #4459)
  
* `coord_sf()` now has an argument `default_crs` that specifies the coordinate
  reference system (CRS) for non-sf layers and scale/coord limits. This argument
  defaults to `NULL`, which means non-sf layers are assumed to be in projected
  coordinates, as in prior ggplot2 versions. Setting `default_crs = sf::st_crs(4326)`
  provides a simple way to interpret x and y positions as longitude and latitude,
  regardless of the CRS used by `coord_sf()`. Authors of extension packages
  implementing `stat_sf()`-like functionality are encouraged to look at the source
  code of `stat_sf()`'s `compute_group()` function to see how to provide scale-limit
  hints to `coord_sf()` (@clauswilke, #3659).

* `ggsave()` now uses ragg to render raster output if ragg is available. It also
  handles custom devices that sets a default unit (e.g. `ragg::agg_png`) 
  correctly (@thomasp85, #4388)

* `ggsave()` now returns the saved file location invisibly (#3379, @eliocamp).
  Note that, as a side effect, an unofficial hack `<ggplot object> + ggsave()`
  no longer works (#4513).

* The scale arguments `limits`, `breaks`, `minor_breaks`, `labels`, `rescaler`
  and `oob` now accept purrr style lambda notation (@teunbrand, #4427). The same 
  is true for `as_labeller()` (and therefore also `labeller()`) 
  (@netique, #4188).

* Manual scales now allow named vectors passed to `values` to contain fewer 
  elements than existing in the data. Elements not present in values will be set
  to `NA` (@thomasp85, #3451)
  
* Date and datetime position scales support out-of-bounds (oob) arguments to 
  control how limits affect data outside those limits (@teunbrand, #4199).
  
## Fixes

* Fix a bug that `after_stat()` and `after_scale()` cannot refer to aesthetics
  if it's specified in the plot-global mapping (@yutannihilation, #4260).
  
* Fix bug in `annotate_logticks()` that would cause an error when used together
  with `coord_flip()` (@thomasp85, #3954)
  
* Fix a bug in `geom_abline()` that resulted in `intercept` not being subjected
  to the transformation of the y scale (@thomasp85, #3741)
  
* Extent the range of the line created by `geom_abline()` so that line ending
  is not visible for large linewidths (@thomasp85, #4024)

* Fix bug in `geom_dotplot()` where dots would be positioned wrong with 
  `stackgroups = TRUE` (@thomasp85, #1745)

* Fix calculation of confidence interval for locfit smoothing in `geom_smooth()`
  (@topepo, #3806)
  
* Fix bug in `geom_text()` where `"outward"` and `"inward"` justification for 
  some `angle` values was reversed (@aphalo, #4169, #4447)

* `ggsave()` now sets the default background to match the fill value of the
  `plot.background` theme element (@karawoo, #4057)

* It is now deprecated to specify `guides(<scale> = FALSE)` or
  `scale_*(guide = FALSE)` to remove a guide. Please use 
  `guides(<scale> = "none")` or `scale_*(guide = "none")` instead 
  (@yutannihilation, #4097)
  
* Fix a bug in `guide_bins()` where keys would disappear if the guide was 
  reversed (@thomasp85, #4210)
  
* Fix bug in `guide_coloursteps()` that would repeat the terminal bins if the
  breaks coincided with the limits of the scale (@thomasp85, #4019)

* Make sure that default labels from default mappings doesn't overwrite default
  labels from explicit mappings (@thomasp85, #2406)

* Fix bug in `labeller()` where parsing was turned off if `.multiline = FALSE`
  (@thomasp85, #4084)
  
* Make sure `label_bquote()` has access to the calling environment when 
  evaluating the labels (@thomasp85, #4141)

* Fix a bug in the layer implementation that introduced a new state after the 
  first render which could lead to a different look when rendered the second 
  time (@thomasp85, #4204)

* Fix a bug in legend justification where justification was lost of the legend
  dimensions exceeded the available size (@thomasp85, #3635)

* Fix a bug in `position_dodge2()` where `NA` values in thee data would cause an
  error (@thomasp85, #2905)

* Make sure `position_jitter()` creates the same jittering independent of 
  whether it is called by name or with constructor (@thomasp85, #2507)

* Fix a bug in `position_jitter()` where different jitters would be applied to 
  different position aesthetics of the same axis (@thomasp85, #2941)
  
* Fix a bug in `qplot()` when supplying `c(NA, NA)` as axis limits 
  (@thomasp85, #4027)
  
* Remove cross-inheritance of default discrete colour/fill scales and check the
  type and aesthetic of function output if `type` is a function 
  (@thomasp85, #4149)

* Fix bug in `scale_[x|y]_date()` where custom breaks functions that resulted in
  fracional dates would get misaligned (@thomasp85, #3965)
  
* Fix bug in `scale_[x|y]_datetime()` where a specified timezone would be 
  ignored by the scale (@thomasp85, #4007)
  
* Fix issue in `sec_axis()` that would throw warnings in the absence of any 
  secondary breaks (@thomasp85, #4368)

* `stat_bin()`'s computed variable `width` is now documented (#3522).
  
* `stat_count()` now computes width based on the full dataset instead of per 
  group (@thomasp85, #2047)

* Extended `stat_ecdf()` to calculate the cdf from either x or y instead from y 
  only (@jgjl, #4005)
  
* Fix a bug in `stat_summary_bin()` where one more than the requested number of
  bins would be created (@thomasp85, #3824)

* Only drop groups in `stat_ydensity()` when there are fewer than two data 
  points and throw a warning (@andrewwbutler, #4111).

* Fixed a bug in strip assembly when theme has `strip.text = element_blank()`
  and plots are faceted with multi-layered strips (@teunbrand, #4384).
  
* Using `theme(aspect.ratio = ...)` together with free space in `facet_grid()`
  now crrectly throws an error (@thomasp85, #3834)

* Fixed a bug in `labeller()` so that `.default` is passed to `as_labeller()`
  when labellers are specified by naming faceting variables. (@waltersom, #4031)
  
* Updated style for example code (@rjake, #4092)

* ggplot2 now requires R >= 3.3 (#4247).

* ggplot2 now uses `rlang::check_installed()` to check if a suggested package is
  installed, which will offer to install the package before continuing (#4375, 
  @malcolmbarrett)

* Improved error with hint when piping a `ggplot` object into a facet function
  (#4379, @mitchelloharawild).

# ggplot2 3.3.3
This is a small patch release mainly intended to address changes in R and CRAN.
It further changes the licensing model of ggplot2 to an MIT license.

* Update the ggplot2 licence to an MIT license (#4231, #4232, #4233, and #4281)

* Use vdiffr conditionally so ggplot2 can be tested on systems without vdiffr

* Update tests to work with the new `all.equal()` defaults in R >4.0.3

* Fixed a bug that `guide_bins()` mistakenly ignore `override.aes` argument
  (@yutannihilation, #4085).

# ggplot2 3.3.2
This is a small release focusing on fixing regressions introduced in 3.3.1.

* Added an `outside` option to `annotation_logticks()` that places tick marks
  outside of the plot bounds. (#3783, @kbodwin)

* `annotation_raster()` adds support for native rasters. For large rasters,
  native rasters render significantly faster than arrays (@kent37, #3388)
  
* Facet strips now have dedicated position-dependent theme elements 
  (`strip.text.x.top`, `strip.text.x.bottom`, `strip.text.y.left`, 
  `strip.text.y.right`) that inherit from `strip.text.x` and `strip.text.y`, 
  respectively. As a consequence, some theme stylings now need to be applied to 
  the position-dependent elements rather than to the parent elements. This 
  change was already introduced in ggplot2 3.3.0 but not listed in the 
  changelog. (@thomasp85, #3683)

* Facets now handle layers containing no data (@yutannihilation, #3853).
  
* A newly added geom `geom_density_2d_filled()` and associated stat 
  `stat_density_2d_filled()` can draw filled density contours
  (@clauswilke, #3846).

* A newly added `geom_function()` is now recommended to use in conjunction
  with/instead of `stat_function()`. In addition, `stat_function()` now
  works with transformed y axes, e.g. `scale_y_log10()`, and in plots
  containing no other data or layers (@clauswilke, #3611, #3905, #3983).

* Fixed a bug in `geom_sf()` that caused problems with legend-type
  autodetection (@clauswilke, #3963).
  
* Support graphics devices that use the `file` argument instead of `fileneame` 
  in `ggsave()` (@bwiernik, #3810)
  
* Default discrete color scales are now configurable through the `options()` of 
  `ggplot2.discrete.colour` and `ggplot2.discrete.fill`. When set to a character 
  vector of colour codes (or list of character vectors)  with sufficient length, 
  these colours are used for the default scale. See `help(scale_colour_discrete)` 
  for more details and examples (@cpsievert, #3833).

* Default continuous colour scales (i.e., the `options()` 
  `ggplot2.continuous.colour` and `ggplot2.continuous.fill`, which inform the 
  `type` argument of `scale_fill_continuous()` and `scale_colour_continuous()`) 
  now accept a function, which allows more control over these default 
  `continuous_scale()`s (@cpsievert, #3827).

* A bug was fixed in `stat_contour()` when calculating breaks based on 
  the `bins` argument (@clauswilke, #3879, #4004).
  
* Data columns can now contain `Vector` S4 objects, which are widely used in the 
  Bioconductor project. (@teunbrand, #3837)

# ggplot2 3.3.1

This is a small release with no code change. It removes all malicious links to a 
site that got hijacked from the readme and pkgdown site.

# ggplot2 3.3.0

This is a minor release but does contain a range of substantial new features, 
along with the standard bug fixes. The release contains a few visual breaking
changes, along with breaking changes for extension developers due to a shift in
internal representation of the position scales and their axes. No user breaking
changes are included.

This release also adds Dewey Dunnington (@paleolimbot) to the core team.

## Breaking changes
There are no user-facing breaking changes, but a change in some internal 
representations that extension developers may have relied on, along with a few 
breaking visual changes which may cause visual tests in downstream packages to 
fail.

* The `panel_params` field in the `Layout` now contains a list of list of 
  `ViewScale` objects, describing the trained coordinate system scales, instead
  of the list object used before. Any extensions that use this field will likely
  break, as will unit tests that checks aspects of this.

* `element_text()` now issues a warning when vectorized arguments are provided, 
  as in `colour = c("red", "green", "blue")`. Such use is discouraged and not 
  officially supported (@clauswilke, #3492).

* Changed `theme_grey()` setting for legend key so that it creates no border 
  (`NA`) rather than drawing a white one. (@annennenne, #3180)

* `geom_ribbon()` now draws separate lines for the upper and lower intervals if
  `colour` is mapped. Similarly, `geom_area()` and `geom_density()` now draw
  the upper lines only in the same case by default. If you want old-style full
  stroking, use `outline.type = "full"` (@yutannihilation, #3503 / @thomasp85, #3708).

## New features

* The evaluation time of aesthetics can now be controlled to a finer degree. 
  `after_stat()` supersedes the use of `stat()` and `..var..`-notation, and is
  joined by `after_scale()` to allow for mapping to scaled aesthetic values. 
  Remapping of the same aesthetic is now supported with `stage()`, so you can 
  map a data variable to a stat aesthetic, and remap the same aesthetic to 
  something else after statistical transformation (@thomasp85, #3534)

* All `coord_*()` functions with `xlim` and `ylim` arguments now accept
  vectors with `NA` as a placeholder for the minimum or maximum value
  (e.g., `ylim = c(0, NA)` would zoom the y-axis from 0 to the 
  maximum value observed in the data). This mimics the behaviour
  of the `limits` argument in continuous scale functions
  (@paleolimbot, #2907).

* Allowed reversing of discrete scales by re-writing `get_limits()` 
  (@AnneLyng, #3115)
  
* All geoms and stats that had a direction (i.e. where the x and y axes had 
  different interpretation), can now freely choose their direction, instead of
  relying on `coord_flip()`. The direction is deduced from the aesthetic 
  mapping, but can also be specified directly with the new `orientation` 
  argument (@thomasp85, #3506).
  
* Position guides can now be customized using the new `guide_axis()`, which can 
  be passed to position `scale_*()` functions or via `guides()`. The new axis 
  guide (`guide_axis()`) comes with arguments `check.overlap` (automatic removal 
  of overlapping labels), `angle` (easy rotation of axis labels), and
  `n.dodge` (dodge labels into multiple rows/columns) (@paleolimbot, #3322).
  
* A new scale type has been added, that allows binning of aesthetics at the 
  scale level. It has versions for both position and non-position aesthetics and
  comes with two new guides (`guide_bins` and `guide_coloursteps`) 
  (@thomasp85, #3096)
  
* `scale_x_continuous()` and `scale_y_continuous()` gains an `n.breaks` argument
  guiding the number of automatic generated breaks (@thomasp85, #3102)

* Added `stat_contour_filled()` and `geom_contour_filled()`, which compute 
  and draw filled contours of gridded data (@paleolimbot, #3044). 
  `geom_contour()` and `stat_contour()` now use the isoband package
  to compute contour lines. The `complete` parameter (which was undocumented
  and has been unused for at least four years) was removed (@paleolimbot, #3044).
  
* Themes have gained two new parameters, `plot.title.position` and 
  `plot.caption.position`, that can be used to customize how plot
  title/subtitle and plot caption are positioned relative to the overall plot
  (@clauswilke, #3252).

## Extensions
  
* `Geom` now gains a `setup_params()` method in line with the other ggproto
  classes (@thomasp85, #3509)

* The newly added function `register_theme_elements()` now allows developers
  of extension packages to define their own new theme elements and place them
  into the ggplot2 element tree (@clauswilke, #2540).

## Minor improvements and bug fixes

* `coord_trans()` now draws second axes and accepts `xlim`, `ylim`,
  and `expand` arguments to bring it up to feature parity with 
  `coord_cartesian()`. The `xtrans` and `ytrans` arguments that were 
  deprecated in version 1.0.1 in favour of `x` and `y` 
  were removed (@paleolimbot, #2990).

* `coord_trans()` now calculates breaks using the expanded range 
  (previously these were calculated using the unexpanded range, 
  which resulted in differences between plots made with `coord_trans()`
  and those made with `coord_cartesian()`). The expansion for discrete axes 
  in `coord_trans()` was also updated such that it behaves identically
  to that in `coord_cartesian()` (@paleolimbot, #3338).

* `expand_scale()` was deprecated in favour of `expansion()` for setting
  the `expand` argument of `x` and `y` scales (@paleolimbot).

* `geom_abline()`, `geom_hline()`, and `geom_vline()` now issue 
  more informative warnings when supplied with set aesthetics
  (i.e., `slope`, `intercept`, `yintercept`, and/or `xintercept`)
  and mapped aesthetics (i.e., `data` and/or `mapping`).

* Fix a bug in `geom_raster()` that squeezed the image when it went outside 
  scale limits (#3539, @thomasp85)

* `geom_sf()` now determines the legend type automatically (@microly, #3646).
  
* `geom_sf()` now removes rows that can't be plotted due to `NA` aesthetics 
  (#3546, @thomasp85)

* `geom_sf()` now applies alpha to linestring geometries 
  (#3589, @yutannihilation).

* `gg_dep()` was deprecated (@perezp44, #3382).

* Added function `ggplot_add.by()` for lists created with `by()`, allowing such
  lists to be added to ggplot objects (#2734, @Maschette)

* ggplot2 no longer depends on reshape2, which means that it no longer 
  (recursively) needs plyr, stringr, or stringi packages.

* Increase the default `nbin` of `guide_colourbar()` to place the ticks more 
  precisely (#3508, @yutannihilation).

* `manual_scale()` now matches `values` with the order of `breaks` whenever
  `values` is an unnamed vector. Previously, unnamed `values` would match with
  the limits of the scale and ignore the order of any `breaks` provided. Note
  that this may change the appearance of plots that previously relied on the
  unordered behaviour (#2429, @idno0001).

* `scale_manual_*(limits = ...)` now actually limits the scale (#3262,
  @yutannihilation).

* Fix a bug when `show.legend` is a named logical vector 
  (#3461, @yutannihilation).

* Added weight aesthetic option to `stat_density()` and made scaling of 
  weights the default (@annennenne, #2902)
  
* `stat_density2d()` can now take an `adjust` parameter to scale the default 
  bandwidth. (#2860, @haleyjeppson)

* `stat_smooth()` uses `REML` by default, if `method = "gam"` and
  `gam`'s method is not specified (@ikosmidis, #2630).

* stacking text when calculating the labels and the y axis with
  `stat_summary()` now works (@ikosmidis, #2709)
  
* `stat_summary()` and related functions now support rlang-style lambda functions
  (#3568, @dkahle).

* The data mask pronoun, `.data`, is now stripped from default labels.

* Addition of partial themes to plots has been made more predictable;
  stepwise addition of individual partial themes is now equivalent to
  addition of multple theme elements at once (@clauswilke, #3039).

* Facets now don't fail even when some variable in the spec are not available
  in all layers (@yutannihilation, #2963).

# ggplot2 3.2.1

This is a patch release fixing a few regressions introduced in 3.2.0 as well as
fixing some unit tests that broke due to upstream changes.

* `position_stack()` no longer changes the order of the input data. Changes to 
  the internal behaviour of `geom_ribbon()` made this reordering problematic 
  with ribbons that spanned `y = 0` (#3471)
* Using `qplot()` with a single positional aesthetic will no longer title the
  non-specified scale as `"NULL"` (#3473)
* Fixes unit tests for sf graticule labels caused by chages to sf

# ggplot2 3.2.0

This is a minor release with an emphasis on internal changes to make ggplot2 
faster and more consistent. The few interface changes will only affect the 
aesthetics of the plot in minor ways, and will only potentially break code of
extension developers if they have relied on internals that have been changed. 
This release also sees the addition of Hiroaki Yutani (@yutannihilation) to the 
core developer team.

With the release of R 3.6, ggplot2 now requires the R version to be at least 3.2,
as the tidyverse is committed to support 5 major versions of R.

## Breaking changes

* Two patches (#2996 and #3050) fixed minor rendering problems. In most cases,
  the visual changes are so subtle that they are difficult to see with the naked
  eye. However, these changes are detected by the vdiffr package, and therefore
  any package developers who use vdiffr to test for visual correctness of ggplot2
  plots will have to regenerate all reference images.
  
* In some cases, ggplot2 now produces a warning or an error for code that previously
  produced plot output. In all these cases, the previous plot output was accidental,
  and the plotting code uses the ggplot2 API in a way that would lead to undefined
  behavior. Examples include a missing `group` aesthetic in `geom_boxplot()` (#3316),
  annotations across multiple facets (#3305), and not using aesthetic mappings when
  drawing ribbons with `geom_ribbon()` (#3318).

## New features

* This release includes a range of internal changes that speeds up plot 
  generation. None of the changes are user facing and will not break any code,
  but in general ggplot2 should feel much faster. The changes includes, but are
  not limited to:
  
  - Caching ascent and descent dimensions of text to avoid recalculating it for
    every title.
  
  - Using a faster data.frame constructor as well as faster indexing into 
    data.frames
    
  - Removing the plyr dependency, replacing plyr functions with faster 
    equivalents.

* `geom_polygon()` can now draw polygons with holes using the new `subgroup` 
  aesthetic. This functionality requires R 3.6.0 (@thomasp85, #3128)

* Aesthetic mappings now accept functions that return `NULL` (@yutannihilation,
  #2997).

* `stat_function()` now accepts rlang/purrr style anonymous functions for the 
  `fun` parameter (@dkahle, #3159).

* `geom_rug()` gains an "outside" option to allow for moving the rug tassels to 
  outside the plot area (@njtierney, #3085) and a `length` option to allow for 
  changing the length of the rug lines (@daniel-wells, #3109). 
  
* All geoms now take a `key_glyph` paramter that allows users to customize
  how legend keys are drawn (@clauswilke, #3145). In addition, a new key glyph
  `timeseries` is provided to draw nice legends for time series
  (@mitchelloharawild, #3145).

## Extensions

* Layers now have a new member function `setup_layer()` which is called at the
  very beginning of the plot building process and which has access to the 
  original input data and the plot object being built. This function allows the 
  creation of custom layers that autogenerate aesthetic mappings based on the 
  input data or that filter the input data in some form. For the time being, this
  feature is not exported, but it has enabled the development of a new layer type,
  `layer_sf()` (see next item). Other special-purpose layer types may be added
  in the future (@clauswilke, #2872).
  
* A new layer type `layer_sf()` can auto-detect and auto-map sf geometry
  columns in the data. It should be used by extension developers who are writing
  new sf-based geoms or stats (@clauswilke, #3232).

* `x0` and `y0` are now recognized positional aesthetics so they will get scaled 
  if used in extension geoms and stats (@thomasp85, #3168)
  
* Continuous scale limits now accept functions which accept the default
  limits and return adjusted limits. This makes it possible to write
  a function that e.g. ensures the limits are always a multiple of 100,
  regardless of the data (@econandrew, #2307).

## Minor improvements and bug fixes

* `cut_width()` now accepts `...` to pass further arguments to `base::cut.default()`
   like `cut_number()` and `cut_interval()` already did (@cderv, #3055)

* `coord_map()` now can have axes on the top and right (@karawoo, #3042).

* `coord_polar()` now correctly rescales the secondary axis (@linzi-sg, #3278)

* `coord_sf()`, `coord_map()`, and `coord_polar()` now squash `-Inf` and `Inf`
  into the min and max of the plot (@yutannihilation, #2972).

* `coord_sf()` graticule lines are now drawn in the same thickness as panel grid 
  lines in `coord_cartesian()`, and seting panel grid lines to `element_blank()` 
  now also works in `coord_sf()` 
  (@clauswilke, #2991, #2525).

* `economics` data has been regenerated. This leads to some changes in the
  values of all columns (especially in `psavert`), but more importantly, strips 
  the grouping attributes from `economics_long`.

* `element_line()` now fills closed arrows (@yutannihilation, #2924).

* Facet strips on the left side of plots now have clipping turned on, preventing
  text from running out of the strip and borders from looking thicker than for
  other strips (@karawoo, #2772 and #3061).

* ggplot2 now works in Turkish locale (@yutannihilation, #3011).

* Clearer error messages for inappropriate aesthetics (@clairemcwhite, #3060).

* ggplot2 no longer attaches any external packages when using functions that 
  depend on packages that are suggested but not imported by ggplot2. The 
  affected functions include `geom_hex()`, `stat_binhex()`, 
  `stat_summary_hex()`, `geom_quantile()`, `stat_quantile()`, and `map_data()` 
  (@clauswilke, #3126).
  
* `geom_area()` and `geom_ribbon()` now sort the data along the x-axis in the 
  `setup_data()` method rather than as part of `draw_group()` (@thomasp85, 
  #3023)

* `geom_hline()`, `geom_vline()`, and `geom_abline()` now throw a warning if the 
  user supplies both an `xintercept`, `yintercept`, or `slope` value and a 
  mapping (@RichardJActon, #2950).

* `geom_rug()` now works with `coord_flip()` (@has2k1, #2987).

* `geom_violin()` no longer throws an error when quantile lines fall outside 
  the violin polygon (@thomasp85, #3254).

* `guide_legend()` and `guide_colorbar()` now use appropriate spacing between legend
  key glyphs and legend text even if the legend title is missing (@clauswilke, #2943).

* Default labels are now generated more consistently; e.g., symbols no longer
  get backticks, and long expressions are abbreviated with `...`
  (@yutannihilation, #2981).

* All-`Inf` layers are now ignored for picking the scale (@yutannihilation, 
  #3184).
  
* Diverging Brewer colour palette now use the correct mid-point colour 
  (@dariyasydykova, #3072).
  
* `scale_color_continuous()` now points to `scale_colour_continuous()` so that 
  it will handle `type = "viridis"` as the documentation states (@hlendway, 
  #3079).

* `scale_shape_identity()` now works correctly with `guide = "legend"` 
  (@malcolmbarrett, #3029)
  
* `scale_continuous` will now draw axis line even if the length of breaks is 0
  (@thomasp85, #3257)

* `stat_bin()` will now error when the number of bins exceeds 1e6 to avoid 
  accidentally freezing the user session (@thomasp85).
  
* `sec_axis()` now places ticks accurately when using nonlinear transformations (@dpseidel, #2978).

* `facet_wrap()` and `facet_grid()` now automatically remove NULL from facet
  specs, and accept empty specs (@yutannihilation, #3070, #2986).

* `stat_bin()` now handles data with only one unique value (@yutannihilation 
  #3047).

* `sec_axis()` now accepts functions as well as formulas (@yutannihilation, #3031).

*   New theme elements allowing different ticks lengths for each axis. For instance,
    this can be used to have inwards ticks on the x-axis (`axis.ticks.length.x`) and
    outwards ticks on the y-axis (`axis.ticks.length.y`) (@pank, #2935).

* The arguments of `Stat*$compute_layer()` and `Position*$compute_layer()` are
  now renamed to always match the ones of `Stat$compute_layer()` and
  `Position$compute_layer()` (@yutannihilation, #3202).

* `geom_*()` and `stat_*()` now accepts purrr-style lambda notation
  (@yutannihilation, #3138).

* `geom_tile()` and `geom_rect()` now draw rectangles without notches at the
  corners. The style of the corner can be controlled by `linejoin` parameters
  (@yutannihilation, #3050).

# ggplot2 3.1.0

## Breaking changes

This is a minor release and breaking changes have been kept to a minimum. End users of 
ggplot2 are unlikely to encounter any issues. However, there are a few items that developers 
of ggplot2 extensions should be aware of. For additional details, see also the discussion 
accompanying issue #2890.

*   In non-user-facing internal code (specifically in the `aes()` function and in
    the `aesthetics` argument of scale functions), ggplot2 now always uses the British
    spelling for aesthetics containing the word "colour". When users specify a "color"
    aesthetic it is automatically renamed to "colour". This renaming is also applied
    to non-standard aesthetics that contain the word "color". For example, "point_color"
    is renamed to "point_colour". This convention makes it easier to support both
    British and American spelling for novel, non-standard aesthetics, but it may require
    some adjustment for packages that have previously introduced non-standard color
    aesthetics using American spelling. A new function `standardise_aes_names()` is
    provided in case extension writers need to perform this renaming in their own code
    (@clauswilke, #2649).

*   Functions that generate other functions (closures) now force the arguments that are
    used from the generated functions, to avoid hard-to-catch errors. This may affect
    some users of manual scales (such as `scale_colour_manual()`, `scale_fill_manual()`,
    etc.) who depend on incorrect behavior (@krlmlr, #2807).
    
*   `Coord` objects now have a function `backtransform_range()` that returns the
    panel range in data coordinates. This change may affect developers of custom coords,
    who now should implement this function. It may also affect developers of custom
    geoms that use the `range()` function. In some applications, `backtransform_range()`
    may be more appropriate (@clauswilke, #2821).


## New features

*   `coord_sf()` has much improved customization of axis tick labels. Labels can now
    be set manually, and there are two new parameters, `label_graticule` and
    `label_axes`, that can be used to specify which graticules to label on which side
    of the plot (@clauswilke, #2846, #2857, #2881).
    
*   Two new geoms `geom_sf_label()` and `geom_sf_text()` can draw labels and text
    on sf objects. Under the hood, a new `stat_sf_coordinates()` calculates the
    x and y coordinates from the coordinates of the sf geometries. You can customize
    the calculation method via `fun.geometry` argument (@yutannihilation, #2761).
    

## Minor improvements and fixes

*   `benchplot()` now uses tidy evaluation (@dpseidel, #2699).

*   The error message in `compute_aesthetics()` now only provides the names of
    aesthetics with mismatched lengths, rather than all aesthetics (@karawoo,
    #2853).

*   For faceted plots, data is no longer internally reordered. This makes it
    safer to feed data columns into `aes()` or into parameters of geoms or
    stats. However, doing so remains discouraged (@clauswilke, #2694).

*   `coord_sf()` now also understands the `clip` argument, just like the other
    coords (@clauswilke, #2938).

*   `fortify()` now displays a more informative error message for
    `grouped_df()` objects when dplyr is not installed (@jimhester, #2822).

*   All `geom_*()` now display an informative error message when required 
    aesthetics are missing (@dpseidel, #2637 and #2706).

*   `geom_boxplot()` now understands the `width` parameter even when used with
    a non-standard stat, such as `stat_identity()` (@clauswilke, #2893).
    
*  `geom_hex()` now understands the `size` and `linetype` aesthetics
   (@mikmart, #2488).
    
*   `geom_hline()`, `geom_vline()`, and `geom_abline()` now work properly
    with `coord_trans()` (@clauswilke, #2149, #2812).
    
*   `geom_text(..., parse = TRUE)` now correctly renders the expected number of
    items instead of silently dropping items that are empty expressions, e.g.
    the empty string "". If an expression spans multiple lines, we take just
    the first line and drop the rest. This same issue is also fixed for
    `geom_label()` and the axis labels for `geom_sf()` (@slowkow, #2867).

*   `geom_sf()` now respects `lineend`, `linejoin`, and `linemitre` parameters 
    for lines and polygons (@alistaire47, #2826).
    
*   `ggsave()` now exits without creating a new graphics device if previously
    none was open (@clauswilke, #2363).

*   `labs()` now has named arguments `title`, `subtitle`, `caption`, and `tag`.
    Also, `labs()` now accepts tidyeval (@yutannihilation, #2669).

*   `position_nudge()` is now more robust and nudges only in the direction
    requested. This enables, for example, the horizontal nudging of boxplots
    (@clauswilke, #2733).

*   `sec_axis()` and `dup_axis()` now return appropriate breaks for the secondary
    axis when applied to log transformed scales (@dpseidel, #2729).

*   `sec_axis()` now works as expected when used in combination with tidy eval
    (@dpseidel, #2788).

*   `scale_*_date()`, `scale_*_time()` and `scale_*_datetime()` can now display 
    a secondary axis that is a __one-to-one__ transformation of the primary axis,
    implemented using the `sec.axis` argument to the scale constructor 
    (@dpseidel, #2244).
    
*   `stat_contour()`, `stat_density2d()`, `stat_bin2d()`,  `stat_binhex()`
    now calculate normalized statistics including `nlevel`, `ndensity`, and
    `ncount`. Also, `stat_density()` now includes the calculated statistic 
    `nlevel`, an alias for `scaled`, to better match the syntax of `stat_bin()`
    (@bjreisman, #2679).

# ggplot2 3.0.0

## Breaking changes

*   ggplot2 now supports/uses tidy evaluation (as described below). This is a 
    major change and breaks a number of packages; we made this breaking change 
    because it is important to make ggplot2 more programmable, and to be more 
    consistent with the rest of the tidyverse. The best general (and detailed)
    introduction to tidy evaluation can be found in the meta programming
    chapters in [Advanced R](https://adv-r.hadley.nz).
    
    The primary developer facing change is that `aes()` now contains 
    quosures (expression + environment pairs) rather than symbols, and you'll 
    need to take a different approach to extracting the information you need. 
    A common symptom of this change are errors "undefined columns selected" or 
    "invalid 'type' (list) of argument" (#2610). As in the previous version,
    constants (like `aes(x = 1)` or `aes(colour = "smoothed")`) are stored
    as is.
    
    In this version of ggplot2, if you need to describe a mapping in a string, 
    use `quo_name()` (to generate single-line strings; longer expressions may 
    be abbreviated) or `quo_text()` (to generate non-abbreviated strings that
    may span multiple lines). If you do need to extract the value of a variable
    instead use `rlang::eval_tidy()`. You may want to condition on 
    `(packageVersion("ggplot2") <= "2.2.1")` so that your code can work with
    both released and development versions of ggplot2.
    
    We recognise that this is a big change and if you're not already familiar
    with rlang, there's a lot to learn. If you are stuck, or need any help,
    please reach out on <https://community.rstudio.com>.

*   Error: Column `y` must be a 1d atomic vector or a list

    Internally, ggplot2 now uses `as.data.frame(tibble::as_tibble(x))` to
    convert a list into a data frame. This improves ggplot2's support for
    list-columns (needed for sf support), at a small cost: you can no longer
    use matrix-columns. Note that unlike tibble we still allow column vectors
    such as returned by `base::scale()` because of their widespread use.

*   Error: More than one expression parsed
  
    Previously `aes_string(x = c("a", "b", "c"))` silently returned 
    `aes(x = a)`. Now this is a clear error.

*   Error: `data` must be uniquely named but has duplicate columns
  
    If layer data contains columns with identical names an error will be 
    thrown. In earlier versions the first occuring column was chosen silently,
    potentially masking that the wrong data was chosen.

*   Error: Aesthetics must be either length 1 or the same as the data
    
    Layers are stricter about the columns they will combine into a single
    data frame. Each aesthetic now must be either the same length as the data
    frame or a single value. This makes silent recycling errors much less likely.

*   Error: `coord_*` doesn't support free scales 
   
    Free scales only work with selected coordinate systems; previously you'd
    get an incorrect plot.

*   Error in f(...) : unused argument (range = c(0, 1))

    This is because the `oob` argument to scale has been set to a function
    that only takes a single argument; it needs to take two arguments
    (`x`, and `range`). 

*   Error: unused argument (output)
  
    The function `guide_train()` now has an optional parameter `aesthetic`
    that allows you to override the `aesthetic` setting in the scale.
    To make your code work with the both released and development versions of 
    ggplot2 appropriate, add `aesthetic = NULL` to the `guide_train()` method
    signature.
    
    ```R
    # old
    guide_train.legend <- function(guide, scale) {...}
    
    # new 
    guide_train.legend <- function(guide, scale, aesthetic = NULL) {...}
    ```
    
    Then, inside the function, replace `scale$aesthetics[1]`,
    `aesthetic %||% scale$aesthetics[1]`. (The %||% operator is defined in the 
    rlang package).
    
    ```R
    # old
    setNames(list(scale$map(breaks)), scale$aesthetics[1])

    # new
    setNames(list(scale$map(breaks)), aesthetic %||% scale$aesthetics[1])
    ```

*   The long-deprecated `subset` argument to `layer()` has been removed.

## Tidy evaluation

* `aes()` now supports quasiquotation so that you can use `!!`, `!!!`,
  and `:=`. This replaces `aes_()` and `aes_string()` which are now
  soft-deprecated (but will remain around for a long time).

* `facet_wrap()` and `facet_grid()` now support `vars()` inputs. Like
  `dplyr::vars()`, this helper quotes its inputs and supports
  quasiquotation. For instance, you can now supply faceting variables
  like this: `facet_wrap(vars(am, cyl))` instead of 
  `facet_wrap(~am + cyl)`. Note that the formula interface is not going 
  away and will not be deprecated. `vars()` is simply meant to make it 
  easier to create functions around `facet_wrap()` and `facet_grid()`.

  The first two arguments of `facet_grid()` become `rows` and `cols`
  and now support `vars()` inputs. Note however that we took special
  care to ensure complete backward compatibility. With this change
  `facet_grid(vars(cyl), vars(am, vs))` is equivalent to
  `facet_grid(cyl ~ am + vs)`, and `facet_grid(cols = vars(am, vs))` is
  equivalent to `facet_grid(. ~ am + vs)`.

  One nice aspect of the new interface is that you can now easily
  supply names: `facet_grid(vars(Cylinder = cyl), labeller =
  label_both)` will give nice label titles to the facets. Of course,
  those names can be unquoted with the usual tidy eval syntax.

### sf

* ggplot2 now has full support for sf with `geom_sf()` and `coord_sf()`:

  ```r
  nc <- sf::st_read(system.file("shape/nc.shp", package = "sf"), quiet = TRUE)
  ggplot(nc) +
    geom_sf(aes(fill = AREA))
  ```
  It supports all simple features, automatically aligns CRS across layers, sets
  up the correct aspect ratio, and draws a graticule.

## New features

* ggplot2 now works on R 3.1 onwards, and uses the 
  [vdiffr](https://github.com/r-lib/vdiffr) package for visual testing.

* In most cases, accidentally using `%>%` instead of `+` will generate an 
  informative error (#2400).

* New syntax for calculated aesthetics. Instead of using `aes(y = ..count..)` 
  you can (and should!) use `aes(y = stat(count))`. `stat()` is a real function 
  with documentation which hopefully will make this part of ggplot2 less 
  confusing (#2059).
  
  `stat()` is particularly nice for more complex calculations because you 
  only need to specify it once: `aes(y = stat(count / max(count)))`,
  rather than `aes(y = ..count.. / max(..count..))`
  
* New `tag` label for adding identification tags to plots, typically used for 
  labelling a subplot with a letter. Add a tag with `labs(tag = "A")`, style it 
  with the `plot.tag` theme element, and control position with the
  `plot.tag.position` theme setting (@thomasp85).

### Layers: geoms, stats, and position adjustments

* `geom_segment()` and `geom_curve()` have a new `arrow.fill` parameter which 
  allows you to specify a separate fill colour for closed arrowheads 
  (@hrbrmstr and @clauswilke, #2375).

* `geom_point()` and friends can now take shapes as strings instead of integers,
  e.g. `geom_point(shape = "diamond")` (@daniel-barnett, #2075).

* `position_dodge()` gains a `preserve` argument that allows you to control
  whether the `total` width at each `x` value is preserved (the current 
  default), or ensure that the width of a `single` element is preserved
  (what many people want) (#1935).

* New `position_dodge2()` provides enhanced dodging for boxplots. Compared to
  `position_dodge()`, `position_dodge2()` compares `xmin` and `xmax` values  
  to determine which elements overlap, and spreads overlapping elements evenly
  within the region of overlap. `position_dodge2()` is now the default position
  adjustment for `geom_boxplot()`, because it handles `varwidth = TRUE`, and 
  will be considered for other geoms in the future.
  
  The `padding` parameter adds a small amount of padding between elements 
  (@karawoo, #2143) and a `reverse` parameter allows you to reverse the order 
  of placement (@karawoo, #2171).
  
* New `stat_qq_line()` makes it easy to add a simple line to a Q-Q plot, which 
  makes it easier to judge the fit of the theoretical distribution 
  (@nicksolomon).

### Scales and guides

* Improved support for mapping date/time variables to `alpha`, `size`, `colour`, 
  and `fill` aesthetics, including `date_breaks` and `date_labels` arguments 
  (@karawoo, #1526), and new `scale_alpha()` variants (@karawoo, #1526).

* Improved support for ordered factors. Ordered factors throw a warning when 
  mapped to shape (unordered factors do not), and do not throw warnings when 
  mapped to size or alpha (unordered factors do). Viridis is used as the 
  default colour and fill scale for ordered factors (@karawoo, #1526).

* The `expand` argument of `scale_*_continuous()` and `scale_*_discrete()`
  now accepts separate expansion values for the lower and upper range
  limits. The expansion limits can be specified using the convenience
  function `expand_scale()`.
  
  Separate expansion limits may be useful for bar charts, e.g. if one
  wants the bottom of the bars to be flush with the x axis but still 
  leave some (automatically calculated amount of) space above them:
  
    ```r
    ggplot(mtcars) +
        geom_bar(aes(x = factor(cyl))) +
        scale_y_continuous(expand = expand_scale(mult = c(0, .1)))
    ```
  
  It can also be useful for line charts, e.g. for counts over time,
  where one wants to have a ’hard’ lower limit of y = 0 but leave the
  upper limit unspecified (and perhaps differing between panels), with
  some extra space above the highest point on the line (with symmetrical 
  limits, the extra space above the highest point could in some cases 
  cause the lower limit to be negative).
  
  The old syntax for the `expand` argument will, of course, continue
  to work (@huftis, #1669).

* `scale_colour_continuous()` and `scale_colour_gradient()` are now controlled 
  by global options `ggplot2.continuous.colour` and `ggplot2.continuous.fill`. 
  These can be set to `"gradient"` (the default) or `"viridis"` (@karawoo).

* New `scale_colour_viridis_c()`/`scale_fill_viridis_c()` (continuous) and
  `scale_colour_viridis_d()`/`scale_fill_viridis_d()` (discrete) make it
  easy to use Viridis colour scales (@karawoo, #1526).

* Guides for `geom_text()` now accept custom labels with 
  `guide_legend(override.aes = list(label = "foo"))` (@brianwdavis, #2458).

### Margins

* Strips gain margins on all sides by default. This means that to fully justify
  text to the edge of a strip, you will need to also set the margins to 0
  (@karawoo).

* Rotated strip labels now correctly understand `hjust` and `vjust` parameters
  at all angles (@karawoo).

* Strip labels now understand justification relative to the direction of the
  text, meaning that in y facets, the strip text can be placed at either end of
  the strip using `hjust` (@karawoo).

* Legend titles and labels get a little extra space around them, which 
  prevents legend titles from overlapping the legend at large font sizes 
  (@karawoo, #1881).

## Extension points

* New `autolayer()` S3 generic (@mitchelloharawild, #1974). This is similar
  to `autoplot()` but produces layers rather than complete plots.

* Custom objects can now be added using `+` if a `ggplot_add` method has been
  defined for the class of the object (@thomasp85).

* Theme elements can now be subclassed. Add a `merge_element` method to control
  how properties are inherited from the parent element. Add an `element_grob` 
  method to define how elements are rendered into grobs (@thomasp85, #1981).

* Coords have gained new extension mechanisms.
  
    If you have an existing coord extension, you will need to revise the
    specification of the `train()` method. It is now called 
    `setup_panel_params()` (better reflecting what it actually does) and now 
    has arguments `scale_x`, and `scale_y` (the x and y scales respectively) 
    and `param`, a list of plot specific parameters generated by 
    `setup_params()`.

    What was formerly called `scale_details` (in coords), `panel_ranges` 
    (in layout) and `panel_scales` (in geoms) are now consistently called
    `panel_params` (#1311). These are parameters of the coord that vary from
    panel to panel.

* `ggplot_build()` and `ggplot_gtable()` are now generics, so ggplot-subclasses 
  can define additional behavior during the build stage.

* `guide_train()`, `guide_merge()`, `guide_geom()`, and `guide_gengrob()`
  are now exported as they are needed if you want to design your own guide.
  They are not currently documented; use at your own risk (#2528).

* `scale_type()` generic is now exported and documented. Use this if you 
  want to extend ggplot2 to work with a new type of vector.

## Minor bug fixes and improvements

### Faceting

* `facet_grid()` gives a more informative error message if you try to use
  a variable in both rows and cols (#1928).

* `facet_grid()` and `facet_wrap()` both give better error messages if you
  attempt to use an unsupported coord with free scales (#2049).

* `label_parsed()` works once again (#2279).

* You can now style the background of horizontal and vertical strips
  independently with `strip.background.x` and `strip.background.y` 
  theme settings (#2249).

### Scales

* `discrete_scale()` documentation now inherits shared definitions from 
  `continuous_scale()` (@alistaire47, #2052).

* `guide_colorbar()` shows all colours of the scale (@has2k1, #2343).

* `scale_identity()` once again produces legends by default (#2112).

* Tick marks for secondary axes with strong transformations are more 
  accurately placed (@thomasp85, #1992).

* Missing line types now reliably generate missing lines (with standard 
  warning) (#2206).

* Legends now ignore set aesthetics that are not length one (#1932).

* All colour and fill scales now have an `aesthetics` argument that can
  be used to set the aesthetic(s) the scale works with. This makes it
  possible to apply a colour scale to both colour and fill aesthetics
  at the same time, via `aesthetics = c("colour", "fill")` (@clauswilke).
  
* Three new generic scales work with any aesthetic or set of aesthetics: 
  `scale_continuous_identity()`, `scale_discrete_identity()`, and
  `scale_discrete_manual()` (@clauswilke).

* `scale_*_gradient2()` now consistently omits points outside limits by 
  rescaling after the limits are enforced (@foo-bar-baz-qux, #2230).

### Layers

* `geom_label()` now correctly produces unbordered labels when `label.size` 
  is 0, even when saving to PDF (@bfgray3, #2407).

* `layer()` gives considerably better error messages for incorrectly specified
  `geom`, `stat`, or `position` (#2401).

* In all layers that use it, `linemitre` now defaults to 10 (instead of 1)
  to better match base R.

* `geom_boxplot()` now supplies a default value if no `x` aesthetic is present
  (@foo-bar-baz-qux, #2110).

* `geom_density()` drops groups with fewer than two data points and throws a
  warning. For groups with two data points, density values are now calculated 
  with `stats::density` (@karawoo, #2127).

* `geom_segment()` now also takes a `linejoin` parameter. This allows more 
  control over the appearance of the segments, which is especially useful for 
  plotting thick arrows (@Ax3man, #774).

* `geom_smooth()` now reports the formula used when `method = "auto"` 
  (@davharris #1951). `geom_smooth()` now orders by the `x` aesthetic, making it 
  easier to pass pre-computed values without manual ordering (@izahn, #2028). It 
  also now knows it has `ymin` and `ymax` aesthetics (#1939). The legend 
  correctly reflects the status of the `se` argument when used with stats 
  other than the default (@clauswilke, #1546).

* `geom_tile()` now once again interprets `width` and `height` correctly 
  (@malcolmbarrett, #2510).

* `position_jitter()` and `position_jitterdodge()` gain a `seed` argument that
  allows the specification of a random seed for reproducible jittering 
  (@krlmlr, #1996 and @slowkow, #2445).

* `stat_density()` has better behaviour if all groups are dropped because they
  are too small (#2282).

* `stat_summary_bin()` now understands the `breaks` parameter (@karawoo, #2214).

* `stat_bin()` now accepts functions for `binwidth`. This allows better binning 
  when faceting along variables with different ranges (@botanize).

* `stat_bin()` and `geom_histogram()` now sum correctly when using the `weight` 
  aesthetic (@jiho, #1921).

* `stat_bin()` again uses correct scaling for the computed variable `ndensity` 
  (@timgoodman, #2324).

* `stat_bin()` and `stat_bin_2d()` now properly handle the `breaks` parameter 
  when the scales are transformed (@has2k1, #2366).

* `update_geom_defaults()` and `update_stat_defaults()` allow American 
  spelling of aesthetic parameters (@foo-bar-baz-qux, #2299).

* The `show.legend` parameter now accepts a named logical vector to hide/show
  only some aesthetics in the legend (@tutuchan, #1798).

* Layers now silently ignore unknown aesthetics with value `NULL` (#1909).

### Coords

* Clipping to the plot panel is now configurable, through a `clip` argument
  to coordinate systems, e.g. `coord_cartesian(clip = "off")` 
  (@clauswilke, #2536).

* Like scales, coordinate systems now give you a message when you're 
  replacing an existing coordinate system (#2264).

* `coord_polar()` now draws secondary axis ticks and labels 
  (@dylan-stark, #2072), and can draw the radius axis on the right 
  (@thomasp85, #2005).

* `coord_trans()` now generates a warning when a transformation generates 
  non-finite values (@foo-bar-baz-qux, #2147).

### Themes

* Complete themes now always override all elements of the default theme
  (@has2k1, #2058, #2079).

* Themes now set default grid colour in `panel.grid` rather than individually
  in `panel.grid.major` and `panel.grid.minor` individually. This makes it 
  slightly easier to customise the theme (#2352).

* Fixed bug when setting strips to `element_blank()` (@thomasp85). 

* Axes positioned on the top and to the right can now customize their ticks and
  lines separately (@thomasp85, #1899).

* Built-in themes gain parameters `base_line_size` and `base_rect_size` which 
  control the default sizes of line and rectangle elements (@karawoo, #2176).

* Default themes use `rel()` to set line widths (@baptiste).

* Themes were tweaked for visual consistency and more graceful behavior when 
  changing the base font size. All absolute heights or widths were replaced 
  with heights or widths that are proportional to the base font size. One 
  relative font size was eliminated (@clauswilke).
  
* The height of descenders is now calculated solely on font metrics and doesn't
  change with the specific letters in the string. This fixes minor alignment 
  issues with plot titles, subtitles, and legend titles (#2288, @clauswilke).

### Guides

* `guide_colorbar()` is more configurable: tick marks and color bar frame
  can now by styled with arguments `ticks.colour`, `ticks.linewidth`, 
  `frame.colour`, `frame.linewidth`, and `frame.linetype`
  (@clauswilke).
  
* `guide_colorbar()` now uses `legend.spacing.x` and `legend.spacing.y` 
  correctly, and it can handle multi-line titles. Minor tweaks were made to 
  `guide_legend()` to make sure the two legend functions behave as similarly as
  possible (@clauswilke, #2397 and #2398).
  
* The theme elements `legend.title` and `legend.text` now respect the settings 
  of `margin`, `hjust`, and `vjust` (@clauswilke, #2465, #1502).

* Non-angle parameters of `label.theme` or `title.theme` can now be set in 
  `guide_legend()` and `guide_colorbar()` (@clauswilke, #2544).

### Other

* `fortify()` gains a method for tbls (@karawoo, #2218).

* `ggplot` gains a method for `grouped_df`s that adds a `.group` variable,
  which computes a unique value for each group. Use it with 
  `aes(group = .group)` (#2351).

* `ggproto()` produces objects with class `c("ggproto", "gg")`, allowing for
  a more informative error message when adding layers, scales, or other ggproto 
  objects (@jrnold, #2056).

* `ggsave()`'s DPI argument now supports 3 string options: "retina" (320
  DPI), "print" (300 DPI), and "screen" (72 DPI) (@foo-bar-baz-qux, #2156).
  `ggsave()` now uses full argument names to avoid partial match warnings 
  (#2355), and correctly restores the previous graphics device when several
  graphics devices are open (#2363).

* `print.ggplot()` now returns the original ggplot object, instead of the 
  output from `ggplot_build()`. Also, the object returned from 
  `ggplot_build()` now has the class `"ggplot_built"` (#2034).

* `map_data()` now works even when purrr is loaded (tidyverse#66).

* New functions `summarise_layout()`, `summarise_coord()`, and 
  `summarise_layers()` summarise the layout, coordinate systems, and layers 
  of a built ggplot object (#2034, @wch). This provides a tested API that 
  (e.g.) shiny can depend on.

* Updated startup messages reflect new resources (#2410, @mine-cetinkaya-rundel).

# ggplot2 2.2.1

* Fix usage of `structure(NULL)` for R-devel compatibility (#1968).

# ggplot2 2.2.0

## Major new features

### Subtitle and caption

Thanks to @hrbrmstr plots now have subtitles and captions, which can be set with 
the `subtitle`  and `caption` arguments to `ggtitle()` and `labs()`. You can 
control their appearance with the theme settings `plot.caption` and 
`plot.subtitle`. The main plot title is now left-aligned to better work better 
with a subtitle. The caption is right-aligned (@hrbrmstr).

### Stacking

`position_stack()` and `position_fill()` now sort the stacking order to match 
grouping order. This allows you to control the order through grouping, and 
ensures that the default legend matches the plot (#1552, #1593). If you want the 
opposite order (useful if you have horizontal bars and horizontal legend), you 
can request reverse stacking by using `position = position_stack(reverse = TRUE)` 
(#1837).
  
`position_stack()` and `position_fill()` now accepts negative values which will 
create stacks extending below the x-axis (#1691).

`position_stack()` and `position_fill()` gain a `vjust` argument which makes it 
easy to (e.g.) display labels in the middle of stacked bars (#1821).

### Layers

`geom_col()` was added to complement `geom_bar()` (@hrbrmstr). It uses 
`stat="identity"` by default, making the `y` aesthetic mandatory. It does not 
support any other `stat_()` and does not provide fallback support for the 
`binwidth` parameter. Examples and references in other functions were updated to
demonstrate `geom_col()` usage. 

When creating a layer, ggplot2 will warn if you use an unknown aesthetic or an 
unknown parameter. Compared to the previous version, this is stricter for 
aesthetics (previously there was no message), and less strict for parameters 
(previously this threw an error) (#1585).

### Facetting

The facet system, as well as the internal panel class, has been rewritten in 
ggproto. Facets are now extendable in the same manner as geoms and stats, as 
described in `vignette("extending-ggplot2")`.

We have also added the following new fatures.
  
* `facet_grid()` and `facet_wrap()` now allow expressions in their faceting 
  formulas (@DanRuderman, #1596).

* When `facet_wrap()` results in an uneven number of panels, axes will now be
  drawn underneath the hanging panels (fixes #1607)

* Strips can now be freely positioned in `facet_wrap()` using the 
  `strip.position` argument (deprecates `switch`).

* The relative order of panel, strip, and axis can now be controlled with 
  the theme setting `strip.placement` that takes either `inside` (strip between 
  panel and axis) or `outside` (strip after axis).

* The theme option `panel.margin` has been deprecated in favour of 
  `panel.spacing` to more clearly communicate intent.

### Extensions

Unfortunately there was a major oversight in the construction of ggproto which 
lead to extensions capturing the super object at package build time, instead of 
at package run time (#1826). This problem has been fixed, but requires 
re-installation of all extension packages.

## Scales

* The position of x and y axes can now be changed using the `position` argument
  in `scale_x_*`and `scale_y_*` which can take `top` and `bottom`, and `left`
  and `right` respectively. The themes of top and right axes can be modified 
  using the `.top` and `.right` modifiers to `axis.text.*` and `axis.title.*`.

### Continuous scales

* `scale_x_continuous()` and `scale_y_continuous()` can now display a secondary 
  axis that is a __one-to-one__ transformation of the primary axis (e.g. degrees 
  Celcius to degrees Fahrenheit). The secondary axis will be positioned opposite 
  to the primary axis and can be controlled with the `sec.axis` argument to 
  the scale constructor.

* Scales worry less about having breaks. If no breaks can be computed, the
  plot will work instead of throwing an uninformative error (#791). This 
  is particularly helpful when you have facets with free scales, and not
  all panels contain data.

* Scales now warn when transformation introduces infinite values (#1696).

### Date time

* `scale_*_datetime()` now supports time zones. It will use the timezone 
  attached to the varaible by default, but can be overridden with the 
  `timezone` argument.

* New `scale_x_time()` and `scale_y_time()` generate reasonable default
  breaks and labels for hms vectors (#1752).

### Discrete scales

The treatment of missing values by discrete scales has been thoroughly 
overhauled (#1584). The underlying principle is that we can naturally represent 
missing values on discrete variables (by treating just like another level), so 
by default we should. 

This principle applies to:

* character vectors
* factors with implicit NA
* factors with explicit NA

And to all scales (both position and non-position.)

Compared to the previous version of ggplot2, there are three main changes:

1.  `scale_x_discrete()` and `scale_y_discrete()` always show discrete NA,
    regardless of their source

1.  If present, `NA`s are shown in discete legends.

1.  All discrete scales gain a `na.translate` argument that allows you to 
    control whether `NA`s are translated to something that can be visualised,
    or should be left as missing. Note that if you don't translate (i.e. 
    `na.translate = FALSE)` the missing values will passed on to the layer, 
    which will warning that it's dropping missing values. To suppress the
    warnings, you'll also need to add `na.rm = TRUE` to the layer call. 

There were also a number of other smaller changes

* Correctly use scale expansion factors.
* Don't preserve space for dropped levels (#1638).
* Only issue one warning when when asking for too many levels (#1674).
* Unicode labels work better on Windows (#1827).
* Warn when used with only continuous data (#1589)

## Themes

* The `theme()` constructor now has named arguments rather than ellipses. This 
  should make autocomplete substantially more useful. The documentation
  (including examples) has been considerably improved.
  
* Built-in themes are more visually homogeneous, and match `theme_grey` better.
  (@jiho, #1679)
  
* When computing the height of titles, ggplot2 now includes the height of the
  descenders (i.e. the bits of `g` and `y` that hang beneath the baseline). This 
  improves the margins around titles, particularly the y axis label (#1712).
  I have also very slightly increased the inner margins of axis titles, and 
  removed the outer margins. 

* Theme element inheritance is now easier to work with as modification now
  overrides default `element_blank` elements (#1555, #1557, #1565, #1567)
  
* Horizontal legends (i.e. legends on the top or bottom) are horizontally
  aligned by default (#1842). Use `legend.box = "vertical"` to switch back
  to the previous behaviour.
  
* `element_line()` now takes an `arrow` argument to specify arrows at the end of
  lines (#1740)

There were a number of tweaks to the theme elements that control legends:
  
* `legend.justification` now controls appearance will plotting the legend
  outside of the plot area. For example, you can use 
  `theme(legend.justification = "top")` to make the legend align with the 
  top of the plot.

* `panel.margin` and `legend.margin` have been renamed to `panel.spacing` and 
  `legend.spacing` respectively, to better communicate intent (they only
  affect spacing between legends and panels, not the margins around them)

* `legend.margin` now controls margin around individual legends.

* New `legend.box.background`, `legend.box.spacing`, and `legend.box.margin`
  control the background, spacing, and margin of the legend box (the region
  that contains all legends).

## Bug fixes and minor improvements

* ggplot2 now imports tibble. This ensures that all built-in datasets print 
  compactly even if you haven't explicitly loaded tibble or dplyr (#1677).

* Class of aesthetic mapping is preserved when adding `aes()` objects (#1624).

* `+.gg` now works for lists that include data frames.

* `annotation_x()` now works in the absense of global data (#1655)

* `geom_*(show.legend = FALSE)` now works for `guide_colorbar`.

* `geom_boxplot()` gains new `outlier.alpha` (@jonathan-g) and 
  `outlier.fill` (@schloerke, #1787) parameters to control the alpha/fill of
   outlier points independently of the alpha of the boxes. 

* `position_jitter()` (and hence `geom_jitter()`) now correctly computes 
  the jitter width/jitter when supplied by the user (#1775, @has2k1).

* `geom_contour()` more clearly describes what inputs it needs (#1577).

* `geom_curve()` respects the `lineend` paramater (#1852).

* `geom_histogram()` and `stat_bin()` understand the `breaks` parameter once 
  more. (#1665). The floating point adjustment for histogram bins is now 
  actually used - it was previously inadvertently ignored (#1651).

* `geom_violin()` no longer transforms quantile lines with the alpha aesthetic
  (@mnbram, #1714). It no longer errors when quantiles are requested but data
  have zero range (#1687). When `trim = FALSE` it once again has a nice 
  range that allows the density to reach zero (by extending the range 3 
  bandwidths to either side of the data) (#1700).

* `geom_dotplot()` works better when faceting and binning on the y-axis. 
  (#1618, @has2k1).
  
* `geom_hexbin()` once again supports `..density..` (@mikebirdgeneau, #1688).

* `geom_step()` gives useful warning if only one data point in layer (#1645).

* `layer()` gains new `check.aes` and `check.param` arguments. These allow
  geom/stat authors to optional suppress checks for known aesthetics/parameters.
  Currently this is used only in `geom_blank()` which powers `expand_limits()` 
  (#1795).

* All `stat_*()` display a better error message when required aesthetics are
  missing.
  
* `stat_bin()` and `stat_summary_hex()` now accept length 1 `binwidth` (#1610)

* `stat_density()` gains new argument `n`, which is passed to underlying function
  `stats::density` ("number of equally spaced points at which the
  density is to be estimated"). (@hbuschme)

* `stat_binhex()` now again returns `count` rather than `value` (#1747)

* `stat_ecdf()` respects `pad` argument (#1646).

* `stat_smooth()` once again informs you about the method it has chosen.
  It also correctly calculates the size of the largest group within facets.

* `x` and `y` scales are now symmetric regarding the list of
  aesthetics they accept: `xmin_final`, `xmax_final`, `xlower`,
  `xmiddle` and `xupper` are now valid `x` aesthetics.

* `Scale` extensions can now override the `make_title` and `make_sec_title` 
  methods to let the scale modify the axis/legend titles.

* The random stream is now reset after calling `.onAttach()` (#2409).

# ggplot2 2.1.0

## New features

* When mapping an aesthetic to a constant (e.g. 
  `geom_smooth(aes(colour = "loess")))`), the default guide title is the name 
  of the aesthetic (i.e. "colour"), not the value (i.e. "loess") (#1431).

* `layer()` now accepts a function as the data argument. The function will be
  applied to the data passed to the `ggplot()` function and must return a
  data.frame (#1527, @thomasp85). This is a more general version of the 
  deprecated `subset` argument.

* `theme_update()` now uses the `+` operator instead of `%+replace%`, so that
  unspecified values will no longer be `NULL`ed out. `theme_replace()`
  preserves the old behaviour if desired (@oneillkza, #1519). 

* `stat_bin()` has been overhauled to use the same algorithm as ggvis, which 
  has been considerably improved thanks to the advice of Randy Prium (@rpruim).
  This includes:
  
    * Better arguments and a better algorithm for determining the origin.
      You can now specify either `boundary` or the `center` of a bin.
      `origin` has been deprecated in favour of these arguments.
      
    * `drop` is deprecated in favour of `pad`, which adds extra 0-count bins
      at either end (needed for frequency polygons). `geom_histogram()` defaults 
      to `pad = FALSE` which considerably improves the default limits for 
      the histogram, especially when the bins are big (#1477).
      
    * The default algorithm does a (somewhat) better job at picking nice widths 
      and origins across a wider range of input data.
      
    * `bins = n` now gives a histogram with `n` bins, not `n + 1` (#1487).

## Bug fixes

* All `\donttest{}` examples run.

* All `geom_()` and `stat_()` functions now have consistent argument order:
  data + mapping, then geom/stat/position, then `...`, then specific arguments, 
  then arguments common to all layers (#1305). This may break code if you were
  previously relying on partial name matching, but in the long-term should make 
  ggplot2 easier to use. In particular, you can now set the `n` parameter
  in `geom_density2d()` without it partially matching `na.rm` (#1485).

* For geoms with both `colour` and `fill`, `alpha` once again only affects
  fill (Reverts #1371, #1523). This was causing problems for people.

* `facet_wrap()`/`facet_grid()` works with multiple empty panels of data 
  (#1445).

* `facet_wrap()` correctly swaps `nrow` and `ncol` when faceting vertically
  (#1417).

* `ggsave("x.svg")` now uses svglite to produce the svg (#1432).

* `geom_boxplot()` now understands `outlier.color` (#1455).

* `geom_path()` knows that "solid" (not just 1) represents a solid line (#1534).

* `geom_ribbon()` preserves missing values so they correctly generate a 
  gap in the ribbon (#1549).

* `geom_tile()` once again accepts `width` and `height` parameters (#1513). 
  It uses `draw_key_polygon()` for better a legend, including a coloured 
  outline (#1484).

* `layer()` now automatically adds a `na.rm` parameter if none is explicitly
  supplied.

* `position_jitterdodge()` now works on all possible dodge aesthetics, 
  e.g. `color`, `linetype` etc. instead of only based on `fill` (@bleutner)

* `position = "nudge"` now works (although it doesn't do anything useful)
  (#1428).

* The default scale for columns of class "AsIs" is now "identity" (#1518).

* `scale_*_discrete()` has better defaults when used with purely continuous
  data (#1542).

* `scale_size()` warns when used with categorical data.

* `scale_size()`, `scale_colour()`, and `scale_fill()` gain date and date-time
  variants (#1526).

* `stat_bin_hex()` and `stat_bin_summary()` now use the same underlying 
  algorithm so results are consistent (#1383). `stat_bin_hex()` now accepts
  a `weight` aesthetic. To be consistent with related stats, the output variable 
  from `stat_bin_hex()` is now value instead of count.

* `stat_density()` gains a `bw` parameter which makes it easy to get consistent 
   smoothing between facets (@jiho)

* `stat-density-2d()` no longer ignores the `h` parameter, and now accepts 
  `bins` and `binwidth` parameters to control the number of contours 
  (#1448, @has2k1).

* `stat_ecdf()` does a better job of adding padding to -Inf/Inf, and gains
  an argument `pad` to suppress the padding if not needed (#1467).

* `stat_function()` gains an `xlim` parameter (#1528). It once again works 
  with discrete x values (#1509).

* `stat_summary()` preserves sorted x order which avoids artefacts when
  display results with `geom_smooth()` (#1520).

* All elements should now inherit correctly for all themes except `theme_void()`.
  (@Katiedaisey, #1555) 

* `theme_void()` was completely void of text but facets and legends still
  need labels. They are now visible (@jiho). 

* You can once again set legend key and height width to unit arithmetic
  objects (like `2 * unit(1, "cm")`) (#1437).

* Eliminate spurious warning if you have a layer with no data and no aesthetics
  (#1451).

* Removed a superfluous comma in `theme-defaults.r` code (@jschoeley)

* Fixed a compatibility issue with `ggproto` and R versions prior to 3.1.2.
  (#1444)

* Fixed issue where `coord_map()` fails when given an explicit `parameters`
  argument (@tdmcarthur, #1729)
  
* Fixed issue where `geom_errorbarh()` had a required `x` aesthetic (#1933)  

# ggplot2 2.0.0

## Major changes

* ggplot no longer throws an error if your plot has no layers. Instead it 
  automatically adds `geom_blank()` (#1246).
  
* New `cut_width()` is a convenient replacement for the verbose
  `plyr::round_any()`, with the additional benefit of offering finer
  control.

* New `geom_count()` is a convenient alias to `stat_sum()`. Use it when you
  have overlapping points on a scatterplot. `stat_sum()` now defaults to 
  using counts instead of proportions.

* New `geom_curve()` adds curved lines, with a similar specification to 
  `geom_segment()` (@veraanadi, #1088).

* Date and datetime scales now have `date_breaks`, `date_minor_breaks` and
  `date_labels` arguments so that you never need to use the long
  `scales::date_breaks()` or `scales::date_format()`.
  
* `geom_bar()` now has it's own stat, distinct from `stat_bin()` which was
  also used by `geom_histogram()`. `geom_bar()` now uses `stat_count()` 
  which counts values at each distinct value of x (i.e. it does not bin
  the data first). This can be useful when you want to show exactly which 
  values are used in a continuous variable.

* `geom_point()` gains a `stroke` aesthetic which controls the border width of 
  shapes 21-25 (#1133, @SeySayux). `size` and `stroke` are additive so a point 
  with `size = 5` and `stroke = 5` will have a diameter of 10mm. (#1142)

* New `position_nudge()` allows you to slightly offset labels (or other 
  geoms) from their corresponding points (#1109).

* `scale_size()` now maps values to _area_, not radius. Use `scale_radius()`
  if you want the old behaviour (not recommended, except perhaps for lines).

* New `stat_summary_bin()` works like `stat_summary()` but on binned data. 
  It's a generalisation of `stat_bin()` that can compute any aggregate,
  not just counts (#1274). Both default to `mean_se()` if no aggregation
  functions are supplied (#1386).

* Layers are now much stricter about their arguments - you will get an error
  if you've supplied an argument that isn't an aesthetic or a parameter.
  This is likely to cause some short-term pain but in the long-term it will make
  it much easier to spot spelling mistakes and other errors (#1293).
  
    This change does break a handful of geoms/stats that used `...` to pass 
    additional arguments on to the underlying computation. Now 
    `geom_smooth()`/`stat_smooth()` and `geom_quantile()`/`stat_quantile()` 
    use `method.args` instead (#1245, #1289); and `stat_summary()` (#1242), 
    `stat_summary_hex()`, and `stat_summary2d()` use `fun.args`.

### Extensibility

There is now an official mechanism for defining Stats, Geoms, and Positions in 
other packages. See `vignette("extending-ggplot2")` for details.

* All Geoms, Stats and Positions are now exported, so you can inherit from them
  when making your own objects (#989).

* ggplot2 no longer uses proto or reference classes. Instead, we now use 
  ggproto, a new OO system designed specifically for ggplot2. Unlike proto
  and RC, ggproto supports clean cross-package inheritance. Creating a new OO
  system isn't usually the right way to solve a problem, but I'm pretty sure
  it was necessary here. Read more about it in the vignette.

* `aes_()` replaces `aes_q()`. It also supports formulas, so the most concise 
  SE version of `aes(carat, price)` is now `aes_(~carat, ~price)`. You may
  want to use this form in packages, as it will avoid spurious `R CMD check` 
  warnings about undefined global variables.

### Text

* `geom_text()` has been overhauled to make labelling your data a little
  easier. It:
  
    * `nudge_x` and `nudge_y` arguments let you offset labels from their
      corresponding points (#1120). 
      
    * `check_overlap = TRUE` provides a simple way to avoid overplotting 
      of labels: labels that would otherwise overlap are omitted (#1039).
      
    * `hjust` and `vjust` can now be character vectors: "left", "center", 
      "right", "bottom", "middle", "top". New options include "inward" and 
      "outward" which align text towards and away from the center of the plot 
      respectively.

* `geom_label()` works like `geom_text()` but draws a rounded rectangle 
  underneath each label (#1039). This is useful when you want to label plots
  that are dense with data.

### Deprecated features

* The little used `aes_auto()` has been deprecated. 

* `aes_q()` has been replaced with `aes_()` to be consistent with SE versions
  of NSE functions in other packages.

* The `order` aesthetic is officially deprecated. It never really worked, and 
  was poorly documented.

* The `stat` and `position` arguments to `qplot()` have been deprecated.
  `qplot()` is designed for quick plots - if you need to specify position
  or stat, use `ggplot()` instead.

* The theme setting `axis.ticks.margin` has been deprecated: now use the margin 
  property of `axis.text`.
  
* `stat_abline()`, `stat_hline()` and `stat_vline()` have been removed:
  these were never suitable for use other than with `geom_abline()` etc
  and were not documented.

* `show_guide` has been renamed to `show.legend`: this more accurately
  reflects what it does (controls appearance of layer in legend), and uses the 
  same convention as other ggplot2 arguments (i.e. a `.` between names).
  (Yes, I know that's inconsistent with function names with use `_`, but it's
  too late to change now.)

A number of geoms have been renamed to be internally consistent:

* `stat_binhex()` and `stat_bin2d()` have been renamed to `stat_bin_hex()` 
  and `stat_bin_2d()` (#1274). `stat_summary2d()` has been renamed to 
  `stat_summary_2d()`, `geom_density2d()`/`stat_density2d()` has been renamed 
  to `geom_density_2d()`/`stat_density_2d()`.

* `stat_spoke()` is now `geom_spoke()` since I realised it's a
  reparameterisation of `geom_segment()`.

* `stat_bindot()` has been removed because it's so tightly coupled to
  `geom_dotplot()`. If you happened to use `stat_bindot()`, just change to
  `geom_dotplot()` (#1194).

All defunct functions have been removed.

### Default appearance

* The default `theme_grey()` background colour has been changed from "grey90" 
  to "grey92": this makes the background a little less visually prominent.

* Labels and titles have been tweaked for readability:

    * Axes labels are darker.
    
    * Legend and axis titles are given the same visual treatment.
    
    * The default font size dropped from 12 to 11. You might be surprised that 
      I've made the default text size smaller as it was already hard for
      many people to read. It turns out there was a bug in RStudio (fixed in 
      0.99.724), that shrunk the text of all grid based graphics. Once that
      was resolved the defaults seemed too big to my eyes.
    
    * More spacing between titles and borders.
    
    * Default margins scale with the theme font size, so the appearance at 
      larger font sizes should be considerably improved (#1228). 

* `alpha` now affects both fill and colour aesthetics (#1371).

* `element_text()` gains a margins argument which allows you to add additional
  padding around text elements. To help see what's going on use `debug = TRUE` 
  to display the text region and anchors.

* The default font size in `geom_text()` has been decreased from 5mm (14 pts)
  to 3.8 mm (11 pts) to match the new default theme sizes.

* A diagonal line is no longer drawn on bar and rectangle legends. Instead, the
  border has been tweaked to be more visible, and more closely match the size of 
  line drawn on the plot.

* `geom_pointrange()` and `geom_linerange()` get vertical (not horizontal)
  lines in the legend (#1389).

* The default line `size` for `geom_smooth()` has been increased from 0.5 to 1 
  to make it easier to see when overlaid on data.
  
* `geom_bar()` and `geom_rect()` use a slightly paler shade of grey so they
  aren't so visually heavy.
  
* `geom_boxplot()` now colours outliers the same way as the boxes.

* `geom_point()` now uses shape 19 instead of 16. This looks much better on 
  the default Linux graphics device. (It's very slightly smaller than the old 
  point, but it shouldn't affect any graphics significantly)

* Sizes in ggplot2 are measured in mm. Previously they were converted to pts 
  (for use in grid) by multiplying by 72 / 25.4. However, grid uses printer's 
  points, not Adobe (big pts), so sizes are now correctly multiplied by 
  72.27 / 25.4. This is unlikely to noticeably affect display, but it's
  technically correct (<https://youtu.be/hou0lU8WMgo>).

* The default legend will now allocate multiple rows (if vertical) or
  columns (if horizontal) in order to make a legend that is more likely to
  fit on the screen. You can override with the `nrow`/`ncol` arguments
  to `guide_legend()`

    ```R
    p <- ggplot(mpg, aes(displ,hwy, colour = model)) + geom_point()
    p
    p + theme(legend.position = "bottom")
    # Previous behaviour
    p + guides(colour = guide_legend(ncol = 1))
    ```

### New and updated themes

* New `theme_void()` is completely empty. It's useful for plots with non-
  standard coordinates or for drawings (@jiho, #976).

* New `theme_dark()` has a dark background designed to make colours pop out
  (@jiho, #1018)

* `theme_minimal()` became slightly more minimal by removing the axis ticks:
  labels now line up directly beneath grid lines (@tomschloss, #1084)

* New theme setting `panel.ontop` (logical) make it possible to place 
  background elements (i.e., gridlines) on top of data. Best used with 
  transparent `panel.background` (@noamross. #551).

### Labelling

The facet labelling system was updated with many new features and a
more flexible interface (@lionel-). It now works consistently across
grid and wrap facets. The most important user visible changes are:

* `facet_wrap()` gains a `labeller` option (#25).

* `facet_grid()` and `facet_wrap()` gain a `switch` argument to
  display the facet titles near the axes. When switched, the labels
  become axes subtitles. `switch` can be set to "x", "y" or "both"
  (the latter only for grids) to control which margin is switched.

The labellers (such as `label_value()` or `label_both()`) also get
some new features:

* They now offer the `multi_line` argument to control whether to
  display composite facets (those specified as `~var1 + var2`) on one
  or multiple lines.

* In `label_bquote()` you now refer directly to the names of
  variables. With this change, you can create math expressions that
  depend on more than one variable. This math expression can be
  specified either for the rows or the columns and you can also
  provide different expressions to each margin.

  As a consequence of these changes, referring to `x` in backquoted
  expressions is deprecated.

* Similarly to `label_bquote()`, `labeller()` now take `.rows` and
  `.cols` arguments. In addition, it also takes `.default`.
  `labeller()` is useful to customise how particular variables are
  labelled. The three additional arguments specify how to label the
  variables are not specifically mentioned, respectively for rows,
  columns or both. This makes it especially easy to set up a
  project-wide labeller dispatcher that can be reused across all your
  plots. See the documentation for an example.

* The new labeller `label_context()` adapts to the number of factors
  facetted over. With a single factor, it displays only the values,
  just as before. But with multiple factors in a composite margin
  (e.g. with `~cyl + am`), the labels are passed over to
  `label_both()`. This way the variables names are displayed with the
  values to help identifying them.

On the programming side, the labeller API has been rewritten in order
to offer more control when faceting over multiple factors (e.g. with
formulae such as `~cyl + am`). This also means that if you have
written custom labellers, you will need to update them for this
version of ggplot.

* Previously, a labeller function would take `variable` and `value`
  arguments and return a character vector. Now, they take a data frame
  of character vectors and return a list. The input data frame has one
  column per factor facetted over and each column in the returned list
  becomes one line in the strip label. See documentation for more
  details.

* The labels received by a labeller now contain metadata: their margin
  (in the "type" attribute) and whether they come from a wrap or a
  grid facet (in the "facet" attribute).

* Note that the new `as_labeller()` function operator provides an easy
  way to transform an existing function to a labeller function. The
  existing function just needs to take and return a character vector.

## Documentation

* Improved documentation for `aes()`, `layer()` and much much more.

* I've tried to reduce the use of `...` so that you can see all the 
  documentation in one place rather than having to integrate multiple pages.
  In some cases this has involved adding additional arguments to geoms
  to make it more clear what you can do:
  
    *  `geom_smooth()` gains explicit `method`, `se` and `formula` arguments.
    
    * `geom_histogram()` gains `binwidth`, `bins`, `origin` and `right` 
      arguments.
      
    * `geom_jitter()` gains `width` and `height` arguments to make it easier
      to control the amount of jittering without using the lengthy 
      `position_jitter()` function (#1116)

* Use of `qplot()` in examples has been minimised (#1123, @hrbrmstr). This is
  inline with the 2nd edition of the ggplot2 box, which minimises the use of 
  `qplot()` in favour of `ggplot()`.

* Tighly linked geoms and stats (e.g. `geom_boxplot()` and `stat_boxplot()`) 
  are now documented in the same file so you can see all the arguments in one
  place. Variations of the same idea (e.g. `geom_path()`, `geom_line()`, and
  `geom_step()`) are also documented together.

* It's now obvious that you can set the `binwidth` parameter for
  `stat_bin_hex()`, `stat_summary_hex()`, `stat_bin_2d()`, and
  `stat_summary_2d()`. 

* The internals of positions have been cleaned up considerably. You're unlikely
  to notice any external changes, although the documentation should be a little
  less confusing since positions now don't list parameters they never use.

## Data

* All datasets have class `tbl_df` so if you also use dplyr, you get a better
  print method.

* `economics` has been brought up to date to 2015-04-01.

* New `economics_long` is the economics data in long form.

* New `txhousing` dataset containing information about the Texas housing
  market. Useful for examples that need multiple time series, and for
  demonstrating model+vis methods.

* New `luv_colours` dataset which contains the locations of all
  built-in `colors()` in Luv space.

* `movies` has been moved into its own package, ggplot2movies, because it was 
  large and not terribly useful. If you've used the movies dataset, you'll now 
  need to explicitly load the package with `library(ggplot2movies)`.

## Bug fixes and minor improvements

* All partially matched arguments and `$` have been been replaced with 
  full matches (@jimhester, #1134).

* ggplot2 now exports `alpha()` from the scales package (#1107), and `arrow()` 
  and `unit()` from grid (#1225). This means you don't need attach scales/grid 
  or do `scales::`/`grid::` for these commonly used functions.

* `aes_string()` now only parses character inputs. This fixes bugs when
  using it with numbers and non default `OutDec` settings (#1045).

* `annotation_custom()` automatically adds a unique id to each grob name,
  making it easier to plot multiple grobs with the same name (e.g. grobs of
  ggplot2 graphics) in the same plot (#1256).

* `borders()` now accepts xlim and ylim arguments for specifying the geographical 
  region of interest (@markpayneatwork, #1392).

* `coord_cartesian()` applies the same expansion factor to limits as for scales. 
  You can suppress with `expand = FALSE` (#1207).

* `coord_trans()` now works when breaks are suppressed (#1422).

* `cut_number()` gives error message if the number of requested bins can
  be created because there are two few unique values (#1046).

* Character labels in `facet_grid()` are no longer (incorrectly) coerced into
  factors. This caused problems with custom label functions (#1070).

* `facet_wrap()` and `facet_grid()` now allow you to use non-standard
  variable names by surrounding them with backticks (#1067).

* `facet_wrap()` more carefully checks its `nrow` and `ncol` arguments
  to ensure that they're specified correctly (@richierocks, #962)

* `facet_wrap()` gains a `dir` argument to control the direction the
  panels are wrapped in. The default is "h" for horizontal. Use "v" for
  vertical layout (#1260).

* `geom_abline()`, `geom_hline()` and `geom_vline()` have been rewritten to
  have simpler behaviour and be more consistent:

    * `stat_abline()`, `stat_hline()` and `stat_vline()` have been removed:
      these were never suitable for use other than with `geom_abline()` etc
      and were not documented.

    * `geom_abline()`, `geom_vline()` and `geom_hline()` are bound to
      `stat_identity()` and `position_identity()`

    * Intercept parameters can no longer be set to a function.

    * They are all documented in one file, since they are so closely related.

* `geom_bin2d()` will now let you specify one dimension's breaks exactly,
  without touching the other dimension's default breaks at all (#1126).

* `geom_crossbar()` sets grouping correctly so you can display multiple
  crossbars on one plot. It also makes the default `fatten` argument a little
  bigger to make the middle line more obvious (#1125).

* `geom_histogram()` and `geom_smooth()` now only inform you about the
  default values once per layer, rather than once per panel (#1220).

* `geom_pointrange()` gains `fatten` argument so you can control the
  size of the point relative to the size of the line.

* `geom_segment()` annotations were not transforming with scales 
  (@BrianDiggs, #859).

* `geom_smooth()` is no longer so chatty. If you want to know what the deafult
  smoothing method is, look it up in the documentation! (#1247)

* `geom_violin()` now has the ability to draw quantile lines (@DanRuderman).

* `ggplot()` now captures the parent frame to use for evaluation,
  rather than always defaulting to the global environment. This should
  make ggplot more suitable to use in more situations (e.g. with knitr)

* `ggsave()` has been simplified a little to make it easier to maintain.
  It no longer checks that you're printing a ggplot2 object (so now also
  works with any grid grob) (#970), and always requires a filename.
  Parameter `device` now supports character argument to specify which supported
  device to use ('pdf', 'png', 'jpeg', etc.), for when it cannot be correctly
  inferred from the file extension (for example when a temporary filename is
  supplied server side in shiny apps) (@sebkopf, #939). It no longer opens
  a graphics device if one isn't already open - this is annoying when you're
  running from a script (#1326).

* `guide_colorbar()` creates correct legend if only one color (@krlmlr, #943).

* `guide_colorbar()` no longer fails when the legend is empty - previously
  this often masked misspecifications elsewhere in the plot (#967).

* New `layer_data()` function extracts the data used for plotting for a given
  layer. It's mostly useful for testing.

* User supplied `minor_breaks` can now be supplied on the same scale as 
  the data, and will be automatically transformed with by scale (#1385).

* You can now suppress the appearance of an axis/legend title (and the space
  that would allocated for it) with `NULL` in the `scale_` function. To
  use the default lable, use `waiver()` (#1145).

* Position adjustments no longer warn about potentially varying ranges
  because the problem rarely occurs in practice and there are currently a
  lot of false positives since I don't understand exactly what FP criteria
  I should be testing.

* `scale_fill_grey()` now uses red for missing values. This matches
  `scale_colour_grey()` and makes it obvious where missing values lie.
  Override with `na.value`.

* `scale_*_gradient2()` defaults to using Lab colour space.

* `scale_*_gradientn()` now allows `colours` or `colors` (#1290)

* `scale_y_continuous()` now also transforms the `lower`, `middle` and `upper`
  aesthetics used by `geom_boxplot()`: this only affects
  `geom_boxplot(stat = "identity")` (#1020).

* Legends no longer inherit aesthetics if `inherit.aes` is FALSE (#1267).

* `lims()` makes it easy to set the limits of any axis (#1138).

* `labels = NULL` now works with `guide_legend()` and `guide_colorbar()`.
  (#1175, #1183).

* `override.aes` now works with American aesthetic spelling, e.g. color

* Scales no longer round data points to improve performance of colour
  palettes. Instead the scales package now uses a much faster colour
  interpolation algorithm (#1022).

* `scale_*_brewer()` and `scale_*_distiller()` add new `direction` argument of 
  `scales::brewer_pal`, making it easier to change the order of colours 
  (@jiho, #1139).

* `scale_x_date()` now clips dates outside the limits in the same way as
  `scale_x_continuous()` (#1090).

* `stat_bin()` gains `bins` arguments, which denotes the number of bins. Now
  you can set `bins=100` instead of `binwidth=0.5`. Note that `breaks` or
  `binwidth` will override it (@tmshn, #1158, #102).

* `stat_boxplot()` warns if a continuous variable is used for the `x` aesthetic
  without also supplying a `group` aesthetic (#992, @krlmlr).

* `stat_summary_2d()` and `stat_bin_2d()` now share exactly the same code for 
  determining breaks from `bins`, `binwidth`, and `origin`. 
  
* `stat_summary_2d()` and `stat_bin_2d()` now output in tile/raster compatible 
  form instead of rect compatible form. 

* Automatically computed breaks do not lead to an error for transformations like
  "probit" where the inverse can map to infinity (#871, @krlmlr)

* `stat_function()` now always evaluates the function on the original scale.
  Previously it computed the function on transformed scales, giving incorrect
  values (@BrianDiggs, #1011).

* `strip_dots` works with anonymous functions within calculated aesthetics 
  (e.g. `aes(sapply(..density.., function(x) mean(x))))` (#1154, @NikNakk)

* `theme()` gains `validate = FALSE` parameter to turn off validation, and 
  hence store arbitrary additional data in the themes. (@tdhock, #1121)

* Improved the calculation of segments needed to draw the curve representing
  a line when plotted in polar coordinates. In some cases, the last segment
  of a multi-segment line was not drawn (@BrianDiggs, #952)<|MERGE_RESOLUTION|>--- conflicted
+++ resolved
@@ -1,9 +1,7 @@
 # ggplot2 (development version)
 
-<<<<<<< HEAD
 * When `geom_path()` has aesthetics varying within groups, the `arrow()` is
   applied to groups instead of individual segments (@teunbrand, #4935).
-=======
 * The default width of `geom_bar()` is now based on panel-wise resolution of
   the data, rather than global resolution (@teunbrand, #4336).
 * To apply dodging more consistently in violin plots, `stat_ydensity()` now
@@ -25,7 +23,6 @@
   (@teunbrand, #5216).
 * Various type checks and their messages have been standardised 
   (@teunbrand, #4834).
->>>>>>> b1874b2e
 * The `layer_data()`, `layer_scales()` and `layer_grob()` now have the default
   `plot = last_plot()` (@teunbrand, #5166).
 * To prevent changing the plotting order, `stat_sf()` is now computed per panel 

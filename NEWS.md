# ggplot2 3.0.0.9000

<<<<<<< HEAD
*   `scale_*_date()`, `scale_*_time()` and `scale_*_datetime()` can now display 
    a secondary axis that is a __one-to-one__ transformation of the primary axis,
    implemented using the `sec.axis` argument to the scale constructor 
    (@dpseidel, #2244).
=======
*   `benchplot()` now uses tidy evaluation (@dpseidel, #2699).
    
*   `fortify()` now displays a more informative error message for
    `grouped_df()` objects when dplyr is not installed (@jimhester, #2822).

*   All `geom_*()` now display an informative error message when required 
    aesthetics are missing (@dpseidel, #2637 and #2706).
>>>>>>> 5f868c59

*   `sec_axis()` and `dup_axis()` now return appropriate breaks for the secondary
    axis when applied to log transformed scales (@dpseidel, #2729).

*   `sec_axis()` now works as expected when used in combination with tidy eval
    (@dpseidel, #2788).

*   `stat_contour()`, `stat_density2d()`, `stat_bin2d()`,  `stat_binhex()`
    now calculate normalized statistics including `nlevel`, `ndensity`, and
    `ncount`. Also, `stat_density()` now includes the calculated statistic 
    `nlevel`, an alias for `scaled`, to better match the syntax of `stat_bin()`
    (@bjreisman, #2679).

*  `geom_hex()` now understands the `size` and `linetype` aesthetics
   (@mikmart, #2488).
  
*   Data is no longer internally reordered when faceting. This makes it safer to
    feed data columns into `aes()` or into parameters of geoms or stats. However,
    doing so remains discouraged (@clauswilke).
    
*   `ggsave()` now exits without creating a new graphics device if previously
    none was open (@clauswilke, #2363).

*   Aesthetic names are now consistently standardised both in `aes()` and in the
    `aesthetics` argument of scale functions. Also, the US spelling "color"
    is now always internally converted to "colour", even when part of a longer
    aesthetic name (e.g., `point_color`) (@clauswilke, #2649).

# ggplot2 3.0.0

## Breaking changes

*   ggplot2 now supports/uses tidy evaluation (as described below). This is a 
    major change and breaks a number of packages; we made this breaking change 
    because it is important to make ggplot2 more programmable, and to be more 
    consistent with the rest of the tidyverse. The best general (and detailed)
    introduction to tidy evaluation can be found in the meta programming
    chapters in [Advanced R](https://adv-r.hadley.nz).
    
    The primary developer facing change is that `aes()` now contains 
    quosures (expression + environment pairs) rather than symbols, and you'll 
    need to take a different approach to extracting the information you need. 
    A common symptom of this change are errors "undefined columns selected" or 
    "invalid 'type' (list) of argument" (#2610). As in the previous version,
    constants (like `aes(x = 1)` or `aes(colour = "smoothed")`) are stored
    as is.
    
    In this version of ggplot2, if you need to describe a mapping in a string, 
    use `quo_name()` (to generate single-line strings; longer expressions may 
    be abbreviated) or `quo_text()` (to generate non-abbreviated strings that
    may span multiple lines). If you do need to extract the value of a variable
    instead use `rlang::eval_tidy()`. You may want to condition on 
    `(packageVersion("ggplot2") <= "2.2.1")` so that your code can work with
    both released and development versions of ggplot2.
    
    We recognise that this is a big change and if you're not already familiar
    with rlang, there's a lot to learn. If you are stuck, or need any help,
    please reach out on <https://community.rstudio.com>.

*   Error: Column `y` must be a 1d atomic vector or a list

    Internally, ggplot2 now uses `as.data.frame(tibble::as_tibble(x))` to
    convert a list into a data frame. This improves ggplot2's support for
    list-columns (needed for sf support), at a small cost: you can no longer
    use matrix-columns. Note that unlike tibble we still allow column vectors
    such as returned by `base::scale()` because of their widespread use.

*   Error: More than one expression parsed
  
    Previously `aes_string(x = c("a", "b", "c"))` silently returned 
    `aes(x = a)`. Now this is a clear error.

*   Error: `data` must be uniquely named but has duplicate columns
  
    If layer data contains columns with identical names an error will be 
    thrown. In earlier versions the first occuring column was chosen silently,
    potentially masking that the wrong data was chosen.

*   Error: Aesthetics must be either length 1 or the same as the data
    
    Layers are stricter about the columns they will combine into a single
    data frame. Each aesthetic now must be either the same length as the data
    frame or a single value. This makes silent recycling errors much less likely.

*   Error: `coord_*` doesn't support free scales 
   
    Free scales only work with selected coordinate systems; previously you'd
    get an incorrect plot.

*   Error in f(...) : unused argument (range = c(0, 1))

    This is because the `oob` argument to scale has been set to a function
    that only takes a single argument; it needs to take two arguments
    (`x`, and `range`). 

*   Error: unused argument (output)
  
    The function `guide_train()` now has an optional parameter `aesthetic`
    that allows you to override the `aesthetic` setting in the scale.
    To make your code work with the both released and development versions of 
    ggplot2 appropriate, add `aesthetic = NULL` to the `guide_train()` method
    signature.
    
    ```R
    # old
    guide_train.legend <- function(guide, scale) {...}
    
    # new 
    guide_train.legend <- function(guide, scale, aesthetic = NULL) {...}
    ```
    
    Then, inside the function, replace `scale$aesthetics[1]`,
    `aesthetic %||% scale$aesthetics[1]`. (The %||% operator is defined in the 
    rlang package).
    
    ```R
    # old
    setNames(list(scale$map(breaks)), scale$aesthetics[1])

    # new
    setNames(list(scale$map(breaks)), aesthetic %||% scale$aesthetics[1])
    ```

*   The long-deprecated `subset` argument to `layer()` has been removed.

## Tidy evaluation

* `aes()` now supports quasiquotation so that you can use `!!`, `!!!`,
  and `:=`. This replaces `aes_()` and `aes_string()` which are now
  soft-deprecated (but will remain around for a long time).

* `facet_wrap()` and `facet_grid()` now support `vars()` inputs. Like
  `dplyr::vars()`, this helper quotes its inputs and supports
  quasiquotation. For instance, you can now supply faceting variables
  like this: `facet_wrap(vars(am, cyl))` instead of 
  `facet_wrap(~am + cyl)`. Note that the formula interface is not going 
  away and will not be deprecated. `vars()` is simply meant to make it 
  easier to create functions around `facet_wrap()` and `facet_grid()`.

  The first two arguments of `facet_grid()` become `rows` and `cols`
  and now support `vars()` inputs. Note however that we took special
  care to ensure complete backward compatibility. With this change
  `facet_grid(vars(cyl), vars(am, vs))` is equivalent to
  `facet_grid(cyl ~ am + vs)`, and `facet_grid(cols = vars(am, vs))` is
  equivalent to `facet_grid(. ~ am + vs)`.

  One nice aspect of the new interface is that you can now easily
  supply names: `facet_grid(vars(Cylinder = cyl), labeller =
  label_both)` will give nice label titles to the facets. Of course,
  those names can be unquoted with the usual tidy eval syntax.

### sf

* ggplot2 now has full support for sf with `geom_sf()` and `coord_sf()`:

  ```r
  nc <- sf::st_read(system.file("shape/nc.shp", package = "sf"), quiet = TRUE)
  ggplot(nc) +
    geom_sf(aes(fill = AREA))
  ```
  It supports all simple features, automatically aligns CRS across layers, sets
  up the correct aspect ratio, and draws a graticule.

## New features

* ggplot2 now works on R 3.1 onwards, and uses the 
  [vdiffr](https://github.com/lionel-/vdiffr) package for visual testing.

* In most cases, accidentally using `%>%` instead of `+` will generate an 
  informative error (#2400).

* New syntax for calculated aesthetics. Instead of using `aes(y = ..count..)` 
  you can (and should!) use `aes(y = stat(count))`. `stat()` is a real function 
  with documentation which hopefully will make this part of ggplot2 less 
  confusing (#2059).
  
  `stat()` is particularly nice for more complex calculations because you 
  only need to specify it once: `aes(y = stat(count / max(count)))`,
  rather than `aes(y = ..count.. / max(..count..))`
  
* New `tag` label for adding identification tags to plots, typically used for 
  labelling a subplot with a letter. Add a tag with `labs(tag = "A")`, style it 
  with the `plot.tag` theme element, and control position with the
  `plot.tag.position` theme setting (@thomasp85).

### Layers: geoms, stats, and position adjustments

* `geom_segment()` and `geom_curve()` have a new `arrow.fill` parameter which 
  allows you to specify a separate fill colour for closed arrowheads 
  (@hrbrmstr and @clauswilke, #2375).

* `geom_point()` and friends can now take shapes as strings instead of integers,
  e.g. `geom_point(shape = "diamond")` (@daniel-barnett, #2075).

* `position_dodge()` gains a `preserve` argument that allows you to control
  whether the `total` width at each `x` value is preserved (the current 
  default), or ensure that the width of a `single` element is preserved
  (what many people want) (#1935).

* New `position_dodge2()` provides enhanced dodging for boxplots. Compared to
  `position_dodge()`, `position_dodge2()` compares `xmin` and `xmax` values  
  to determine which elements overlap, and spreads overlapping elements evenly
  within the region of overlap. `position_dodge2()` is now the default position
  adjustment for `geom_boxplot()`, because it handles `varwidth = TRUE`, and 
  will be considered for other geoms in the future.
  
  The `padding` parameter adds a small amount of padding between elements 
  (@karawoo, #2143) and a `reverse` parameter allows you to reverse the order 
  of placement (@karawoo, #2171).
  
* New `stat_qq_line()` makes it easy to add a simple line to a Q-Q plot, which 
  makes it easier to judge the fit of the theoretical distribution 
  (@nicksolomon).

### Scales and guides

* Improved support for mapping date/time variables to `alpha`, `size`, `colour`, 
  and `fill` aesthetics, including `date_breaks` and `date_labels` arguments 
  (@karawoo, #1526), and new `scale_alpha()` variants (@karawoo, #1526).

* Improved support for ordered factors. Ordered factors throw a warning when 
  mapped to shape (unordered factors do not), and do not throw warnings when 
  mapped to size or alpha (unordered factors do). Viridis is used as the 
  default colour and fill scale for ordered factors (@karawoo, #1526).

* The `expand` argument of `scale_*_continuous()` and `scale_*_discrete()`
  now accepts separate expansion values for the lower and upper range
  limits. The expansion limits can be specified using the convenience
  function `expand_scale()`.
  
  Separate expansion limits may be useful for bar charts, e.g. if one
  wants the bottom of the bars to be flush with the x axis but still 
  leave some (automatically calculated amount of) space above them:
  
    ```r
    ggplot(mtcars) +
        geom_bar(aes(x = factor(cyl))) +
        scale_y_continuous(expand = expand_scale(mult = c(0, .1)))
    ```
  
  It can also be useful for line charts, e.g. for counts over time,
  where one wants to have a ’hard’ lower limit of y = 0 but leave the
  upper limit unspecified (and perhaps differing between panels), with
  some extra space above the highest point on the line (with symmetrical 
  limits, the extra space above the highest point could in some cases 
  cause the lower limit to be negative).
  
  The old syntax for the `expand` argument will, of course, continue
  to work (@huftis, #1669).

* `scale_colour_continuous()` and `scale_colour_gradient()` are now controlled 
  by global options `ggplot2.continuous.colour` and `ggplot2.continuous.fill`. 
  These can be set to `"gradient"` (the default) or `"viridis"` (@karawoo).

* New `scale_colour_viridis_c()`/`scale_fill_viridis_c()` (continuous) and
  `scale_colour_viridis_d()`/`scale_fill_viridis_d()` (discrete) make it
  easy to use Viridis colour scales (@karawoo, #1526).

* Guides for `geom_text()` now accept custom labels with 
  `guide_legend(override.aes = list(label = "foo"))` (@brianwdavis, #2458).

### Margins

* Strips gain margins on all sides by default. This means that to fully justify
  text to the edge of a strip, you will need to also set the margins to 0
  (@karawoo).

* Rotated strip labels now correctly understand `hjust` and `vjust` parameters
  at all angles (@karawoo).

* Strip labels now understand justification relative to the direction of the
  text, meaning that in y facets, the strip text can be placed at either end of
  the strip using `hjust` (@karawoo).

* Legend titles and labels get a little extra space around them, which 
  prevents legend titles from overlapping the legend at large font sizes 
  (@karawoo, #1881).

## Extension points

* New `autolayer()` S3 generic (@mitchelloharawild, #1974). This is similar
  to `autoplot()` but produces layers rather than complete plots.

* Custom objects can now be added using `+` if a `ggplot_add` method has been
  defined for the class of the object (@thomasp85).

* Theme elements can now be subclassed. Add a `merge_element` method to control
  how properties are inherited from the parent element. Add an `element_grob` 
  method to define how elements are rendered into grobs (@thomasp85, #1981).

* Coords have gained new extension mechanisms.
  
    If you have an existing coord extension, you will need to revise the
    specification of the `train()` method. It is now called 
    `setup_panel_params()` (better reflecting what it actually does) and now 
    has arguments `scale_x`, and `scale_y` (the x and y scales respectively) 
    and `param`, a list of plot specific parameters generated by 
    `setup_params()`.

    What was formerly called `scale_details` (in coords), `panel_ranges` 
    (in layout) and `panel_scales` (in geoms) are now consistently called
    `panel_params` (#1311). These are parameters of the coord that vary from
    panel to panel.

* `ggplot_build()` and `ggplot_gtable()` are now generics, so ggplot-subclasses 
  can define additional behavior during the build stage.

* `guide_train()`, `guide_merge()`, `guide_geom()`, and `guide_gengrob()`
  are now exported as they are needed if you want to design your own guide.
  They are not currently documented; use at your own risk (#2528).

* `scale_type()` generic is now exported and documented. Use this if you 
  want to extend ggplot2 to work with a new type of vector.

## Minor bug fixes and improvements

### Faceting

* `facet_grid()` gives a more informative error message if you try to use
  a variable in both rows and cols (#1928).

* `facet_grid()` and `facet_wrap()` both give better error messages if you
  attempt to use an unsupported coord with free scales (#2049).

* `label_parsed()` works once again (#2279).

* You can now style the background of horizontal and vertical strips
  independently with `strip.background.x` and `strip.background.y` 
  theme settings (#2249).

### Scales

* `discrete_scale()` documentation now inherits shared definitions from 
  `continuous_scale()` (@alistaire47, #2052).

* `guide_colorbar()` shows all colours of the scale (@has2k1, #2343).

* `scale_identity()` once again produces legends by default (#2112).

* Tick marks for secondary axes with strong transformations are more 
  accurately placed (@thomasp85, #1992).

* Missing line types now reliably generate missing lines (with standard 
  warning) (#2206).

* Legends now ignore set aesthetics that are not length one (#1932).

* All colour and fill scales now have an `aesthetics` argument that can
  be used to set the aesthetic(s) the scale works with. This makes it
  possible to apply a colour scale to both colour and fill aesthetics
  at the same time, via `aesthetics = c("colour", "fill")` (@clauswilke).
  
* Three new generic scales work with any aesthetic or set of aesthetics: 
  `scale_continuous_identity()`, `scale_discrete_identity()`, and
  `scale_discrete_manual()` (@clauswilke).

* `scale_*_gradient2()` now consistently omits points outside limits by 
  rescaling after the limits are enforced (@foo-bar-baz-qux, #2230).

### Layers

* `geom_label()` now correctly produces unbordered labels when `label.size` 
  is 0, even when saving to PDF (@bfgray3, #2407).

* `layer()` gives considerably better error messages for incorrectly specified
  `geom`, `stat`, or `position` (#2401).

* In all layers that use it, `linemitre` now defaults to 10 (instead of 1)
  to better match base R.

* `geom_boxplot()` now supplies a default value if no `x` aesthetic is present
  (@foo-bar-baz-qux, #2110).

* `geom_density()` drops groups with fewer than two data points and throws a
  warning. For groups with two data points, density values are now calculated 
  with `stats::density` (@karawoo, #2127).

* `geom_segment()` now also takes a `linejoin` parameter. This allows more 
  control over the appearance of the segments, which is especially useful for 
  plotting thick arrows (@Ax3man, #774).

* `geom_smooth()` now reports the formula used when `method = "auto"` 
  (@davharris #1951). `geom_smooth()` now orders by the `x` aesthetic, making it 
  easier to pass pre-computed values without manual ordering (@izahn, #2028). It 
  also now knows it has `ymin` and `ymax` aesthetics (#1939). The legend 
  correctly reflects the status of the `se` argument when used with stats 
  other than the default (@clauswilke, #1546).

* `geom_tile()` now once again interprets `width` and `height` correctly 
  (@malcolmbarrett, #2510).

* `position_jitter()` and `position_jitterdodge()` gain a `seed` argument that
  allows the specification of a random seed for reproducible jittering 
  (@krlmlr, #1996 and @slowkow, #2445).

* `stat_density()` has better behaviour if all groups are dropped because they
  are too small (#2282).

* `stat_summary_bin()` now understands the `breaks` parameter (@karawoo, #2214).

* `stat_bin()` now accepts functions for `binwidth`. This allows better binning 
  when faceting along variables with different ranges (@botanize).

* `stat_bin()` and `geom_histogram()` now sum correctly when using the `weight` 
  aesthetic (@jiho, #1921).

* `stat_bin()` again uses correct scaling for the computed variable `ndensity` 
  (@timgoodman, #2324).

* `stat_bin()` and `stat_bin_2d()` now properly handle the `breaks` parameter 
  when the scales are transformed (@has2k1, #2366).

* `update_geom_defaults()` and `update_stat_defaults()` allow American 
  spelling of aesthetic parameters (@foo-bar-baz-qux, #2299).

* The `show.legend` parameter now accepts a named logical vector to hide/show
  only some aesthetics in the legend (@tutuchan, #1798).

* Layers now silently ignore unknown aesthetics with value `NULL` (#1909).

### Coords

* Clipping to the plot panel is now configurable, through a `clip` argument
  to coordinate systems, e.g. `coord_cartesian(clip = "off")` 
  (@clauswilke, #2536).

* Like scales, coordinate systems now give you a message when you're 
  replacing an existing coordinate system (#2264).

* `coord_polar()` now draws secondary axis ticks and labels 
  (@dylan-stark, #2072), and can draw the radius axis on the right 
  (@thomasp85, #2005).

* `coord_trans()` now generates a warning when a transformation generates 
  non-finite values (@foo-bar-baz-qux, #2147).

### Themes

* Complete themes now always override all elements of the default theme
  (@has2k1, #2058, #2079).

* Themes now set default grid colour in `panel.grid` rather than individually
  in `panel.grid.major` and `panel.grid.minor` individually. This makes it 
  slightly easier to customise the theme (#2352).

* Fixed bug when setting strips to `element_blank()` (@thomasp85). 

* Axes positioned on the top and to the right can now customize their ticks and
  lines separately (@thomasp85, #1899).

* Built-in themes gain parameters `base_line_size` and `base_rect_size` which 
  control the default sizes of line and rectangle elements (@karawoo, #2176).

* Default themes use `rel()` to set line widths (@baptiste).

* Themes were tweaked for visual consistency and more graceful behavior when 
  changing the base font size. All absolute heights or widths were replaced 
  with heights or widths that are proportional to the base font size. One 
  relative font size was eliminated (@clauswilke).
  
* The height of descenders is now calculated solely on font metrics and doesn't
  change with the specific letters in the string. This fixes minor alignment 
  issues with plot titles, subtitles, and legend titles (#2288, @clauswilke).

### Guides

* `guide_colorbar()` is more configurable: tick marks and color bar frame
  can now by styled with arguments `ticks.colour`, `ticks.linewidth`, 
  `frame.colour`, `frame.linewidth`, and `frame.linetype`
  (@clauswilke).
  
* `guide_colorbar()` now uses `legend.spacing.x` and `legend.spacing.y` 
  correctly, and it can handle multi-line titles. Minor tweaks were made to 
  `guide_legend()` to make sure the two legend functions behave as similarly as
  possible (@clauswilke, #2397 and #2398).
  
* The theme elements `legend.title` and `legend.text` now respect the settings 
  of `margin`, `hjust`, and `vjust` (@clauswilke, #2465, #1502).

* Non-angle parameters of `label.theme` or `title.theme` can now be set in 
  `guide_legend()` and `guide_colorbar()` (@clauswilke, #2544).

### Other

* `fortify()` gains a method for tbls (@karawoo, #2218).

* `ggplot` gains a method for `grouped_df`s that adds a `.group` variable,
  which computes a unique value for each group. Use it with 
  `aes(group = .group)` (#2351).

* `ggproto()` produces objects with class `c("ggproto", "gg")`, allowing for
  a more informative error message when adding layers, scales, or other ggproto 
  objects (@jrnold, #2056).

* `ggsave()`'s DPI argument now supports 3 string options: "retina" (320
  DPI), "print" (300 DPI), and "screen" (72 DPI) (@foo-bar-baz-qux, #2156).
  `ggsave()` now uses full argument names to avoid partial match warnings 
  (#2355), and correctly restores the previous graphics device when several
  graphics devices are open (#2363).

* `print.ggplot()` now returns the original ggplot object, instead of the 
  output from `ggplot_build()`. Also, the object returned from 
  `ggplot_build()` now has the class `"ggplot_built"` (#2034).

* `map_data()` now works even when purrr is loaded (tidyverse#66).

* New functions `summarise_layout()`, `summarise_coord()`, and 
  `summarise_layers()` summarise the layout, coordinate systems, and layers 
  of a built ggplot object (#2034, @wch). This provides a tested API that 
  (e.g.) shiny can depend on.

* Updated startup messages reflect new resources (#2410, @mine-cetinkaya-rundel).

# ggplot2 2.2.1

* Fix usage of `structure(NULL)` for R-devel compatibility (#1968).

# ggplot2 2.2.0

## Major new features

### Subtitle and caption

Thanks to @hrbrmstr plots now have subtitles and captions, which can be set with the `subtitle`  and `caption` arguments to `ggtitle()` and `labs()`. You can control their appearance with the theme settings `plot.caption` and `plot.subtitle`. The main plot title is now left-aligned to better work better with a subtitle. The caption is right-aligned (@hrbrmstr).

### Stacking

`position_stack()` and `position_fill()` now sort the stacking order to match grouping order. This allows you to control the order through grouping, and ensures that the default legend matches the plot (#1552, #1593). If you want the opposite order (useful if you have horizontal bars and horizontal legend), you can request reverse stacking by using `position = position_stack(reverse = TRUE)` (#1837).
  
`position_stack()` and `position_fill()` now accepts negative values which will create stacks extending below the x-axis (#1691).

`position_stack()` and `position_fill()` gain a `vjust` argument which makes it easy to (e.g.) display labels in the middle of stacked bars (#1821).

### Layers

`geom_col()` was added to complement `geom_bar()` (@hrbrmstr). It uses `stat="identity"` by default, making the `y` aesthetic mandatory. It does not support any other `stat_()` and does not provide fallback support for the `binwidth` parameter. Examples and references in other functions were updated to demonstrate `geom_col()` usage. 

When creating a layer, ggplot2 will warn if you use an unknown aesthetic or an unknown parameter. Compared to the previous version, this is stricter for aesthetics (previously there was no message), and less strict for parameters (previously this threw an error) (#1585).

### Facetting

The facet system, as well as the internal panel class, has been rewritten in ggproto. Facets are now extendable in the same manner as geoms and stats, as described in `vignette("extending-ggplot2")`.

We have also added the following new fatures.
  
* `facet_grid()` and `facet_wrap()` now allow expressions in their faceting 
  formulas (@DanRuderman, #1596).

* When `facet_wrap()` results in an uneven number of panels, axes will now be
  drawn underneath the hanging panels (fixes #1607)

* Strips can now be freely positioned in `facet_wrap()` using the 
  `strip.position` argument (deprecates `switch`).

* The relative order of panel, strip, and axis can now be controlled with 
  the theme setting `strip.placement` that takes either `inside` (strip between 
  panel and axis) or `outside` (strip after axis).

* The theme option `panel.margin` has been deprecated in favour of 
  `panel.spacing` to more clearly communicate intent.

### Extensions

Unfortunately there was a major oversight in the construction of ggproto which lead to extensions capturing the super object at package build time, instead of at package run time (#1826). This problem has been fixed, but requires re-installation of all extension packages.

## Scales

* The position of x and y axes can now be changed using the `position` argument
  in `scale_x_*`and `scale_y_*` which can take `top` and `bottom`, and `left`
  and `right` respectively. The themes of top and right axes can be modified 
  using the `.top` and `.right` modifiers to `axis.text.*` and `axis.title.*`.

### Continuous scales

* `scale_x_continuous()` and `scale_y_continuous()` can now display a secondary 
  axis that is a __one-to-one__ transformation of the primary axis (e.g. degrees 
  Celcius to degrees Fahrenheit). The secondary axis will be positioned opposite 
  to the primary axis and can be controlled with the `sec.axis` argument to 
  the scale constructor.

* Scales worry less about having breaks. If no breaks can be computed, the
  plot will work instead of throwing an uninformative error (#791). This 
  is particularly helpful when you have facets with free scales, and not
  all panels contain data.

* Scales now warn when transformation introduces infinite values (#1696).

### Date time

* `scale_*_datetime()` now supports time zones. It will use the timezone 
  attached to the varaible by default, but can be overridden with the 
  `timezone` argument.

* New `scale_x_time()` and `scale_y_time()` generate reasonable default
  breaks and labels for hms vectors (#1752).

### Discrete scales

The treatment of missing values by discrete scales has been thoroughly overhauled (#1584). The underlying principle is that we can naturally represent missing values on discrete variables (by treating just like another level), so by default we should. 

This principle applies to:

* character vectors
* factors with implicit NA
* factors with explicit NA

And to all scales (both position and non-position.)

Compared to the previous version of ggplot2, there are three main changes:

1.  `scale_x_discrete()` and `scale_y_discrete()` always show discrete NA,
    regardless of their source

1.  If present, `NA`s are shown in discete legends.

1.  All discrete scales gain a `na.translate` argument that allows you to 
    control whether `NA`s are translated to something that can be visualised,
    or should be left as missing. Note that if you don't translate (i.e. 
    `na.translate = FALSE)` the missing values will passed on to the layer, 
    which will warning that it's dropping missing values. To suppress the
    warnings, you'll also need to add `na.rm = TRUE` to the layer call. 

There were also a number of other smaller changes

* Correctly use scale expansion factors.
* Don't preserve space for dropped levels (#1638).
* Only issue one warning when when asking for too many levels (#1674).
* Unicode labels work better on Windows (#1827).
* Warn when used with only continuous data (#1589)

## Themes

* The `theme()` constructor now has named arguments rather than ellipses. This 
  should make autocomplete substantially more useful. The documentation
  (including examples) has been considerably improved.
  
* Built-in themes are more visually homogeneous, and match `theme_grey` better.
  (@jiho, #1679)
  
* When computing the height of titles, ggplot2 now includes the height of the
  descenders (i.e. the bits of `g` and `y` that hang beneath the baseline). This 
  improves the margins around titles, particularly the y axis label (#1712).
  I have also very slightly increased the inner margins of axis titles, and 
  removed the outer margins. 

* Theme element inheritance is now easier to work with as modification now
  overrides default `element_blank` elements (#1555, #1557, #1565, #1567)
  
* Horizontal legends (i.e. legends on the top or bottom) are horizontally
  aligned by default (#1842). Use `legend.box = "vertical"` to switch back
  to the previous behaviour.
  
* `element_line()` now takes an `arrow` argument to specify arrows at the end of
  lines (#1740)

There were a number of tweaks to the theme elements that control legends:
  
* `legend.justification` now controls appearance will plotting the legend
  outside of the plot area. For example, you can use 
  `theme(legend.justification = "top")` to make the legend align with the 
  top of the plot.

* `panel.margin` and `legend.margin` have been renamed to `panel.spacing` and 
  `legend.spacing` respectively, to better communicate intent (they only
  affect spacing between legends and panels, not the margins around them)

* `legend.margin` now controls margin around individual legends.

* New `legend.box.background`, `legend.box.spacing`, and `legend.box.margin`
  control the background, spacing, and margin of the legend box (the region
  that contains all legends).

## Bug fixes and minor improvements

* ggplot2 now imports tibble. This ensures that all built-in datasets print 
  compactly even if you haven't explicitly loaded tibble or dplyr (#1677).

* Class of aesthetic mapping is preserved when adding `aes()` objects (#1624).

* `+.gg` now works for lists that include data frames.

* `annotation_x()` now works in the absense of global data (#1655)

* `geom_*(show.legend = FALSE)` now works for `guide_colorbar`.

* `geom_boxplot()` gains new `outlier.alpha` (@jonathan-g) and 
  `outlier.fill` (@schloerke, #1787) parameters to control the alpha/fill of
   outlier points independently of the alpha of the boxes. 

* `position_jitter()` (and hence `geom_jitter()`) now correctly computes 
  the jitter width/jitter when supplied by the user (#1775, @has2k1).

* `geom_contour()` more clearly describes what inputs it needs (#1577).

* `geom_curve()` respects the `lineend` paramater (#1852).

* `geom_histogram()` and `stat_bin()` understand the `breaks` parameter once 
  more. (#1665). The floating point adjustment for histogram bins is now 
  actually used - it was previously inadvertently ignored (#1651).

* `geom_violin()` no longer transforms quantile lines with the alpha aesthetic
  (@mnbram, #1714). It no longer errors when quantiles are requested but data
  have zero range (#1687). When `trim = FALSE` it once again has a nice 
  range that allows the density to reach zero (by extending the range 3 
  bandwidths to either side of the data) (#1700).

* `geom_dotplot()` works better when faceting and binning on the y-axis. 
  (#1618, @has2k1).
  
* `geom_hexbin()` once again supports `..density..` (@mikebirdgeneau, #1688).

* `geom_step()` gives useful warning if only one data point in layer (#1645).

* `layer()` gains new `check.aes` and `check.param` arguments. These allow
  geom/stat authors to optional suppress checks for known aesthetics/parameters.
  Currently this is used only in `geom_blank()` which powers `expand_limits()` 
  (#1795).

* All `stat_*()` display a better error message when required aesthetics are
  missing.
  
* `stat_bin()` and `stat_summary_hex()` now accept length 1 `binwidth` (#1610)

* `stat_density()` gains new argument `n`, which is passed to underlying function
  `stats::density` ("number of equally spaced points at which the
  density is to be estimated"). (@hbuschme)

* `stat_binhex()` now again returns `count` rather than `value` (#1747)

* `stat_ecdf()` respects `pad` argument (#1646).

* `stat_smooth()` once again informs you about the method it has chosen.
  It also correctly calculates the size of the largest group within facets.

* `x` and `y` scales are now symmetric regarding the list of
  aesthetics they accept: `xmin_final`, `xmax_final`, `xlower`,
  `xmiddle` and `xupper` are now valid `x` aesthetics.

* `Scale` extensions can now override the `make_title` and `make_sec_title` 
  methods to let the scale modify the axis/legend titles.

* The random stream is now reset after calling `.onAttach()` (#2409).

# ggplot2 2.1.0

## New features

* When mapping an aesthetic to a constant (e.g. 
  `geom_smooth(aes(colour = "loess")))`), the default guide title is the name 
  of the aesthetic (i.e. "colour"), not the value (i.e. "loess") (#1431).

* `layer()` now accepts a function as the data argument. The function will be
  applied to the data passed to the `ggplot()` function and must return a
  data.frame (#1527, @thomasp85). This is a more general version of the 
  deprecated `subset` argument.

* `theme_update()` now uses the `+` operator instead of `%+replace%`, so that
  unspecified values will no longer be `NULL`ed out. `theme_replace()`
  preserves the old behaviour if desired (@oneillkza, #1519). 

* `stat_bin()` has been overhauled to use the same algorithm as ggvis, which 
  has been considerably improved thanks to the advice of Randy Prium (@rpruim).
  This includes:
  
    * Better arguments and a better algorithm for determining the origin.
      You can now specify either `boundary` or the `center` of a bin.
      `origin` has been deprecated in favour of these arguments.
      
    * `drop` is deprecated in favour of `pad`, which adds extra 0-count bins
      at either end (needed for frequency polygons). `geom_histogram()` defaults 
      to `pad = FALSE` which considerably improves the default limits for 
      the histogram, especially when the bins are big (#1477).
      
    * The default algorithm does a (somewhat) better job at picking nice widths 
      and origins across a wider range of input data.
      
    * `bins = n` now gives a histogram with `n` bins, not `n + 1` (#1487).

## Bug fixes

* All `\donttest{}` examples run.

* All `geom_()` and `stat_()` functions now have consistent argument order:
  data + mapping, then geom/stat/position, then `...`, then specific arguments, 
  then arguments common to all layers (#1305). This may break code if you were
  previously relying on partial name matching, but in the long-term should make 
  ggplot2 easier to use. In particular, you can now set the `n` parameter
  in `geom_density2d()` without it partially matching `na.rm` (#1485).

* For geoms with both `colour` and `fill`, `alpha` once again only affects
  fill (Reverts #1371, #1523). This was causing problems for people.

* `facet_wrap()`/`facet_grid()` works with multiple empty panels of data 
  (#1445).

* `facet_wrap()` correctly swaps `nrow` and `ncol` when faceting vertically
  (#1417).

* `ggsave("x.svg")` now uses svglite to produce the svg (#1432).

* `geom_boxplot()` now understands `outlier.color` (#1455).

* `geom_path()` knows that "solid" (not just 1) represents a solid line (#1534).

* `geom_ribbon()` preserves missing values so they correctly generate a 
  gap in the ribbon (#1549).

* `geom_tile()` once again accepts `width` and `height` parameters (#1513). 
  It uses `draw_key_polygon()` for better a legend, including a coloured 
  outline (#1484).

* `layer()` now automatically adds a `na.rm` parameter if none is explicitly
  supplied.

* `position_jitterdodge()` now works on all possible dodge aesthetics, 
  e.g. `color`, `linetype` etc. instead of only based on `fill` (@bleutner)

* `position = "nudge"` now works (although it doesn't do anything useful)
  (#1428).

* The default scale for columns of class "AsIs" is now "identity" (#1518).

* `scale_*_discrete()` has better defaults when used with purely continuous
  data (#1542).

* `scale_size()` warns when used with categorical data.

* `scale_size()`, `scale_colour()`, and `scale_fill()` gain date and date-time
  variants (#1526).

* `stat_bin_hex()` and `stat_bin_summary()` now use the same underlying 
  algorithm so results are consistent (#1383). `stat_bin_hex()` now accepts
  a `weight` aesthetic. To be consistent with related stats, the output variable 
  from `stat_bin_hex()` is now value instead of count.

* `stat_density()` gains a `bw` parameter which makes it easy to get consistent 
   smoothing between facets (@jiho)

* `stat-density-2d()` no longer ignores the `h` parameter, and now accepts 
  `bins` and `binwidth` parameters to control the number of contours 
  (#1448, @has2k1).

* `stat_ecdf()` does a better job of adding padding to -Inf/Inf, and gains
  an argument `pad` to suppress the padding if not needed (#1467).

* `stat_function()` gains an `xlim` parameter (#1528). It once again works 
  with discrete x values (#1509).

* `stat_summary()` preserves sorted x order which avoids artefacts when
  display results with `geom_smooth()` (#1520).

* All elements should now inherit correctly for all themes except `theme_void()`.
  (@Katiedaisey, #1555) 

* `theme_void()` was completely void of text but facets and legends still
  need labels. They are now visible (@jiho). 

* You can once again set legend key and height width to unit arithmetic
  objects (like `2 * unit(1, "cm")`) (#1437).

* Eliminate spurious warning if you have a layer with no data and no aesthetics
  (#1451).

* Removed a superfluous comma in `theme-defaults.r` code (@jschoeley)

* Fixed a compatibility issue with `ggproto` and R versions prior to 3.1.2.
  (#1444)

* Fixed issue where `coord_map()` fails when given an explicit `parameters`
  argument (@tdmcarthur, #1729)
  
* Fixed issue where `geom_errorbarh()` had a required `x` aesthetic (#1933)  

# ggplot2 2.0.0

## Major changes

* ggplot no longer throws an error if you your plot has no layers. Instead it 
  automatically adds `geom_blank()` (#1246).
  
* New `cut_width()` is a convenient replacement for the verbose
  `plyr::round_any()`, with the additional benefit of offering finer
  control.

* New `geom_count()` is a convenient alias to `stat_sum()`. Use it when you
  have overlapping points on a scatterplot. `stat_sum()` now defaults to 
  using counts instead of proportions.

* New `geom_curve()` adds curved lines, with a similar specification to 
  `geom_segment()` (@veraanadi, #1088).

* Date and datetime scales now have `date_breaks`, `date_minor_breaks` and
  `date_labels` arguments so that you never need to use the long
  `scales::date_breaks()` or `scales::date_format()`.
  
* `geom_bar()` now has it's own stat, distinct from `stat_bin()` which was
  also used by `geom_histogram()`. `geom_bar()` now uses `stat_count()` 
  which counts values at each distinct value of x (i.e. it does not bin
  the data first). This can be useful when you want to show exactly which 
  values are used in a continuous variable.

* `geom_point()` gains a `stroke` aesthetic which controls the border width of 
  shapes 21-25 (#1133, @SeySayux). `size` and `stroke` are additive so a point 
  with `size = 5` and `stroke = 5` will have a diameter of 10mm. (#1142)

* New `position_nudge()` allows you to slightly offset labels (or other 
  geoms) from their corresponding points (#1109).

* `scale_size()` now maps values to _area_, not radius. Use `scale_radius()`
  if you want the old behaviour (not recommended, except perhaps for lines).

* New `stat_summary_bin()` works like `stat_summary()` but on binned data. 
  It's a generalisation of `stat_bin()` that can compute any aggregate,
  not just counts (#1274). Both default to `mean_se()` if no aggregation
  functions are supplied (#1386).

* Layers are now much stricter about their arguments - you will get an error
  if you've supplied an argument that isn't an aesthetic or a parameter.
  This is likely to cause some short-term pain but in the long-term it will make
  it much easier to spot spelling mistakes and other errors (#1293).
  
    This change does break a handful of geoms/stats that used `...` to pass 
    additional arguments on to the underlying computation. Now 
    `geom_smooth()`/`stat_smooth()` and `geom_quantile()`/`stat_quantile()` 
    use `method.args` instead (#1245, #1289); and `stat_summary()` (#1242), 
    `stat_summary_hex()`, and `stat_summary2d()` use `fun.args`.

### Extensibility

There is now an official mechanism for defining Stats, Geoms, and Positions in other packages. See `vignette("extending-ggplot2")` for details.

* All Geoms, Stats and Positions are now exported, so you can inherit from them
  when making your own objects (#989).

* ggplot2 no longer uses proto or reference classes. Instead, we now use 
  ggproto, a new OO system designed specifically for ggplot2. Unlike proto
  and RC, ggproto supports clean cross-package inheritance. Creating a new OO
  system isn't usually the right way to solve a problem, but I'm pretty sure
  it was necessary here. Read more about it in the vignette.

* `aes_()` replaces `aes_q()`. It also supports formulas, so the most concise 
  SE version of `aes(carat, price)` is now `aes_(~carat, ~price)`. You may
  want to use this form in packages, as it will avoid spurious `R CMD check` 
  warnings about undefined global variables.

### Text

* `geom_text()` has been overhauled to make labelling your data a little
  easier. It:
  
    * `nudge_x` and `nudge_y` arguments let you offset labels from their
      corresponding points (#1120). 
      
    * `check_overlap = TRUE` provides a simple way to avoid overplotting 
      of labels: labels that would otherwise overlap are omitted (#1039).
      
    * `hjust` and `vjust` can now be character vectors: "left", "center", 
      "right", "bottom", "middle", "top". New options include "inward" and 
      "outward" which align text towards and away from the center of the plot 
      respectively.

* `geom_label()` works like `geom_text()` but draws a rounded rectangle 
  underneath each label (#1039). This is useful when you want to label plots
  that are dense with data.

### Deprecated features

* The little used `aes_auto()` has been deprecated. 

* `aes_q()` has been replaced with `aes_()` to be consistent with SE versions
  of NSE functions in other packages.

* The `order` aesthetic is officially deprecated. It never really worked, and 
  was poorly documented.

* The `stat` and `position` arguments to `qplot()` have been deprecated.
  `qplot()` is designed for quick plots - if you need to specify position
  or stat, use `ggplot()` instead.

* The theme setting `axis.ticks.margin` has been deprecated: now use the margin 
  property of `axis.text`.
  
* `stat_abline()`, `stat_hline()` and `stat_vline()` have been removed:
  these were never suitable for use other than with `geom_abline()` etc
  and were not documented.

* `show_guide` has been renamed to `show.legend`: this more accurately
  reflects what it does (controls appearance of layer in legend), and uses the 
  same convention as other ggplot2 arguments (i.e. a `.` between names).
  (Yes, I know that's inconsistent with function names with use `_`, but it's
  too late to change now.)

A number of geoms have been renamed to be internally consistent:

* `stat_binhex()` and `stat_bin2d()` have been renamed to `stat_bin_hex()` 
  and `stat_bin_2d()` (#1274). `stat_summary2d()` has been renamed to 
  `stat_summary_2d()`, `geom_density2d()`/`stat_density2d()` has been renamed 
  to `geom_density_2d()`/`stat_density_2d()`.

* `stat_spoke()` is now `geom_spoke()` since I realised it's a
  reparameterisation of `geom_segment().

* `stat_bindot()` has been removed because it's so tightly coupled to
  `geom_dotplot()`. If you happened to use `stat_bindot()`, just change to
  `geom_dotplot()` (#1194).

All defunct functions have been removed.

### Default appearance

* The default `theme_grey()` background colour has been changed from "grey90" 
  to "grey92": this makes the background a little less visually prominent.

* Labels and titles have been tweaked for readability:

    * Axes labels are darker.
    
    * Legend and axis titles are given the same visual treatment.
    
    * The default font size dropped from 12 to 11. You might be surprised that 
      I've made the default text size smaller as it was already hard for
      many people to read. It turns out there was a bug in RStudio (fixed in 
      0.99.724), that shrunk the text of all grid based graphics. Once that
      was resolved the defaults seemed too big to my eyes.
    
    * More spacing between titles and borders.
    
    * Default margins scale with the theme font size, so the appearance at 
      larger font sizes should be considerably improved (#1228). 

* `alpha` now affects both fill and colour aesthetics (#1371).

* `element_text()` gains a margins argument which allows you to add additional
  padding around text elements. To help see what's going on use `debug = TRUE` 
  to display the text region and anchors.

* The default font size in `geom_text()` has been decreased from 5mm (14 pts)
  to 3.8 mm (11 pts) to match the new default theme sizes.

* A diagonal line is no longer drawn on bar and rectangle legends. Instead, the
  border has been tweaked to be more visible, and more closely match the size of 
  line drawn on the plot.

* `geom_pointrange()` and `geom_linerange()` get vertical (not horizontal)
  lines in the legend (#1389).

* The default line `size` for `geom_smooth()` has been increased from 0.5 to 1 
  to make it easier to see when overlaid on data.
  
* `geom_bar()` and `geom_rect()` use a slightly paler shade of grey so they
  aren't so visually heavy.
  
* `geom_boxplot()` now colours outliers the same way as the boxes.

* `geom_point()` now uses shape 19 instead of 16. This looks much better on 
  the default Linux graphics device. (It's very slightly smaller than the old 
  point, but it shouldn't affect any graphics significantly)

* Sizes in ggplot2 are measured in mm. Previously they were converted to pts 
  (for use in grid) by multiplying by 72 / 25.4. However, grid uses printer's 
  points, not Adobe (big pts), so sizes are now correctly multiplied by 
  72.27 / 25.4. This is unlikely to noticeably affect display, but it's
  technically correct (<https://youtu.be/hou0lU8WMgo>).

* The default legend will now allocate multiple rows (if vertical) or
  columns (if horizontal) in order to make a legend that is more likely to
  fit on the screen. You can override with the `nrow`/`ncol` arguments
  to `guide_legend()`

    ```R
    p <- ggplot(mpg, aes(displ,hwy, colour = model)) + geom_point()
    p
    p + theme(legend.position = "bottom")
    # Previous behaviour
    p + guides(colour = guide_legend(ncol = 1))
    ```

### New and updated themes

* New `theme_void()` is completely empty. It's useful for plots with non-
  standard coordinates or for drawings (@jiho, #976).

* New `theme_dark()` has a dark background designed to make colours pop out
  (@jiho, #1018)

* `theme_minimal()` became slightly more minimal by removing the axis ticks:
  labels now line up directly beneath grid lines (@tomschloss, #1084)

* New theme setting `panel.ontop` (logical) make it possible to place 
  background elements (i.e., gridlines) on top of data. Best used with 
  transparent `panel.background` (@noamross. #551).

### Labelling

The facet labelling system was updated with many new features and a
more flexible interface (@lionel-). It now works consistently across
grid and wrap facets. The most important user visible changes are:

* `facet_wrap()` gains a `labeller` option (#25).

* `facet_grid()` and `facet_wrap()` gain a `switch` argument to
  display the facet titles near the axes. When switched, the labels
  become axes subtitles. `switch` can be set to "x", "y" or "both"
  (the latter only for grids) to control which margin is switched.

The labellers (such as `label_value()` or `label_both()`) also get
some new features:

* They now offer the `multi_line` argument to control whether to
  display composite facets (those specified as `~var1 + var2`) on one
  or multiple lines.

* In `label_bquote()` you now refer directly to the names of
  variables. With this change, you can create math expressions that
  depend on more than one variable. This math expression can be
  specified either for the rows or the columns and you can also
  provide different expressions to each margin.

  As a consequence of these changes, referring to `x` in backquoted
  expressions is deprecated.

* Similarly to `label_bquote()`, `labeller()` now take `.rows` and
  `.cols` arguments. In addition, it also takes `.default`.
  `labeller()` is useful to customise how particular variables are
  labelled. The three additional arguments specify how to label the
  variables are not specifically mentioned, respectively for rows,
  columns or both. This makes it especially easy to set up a
  project-wide labeller dispatcher that can be reused across all your
  plots. See the documentation for an example.

* The new labeller `label_context()` adapts to the number of factors
  facetted over. With a single factor, it displays only the values,
  just as before. But with multiple factors in a composite margin
  (e.g. with `~cyl + am`), the labels are passed over to
  `label_both()`. This way the variables names are displayed with the
  values to help identifying them.

On the programming side, the labeller API has been rewritten in order
to offer more control when faceting over multiple factors (e.g. with
formulae such as `~cyl + am`). This also means that if you have
written custom labellers, you will need to update them for this
version of ggplot.

* Previously, a labeller function would take `variable` and `value`
  arguments and return a character vector. Now, they take a data frame
  of character vectors and return a list. The input data frame has one
  column per factor facetted over and each column in the returned list
  becomes one line in the strip label. See documentation for more
  details.

* The labels received by a labeller now contain metadata: their margin
  (in the "type" attribute) and whether they come from a wrap or a
  grid facet (in the "facet" attribute).

* Note that the new `as_labeller()` function operator provides an easy
  way to transform an existing function to a labeller function. The
  existing function just needs to take and return a character vector.

## Documentation

* Improved documentation for `aes()`, `layer()` and much much more.

* I've tried to reduce the use of `...` so that you can see all the 
  documentation in one place rather than having to integrate multiple pages.
  In some cases this has involved adding additional arguments to geoms
  to make it more clear what you can do:
  
    *  `geom_smooth()` gains explicit `method`, `se` and `formula` arguments.
    
    * `geom_histogram()` gains `binwidth`, `bins`, origin` and `right` 
      arguments.
      
    * `geom_jitter()` gains `width` and `height` arguments to make it easier
      to control the amount of jittering without using the lengthy 
      `position_jitter()` function (#1116)

* Use of `qplot()` in examples has been minimised (#1123, @hrbrmstr). This is
  inline with the 2nd edition of the ggplot2 box, which minimises the use of 
  `qplot()` in favour of `ggplot()`.

* Tighly linked geoms and stats (e.g. `geom_boxplot()` and `stat_boxplot()`) 
  are now documented in the same file so you can see all the arguments in one
  place. Variations of the same idea (e.g. `geom_path()`, `geom_line()`, and
  `geom_step()`) are also documented together.

* It's now obvious that you can set the `binwidth` parameter for
  `stat_bin_hex()`, `stat_summary_hex()`, `stat_bin_2d()`, and
  `stat_summary_2d()`. 

* The internals of positions have been cleaned up considerably. You're unlikely
  to notice any external changes, although the documentation should be a little
  less confusing since positions now don't list parameters they never use.

## Data

* All datasets have class `tbl_df` so if you also use dplyr, you get a better
  print method.

* `economics` has been brought up to date to 2015-04-01.

* New `economics_long` is the economics data in long form.

* New `txhousing` dataset containing information about the Texas housing
  market. Useful for examples that need multiple time series, and for
  demonstrating model+vis methods.

* New `luv_colours` dataset which contains the locations of all
  built-in `colors()` in Luv space.

* `movies` has been moved into its own package, ggplot2movies, because it was 
  large and not terribly useful. If you've used the movies dataset, you'll now 
  need to explicitly load the package with `library(ggplot2movies)`.

## Bug fixes and minor improvements

* All partially matched arguments and `$` have been been replaced with 
  full matches (@jimhester, #1134).

* ggplot2 now exports `alpha()` from the scales package (#1107), and `arrow()` 
  and `unit()` from grid (#1225). This means you don't need attach scales/grid 
  or do `scales::`/`grid::` for these commonly used functions.

* `aes_string()` now only parses character inputs. This fixes bugs when
  using it with numbers and non default `OutDec` settings (#1045).

* `annotation_custom()` automatically adds a unique id to each grob name,
  making it easier to plot multiple grobs with the same name (e.g. grobs of
  ggplot2 graphics) in the same plot (#1256).

* `borders()` now accepts xlim and ylim arguments for specifying the geographical 
  region of interest (@markpayneatwork, #1392).

* `coord_cartesian()` applies the same expansion factor to limits as for scales. 
  You can suppress with `expand = FALSE` (#1207).

* `coord_trans()` now works when breaks are suppressed (#1422).

* `cut_number()` gives error message if the number of requested bins can
  be created because there are two few unique values (#1046).

* Character labels in `facet_grid()` are no longer (incorrectly) coerced into
  factors. This caused problems with custom label functions (#1070).

* `facet_wrap()` and `facet_grid()` now allow you to use non-standard
  variable names by surrounding them with backticks (#1067).

* `facet_wrap()` more carefully checks its `nrow` and `ncol` arguments
  to ensure that they're specified correctly (@richierocks, #962)

* `facet_wrap()` gains a `dir` argument to control the direction the
  panels are wrapped in. The default is "h" for horizontal. Use "v" for
  vertical layout (#1260).

* `geom_abline()`, `geom_hline()` and `geom_vline()` have been rewritten to
  have simpler behaviour and be more consistent:

    * `stat_abline()`, `stat_hline()` and `stat_vline()` have been removed:
      these were never suitable for use other than with `geom_abline()` etc
      and were not documented.

    * `geom_abline()`, `geom_vline()` and `geom_hline()` are bound to
      `stat_identity()` and `position_identity()`

    * Intercept parameters can no longer be set to a function.

    * They are all documented in one file, since they are so closely related.

* `geom_bin2d()` will now let you specify one dimension's breaks exactly,
  without touching the other dimension's default breaks at all (#1126).

* `geom_crossbar()` sets grouping correctly so you can display multiple
  crossbars on one plot. It also makes the default `fatten` argument a little
  bigger to make the middle line more obvious (#1125).

* `geom_histogram()` and `geom_smooth()` now only inform you about the
  default values once per layer, rather than once per panel (#1220).

* `geom_pointrange()` gains `fatten` argument so you can control the
  size of the point relative to the size of the line.

* `geom_segment()` annotations were not transforming with scales 
  (@BrianDiggs, #859).

* `geom_smooth()` is no longer so chatty. If you want to know what the deafult
  smoothing method is, look it up in the documentation! (#1247)

* `geom_violin()` now has the ability to draw quantile lines (@DanRuderman).

* `ggplot()` now captures the parent frame to use for evaluation,
  rather than always defaulting to the global environment. This should
  make ggplot more suitable to use in more situations (e.g. with knitr)

* `ggsave()` has been simplified a little to make it easier to maintain.
  It no longer checks that you're printing a ggplot2 object (so now also
  works with any grid grob) (#970), and always requires a filename.
  Parameter `device` now supports character argument to specify which supported
  device to use ('pdf', 'png', 'jpeg', etc.), for when it cannot be correctly
  inferred from the file extension (for example when a temporary filename is
  supplied server side in shiny apps) (@sebkopf, #939). It no longer opens
  a graphics device if one isn't already open - this is annoying when you're
  running from a script (#1326).

* `guide_colorbar()` creates correct legend if only one color (@krlmlr, #943).

* `guide_colorbar()` no longer fails when the legend is empty - previously
  this often masked misspecifications elsewhere in the plot (#967).

* New `layer_data()` function extracts the data used for plotting for a given
  layer. It's mostly useful for testing.

* User supplied `minor_breaks` can now be supplied on the same scale as 
  the data, and will be automatically transformed with by scale (#1385).

* You can now suppress the appearance of an axis/legend title (and the space
  that would allocated for it) with `NULL` in the `scale_` function. To
  use the default lable, use `waiver()` (#1145).

* Position adjustments no longer warn about potentially varying ranges
  because the problem rarely occurs in practice and there are currently a
  lot of false positives since I don't understand exactly what FP criteria
  I should be testing.

* `scale_fill_grey()` now uses red for missing values. This matches
  `scale_colour_grey()` and makes it obvious where missing values lie.
  Override with `na.value`.

* `scale_*_gradient2()` defaults to using Lab colour space.

* `scale_*_gradientn()` now allows `colours` or `colors` (#1290)

* `scale_y_continuous()` now also transforms the `lower`, `middle` and `upper`
  aesthetics used by `geom_boxplot()`: this only affects
  `geom_boxplot(stat = "identity")` (#1020).

* Legends no longer inherit aesthetics if `inherit.aes` is FALSE (#1267).

* `lims()` makes it easy to set the limits of any axis (#1138).

* `labels = NULL` now works with `guide_legend()` and `guide_colorbar()`.
  (#1175, #1183).

* `override.aes` now works with American aesthetic spelling, e.g. color

* Scales no longer round data points to improve performance of colour
  palettes. Instead the scales package now uses a much faster colour
  interpolation algorithm (#1022).

* `scale_*_brewer()` and `scale_*_distiller()` add new `direction` argument of 
  `scales::brewer_pal`, making it easier to change the order of colours 
  (@jiho, #1139).

* `scale_x_date()` now clips dates outside the limits in the same way as
  `scale_x_continuous()` (#1090).

* `stat_bin()` gains `bins` arguments, which denotes the number of bins. Now
  you can set `bins=100` instead of `binwidth=0.5`. Note that `breaks` or
  `binwidth` will override it (@tmshn, #1158, #102).

* `stat_boxplot()` warns if a continuous variable is used for the `x` aesthetic
  without also supplying a `group` aesthetic (#992, @krlmlr).

* `stat_summary_2d()` and `stat_bin_2d()` now share exactly the same code for 
  determining breaks from `bins`, `binwidth`, and `origin`. 
  
* `stat_summary_2d()` and `stat_bin_2d()` now output in tile/raster compatible 
  form instead of rect compatible form. 

* Automatically computed breaks do not lead to an error for transformations like
  "probit" where the inverse can map to infinity (#871, @krlmlr)

* `stat_function()` now always evaluates the function on the original scale.
  Previously it computed the function on transformed scales, giving incorrect
  values (@BrianDiggs, #1011).

* `strip_dots` works with anonymous functions within calculated aesthetics 
  (e.g. `aes(sapply(..density.., function(x) mean(x))))` (#1154, @NikNakk)

* `theme()` gains `validate = FALSE` parameter to turn off validation, and 
  hence store arbitrary additional data in the themes. (@tdhock, #1121)

* Improved the calculation of segments needed to draw the curve representing
  a line when plotted in polar coordinates. In some cases, the last segment
  of a multi-segment line was not drawn (@BrianDiggs, #952)<|MERGE_RESOLUTION|>--- conflicted
+++ resolved
@@ -1,19 +1,17 @@
 # ggplot2 3.0.0.9000
 
-<<<<<<< HEAD
 *   `scale_*_date()`, `scale_*_time()` and `scale_*_datetime()` can now display 
     a secondary axis that is a __one-to-one__ transformation of the primary axis,
     implemented using the `sec.axis` argument to the scale constructor 
     (@dpseidel, #2244).
-=======
+
 *   `benchplot()` now uses tidy evaluation (@dpseidel, #2699).
     
 *   `fortify()` now displays a more informative error message for
     `grouped_df()` objects when dplyr is not installed (@jimhester, #2822).
 
 *   All `geom_*()` now display an informative error message when required 
-    aesthetics are missing (@dpseidel, #2637 and #2706).
->>>>>>> 5f868c59
+    aesthetics are missing (@dpseidel, #2637 and #2706).s
 
 *   `sec_axis()` and `dup_axis()` now return appropriate breaks for the secondary
     axis when applied to log transformed scales (@dpseidel, #2729).

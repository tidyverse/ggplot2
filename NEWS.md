# ggplot2 2.2.1.9000

<<<<<<< HEAD
* Fix bug in secondary axis that would lead to incorrectly placed ticks with
  strong transforms (@thomasp85, #1992)
=======
* Fix `update_geom_defaults()` and `update_stat_defaults()` to allow American spelling of aesthetic parameters (@foo-bar-baz-qux, #2299).

* Fixed bug when setting strips to `element_blank()` (@thomasp85). 
>>>>>>> 2521cc2e

* Strips gain margins on all sides by default. This means that to fully justify
  text to the edge of a strip, you will need to also set the margins to 0
  (@karawoo).

* Rotated strip labels now correctly understand `hjust` and `vjust` parameters
  at all angles (@karawoo).

* Strip labels now understand justification relative to the direction of the
  text, meaning that in y facets the strip text can be placed at either end of
  the strip using `hjust` (@karawoo).

* Added `stat_qq_line()` to make it easy to add a simple line to a Q-Q plot. This
  line makes it easier to judge the fit of the theoretical distribution (@nicksolomon).

* The `ggsave()` DPI parameter now supports 3 string options: "retina" (320
  DPI), "print" (300 DPI), and "screen" (72 DPI) (@foo-bar-baz-qux, #2156).

* `position_dodge2()` now has a `reverse` parameter that allows you to reverse
  the placement order of bars and boxes (@karawoo, #2171).

* Box plot position is now controlled by `position_dodge2()`, which can also be
  used for bars and rectangles. `position_dodge2()` compares the `xmin` and
  `xmax` values of each element to determine which ones overlap, and dodges them
  accordingly. This makes it possible to dodge box plots created with
  `geom_boxplot(varwidth = TRUE)`. The `padding` parameter adds a small amount
  of padding between elements (@karawoo, #2143).

* `fortify()` gains a method for tbls (@karawoo, #2218)

* `stat_summary_bin()` now understands the `breaks` parameter (@karawoo, #2214)

* `coord_trans()` now generates a warning when a transformation results in x or y 
  values being non-finite (@foo-bar-baz-qux, #2147).
  
* Legend titles and labels get a little extra space around them. Legend titles
  will no longer overlap the legend at large font sizes (@karawoo, #1881).

* Ordered factors now behave differently from unordered factors in some cases.
  Ordered factors throw a warning when mapped to shape (unordered factors do
  not). Ordered factors do not throw warnings when mapped to size or alpha
  (unordered factors do). Viridis is the default colour and fill scale for
  ordered factors (@karawoo, #1526).

* The `show.legend` parameter now accepts a named logical vector to hide/show
  only some aesthetics in the legend (@tutuchan, #1798)

* Default colour maps for continuous data are controlled by global options
  `ggplot2.continuous.colour` and `ggplot2.continuous.fill`, which can be set to
  either `"gradient"` or `"viridis"` (@karawoo).

* Adds built-in support for `viridis` and related colour maps. Use the functions
  `scale_colour_viridis_c()`/`scale_fill_viridis_c()` for continuous data and
  `scale_colour_viridis_d()`/`scale_fill_viridis_d()` for discrete data
  (@karawoo, #1526).

* Updated datetime scales for `alpha`, `size`, `colour`, and `fill` can take
  `date_breaks` and `date_labels` arguments (@karawoo, #1526).

* `scale_alpha()` gains date and date-time variants (@karawoo, #1526).

* Axes positioned on the top and to the right can now customize their ticks and
  lines separately (@thomasp85, #1899)

* `geom_segment` now also takes a `linejoin` parameter. This allows more control over the appearance of the segments, which is especially useful for plotting thick arrows (@Ax3man, #774).

* Theme elements can now be subclassed. Add a `merge_element` method to control
  how properties are inherited from parent element. Add `element_grob` method
  to define how elements are rendered into grobs (@thomasp85, #1981).

* Theme functions now have the optional parameters `base_line_size` and
  `base_rect_size` to control the default sizes of line and rectangle elements
  (@karawoo, #2176).

* Fixed bug in `coord_polar` that prevented secondary axis ticks and labels
  from being drawn (@dylan-stark, #2072)

* Use `rel()` to set line widths in theme defaults (@baptiste).

* `geom_density` drops groups with fewer than two data points and throws a
  warning. For groups with two data points, the density values are now
  calculated with `stats::density` (@karawoo, #2127).

* `geom_smooth` now orders by the `x` aesthetic, making it easier to pass 
  pre-computed values without manual ordering (@izahn, #2028).

* Fixed bug in `coord_polar` that prevented moving the radius axis
  to the right (@thomasp85, #2005).

* `discrete_scale` documentation updated to match functionality and 
  `continuous_scale` (@alistaire47, #2052).

* `geom_smooth()` now knows it has `ymin` and `ymax` aesthetics (#1939).

* Automatic visual unit tests with vdiffr.

* Layers no longer warn about unknown aesthetics who's value is set to 
  `NULL` (overriding a set aesthetic in the plot) (#1909).

* `scale_type()` generic is now exported and documented. Use this if you 
  want to extend ggplot2 to work with a new type of vector (#)

* `position_dodge()` gains an `preserve` argument that allows you to control
  whether the `total` width at each `x` value is preserved (the current 
  default), or ensure that the width of a `single` element is preserved
  (what many people want) (#1935).

* `stat_bin` now accepts functions for `binwidth`. This allows better binning when faceting along variables with different ranges (@botanize).

* Legends no longer try and use set aesthetics that are not length one
  (fixes #1932).

* Added `autolayer()` S3 generic (@mitchelloharawild, #1974).

* Fix warning when using the `weight` aesthetic with `stat_bin()` (through 
  `geom_histogram()` in particular) (@jiho, #1921).
  
* `geom_smooth`'s message for `method="auto"` now reports the formula used,
  in addition to the name of the smoothing function (@davharris #1951).
  
* The `expand` argument for `scale_*_continuous()` and `scale_*_discrete()`
  now accepts separate expansion values for the lower and upper range
  limits. The expansion limits can be specified using the convenience
  function `expand_scale()`.
  
  Separate expansion limits may be useful for bar charts, e.g. if one
  wants to have the bottom of the bars being flush with the x axis but
  still leave some (automatically calculated amount of) space above them:
  
    ```R
    ggplot(mtcars) +
        geom_bar(aes(x = factor(cyl))) +
        scale_y_continuous(expand = expand_scale(mult = c(0, .1)))
    ```
  
  It can also be useful for line charts, e.g. for counts over time,
  where one wants to have a ’hard’ lower limit of y = 0 but leave the
  upper limit unspecified (and perhaps differing between panels),
  but with some extra space above the highest point on the line.
  (With symmetrical limits, the extra space above the highest point
  could in some cases cause the lower limit to be negative.)
  
  The old syntax for the `expand` argument will of course continue
  to work. (@huftis, #1669)

* `print.ggplot()` now returns the original ggplot object, instead of the output from `ggplot_build()`. Also, the object returned from `ggplot_build()` now has the class `"ggplot_built"`. (#2034)

* Added new functions `summarise_layout()`, `summarise_coord()`, `summarise_layers()`, which provide summaries of the layout, coordinate systems, and layers, of a built ggplot object. (#2034)

* `ggproto()` produces objects with class `c("ggproto", "gg")`. This was added so that when layers, scales, or other ggproto objects are added together, an informative error message is raised (@jrnold, #2056).

* `position_jitter()` gains a `seed` argument that allows specifying a random seed for reproducible jittering (#1996, @krlmlr).


### sf

ggplot2 now has full support for sf with `geom_sf()` and `coord_sf()`:

```R
nc <- sf::st_read(system.file("shape/nc.shp", package = "sf"), quiet = TRUE)
ggplot(nc) +
  geom_sf(aes(fill = AREA))
```
It supports all simple features, automatically aligns CRS across layer, sets 
up correct aspect ratio, and draws a graticule.

### Coordinate extensions

* Coords have gained new extension mechanisms.
  
  If you have an existing coord extension you will need to revise the
  specification of the `train()` method. It is now called `setup_panel_params()`
  (better reflecting what it actually does) and now has arguments
  `scale_x`, and `scale_y` (the x and y scales respectively) and
  `param`, a list of plot specific parameters generated by `setup_params()`.

* What was formerly called `scale_details` (in coords), `panel_ranges` 
  (in layout) and `panel_scales` (in geoms) are now consistently called
  `panel_params` (#1311). These are parameters of the Coord that vary from
  panel to panel.

# ggplot2 2.2.1

* Fix usage of `structure(NULL)` for R-devel compatibility (#1968).

# ggplot2 2.2.0

## Major new features

### Subtitle and caption

Thanks to @hrbrmstr plots now have subtitles and captions, which can be set with the `subtitle`  and `caption` arguments to `ggtitle()` and `labs()`. You can control their appearance with the theme settings `plot.caption` and `plot.subtitle`. The main plot title is now left-aligned to better work better with a subtitle. The caption is right-aligned (@hrbrmstr).

### Stacking

`position_stack()` and `position_fill()` now sort the stacking order to match grouping order. This allows you to control the order through grouping, and ensures that the default legend matches the plot (#1552, #1593). If you want the opposite order (useful if you have horizontal bars and horizontal legend), you can request reverse stacking by using `position = position_stack(reverse = TRUE)` (#1837).
  
`position_stack()` and `position_fill()` now accepts negative values which will create stacks extending below the x-axis (#1691).

`position_stack()` and `position_fill()` gain a `vjust` argument which makes it easy to (e.g.) display labels in the middle of stacked bars (#1821).

### Layers

`geom_col()` was added to complement `geom_bar()` (@hrbrmstr). It uses `stat="identity"` by default, making the `y` aesthetic mandatory. It does not support any other `stat_()` and does not provide fallback support for the `binwidth` parameter. Examples and references in other functions were updated to demonstrate `geom_col()` usage. 

When creating a layer, ggplot2 will warn if you use an unknown aesthetic or an unknown parameter. Compared to the previous version, this is stricter for aesthetics (previously there was no message), and less strict for parameters (previously this threw an error) (#1585).

### Facetting

The facet system, as well as the internal panel class, has been rewritten in ggproto. Facets are now extendable in the same manner as geoms and stats, as described in `vignette("extending-ggplot2")`.

We have also added the following new fatures.
  
* `facet_grid()` and `facet_wrap()` now allow expressions in their facetting 
  formulas (@DanRuderman, #1596).

* When `facet_wrap()` results in an uneven number of panels, axes will now be
  drawn underneath the hanging panels (fixes #1607)

* Strips can now be freely positioned in `facet_wrap()` using the 
  `strip.position` argument (deprecates `switch`).

* The relative order of panel, strip, and axis can now be controlled with 
  the theme setting `strip.placement` that takes either `inside` (strip between 
  panel and axis) or `outside` (strip after axis).

* The theme option `panel.margin` has been deprecated in favour of 
  `panel.spacing` to more clearly communicate intent.

### Extensions

Unfortunately there was a major oversight in the construction of ggproto which lead to extensions capturing the super object at package build time, instead of at package run time (#1826). This problem has been fixed, but requires re-installation of all extension packages.

## Scales

* The position of x and y axes can now be changed using the `position` argument
  in `scale_x_*`and `scale_y_*` which can take `top` and `bottom`, and `left`
  and `right` respectively. The themes of top and right axes can be modified 
  using the `.top` and `.right` modifiers to `axis.text.*` and `axis.title.*`.

### Continuous scales

* `scale_x_continuous()` and `scale_y_continuous()` can now display a secondary 
  axis that is a __one-to-one__ transformation of the primary axis (e.g. degrees 
  Celcius to degrees Fahrenheit). The secondary axis will be positioned opposite 
  to the primary axis and can be controlled with the `sec.axis` argument to 
  the scale constructor.

* Scales worry less about having breaks. If no breaks can be computed, the
  plot will work instead of throwing an uninformative error (#791). This 
  is particularly helpful when you have facets with free scales, and not
  all panels contain data.

* Scales now warn when transformation introduces infinite values (#1696).

### Date time

* `scale_*_datetime()` now supports time zones. It will use the timezone 
  attached to the varaible by default, but can be overridden with the 
  `timezone` argument.

* New `scale_x_time()` and `scale_y_time()` generate reasonable default
  breaks and labels for hms vectors (#1752).

### Discrete scales

The treatment of missing values by discrete scales has been thoroughly overhauled (#1584). The underlying principle is that we can naturally represent missing values on discrete variables (by treating just like another level), so by default we should. 

This principle applies to:

* character vectors
* factors with implicit NA
* factors with explicit NA

And to all scales (both position and non-position.)

Compared to the previous version of ggplot2, there are three main changes:

1.  `scale_x_discrete()` and `scale_y_discrete()` always show discrete NA,
    regardless of their source

1.  If present, `NA`s are shown in discete legends.

1.  All discrete scales gain a `na.translate` argument that allows you to 
    control whether `NA`s are translated to something that can be visualised,
    or should be left as missing. Note that if you don't translate (i.e. 
    `na.translate = FALSE)` the missing values will passed on to the layer, 
    which will warning that it's dropping missing values. To suppress the
    warnings, you'll also need to add `na.rm = TRUE` to the layer call. 

There were also a number of other smaller changes

* Correctly use scale expansion factors.
* Don't preserve space for dropped levels (#1638).
* Only issue one warning when when asking for too many levels (#1674).
* Unicode labels work better on Windows (#1827).
* Warn when used with only continuous data (#1589)

## Themes

* The `theme()` constructor now has named arguments rather than ellipses. This 
  should make autocomplete substantially more useful. The documentation
  (including examples) has been considerably improved.
  
* Built-in themes are more visually homogeneous, and match `theme_grey` better.
  (@jiho, #1679)
  
* When computing the height of titles, ggplot2 now includes the height of the
  descenders (i.e. the bits of `g` and `y` that hang beneath the baseline). This 
  improves the margins around titles, particularly the y axis label (#1712).
  I have also very slightly increased the inner margins of axis titles, and 
  removed the outer margins. 

* Theme element inheritance is now easier to work with as modification now
  overrides default `element_blank` elements (#1555, #1557, #1565, #1567)
  
* Horizontal legends (i.e. legends on the top or bottom) are horizontally
  aligned by default (#1842). Use `legend.box = "vertical"` to switch back
  to the previous behaviour.
  
* `element_line()` now takes an `arrow` argument to specify arrows at the end of
  lines (#1740)

There were a number of tweaks to the theme elements that control legends:
  
* `legend.justification` now controls appearance will plotting the legend
  outside of the plot area. For example, you can use 
  `theme(legend.justification = "top")` to make the legend align with the 
  top of the plot.

* `panel.margin` and `legend.margin` have been renamed to `panel.spacing` and 
  `legend.spacing` respectively, to better communicate intent (they only
  affect spacing between legends and panels, not the margins around them)

* `legend.margin` now controls margin around individual legends.

* New `legend.box.background`, `legend.box.spacing`, and `legend.box.margin`
  control the background, spacing, and margin of the legend box (the region
  that contains all legends).

## Bug fixes and minor improvements

* ggplot2 now imports tibble. This ensures that all built-in datasets print 
  compactly even if you haven't explicitly loaded tibble or dplyr (#1677).

* Class of aesthetic mapping is preserved when adding `aes()` objects (#1624).

* `+.gg` now works for lists that include data frames.

* `annotation_x()` now works in the absense of global data (#1655)

* `geom_*(show.legend = FALSE)` now works for `guide_colorbar`.

* `geom_boxplot()` gains new `outlier.alpha` (@jonathan-g) and 
  `outlier.fill` (@schloerke, #1787) parameters to control the alpha/fill of
   outlier points independently of the alpha of the boxes. 

* `position_jitter()` (and hence `geom_jitter()`) now correctly computes 
  the jitter width/jitter when supplied by the user (#1775, @has2k1).

* `geom_contour()` more clearly describes what inputs it needs (#1577).

* `geom_curve()` respects the `lineend` paramater (#1852).

* `geom_histogram()` and `stat_bin()` understand the `breaks` parameter once 
  more. (#1665). The floating point adjustment for histogram bins is now 
  actually used - it was previously inadvertently ignored (#1651).

* `geom_violin()` no longer transforms quantile lines with the alpha aesthetic
  (@mnbram, #1714). It no longer errors when quantiles are requested but data
  have zero range (#1687). When `trim = FALSE` it once again has a nice 
  range that allows the density to reach zero (by extending the range 3 
  bandwidths to either side of the data) (#1700).

* `geom_dotplot()` works better when facetting and binning on the y-axis. 
  (#1618, @has2k1).
  
* `geom_hexbin()` once again supports `..density..` (@mikebirdgeneau, #1688).

* `geom_step()` gives useful warning if only one data point in layer (#1645).

* `layer()` gains new `check.aes` and `check.param` arguments. These allow
  geom/stat authors to optional suppress checks for known aesthetics/parameters.
  Currently this is used only in `geom_blank()` which powers `expand_limits()` 
  (#1795).

* All `stat_*()` display a better error message when required aesthetics are
  missing.
  
* `stat_bin()` and `stat_summary_hex()` now accept length 1 `binwidth` (#1610)

* `stat_density()` gains new argument `n`, which is passed to underlying function
  `stats::density` ("number of equally spaced points at which the
  density is to be estimated"). (@hbuschme)

* `stat_binhex()` now again returns `count` rather than `value` (#1747)

* `stat_ecdf()` respects `pad` argument (#1646).

* `stat_smooth()` once again informs you about the method it has chosen.
  It also correctly calculates the size of the largest group within facets.

* `x` and `y` scales are now symmetric regarding the list of
  aesthetics they accept: `xmin_final`, `xmax_final`, `xlower`,
  `xmiddle` and `xupper` are now valid `x` aesthetics.

* `Scale` extensions can now override the `make_title` and `make_sec_title` 
  methods to let the scale modify the axis/legend titles.

# ggplot2 2.1.0

## New features

* When mapping an aesthetic to a constant (e.g. 
  `geom_smooth(aes(colour = "loess")))`), the default guide title is the name 
  of the aesthetic (i.e. "colour"), not the value (i.e. "loess") (#1431).

* `layer()` now accepts a function as the data argument. The function will be
  applied to the data passed to the `ggplot()` function and must return a
  data.frame (#1527, @thomasp85). This is a more general version of the 
  deprecated `subset` argument.

* `theme_update()` now uses the `+` operator instead of `%+replace%`, so that
  unspecified values will no longer be `NULL`ed out. `theme_replace()`
  preserves the old behaviour if desired (@oneillkza, #1519). 

* `stat_bin()` has been overhauled to use the same algorithm as ggvis, which 
  has been considerably improved thanks to the advice of Randy Prium (@rpruim).
  This includes:
  
    * Better arguments and a better algorithm for determining the origin.
      You can now specify either `boundary` or the `center` of a bin.
      `origin` has been deprecated in favour of these arguments.
      
    * `drop` is deprecated in favour of `pad`, which adds extra 0-count bins
      at either end (needed for frequency polygons). `geom_histogram()` defaults 
      to `pad = FALSE` which considerably improves the default limits for 
      the histogram, especially when the bins are big (#1477).
      
    * The default algorithm does a (somewhat) better job at picking nice widths 
      and origins across a wider range of input data.
      
    * `bins = n` now gives a histogram with `n` bins, not `n + 1` (#1487).

## Bug fixes

* All `\donttest{}` examples run.

* All `geom_()` and `stat_()` functions now have consistent argument order:
  data + mapping, then geom/stat/position, then `...`, then specific arguments, 
  then arguments common to all layers (#1305). This may break code if you were
  previously relying on partial name matching, but in the long-term should make 
  ggplot2 easier to use. In particular, you can now set the `n` parameter
  in `geom_density2d()` without it partially matching `na.rm` (#1485).

* For geoms with both `colour` and `fill`, `alpha` once again only affects
  fill (Reverts #1371, #1523). This was causing problems for people.

* `facet_wrap()`/`facet_grid()` works with multiple empty panels of data 
  (#1445).

* `facet_wrap()` correctly swaps `nrow` and `ncol` when facetting vertically
  (#1417).

* `ggsave("x.svg")` now uses svglite to produce the svg (#1432).

* `geom_boxplot()` now understands `outlier.color` (#1455).

* `geom_path()` knows that "solid" (not just 1) represents a solid line (#1534).

* `geom_ribbon()` preserves missing values so they correctly generate a 
  gap in the ribbon (#1549).

* `geom_tile()` once again accepts `width` and `height` parameters (#1513). 
  It uses `draw_key_polygon()` for better a legend, including a coloured 
  outline (#1484).

* `layer()` now automatically adds a `na.rm` parameter if none is explicitly
  supplied.

* `position_jitterdodge()` now works on all possible dodge aesthetics, 
  e.g. `color`, `linetype` etc. instead of only based on `fill` (@bleutner)

* `position = "nudge"` now works (although it doesn't do anything useful)
  (#1428).

* The default scale for columns of class "AsIs" is now "identity" (#1518).

* `scale_*_discrete()` has better defaults when used with purely continuous
  data (#1542).

* `scale_size()` warns when used with categorical data.

* `scale_size()`, `scale_colour()`, and `scale_fill()` gain date and date-time
  variants (#1526).

* `stat_bin_hex()` and `stat_bin_summary()` now use the same underlying 
  algorithm so results are consistent (#1383). `stat_bin_hex()` now accepts
  a `weight` aesthetic. To be consistent with related stats, the output variable 
  from `stat_bin_hex()` is now value instead of count.

* `stat_density()` gains a `bw` parameter which makes it easy to get consistent 
   smoothing between facets (@jiho)

* `stat-density-2d()` no longer ignores the `h` parameter, and now accepts 
  `bins` and `binwidth` parameters to control the number of contours 
  (#1448, @has2k1).

* `stat_ecdf()` does a better job of adding padding to -Inf/Inf, and gains
  an argument `pad` to suppress the padding if not needed (#1467).

* `stat_function()` gains an `xlim` parameter (#1528). It once again works 
  with discrete x values (#1509).

* `stat_summary()` preserves sorted x order which avoids artefacts when
  display results with `geom_smooth()` (#1520).

* All elements should now inherit correctly for all themes except `theme_void()`.
  (@Katiedaisey, #1555) 

* `theme_void()` was completely void of text but facets and legends still
  need labels. They are now visible (@jiho). 

* You can once again set legend key and height width to unit arithmetic
  objects (like `2 * unit(1, "cm")`) (#1437).

* Eliminate spurious warning if you have a layer with no data and no aesthetics
  (#1451).

* Removed a superfluous comma in `theme-defaults.r` code (@jschoeley)

* Fixed a compatibility issue with `ggproto` and R versions prior to 3.1.2.
  (#1444)

* Fixed issue where `coord_map()` fails when given an explicit `parameters`
  argument (@tdmcarthur, #1729)
  
* Fixed issue where `geom_errorbarh()` had a required `x` aesthetic (#1933)  

# ggplot2 2.0.0

## Major changes

* ggplot no longer throws an error if you your plot has no layers. Instead it 
  automatically adds `geom_blank()` (#1246).
  
* New `cut_width()` is a convenient replacement for the verbose
  `plyr::round_any()`, with the additional benefit of offering finer
  control.

* New `geom_count()` is a convenient alias to `stat_sum()`. Use it when you
  have overlapping points on a scatterplot. `stat_sum()` now defaults to 
  using counts instead of proportions.

* New `geom_curve()` adds curved lines, with a similar specification to 
  `geom_segment()` (@veraanadi, #1088).

* Date and datetime scales now have `date_breaks`, `date_minor_breaks` and
  `date_labels` arguments so that you never need to use the long
  `scales::date_breaks()` or `scales::date_format()`.
  
* `geom_bar()` now has it's own stat, distinct from `stat_bin()` which was
  also used by `geom_histogram()`. `geom_bar()` now uses `stat_count()` 
  which counts values at each distinct value of x (i.e. it does not bin
  the data first). This can be useful when you want to show exactly which 
  values are used in a continuous variable.

* `geom_point()` gains a `stroke` aesthetic which controls the border width of 
  shapes 21-25 (#1133, @SeySayux). `size` and `stroke` are additive so a point 
  with `size = 5` and `stroke = 5` will have a diameter of 10mm. (#1142)

* New `position_nudge()` allows you to slightly offset labels (or other 
  geoms) from their corresponding points (#1109).

* `scale_size()` now maps values to _area_, not radius. Use `scale_radius()`
  if you want the old behaviour (not recommended, except perhaps for lines).

* New `stat_summary_bin()` works like `stat_summary()` but on binned data. 
  It's a generalisation of `stat_bin()` that can compute any aggregate,
  not just counts (#1274). Both default to `mean_se()` if no aggregation
  functions are supplied (#1386).

* Layers are now much stricter about their arguments - you will get an error
  if you've supplied an argument that isn't an aesthetic or a parameter.
  This is likely to cause some short-term pain but in the long-term it will make
  it much easier to spot spelling mistakes and other errors (#1293).
  
    This change does break a handful of geoms/stats that used `...` to pass 
    additional arguments on to the underlying computation. Now 
    `geom_smooth()`/`stat_smooth()` and `geom_quantile()`/`stat_quantile()` 
    use `method.args` instead (#1245, #1289); and `stat_summary()` (#1242), 
    `stat_summary_hex()`, and `stat_summary2d()` use `fun.args`.

### Extensibility

There is now an official mechanism for defining Stats, Geoms, and Positions in other packages. See `vignette("extending-ggplot2")` for details.

* All Geoms, Stats and Positions are now exported, so you can inherit from them
  when making your own objects (#989).

* ggplot2 no longer uses proto or reference classes. Instead, we now use 
  ggproto, a new OO system designed specifically for ggplot2. Unlike proto
  and RC, ggproto supports clean cross-package inheritance. Creating a new OO
  system isn't usually the right way to solve a problem, but I'm pretty sure
  it was necessary here. Read more about it in the vignette.

* `aes_()` replaces `aes_q()`. It also supports formulas, so the most concise 
  SE version of `aes(carat, price)` is now `aes_(~carat, ~price)`. You may
  want to use this form in packages, as it will avoid spurious `R CMD check` 
  warnings about undefined global variables.

### Text

* `geom_text()` has been overhauled to make labelling your data a little
  easier. It:
  
    * `nudge_x` and `nudge_y` arguments let you offset labels from their
      corresponding points (#1120). 
      
    * `check_overlap = TRUE` provides a simple way to avoid overplotting 
      of labels: labels that would otherwise overlap are omitted (#1039).
      
    * `hjust` and `vjust` can now be character vectors: "left", "center", 
      "right", "bottom", "middle", "top". New options include "inward" and 
      "outward" which align text towards and away from the center of the plot 
      respectively.

* `geom_label()` works like `geom_text()` but draws a rounded rectangle 
  underneath each label (#1039). This is useful when you want to label plots
  that are dense with data.

### Deprecated features

* The little used `aes_auto()` has been deprecated. 

* `aes_q()` has been replaced with `aes_()` to be consistent with SE versions
  of NSE functions in other packages.

* The `order` aesthetic is officially deprecated. It never really worked, and 
  was poorly documented.

* The `stat` and `position` arguments to `qplot()` have been deprecated.
  `qplot()` is designed for quick plots - if you need to specify position
  or stat, use `ggplot()` instead.

* The theme setting `axis.ticks.margin` has been deprecated: now use the margin 
  property of `axis.text`.
  
* `stat_abline()`, `stat_hline()` and `stat_vline()` have been removed:
  these were never suitable for use other than with `geom_abline()` etc
  and were not documented.

* `show_guide` has been renamed to `show.legend`: this more accurately
  reflects what it does (controls appearance of layer in legend), and uses the 
  same convention as other ggplot2 arguments (i.e. a `.` between names).
  (Yes, I know that's inconsistent with function names with use `_`, but it's
  too late to change now.)

A number of geoms have been renamed to be internally consistent:

* `stat_binhex()` and `stat_bin2d()` have been renamed to `stat_bin_hex()` 
  and `stat_bin_2d()` (#1274). `stat_summary2d()` has been renamed to 
  `stat_summary_2d()`, `geom_density2d()`/`stat_density2d()` has been renamed 
  to `geom_density_2d()`/`stat_density_2d()`.

* `stat_spoke()` is now `geom_spoke()` since I realised it's a
  reparameterisation of `geom_segment().

* `stat_bindot()` has been removed because it's so tightly coupled to
  `geom_dotplot()`. If you happened to use `stat_bindot()`, just change to
  `geom_dotplot()` (#1194).

All defunct functions have been removed.

### Default appearance

* The default `theme_grey()` background colour has been changed from "grey90" 
  to "grey92": this makes the background a little less visually prominent.

* Labels and titles have been tweaked for readability:

    * Axes labels are darker.
    
    * Legend and axis titles are given the same visual treatment.
    
    * The default font size dropped from 12 to 11. You might be surprised that 
      I've made the default text size smaller as it was already hard for
      many people to read. It turns out there was a bug in RStudio (fixed in 
      0.99.724), that shrunk the text of all grid based graphics. Once that
      was resolved the defaults seemed too big to my eyes.
    
    * More spacing between titles and borders.
    
    * Default margins scale with the theme font size, so the appearance at 
      larger font sizes should be considerably improved (#1228). 

* `alpha` now affects both fill and colour aesthetics (#1371).

* `element_text()` gains a margins argument which allows you to add additional
  padding around text elements. To help see what's going on use `debug = TRUE` 
  to display the text region and anchors.

* The default font size in `geom_text()` has been decreased from 5mm (14 pts)
  to 3.8 mm (11 pts) to match the new default theme sizes.

* A diagonal line is no longer drawn on bar and rectangle legends. Instead, the
  border has been tweaked to be more visible, and more closely match the size of 
  line drawn on the plot.

* `geom_pointrange()` and `geom_linerange()` get vertical (not horizontal)
  lines in the legend (#1389).

* The default line `size` for `geom_smooth()` has been increased from 0.5 to 1 
  to make it easier to see when overlaid on data.
  
* `geom_bar()` and `geom_rect()` use a slightly paler shade of grey so they
  aren't so visually heavy.
  
* `geom_boxplot()` now colours outliers the same way as the boxes.

* `geom_point()` now uses shape 19 instead of 16. This looks much better on 
  the default Linux graphics device. (It's very slightly smaller than the old 
  point, but it shouldn't affect any graphics significantly)

* Sizes in ggplot2 are measured in mm. Previously they were converted to pts 
  (for use in grid) by multiplying by 72 / 25.4. However, grid uses printer's 
  points, not Adobe (big pts), so sizes are now correctly multiplied by 
  72.27 / 25.4. This is unlikely to noticeably affect display, but it's
  technically correct (<https://youtu.be/hou0lU8WMgo>).

* The default legend will now allocate multiple rows (if vertical) or
  columns (if horizontal) in order to make a legend that is more likely to
  fit on the screen. You can override with the `nrow`/`ncol` arguments
  to `guide_legend()`

    ```R
    p <- ggplot(mpg, aes(displ,hwy, colour = model)) + geom_point()
    p
    p + theme(legend.position = "bottom")
    # Previous behaviour
    p + guides(colour = guide_legend(ncol = 1))
    ```

### New and updated themes

* New `theme_void()` is completely empty. It's useful for plots with non-
  standard coordinates or for drawings (@jiho, #976).

* New `theme_dark()` has a dark background designed to make colours pop out
  (@jiho, #1018)

* `theme_minimal()` became slightly more minimal by removing the axis ticks:
  labels now line up directly beneath grid lines (@tomschloss, #1084)

* New theme setting `panel.ontop` (logical) make it possible to place 
  background elements (i.e., gridlines) on top of data. Best used with 
  transparent `panel.background` (@noamross. #551).

### Labelling

The facet labelling system was updated with many new features and a
more flexible interface (@lionel-). It now works consistently across
grid and wrap facets. The most important user visible changes are:

* `facet_wrap()` gains a `labeller` option (#25).

* `facet_grid()` and `facet_wrap()` gain a `switch` argument to
  display the facet titles near the axes. When switched, the labels
  become axes subtitles. `switch` can be set to "x", "y" or "both"
  (the latter only for grids) to control which margin is switched.

The labellers (such as `label_value()` or `label_both()`) also get
some new features:

* They now offer the `multi_line` argument to control whether to
  display composite facets (those specified as `~var1 + var2`) on one
  or multiple lines.

* In `label_bquote()` you now refer directly to the names of
  variables. With this change, you can create math expressions that
  depend on more than one variable. This math expression can be
  specified either for the rows or the columns and you can also
  provide different expressions to each margin.

  As a consequence of these changes, referring to `x` in backquoted
  expressions is deprecated.

* Similarly to `label_bquote()`, `labeller()` now take `.rows` and
  `.cols` arguments. In addition, it also takes `.default`.
  `labeller()` is useful to customise how particular variables are
  labelled. The three additional arguments specify how to label the
  variables are not specifically mentioned, respectively for rows,
  columns or both. This makes it especially easy to set up a
  project-wide labeller dispatcher that can be reused across all your
  plots. See the documentation for an example.

* The new labeller `label_context()` adapts to the number of factors
  facetted over. With a single factor, it displays only the values,
  just as before. But with multiple factors in a composite margin
  (e.g. with `~cyl + am`), the labels are passed over to
  `label_both()`. This way the variables names are displayed with the
  values to help identifying them.

On the programming side, the labeller API has been rewritten in order
to offer more control when facetting over multiple factors (e.g. with
formulae such as `~cyl + am`). This also means that if you have
written custom labellers, you will need to update them for this
version of ggplot.

* Previously, a labeller function would take `variable` and `value`
  arguments and return a character vector. Now, they take a data frame
  of character vectors and return a list. The input data frame has one
  column per factor facetted over and each column in the returned list
  becomes one line in the strip label. See documentation for more
  details.

* The labels received by a labeller now contain metadata: their margin
  (in the "type" attribute) and whether they come from a wrap or a
  grid facet (in the "facet" attribute).

* Note that the new `as_labeller()` function operator provides an easy
  way to transform an existing function to a labeller function. The
  existing function just needs to take and return a character vector.

## Documentation

* Improved documentation for `aes()`, `layer()` and much much more.

* I've tried to reduce the use of `...` so that you can see all the 
  documentation in one place rather than having to integrate multiple pages.
  In some cases this has involved adding additional arguments to geoms
  to make it more clear what you can do:
  
    *  `geom_smooth()` gains explicit `method`, `se` and `formula` arguments.
    
    * `geom_histogram()` gains `binwidth`, `bins`, origin` and `right` 
      arguments.
      
    * `geom_jitter()` gains `width` and `height` arguments to make it easier
      to control the amount of jittering without using the lengthy 
      `position_jitter()` function (#1116)

* Use of `qplot()` in examples has been minimised (#1123, @hrbrmstr). This is
  inline with the 2nd edition of the ggplot2 box, which minimises the use of 
  `qplot()` in favour of `ggplot()`.

* Tighly linked geoms and stats (e.g. `geom_boxplot()` and `stat_boxplot()`) 
  are now documented in the same file so you can see all the arguments in one
  place. Variations of the same idea (e.g. `geom_path()`, `geom_line()`, and
  `geom_step()`) are also documented together.

* It's now obvious that you can set the `binwidth` parameter for
  `stat_bin_hex()`, `stat_summary_hex()`, `stat_bin_2d()`, and
  `stat_summary_2d()`. 

* The internals of positions have been cleaned up considerably. You're unlikely
  to notice any external changes, although the documentation should be a little
  less confusing since positions now don't list parameters they never use.

## Data

* All datasets have class `tbl_df` so if you also use dplyr, you get a better
  print method.

* `economics` has been brought up to date to 2015-04-01.

* New `economics_long` is the economics data in long form.

* New `txhousing` dataset containing information about the Texas housing
  market. Useful for examples that need multiple time series, and for
  demonstrating model+vis methods.

* New `luv_colours` dataset which contains the locations of all
  built-in `colors()` in Luv space.

* `movies` has been moved into its own package, ggplot2movies, because it was 
  large and not terribly useful. If you've used the movies dataset, you'll now 
  need to explicitly load the package with `library(ggplot2movies)`.

## Bug fixes and minor improvements

* All partially matched arguments and `$` have been been replaced with 
  full matches (@jimhester, #1134).

* ggplot2 now exports `alpha()` from the scales package (#1107), and `arrow()` 
  and `unit()` from grid (#1225). This means you don't need attach scales/grid 
  or do `scales::`/`grid::` for these commonly used functions.

* `aes_string()` now only parses character inputs. This fixes bugs when
  using it with numbers and non default `OutDec` settings (#1045).

* `annotation_custom()` automatically adds a unique id to each grob name,
  making it easier to plot multiple grobs with the same name (e.g. grobs of
  ggplot2 graphics) in the same plot (#1256).

* `borders()` now accepts xlim and ylim arguments for specifying the geographical 
  region of interest (@markpayneatwork, #1392).

* `coord_cartesian()` applies the same expansion factor to limits as for scales. 
  You can suppress with `expand = FALSE` (#1207).

* `coord_trans()` now works when breaks are suppressed (#1422).

* `cut_number()` gives error message if the number of requested bins can
  be created because there are two few unique values (#1046).

* Character labels in `facet_grid()` are no longer (incorrectly) coerced into
  factors. This caused problems with custom label functions (#1070).

* `facet_wrap()` and `facet_grid()` now allow you to use non-standard
  variable names by surrounding them with backticks (#1067).

* `facet_wrap()` more carefully checks its `nrow` and `ncol` arguments
  to ensure that they're specified correctly (@richierocks, #962)

* `facet_wrap()` gains a `dir` argument to control the direction the
  panels are wrapped in. The default is "h" for horizontal. Use "v" for
  vertical layout (#1260).

* `geom_abline()`, `geom_hline()` and `geom_vline()` have been rewritten to
  have simpler behaviour and be more consistent:

    * `stat_abline()`, `stat_hline()` and `stat_vline()` have been removed:
      these were never suitable for use other than with `geom_abline()` etc
      and were not documented.

    * `geom_abline()`, `geom_vline()` and `geom_hline()` are bound to
      `stat_identity()` and `position_identity()`

    * Intercept parameters can no longer be set to a function.

    * They are all documented in one file, since they are so closely related.

* `geom_bin2d()` will now let you specify one dimension's breaks exactly,
  without touching the other dimension's default breaks at all (#1126).

* `geom_crossbar()` sets grouping correctly so you can display multiple
  crossbars on one plot. It also makes the default `fatten` argument a little
  bigger to make the middle line more obvious (#1125).

* `geom_histogram()` and `geom_smooth()` now only inform you about the
  default values once per layer, rather than once per panel (#1220).

* `geom_pointrange()` gains `fatten` argument so you can control the
  size of the point relative to the size of the line.

* `geom_segment()` annotations were not transforming with scales 
  (@BrianDiggs, #859).

* `geom_smooth()` is no longer so chatty. If you want to know what the deafult
  smoothing method is, look it up in the documentation! (#1247)

* `geom_violin()` now has the ability to draw quantile lines (@DanRuderman).

* `ggplot()` now captures the parent frame to use for evaluation,
  rather than always defaulting to the global environment. This should
  make ggplot more suitable to use in more situations (e.g. with knitr)

* `ggsave()` has been simplified a little to make it easier to maintain.
  It no longer checks that you're printing a ggplot2 object (so now also
  works with any grid grob) (#970), and always requires a filename.
  Parameter `device` now supports character argument to specify which supported
  device to use ('pdf', 'png', 'jpeg', etc.), for when it cannot be correctly
  inferred from the file extension (for example when a temporary filename is
  supplied server side in shiny apps) (@sebkopf, #939). It no longer opens
  a graphics device if one isn't already open - this is annoying when you're
  running from a script (#1326).

* `guide_colorbar()` creates correct legend if only one color (@krlmlr, #943).

* `guide_colorbar()` no longer fails when the legend is empty - previously
  this often masked misspecifications elsewhere in the plot (#967).

* New `layer_data()` function extracts the data used for plotting for a given
  layer. It's mostly useful for testing.

* User supplied `minor_breaks` can now be supplied on the same scale as 
  the data, and will be automatically transformed with by scale (#1385).

* You can now suppress the appearance of an axis/legend title (and the space
  that would allocated for it) with `NULL` in the `scale_` function. To
  use the default lable, use `waiver()` (#1145).

* Position adjustments no longer warn about potentially varying ranges
  because the problem rarely occurs in practice and there are currently a
  lot of false positives since I don't understand exactly what FP criteria
  I should be testing.

* `scale_fill_grey()` now uses red for missing values. This matches
  `scale_colour_grey()` and makes it obvious where missing values lie.
  Override with `na.value`.

* `scale_*_gradient2()` defaults to using Lab colour space.

* `scale_*_gradientn()` now allows `colours` or `colors` (#1290)

* `scale_y_continuous()` now also transforms the `lower`, `middle` and `upper`
  aesthetics used by `geom_boxplot()`: this only affects
  `geom_boxplot(stat = "identity")` (#1020).

* Legends no longer inherit aesthetics if `inherit.aes` is FALSE (#1267).

* `lims()` makes it easy to set the limits of any axis (#1138).

* `labels = NULL` now works with `guide_legend()` and `guide_colorbar()`.
  (#1175, #1183).

* `override.aes` now works with American aesthetic spelling, e.g. color

* Scales no longer round data points to improve performance of colour
  palettes. Instead the scales package now uses a much faster colour
  interpolation algorithm (#1022).

* `scale_*_brewer()` and `scale_*_distiller()` add new `direction` argument of 
  `scales::brewer_pal`, making it easier to change the order of colours 
  (@jiho, #1139).

* `scale_x_date()` now clips dates outside the limits in the same way as
  `scale_x_continuous()` (#1090).

* `stat_bin()` gains `bins` arguments, which denotes the number of bins. Now
  you can set `bins=100` instead of `binwidth=0.5`. Note that `breaks` or
  `binwidth` will override it (@tmshn, #1158, #102).

* `stat_boxplot()` warns if a continuous variable is used for the `x` aesthetic
  without also supplying a `group` aesthetic (#992, @krlmlr).

* `stat_summary_2d()` and `stat_bin_2d()` now share exactly the same code for 
  determining breaks from `bins`, `binwidth`, and `origin`. 
  
* `stat_summary_2d()` and `stat_bin_2d()` now output in tile/raster compatible 
  form instead of rect compatible form. 

* Automatically computed breaks do not lead to an error for transformations like
  "probit" where the inverse can map to infinity (#871, @krlmlr)

* `stat_function()` now always evaluates the function on the original scale.
  Previously it computed the function on transformed scales, giving incorrect
  values (@BrianDiggs, #1011).

* `strip_dots` works with anonymous functions within calculated aesthetics 
  (e.g. `aes(sapply(..density.., function(x) mean(x))))` (#1154, @NikNakk)

* `theme()` gains `validate = FALSE` parameter to turn off validation, and 
  hence store arbitrary additional data in the themes. (@tdhock, #1121)

* Improved the calculation of segments needed to draw the curve representing
  a line when plotted in polar coordinates. In some cases, the last segment
  of a multi-segment line was not drawn (@BrianDiggs, #952)<|MERGE_RESOLUTION|>--- conflicted
+++ resolved
@@ -1,13 +1,11 @@
 # ggplot2 2.2.1.9000
 
-<<<<<<< HEAD
 * Fix bug in secondary axis that would lead to incorrectly placed ticks with
   strong transforms (@thomasp85, #1992)
-=======
+
 * Fix `update_geom_defaults()` and `update_stat_defaults()` to allow American spelling of aesthetic parameters (@foo-bar-baz-qux, #2299).
 
 * Fixed bug when setting strips to `element_blank()` (@thomasp85). 
->>>>>>> 2521cc2e
 
 * Strips gain margins on all sides by default. This means that to fully justify
   text to the edge of a strip, you will need to also set the margins to 0

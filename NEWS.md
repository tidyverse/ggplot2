# ggplot2 (development version)

* `position_fill()` avoids stacking observations of zero (@teunbrand, #6338)
* New `layer(layout)` argument to interact with facets (@teunbrand, #3062)
* New `stat_connect()` to connect points via steps or other shapes 
  (@teunbrand, #6228)
* Fixed regression with incorrectly drawn gridlines when using `coord_flip()` 
  (@teunbrand, #6293).
* Deprecated functions and arguments prior to ggplot2 3.0.0 throw errors instead 
  of warnings. 
* Functions and arguments that were soft-deprecated up to ggplot2 3.4.0 now 
  throw warnings.
* (internal) layer data can be attenuated with parameter attributes 
  (@teunbrand, #3175).
* Date scales silently coerce <POSIXct> to <Date> and datetime scales silently
  coerce <Date> to <POSIXct> (@laurabrianna, #3533)
* New parameters for `geom_label()` (@teunbrand and @steveharoz, #5365):
  * The `linewidth` aesthetic is now applied and replaces the `label.size` 
    argument.
  * The `linetype` aesthetic is now applied.
  * New `border.colour` argument to set the colour of borders.
  * New `text.colour` argument to set the colour of text.
* New `element_point()` and `element_polygon()` that can be given to 
  `theme(point, polygon)` as an extension point (@teunbrand, #6248).
* Turned off fallback for `size` to `linewidth` translation in 
  `geom_bar()`/`geom_col()` (#4848).
* `coord_radial()` now displays no axis instead of throwing an error when
  a scale has no breaks (@teunbrand, #6271).
* The `fatten` argument has been deprecated in `geom_boxplot()`, 
  `geom_crossbar()` and `geom_pointrange()` (@teunbrand, #4881).
* Axis labels are now preserved better when using `coord_sf(expand = TRUE)` and
  graticule lines are straight but do not meet the edge (@teunbrand, #2985).
* Attempt to boost detail in `coord_polar()` and `coord_radial()` near the 
  center (@teunbrand, #5023)
* Scale names, guide titles and aesthetic labels can now accept functions 
  (@teunbrand, #4313)
* Binned scales with zero-width data expand the default limits by 0.1 
  (@teunbrand, #5066)
* New default `geom_qq_line(geom = "abline")` for better clipping in the 
  vertical direction. In addition, `slope` and `intercept` are new computed
  variables in `stat_qq_line()` (@teunbrand, #6087).
* Position adjustments can now have auxiliary aesthetics (@teunbrand).
    * `position_nudge()` gains `nudge_x` and `nudge_y` aesthetics (#3026, #5445).
    * `position_dodge()` gains `order` aesthetic (#3022, #3345)
* More stability for vctrs-based palettes (@teunbrand, #6117).
* Fixed regression in `guide_bins(reverse = TRUE)` (@teunbrand, #6183).
* New function family for setting parts of a theme. For example, you can now use 
  `theme_sub_axis(line, text, ticks, ticks.length, line)` as a substitute for
  `theme(axis.line, axis.text, axis.ticks, axis.ticks.length, axis.line)`. This
  should allow slightly terser and more organised theme declarations 
  (@teunbrand, #5301).
* `scale_{x/y}_discrete(continuous.limits)` is a new argument to control the
  display range of discrete scales (@teunbrand, #4174, #6259).
* `geom_ribbon()` now appropriately warns about, and removes, missing values 
  (@teunbrand, #6243).
* `guide_*()` can now accept two inside legend theme elements:
  `legend.position.inside` and `legend.justification.inside`, allowing inside
  legends to be placed at different positions. Only inside legends with the same
  position and justification will be merged (@Yunuuuu, #6210).
* New stat: `stat_manual()` for arbitrary computations (@teunbrand, #3501)
* Reversal of a dimension, typically 'x' or 'y', is now controlled by the 
  `reverse` argument in `coord_cartesian()`, `coord_fixed()`, `coord_radial()`
  and `coord_sf()`. In `coord_radial()`, this replaces the older `direction` 
  argument (#4021, @teunbrand).
* `coord_radial()` displays minor gridlines now (@teunbrand).
* (internal) `continuous_scale()` and `binned_scale()` sort the `limits` 
  argument internally (@teunbrand).
* Theme margins can have NA-units to inherit from parent elements. The new
  function `margin_part()` has NA-units as default (@teunbrand, #6115)
* New `margin_auto()` specification for theme margins.
* New argument `labs(dictionary)` to label based on variable name rather than 
  based on aesthetic (@teunbrand, #5178)
* Fixed bug in out-of-bounds binned breaks (@teunbrand, #6054)
* Binned guides now accept expressions as labels (@teunbrand, #6005)
* (internal) `Scale$get_labels()` format expressions as lists.
* In non-orthogonal coordinate systems (`coord_sf()`, `coord_polar()` and 
  `coord_radial()`), using 'AsIs' variables escape transformation when
  both `x` and `y` is an 'AsIs' variable (@teunbrand, #6205).
* The following methods have been deprecated: `fortify.lm()`, `fortify.glht()`,
  `fortify.confint.glht()`, `fortify.summary.glht()` and `fortify.cld()`. It
  is recommend to use `broom::augment()` and `broom::tidy()` instead 
  (@teunbrand, #3816).
* Custom and raster annotation now respond to scale transformations, and can
  use AsIs variables for relative placement (@teunbrand based on 
  @yutannihilation's prior work, #3120)
* When discrete breaks have names, they'll be used as labels by default 
  (@teunbrand, #6147).
* The helper function `is.waiver()` is now exported to help extensions to work
  with `waiver()` objects (@arcresu, #6173).
* Date(time) scales now throw appropriate errors when `date_breaks`, 
  `date_minor_breaks` or `date_labels` are not strings (@RodDalBen, #5880)
* `geom_errorbarh()` is deprecated in favour of 
  `geom_errorbar(orientation = "y")` (@teunbrand, #5961).
* `geom_contour()` should be able to recognise a rotated grid of points 
  (@teunbrand, #4320)
* `geom_boxplot()` gains additional arguments to style the colour, linetype and
  linewidths of the box, whiskers, median line and staples (@teunbrand, #5126)
* `geom_violin()` gains additional arguments to style the colour, linetype and
  linewidths of the quantiles, which replace the now-deprecated `draw_quantiles` 
  argument (#5912).
* (breaking) `geom_violin(quantiles)` now has actual quantiles based on
  the data, rather than inferred quantiles based on the computed density. The
  `quantiles` parameter that replaces `draw_quantiles` now belongs to 
  `stat_ydensity()` instead of `geom_violin()` (@teunbrand, #4120).
* (internal) Using `after_scale()` in the `Geom*$default_aes()` field is now
  evaluated in the context of data (@teunbrand, #6135)
* Fixed bug where binned scales wouldn't simultaneously accept transformations
  and function-limits (@teunbrand, #6144).
* Fixed bug where the `ggplot2::`-prefix did not work with `stage()` 
  (@teunbrand, #6104).
* New `get_labs()` function for retrieving completed plot labels 
  (@teunbrand, #6008).
* Built-in `theme_*()` functions now have `ink` and `paper` arguments to control
  foreground and background colours respectively (@teunbrand)
* The `summary()` method for ggplots is now more terse about facets 
  (@teunbrand, #5989).
* `guide_bins()`, `guide_colourbar()` and `guide_coloursteps()` gain an `angle`
  argument to overrule theme settings, similar to `guide_axis(angle)` 
  (@teunbrand, #4594).
* `coord_*(expand)` can now take a logical vector to control expansion at any
  side of the panel (top, right, bottom, left) (@teunbrand, #6020)
* (Breaking) The defaults for all geoms can be set at one in the theme. 
  (@teunbrand based on pioneering work by @dpseidel, #2239)
    * A new `theme(geom)` argument is used to track these defaults.
    * The `element_geom()` function can be used to populate that argument.
    * The `from_theme()` function allows access to the theme default fields from
      inside the `aes()` function.
* Passing empty unmapped aesthetics to layers raises a warning instead of
  throwing an error (@teunbrand, #6009).
* Moved {mgcv} from Imports to Suggests (@teunbrand, #5986)
* New `reset_geom_defaults()` and `reset_stat_defaults()` to restore all geom or
  stat default aesthetics at once (@teunbrand, #5975).
* `facet_wrap()` can have `space = "free_x"` with 1-row layouts and 
  `space = "free_y"` with 1-column layouts (@teunbrand)
* Secondary axes respect `n.breaks` setting in continuous scales (@teunbrand, #4483).
* Layers can have names (@teunbrand, #4066).
* (internal) improvements to `pal_qualitative()` (@teunbrand, #5013)
* `coord_radial(clip = "on")` clips to the panel area when the graphics device
  supports clipping paths (@teunbrand, #5952).
* (internal) Panel clipping responsibility moved from Facet class to Coord 
  class through new `Coord$draw_panel()` method.
* `theme(strip.clip)` now defaults to `"on"` and is independent of Coord 
  clipping (@teunbrand, 5952).
* (internal) rearranged the code of `Facet$draw_panels()` method (@teunbrand).
* Axis labels are now justified across facet panels (@teunbrand, #5820)
* Fixed bug in `stat_function()` so x-axis title now produced automatically 
  when no data added. (@phispu, #5647).
* geom_sf now accepts shape names (@sierrajohnson, #5808)
* Added `gg` class to `labs()` (@phispu, #5553).
* Missing values from discrete palettes are no longer translated 
  (@teunbrand, #5929).
* Fixed bug in `facet_grid(margins = TRUE)` when using expresssions 
  (@teunbrand, #1864).
* `geom_step()` now supports the `orientation` argument (@teunbrand, #5936).
* `position_dodge()` and `position_jitterdodge()` now have a `reverse` argument 
  (@teunbrand, #3610)
* `coord_radial(r.axis.inside)` can now take a numeric value to control 
  placement of internally placed radius axes (@teunbrand, #5805).
* (internal) default labels are derived in `ggplot_build()` rather than
  in `ggplot_add.Layer()` (@teunbrand, #5894)
* An attempt is made to use a variable's label attribute as default label 
  (@teunbrand, #4631)
* Themes gain an additional `header_family` argument to easily set the font
  for headers and titles (#5886).
* The `plot.subtitle`, `plot.caption` and `plot.tag` theme elements now inherit 
  from the root `text` element instead of the `title` element (#5886).
* ggplot2 no longer imports {glue} (@teunbrand, #5986).
* `geom_rect()` can now derive the required corners positions from `x`/`width`
  or `y`/`height` parameterisation (@teunbrand, #5861).
* All position scales now use the same definition of `x` and `y` aesthetics.
  This lets uncommon aesthetics like `xintercept` expand scales as usual.
  (#3342, #4966, @teunbrand)
* Bare numeric values provided to Date or Datetime scales get inversely 
  transformed (cast to Date/POSIXct) with a warning (@teunbrand).
* `stat_bin()` now accepts functions for argument `breaks` (@aijordan, #4561)
* (internal) The plot's layout now has a coord parameter that is used to 
  prevent setting up identical panel parameters (#5427)
* (internal) rearranged the code of `Facet$draw_panels()` method (@teunbrand).
* `geom_rug()` prints a warning when `na.rm = FALSE`, as per documentation (@pn317, #5905)
* `position_dodge(preserve = "single")` now handles multi-row geoms better,
  such as `geom_violin()` (@teunbrand based on @clauswilke's work, #2801).
* `position_jitterdodge()` now dodges by `group` (@teunbrand, #3656)
* The `arrow.fill` parameter is now applied to more line-based functions: 
  `geom_path()`, `geom_line()`, `geom_step()` `geom_function()`, line 
   geometries in `geom_sf()` and `element_line()`.
* Fixed bug where binned guides would keep out-of-bounds breaks 
  (@teunbrand, #5870).
* The size of the `draw_key_polygon()` glyph now reflects the `linewidth` 
  aesthetic (#4852).
* New function `complete_theme()` to replicate how themes are handled during
  plot building (#5801).
* Special getter and setter functions have been renamed for consistency, allowing
  for better tab-completion with `get_*`- and `set_*`-prefixes. The old names 
  remain available for backward compatibility (@teunbrand, #5568).
  
  | New name             | Old name          |
  | -------------------- | ----------------- |
  | `get_theme()`        | `theme_get()`     |
  | `set_theme()`        | `theme_set()`     |
  | `replace_theme()`    | `theme_replace()` |
  | `update_theme()`     | `theme_update()`  |
  | `get_last_plot()`    | `last_plot()`     |
  | `get_layer_data()`   | `layer_data()`    |
  | `get_layer_grob()`   | `layer_grob()`    |
  | `get_panel_scales()` | `layer_scales()`  |

* Discrete scales now support `minor_breaks`. This may only make sense in
  discrete position scales, where it affects the placement of minor ticks
  and minor gridlines (#5434).
* Discrete position scales now expose the `palette` argument, which can be used 
  to customise spacings between levels (@teunbrand, #5770).
* The default `se` parameter in layers with `geom = "smooth"` will be `TRUE` 
  when the data has `ymin` and `ymax` parameters and `FALSE` if these are 
  absent. Note that this does not affect the default of `geom_smooth()` or
  `stat_smooth()` (@teunbrand, #5572).
* The bounded density option in `stat_density()` uses a wider range to
  prevent discontinuities (#5641).
* `geom_raster()` now falls back to rendering as `geom_rect()` when coordinates
  are not Cartesian (#5503).
* `stat_ecdf()` now has an optional `weight` aesthetic (@teunbrand, #5058).
* Position scales combined with `coord_sf()` can now use functions in the 
 `breaks` argument. In addition, `n.breaks` works as intended and 
 `breaks = NULL` removes grid lines and axes (@teunbrand, #4622).
* (Internal) Applying defaults in `geom_sf()` has moved from the internal 
  `sf_grob()` to `GeomSf$use_defaults()` (@teunbrand).
* `facet_wrap()` has new options for the `dir` argument to more precisely
  control panel directions. Internally `dir = "h"` or `dir = "v"` is deprecated 
  (@teunbrand, #5212).
* Prevented `facet_wrap(..., drop = FALSE)` from throwing spurious errors when
  a character facetting variable contained `NA`s (@teunbrand, #5485).
* When facets coerce the faceting variables to factors, the 'ordered' class
  is dropped (@teunbrand, #5666).
* `geom_curve()` now appropriately removes missing data instead of throwing
  errors (@teunbrand, #5831).
* `update_geom_defaults()` and `update_stat_defaults()` have a reset mechanism
  when using `new = NULL` and invisible return the previous defaults (#4993).
* Fixed regression in axes where `breaks = NULL` caused the axes to disappear
  instead of just rendering the axis line (@teunbrand, #5816).
* `geom_point()` can be dodged vertically by using 
  `position_dodge(..., orientation = "y")` (@teunbrand, #5809).
* Fixed bug where `na.value` was incorrectly mapped to non-`NA` values 
  (@teunbrand, #5756).
* Fixed bug in `guide_custom()` that would throw error with `theme_void()` 
  (@teunbrand, #5856).
* New helper function `gg_par()` to translate ggplot2's interpretation of 
  graphical parameters to {grid}'s interpretation (@teunbrand, #5866).
* `scale_{x/y}_discrete()` can now accept a `sec.axis`. It is recommended to
  only use `dup_axis()` to set custom breaks or labels, as discrete variables 
  cannot be transformed (@teunbrand, #3171).
* `stat_density()` has the new computed variable: `wdensity`, which is
  calculated as the density times the sum of weights (@teunbrand, #4176).
* `theme()` gets new `spacing` and `margins` arguments that all other spacings
  and (non-text) margins inherit from (@teunbrand, #5622).
* `geom_ribbon()` can have varying `fill` or `alpha` in linear coordinate
  systems (@teunbrand, #4690).
* `geom_tile()` and `position_jitter()` computes default widths and heights 
  per panel instead of per layer (@teunbrand, #5740, #3722).
* The `fill` of the `panel.border` theme setting is ignored and forced to be
  transparent (#5782).
* `stat_align()` skips computation when there is only 1 group and therefore
  alignment is not necessary (#5788).
* `position_stack()` skips computation when all `x` values are unique and 
  therefore stacking is not necessary (#5788).
* A new `ggplot_build()` S3 method for <ggplot_built> classes was added, which
  returns input unaltered (@teunbrand, #5800).
* `width` is implemented as aesthetic instead of parameter in `geom_col()` and
  `geom_bar()` (#3142).
* Fix a bug in `position_jitterdodge()` where different jitters would be applied
  to different position aesthetics of the same axis (@teunbrand, #5818).
* In `stat_bin()`, the default `boundary` is now chosen to better adhere to 
  the `nbin` argument (@teunbrand, #5882, #5036)
* `after_stat()` and `after_scale()` throw warnings when the computed aesthetics
  are not of the correct length (#5901).
* `guide_colourbar()` now correctly hands off `position` and `available_aes`
  parameters downstream (@teunbrand, #5930)
* `geom_hline()` and `geom_vline()` now have `position` argument
  (@yutannihilation, #4285).
* New function `get_strip_labels()` to retrieve facet labels (@teunbrand, #4979)
* Fixed bug in `position_dodge2()`'s identification of range overlaps 
  (@teunbrand, #5938, #4327).
* Fixed bug where empty discrete scales weren't recognised as such 
  (@teunbrand, #5945).
* (internal) The summary function of `stat_summary()` and `stat_summary_bin()` 
  is setup once in total instead of once per group (@teunbrand, #5971)
* `facet_grid(space = "free")` can now be combined with `coord_fixed()` 
  (@teunbrand, #4584).
* `theme_classic()` has the following changes (@teunbrand, #5978 & #6320):
    * Axis ticks are now black (`ink`-coloured) instead of dark gray.
    * Axis line ends are now `"square"`.
    * The panel grid is now blank at the `panel.grid` hierarchy level instead of 
    the `panel.grid.major` and `panel.grid.minor` levels.
* {tibble} is now suggested instead of imported (@teunbrand, #5986)
* The ellipsis argument is now checked in `fortify()`, `get_alt_text()`, 
  `labs()` and several guides (@teunbrand, #3196).
* `stat_summary_bin()` no longer ignores `width` parameter (@teunbrand, #4647).
* Reintroduced `drop` argument to `stat_bin()` (@teunbrand, #3449)
* (internal) removed barriers for using 2D structures as aesthetics 
  (@teunbrand, #4189).
* `coord_sf()` no longer errors when dealing with empty graticules (@teunbrand, #6052)
* Added `theme_transparent()` with transparent backgrounds (@topepo).
* New theme elements `palette.{aes}.discrete` and `palette.{aes}.continuous`. 
  Theme palettes replace palettes in scales where `palette = NULL`, which is 
  the new default in many scales (@teunbrand, #4696).
* `guide_axis()` no longer reserves space for blank ticks 
  (@teunbrand, #4722, #6069).
* `geom_abline()` clips to the panel range in the vertical direction too
  (@teunbrand, #6086).
* Added `panel.widths` and `panel.heights` to `theme()` (#5338, @teunbrand).
* Standardised the calculation of `width`, which are now implemented as
  aesthetics (@teunbrand, #2800).
* Stricter check on `register_theme_elements(element_tree)` (@teunbrand, #6162)
* Added `weight` aesthetic for `stat_ellipse()` (@teunbrand, #5272)
* Fixed a bug where the `guide_custom(order)` wasn't working (@teunbrand, #6195)
* All binning stats now use the `boundary`/`center` parametrisation rather
  than `origin`, following in `stat_bin()`'s footsteps (@teunbrand).
* `stat_summary_2d()` and `stat_bin_2d()` now deal with zero-range data
  more elegantly (@teunbrand, #6207).
* Munching in `coord_polar()` and `coord_radial()` now adds more detail, 
  particularly for data-points with a low radius near the center 
  (@teunbrand, #5023).
* All scales now expose the `aesthetics` parameter (@teunbrand, #5841)
* Staged expressions are handled more gracefully if legends cannot resolve them 
  (@teunbrand, #6264).
* New `theme(legend.key.justification)` to control the alignment of legend keys 
  (@teunbrand, #3669). 
* Added `scale_{x/y}_time(date_breaks, date_minor_breaks, date_labels)` 
  (@teunbrand, #4335).
* (internal) `legend.key.width` and `legend.key.height` calculations are no
  longer precomputed before guides are drawn (@teunbrand, #6339)
* `ggsave()` can write a multi-page pdf file when provided with a list of plots 
  (@teunbrand, #5093).
* (internal) When `validate_subclass()` fails to find a class directly, it tries 
  to retrieve the class via constructor functions (@teunbrand).
* (internal) The ViewScale class has a `make_fixed_copy()` method to permit 
  copying trained position scales (#3441).
<<<<<<< HEAD
* `draw_key_rect()` replaces a `NA` fill by the `colour` aesthetic and 
  `draw_key_polygon()` has 0 linewidth as internal default (@teunbrand, #5385).
=======
* Improved consistency of curve direction in `geom_curve()` (@teunbrand, #5069)
* `linetype = NA` is now interpreted to mean 'no line' instead of raising errors
  (@teunbrand, #6269).
* The default colour and fill scales have a new `palette` argument 
  (@teunbrand, #6064).
>>>>>>> 2478406c

# ggplot2 3.5.1

This is a small release focusing on fixing regressions from 3.5.0 and 
documentation updates.

## Bug fixes

* Fixed bug where discrete scales could not map aesthetics only consisting of
  `NA`s (#5623)
* Fixed spurious warnings from `sec_axis()` with `breaks = NULL` (#5713).
* Patterns and gradients are now also enabled in `geom_sf()` 
  (@teunbrand, #5716).
* The default behaviour of `resolution()` has been reverted to pre-3.5.0 
  behaviour. Whether mapped discrete vectors should be treated as having 
  resolution of 1 is controlled by the new `discrete` argument.
* Fixed bug in `guide_bins()` and `guide_coloursteps()` where discrete breaks,
  such as the levels produced by `cut()`, were ordered incorrectly 
  (@teunbrand, #5757).
  
## Improvements

* When facets coerce the faceting variables to factors, the 'ordered' class
  is dropped (@teunbrand, #5666).
* `coord_map()` and `coord_polar()` throw informative warnings when used
  with the guide system (#5707).
* When passing a function to `stat_contour(breaks)`, that function is used to
  calculate the breaks even if `bins` and `binwidth` are missing 
  (@teunbrand, #5686).
* `geom_step()` now supports `lineend`, `linejoin` and `linemitre` parameters 
  (@teunbrand, #5705).
* Fixed performance loss when the `.data` pronoun is used in `aes()` (#5730).
* Facet evaluation is better at dealing with inherited errors 
  (@teunbrand, #5670).
* `stat_bin()` deals with non-finite breaks better (@teunbrand, #5665).
* While axes in `coord_radial()` don't neatly fit the top/right/bottom/left
  organisation, specifying `position = "top"` or `position = "right"` 
  in the scale will flip the placement of the radial axis (#5735)
* Theme elements that do not exist now throw warnings instead of errors (#5719).
* Fixed bug in `coord_radial()` where full circles were not treated as such 
  (@teunbrand, #5750).
* When legends detect the presence of values in a layer, `NA` is now detected
  if the data contains values outside the given breaks (@teunbrand, #5749).
* `annotate()` now warns about `stat` or `position` arguments (@teunbrand, #5151)
* `guide_coloursteps(even.steps = FALSE)` now works with discrete data that has 
  been formatted by `cut()` (@teunbrand, #3877).
* `ggsave()` now offers to install svglite if needed (@eliocamp, #6166).

# ggplot2 3.5.0

This is a minor release that turned out quite beefy. It is focused on 
overhauling the guide system: the system responsible for displaying information 
from scales in the guise of axes and legends. As part of that overhaul, new 
guides have been implemented and existing guides have been refined. The look 
and feel of guides has been mostly preserved, but their internals and 
styling options have changed drastically.

Briefly summarising other highlights, we also welcome `coord_radial()` as a 
successor of  `coord_polar()`. Initial support for newer graphical features, 
such as pattern fills has been added. The API has changed how `I()`/`<AsIs>` 
vectors interact with the scale system, namely: not at all. 

## Breaking changes

* The guide system. As a whole. See 'new features' for more information. 
  While the S3 guide generics are still in place, the S3 methods for 
  `guide_train()`, `guide_merge()`, `guide_geom()`, `guide_transform()`,
  `guide_gengrob()` have been superseded by the respective ggproto methods.
  In practice, this will mean that `NextMethod()` or sub-classing ggplot2's
  guides with the S3 system will no longer work.
  
* By default, `guide_legend()` now only draws a key glyph for a layer when
  the value is in the layer's data. To revert to the old behaviour, you
  can still set `show.legend = c({aesthetic} = TRUE)` (@teunbrand, #3648).

* In the `scale_{colour/fill}_gradient2()` and 
  `scale_{colour/fill}_steps2()` functions, the `midpoint` argument is 
  transformed by the scale transformation (#3198).
  
* The `legend.key` theme element is set to inherit from the `panel.background`
  theme element. The default themes no longer set the `legend.key` element.
  This causes a visual change with the default `theme_gray()` (#5549).
  
* The `scale_name` argument in `continuous_scale()`, `discrete_scale()` and
  `binned_scale()` is soft-deprecated. If you have implemented custom scales,
  be advised to double-check that unnamed arguments ends up where they should 
  (@teunbrand, #1312).  
  
* The `legend.text.align` and `legend.title.align` arguments in `theme()` are 
  deprecated. The `hjust` setting of the `legend.text` and `legend.title` 
  elements continues to fulfill the role of text alignment (@teunbrand, #5347).
  
* 'lines' units in `geom_label()`, often used in the `label.padding` argument, 
  are now are relative to the text size. This causes a visual change, but fixes 
  a misalignment issue between the textbox and text (@teunbrand, #4753)
  
* `coord_flip()` has been marked as superseded. The recommended alternative is
  to swap the `x` and `y` aesthetic and/or using the `orientation` argument in
  a layer (@teunbrand, #5130).
  
* The `trans` argument in scales and secondary axes has been renamed to 
  `transform`. The `trans` argument itself is deprecated. To access the
  transformation from the scale, a new `get_transformation()` method is 
  added to Scale-classes (#5558).
  
* Providing a numeric vector to `theme(legend.position)` has been deprecated.
  To set the default legend position inside the plot use 
  `theme(legend.position = "inside", legend.position.inside = c(...))` instead.

## New features

* Plot scales now ignore `AsIs` objects constructed with `I(x)`, instead of
  invoking the identity scale. This allows these columns to co-exist with other
  layers that need a non-identity scale for the same aesthetic. Also, it makes
  it easy to specify relative positions (@teunbrand, #5142).
  
* The `fill` aesthetic in many geoms now accepts grid's patterns and gradients.
  For developers of layer extensions, this feature can be enabled by switching 
  from `fill = alpha(fill, alpha)` to `fill = fill_alpha(fill, alpha)` when 
  providing fills to `grid::gpar()` (@teunbrand, #3997).
  
* New function `check_device()` for testing the availability of advanced 
  graphics features introduced in R 4.1.0 onward (@teunbrand, #5332).
  
* `coord_radial()` is a successor to `coord_polar()` with more customisation 
  options. `coord_radial()` can:
  
  * integrate with the new guide system via a dedicated `guide_axis_theta()` to
    display the angle coordinate.
  * in addition to drawing full circles, also draw circle sectors by using the 
    `end` argument.
  * avoid data vanishing in the center of the plot by setting the `donut` 
    argument.
  * adjust the `angle` aesthetic of layers, such as `geom_text()`, to align 
    with the coordinate system using the `rotate_angle` argument.
    
### The guide system

The guide system encompassing axes and legends, as the last remaining chunk of 
ggplot2, has been rewritten to use the `<ggproto>` system instead of the S3 
system. This change was a necessary step to officially break open the guide 
system for extension package developers. The axes and legends now inherit from 
a `<Guide>` class, which makes them extensible in the same manner as geoms, 
stats, facets and coords (#3329, @teunbrand)

* The most user-facing change is that the styling of guides is rewired through
  the theme system. Guides now have a `theme` argument that can style 
  individual guides, while `theme()` has gained additional arguments to style
  guides. Theme elements declared in the guide override theme elements set
  through the plot. The new theme elements for guides are: 
  `legend.key.spacing{.x/.y}`, `legend.frame`, `legend.axis.line`, 
  `legend.ticks`, `legend.ticks.length`, `legend.text.position` and 
  `legend.title.position`. Previous style options in the arguments of 
  `guide_*()` functions are soft-deprecated.

* Unfortunately, we could not fully preserve the function of pre-existing
  guide extensions written in the S3 system. A fallback for these old guides
  is encapsulated in the `<GuideOld>` class, which calls the old S3 generics.
  The S3 methods have been removed as part of cleaning up, so the old guides
  will still work if the S3 methods are reimplemented, but we encourage to
  switch to the new system (#2728).
  
* The `order` argument of guides now strictly needs to be a length-1 
  integer (#4958).
  
#### Axes

* New `guide_axis_stack()` to combine other axis guides on top of one another.

* New `guide_axis_theta()` to draw an axis in a circular arc in 
  `coord_radial()`. The guide can be controlled by adding 
  `guides(theta = guide_axis_theta(...))` to a plot.

* New `guide_axis_logticks()` can be used to draw logarithmic tick marks as
  an axis. It supersedes the `annotation_logticks()` function 
  (@teunbrand, #5325).

* `guide_axis()` gains a `minor.ticks` argument to draw minor ticks (#4387).

* `guide_axis()` gains a `cap` argument that can be used to trim the
      axis line to extreme breaks (#4907).

* Primary axis titles are now placed at the primary guide, so that
  `guides(x = guide_axis(position = "top"))` will display the title at the
  top by default (#4650).
  
* The default `vjust` for the `axis.title.y.right` element is now 1 instead of
  0.
  
* Unknown secondary axis guide positions are now inferred as the opposite 
  of the primary axis guide when the latter has a known `position` (#4650).
  
#### Legends

* New `guide_custom()` function for drawing custom graphical objects (grobs)
  unrelated to scales in legend positions (#5416).
  
* All legends have acquired a `position` argument, that allows individual guides
  to deviate from the `legend.position` set in the `theme()` function. This
  means that legends can now be placed at multiple sides of the plot (#5488).
  
* The spacing between legend keys and their labels, in addition to legends
  and their titles, is now controlled by the text's `margin` setting. Not
  specifying margins will automatically add appropriate text margins. To
  control the spacing within a legend between keys, the new 
  `legend.key.spacing.{x/y}` argument can be used in `theme()`. This leaves the 
  `legend.spacing` theme setting dedicated to solely controlling the spacing 
  between different guides (#5455).
  
* `guide_colourbar()` and `guide_coloursteps()` gain an `alpha` argument to
  set the transparency of the bar (#5085).

* New `display` argument in `guide_colourbar()` supplants the `raster` argument.
  In R 4.1.0 and above, `display = "gradient"` will draw a gradient.
  
* Legend keys that can draw arrows have their size adjusted for arrows.

* When legend titles are larger than the legend, title justification extends
  to the placement of keys and labels (#1903).

* Glyph drawing functions of the `draw_key_*()` family can now set `"width"`
  and `"height"` attributes (in centimetres) to the produced keys to control
  their displayed size in the legend.
  
* `coord_sf()` now uses customisable guides provided in the scales or 
  `guides()` function (@teunbrand).

## Improvements

* `guide_coloursteps(even.steps = FALSE)` now draws one rectangle per interval
  instead of many small ones (#5481).

* `draw_key_label()` now better reflects the appearance of labels (#5561).

* `position_stack()` no longer silently removes missing data, which is now
  handled by the geom instead of position (#3532).
  
* The `minor_breaks` function argument in scales can now also take a function 
  with two arguments: the scale's limits and the scale's major breaks (#3583).
  
* Failing to fit or predict in `stat_smooth()` now gives a warning and omits
  the failed group, instead of throwing an error (@teunbrand, #5352).
  
* `labeller()` now handles unspecified entries from lookup tables
  (@92amartins, #4599).
  
* `fortify.default()` now accepts a data-frame-like object granted the object
  exhibits healthy `dim()`, `colnames()`, and `as.data.frame()` behaviours
  (@hpages, #5390).

* `geom_violin()` gains a `bounds` argument analogous to `geom_density()`s 
  (@eliocamp, #5493).

* To apply dodging more consistently in violin plots, `stat_ydensity()` now
  has a `drop` argument to keep or discard groups with 1 observation.
  
* `geom_boxplot()` gains a new argument, `staplewidth` that can draw staples
  at the ends of whiskers (@teunbrand, #5126)
  
* `geom_boxplot()` gains an `outliers` argument to switch outliers on or off,
  in a manner that does affects the scale range. For hiding outliers that does
  not affect the scale range, you can continue to use `outlier.shape = NA` 
  (@teunbrand, #4892).
  
* Nicer error messages for xlim/ylim arguments in coord-* functions
  (@92amartins, #4601, #5297).

* You can now omit either `xend` or `yend` from `geom_segment()` as only one
  of these is now required. If one is missing, it will be filled from the `x`
  and `y` aesthetics respectively. This makes drawing horizontal or vertical
  segments a little bit more convenient (@teunbrand, #5140).
  
* When `geom_path()` has aesthetics varying within groups, the `arrow()` is
  applied to groups instead of individual segments (@teunbrand, #4935).
  
* `geom_text()` and `geom_label()` gained a `size.unit` parameter that set the 
  text size to millimetres, points, centimetres, inches or picas 
  (@teunbrand, #3799).
  
* `geom_label()` now uses the `angle` aesthetic (@teunbrand, #2785)

* The `label.padding` argument in `geom_label()` now supports inputs created
  with the `margin()` function (#5030).
  
* `ScaleContinuous$get_breaks()` now only calls `scales::zero_range()` on limits
  in transformed space, rather than in data space (#5304).
  
* Scales throw more informative messages (@teunbrand, #4185, #4258)
  
* `scale_*_manual()` with a named `values` argument now emits a warning when
  none of those names match the values found in the data (@teunbrand, #5298).
  
* The `name` argument in most scales is now explicitly the first argument 
  (#5535)
  
* The `translate_shape_string()` internal function is now exported for use in
  extensions of point layers (@teunbrand, #5191).
  
* To improve `width` calculation in bar plots with empty factor levels, 
  `resolution()` considers `mapped_discrete` values as having resolution 1 
  (@teunbrand, #5211)
  
* In `theme()`, some elements can be specified with `rel()` to inherit from
  `unit`-class objects in a relative fashion (@teunbrand, #3951).
  
* `theme()` now supports splicing a list of arguments (#5542).

* In the theme element hierarchy, parent elements that are a strict subclass
  of child elements now confer their subclass upon the children (#5457).
  
* New `plot.tag.location` in `theme()` can control placement of the plot tag
  in the `"margin"`, `"plot"` or the new `"panel"` option (#4297).
  
* `coord_munch()` can now close polygon shapes (@teunbrand, #3271)
  
* Aesthetics listed in `geom_*()` and `stat_*()` layers now point to relevant
  documentation (@teunbrand, #5123).
  
* The new argument `axes` in `facet_grid()` and `facet_wrap()` controls the
  display of axes at interior panel positions. Additionally, the `axis.labels`
  argument can be used to only draw tick marks or fully labelled axes 
  (@teunbrand, #4064).
  
* `coord_polar()` can have free scales in facets (@teunbrand, #2815).

* The `get_guide_data()` function can be used to extract position and label
  information from the plot (#5004).
  
* Improve performance of layers without positional scales (@zeehio, #4990)

* More informative error for mismatched 
  `direction`/`theme(legend.direction = ...)` arguments (#4364, #4930).

## Bug fixes

* Fixed regression in `guide_legend()` where the `linewidth` key size
  wasn't adapted to the width of the lines (#5160).

* In `guide_bins()`, the title no longer arbitrarily becomes offset from
  the guide when it has long labels.
  
* `guide_colourbar()` and `guide_coloursteps()` merge properly when one
  of the aesthetics is dropped (#5324).

* When using `geom_dotplot(binaxis = "x")` with a discrete y-variable, dots are
  now stacked from the y-position rather than from 0 (@teunbrand, #5462)
  
* `stat_count()` treats `x` as unique in the same manner `unique()` does 
  (#4609).
  
* The plot's title, subtitle and caption now obey horizontal text margins
  (#5533).
  
* Contour functions will not fail when `options("OutDec")` is not `.` (@eliocamp, #5555).

* Lines where `linewidth = NA` are now dropped in `geom_sf()` (#5204).

* `ggsave()` no longer sometimes creates new directories, which is now 
  controlled by the new `create.dir` argument (#5489).
  
* Legend titles no longer take up space if they've been removed by setting 
  `legend.title = element_blank()` (@teunbrand, #3587).
  
* `resolution()` has a small tolerance, preventing spuriously small resolutions 
  due to rounding errors (@teunbrand, #2516).
  
* `stage()` now works correctly, even with aesthetics that do not have scales 
  (#5408)
  
* `stat_ydensity()` with incomplete groups calculates the default `width` 
  parameter more stably (@teunbrand, #5396)
  
* The `size` argument in `annotation_logticks()` has been deprecated in favour
  of the `linewidth` argument (#5292).
  
* Binned scales now treat `NA`s in limits the same way continuous scales do 
  (#5355).

* Binned scales work better with `trans = "reverse"` (#5355).

* Integers are once again valid input to theme arguments that expect numeric
  input (@teunbrand, #5369)
  
* Legends in `scale_*_manual()` can show `NA` values again when the `values` is
  a named vector (@teunbrand, #5214, #5286).
  
* Fixed bug in `coord_sf()` where graticule lines didn't obey 
  `panel.grid.major`'s linewidth setting (@teunbrand, #5179)
  
* Fixed bug in `annotation_logticks()` when no suitable tick positions could
  be found (@teunbrand, #5248).
  
* The default width of `geom_bar()` is now based on panel-wise resolution of
  the data, rather than global resolution (@teunbrand, #4336).
  
* `stat_align()` is now applied per panel instead of globally, preventing issues
  when facets have different ranges (@teunbrand, #5227).
  
* A stacking bug in `stat_align()` was fixed (@teunbrand, #5176).

* `stat_contour()` and `stat_contour_filled()` now warn about and remove
  duplicated coordinates (@teunbrand, #5215).
  
* `guide_coloursteps()` and `guide_bins()` sort breaks (#5152). 
  
## Internal changes
  
* The `ScaleContinuous$get_breaks()` method no longer censors
  the computed breaks.
  
* The ggplot object now contains `$layout` which points to the `Layout` ggproto
  object and will be used by the `ggplot_build.ggplot` method. This was exposed
  so that package developers may extend the behaviour of the `Layout` ggproto 
  object without needing to develop an entirely new `ggplot_build` method 
  (@jtlandis, #5077).
  
* Guide building is now part of `ggplot_build()` instead of 
  `ggplot_gtable()` to allow guides to observe unmapped data (#5483).
  
* The `titleGrob()` function has been refactored to be faster and less
  complicated.

* The `scales_*()` functions related to managing the `<ScalesList>` class have
  been implemented as methods in the `<ScalesList>` class, rather than stray
  functions (#1310).
  
# ggplot2 3.4.4

This hotfix release adapts to a change in r-devel's `base::is.atomic()` and 
the upcoming retirement of maptools.

* `fortify()` for sp objects (e.g., `SpatialPolygonsDataFrame`) is now deprecated
  and will be removed soon in support of [the upcoming retirement of rgdal, rgeos,
  and maptools](https://r-spatial.org/r/2023/05/15/evolution4.html). In advance
  of the whole removal, `fortify(<SpatialPolygonsDataFrame>, region = ...)`
  no longer works as of this version (@yutannihilation, #5244).

# ggplot2 3.4.3
This hotfix release addresses a version comparison change in r-devel. There are
no user-facing or breaking changes.

# ggplot2 3.4.2
This is a hotfix release anticipating changes in r-devel, but folds in upkeep
changes and a few bug fixes as well.

## Minor improvements

* Various type checks and their messages have been standardised 
  (@teunbrand, #4834).
  
* ggplot2 now uses `scales::DiscreteRange` and `scales::ContinuousRange`, which
  are available to write scale extensions from scratch (@teunbrand, #2710).
  
* The `layer_data()`, `layer_scales()` and `layer_grob()` now have the default
  `plot = last_plot()` (@teunbrand, #5166).
  
* The `datetime_scale()` scale constructor is now exported for use in extension
  packages (@teunbrand, #4701).
  
## Bug fixes

* `update_geom_defaults()` and `update_stat_defaults()` now return properly 
  classed objects and have updated docs (@dkahle, #5146).

* For the purposes of checking required or non-missing aesthetics, character 
  vectors are no longer considered non-finite (@teunbrand, @4284).

* `annotation_logticks()` skips drawing ticks when the scale range is non-finite
  instead of throwing an error (@teunbrand, #5229).
  
* Fixed spurious warnings when the `weight` was used in `stat_bin_2d()`, 
  `stat_boxplot()`, `stat_contour()`, `stat_bin_hex()` and `stat_quantile()`
  (@teunbrand, #5216).

* To prevent changing the plotting order, `stat_sf()` is now computed per panel 
  instead of per group (@teunbrand, #4340).

* Fixed bug in `coord_sf()` where graticule lines didn't obey 
  `panel.grid.major`'s linewidth setting (@teunbrand, #5179).

* `geom_text()` drops observations where `angle = NA` instead of throwing an
  error (@teunbrand, #2757).
  
# ggplot2 3.4.1
This is a small release focusing on fixing regressions in the 3.4.0 release
and minor polishes.

## Breaking changes

* The computed variable `y` in `stat_ecdf()` has been superseded by `ecdf` to 
  prevent incorrect scale transformations (@teunbrand, #5113 and #5112).
  
## New features

* Added `scale_linewidth_manual()` and `scale_linewidth_identity()` to support
  the `linewidth` aesthetic (@teunbrand, #5050).
  
* `ggsave()` warns when multiple `filename`s are given, and only writes to the
  first file (@teunbrand, #5114).

## Bug fixes

* Fixed a regression in `geom_hex()` where aesthetics were replicated across 
  bins (@thomasp85, #5037 and #5044).
  
* Using two ordered factors as facetting variables in 
  `facet_grid(..., as.table = FALSE)` now throws a warning instead of an
  error (@teunbrand, #5109).
  
* Fixed misbehaviour of `draw_key_boxplot()` and `draw_key_crossbar()` with 
  skewed key aspect ratio (@teunbrand, #5082).
  
* Fixed spurious warning when `weight` aesthetic was used in `stat_smooth()` 
  (@teunbrand based on @clauswilke's suggestion, #5053).
  
* The `lwd` alias is now correctly replaced by `linewidth` instead of `size` 
  (@teunbrand based on @clauswilke's suggestion #5051).
  
* Fixed a regression in `Coord$train_panel_guides()` where names of guides were 
  dropped (@maxsutton, #5063).

In binned scales:

* Automatic breaks should no longer be out-of-bounds, and automatic limits are
  adjusted to include breaks (@teunbrand, #5082).
  
* Zero-range limits no longer throw an error and are treated akin to continuous
  scales with zero-range limits (@teunbrand, #5066).
  
* The `trans = "date"` and `trans = "time"` transformations were made compatible
  (@teunbrand, #4217).

# ggplot2 3.4.0
This is a minor release focusing on tightening up the internals and ironing out
some inconsistencies in the API. The biggest change is the addition of the 
`linewidth` aesthetic that takes of sizing the width of any line from `size`. 
This change, while attempting to be as non-breaking as possible, has the 
potential to change the look of some of your plots.

Other notable changes is a complete redo of the error and warning messaging in
ggplot2 using the cli package. Messaging is now better contextualised and it 
should be easier to identify which layer an error is coming from. Last, we have
now made the switch to using the vctrs package internally which means that 
support for vctrs classes as variables should improve, along with some small 
gains in rendering speed.

## Breaking changes

* A `linewidth` aesthetic has been introduced and supersedes the `size` 
  aesthetic for scaling the width of lines in line based geoms. `size` will 
  remain functioning but deprecated for these geoms and it is recommended to 
  update all code to reflect the new aesthetic. For geoms that have _both_ point 
  sizing and linewidth sizing (`geom_pointrange()` and `geom_sf`) `size` now 
  **only** refers to sizing of points which can leads to a visual change in old
  code (@thomasp85, #3672)
  
* The default line width for polygons in `geom_sf()` have been decreased to 0.2 
  to reflect that this is usually used for demarking borders where a thinner 
  line is better suited. This change was made since we already induced a 
  visual change in `geom_sf()` with the introduction of the `linewidth` 
  aesthetic.
  
* The dot-dot notation (`..var..`) and `stat()`, which have been superseded by
  `after_stat()`, are now formally deprecated (@yutannihilation, #3693).

* `qplot()` is now formally deprecated (@yutannihilation, #3956).

* `stage()` now properly refers to the values without scale transformations for
  the stage of `after_stat`. If your code requires the scaled version of the
  values for some reason, you have to apply the same transformation by yourself,
  e.g. `sqrt()` for `scale_{x,y}_sqrt()` (@yutannihilation and @teunbrand, #4155).

* Use `rlang::hash()` instead of `digest::digest()`. This update may lead to 
  changes in the automatic sorting of legends. In order to enforce a specific
  legend order use the `order` argument in the guide. (@thomasp85, #4458)

* referring to `x` in backquoted expressions with `label_bquote()` is no longer
  possible.

* The `ticks.linewidth` and `frame.linewidth` parameters of `guide_colourbar()`
  are now multiplied with `.pt` like elsewhere in ggplot2. It can cause visual
  changes when these arguments are not the defaults and these changes can be 
  restored to their previous behaviour by adding `/ .pt` (@teunbrand #4314).

* `scale_*_viridis_b()` now uses the full range of the viridis scales 
  (@gregleleu, #4737)

## New features

* `geom_col()` and `geom_bar()` gain a new `just` argument. This is set to `0.5`
  by default; use `just = 0`/`just = 1` to place columns on the left/right
  of the axis breaks.
  (@wurli, #4899)

* `geom_density()` and `stat_density()` now support `bounds` argument
  to estimate density with boundary correction (@echasnovski, #4013).

* ggplot now checks during statistical transformations whether any data 
  columns were dropped and warns about this. If stats intend to drop
  data columns they can declare them in the new field `dropped_aes`.
  (@clauswilke, #3250)

* `...` supports `rlang::list2` dynamic dots in all public functions. 
  (@mone27, #4764) 

* `theme()` now has a `strip.clip` argument, that can be set to `"off"` to 
  prevent the clipping of strip text and background borders (@teunbrand, #4118)
  
* `geom_contour()` now accepts a function in the `breaks` argument 
  (@eliocamp, #4652).

## Minor improvements and bug fixes

* Fix a bug in `position_jitter()` where infinity values were dropped (@javlon,
  #4790).

* `geom_linerange()` now respects the `na.rm` argument (#4927, @thomasp85)

* Improve the support for `guide_axis()` on `coord_trans()` 
  (@yutannihilation, #3959)
  
* Added `stat_align()` to align data without common x-coordinates prior to
  stacking. This is now the default stat for `geom_area()` (@thomasp85, #4850)

* Fix a bug in `stat_contour_filled()` where break value differences below a 
  certain number of digits would cause the computations to fail (@thomasp85, 
  #4874)

* Secondary axis ticks are now positioned more precisely, removing small visual
  artefacts with alignment between grid and ticks (@thomasp85, #3576)

* Improve `stat_function` documentation regarding `xlim` argument. 
  (@92amartins, #4474)

* Fix various issues with how `labels`, `breaks`, `limits`, and `show.limits`
  interact in the different binning guides (@thomasp85, #4831)

* Automatic break calculation now squishes the scale limits to the domain
  of the transformation. This allows `scale_{x/y}_sqrt()` to find breaks at 0   
  when appropriate (@teunbrand, #980).

* Using multiple modified aesthetics correctly will no longer trigger warnings. 
  If used incorrectly, the warning will now report the duplicated aesthetic 
  instead of `NA` (@teunbrand, #4707).

* `aes()` now supports the `!!!` operator in its first two arguments
  (#2675). Thanks to @yutannihilation and @teunbrand for draft
  implementations.

* Require rlang >= 1.0.0 (@billybarc, #4797)

* `geom_violin()` no longer issues "collapsing to unique 'x' values" warning
  (@bersbersbers, #4455)

* `annotate()` now documents unsupported geoms (`geom_abline()`, `geom_hline()`
  and `geom_vline()`), and warns when they are requested (@mikmart, #4719)

* `presidential` dataset now includes Trump's presidency (@bkmgit, #4703).

* `position_stack()` now works fully with `geom_text()` (@thomasp85, #4367)

* `geom_tile()` now correctly recognises missing data in `xmin`, `xmax`, `ymin`,
  and `ymax` (@thomasp85 and @sigmapi, #4495)

* `geom_hex()` will now use the binwidth from `stat_bin_hex()` if present, 
  instead of deriving it (@thomasp85, #4580)
  
* `geom_hex()` now works on non-linear coordinate systems (@thomasp85)

* Fixed a bug throwing errors when trying to render an empty plot with secondary
  axes (@thomasp85, #4509)

* Axes are now added correctly in `facet_wrap()` when `as.table = FALSE`
  (@thomasp85, #4553)

* Better compatibility of custom device functions in `ggsave()` 
  (@thomasp85, #4539)

* Binning scales are now more resilient to calculated limits that ends up being
  `NaN` after transformations (@thomasp85, #4510)

* Strip padding in `facet_grid()` is now only in effect if 
  `strip.placement = "outside"` _and_ an axis is present between the strip and 
  the panel (@thomasp85, #4610)

* Aesthetics of length 1 are now recycled to 0 if the length of the data is 0 
  (@thomasp85, #4588)

* Setting `size = NA` will no longer cause `guide_legend()` to error 
  (@thomasp85, #4559)

* Setting `stroke` to `NA` in `geom_point()` will no longer impair the sizing of
  the points (@thomasp85, #4624)

* `stat_bin_2d()` now correctly recognises the `weight` aesthetic 
  (@thomasp85, #4646)
  
* All geoms now have consistent exposure of linejoin and lineend parameters, and
  the guide keys will now respect these settings (@thomasp85, #4653)

* `geom_sf()` now respects `arrow` parameter for lines (@jakeruss, #4659)

* Updated documentation for `print.ggplot` to reflect that it returns
  the original plot, not the result of `ggplot_build()`. (@r2evans, #4390)

* `scale_*_manual()` no longer displays extra legend keys, or changes their 
  order, when a named `values` argument has more items than the data. To display
  all `values` on the legend instead, use
  `scale_*_manual(values = vals, limits = names(vals))`. (@teunbrand, @banfai, 
  #4511, #4534)

* Updated documentation for `geom_contour()` to correctly reflect argument 
  precedence between `bins` and `binwidth`. (@eliocamp, #4651)

* Dots in `geom_dotplot()` are now correctly aligned to the baseline when
  `stackratio != 1` and `stackdir != "up"` (@mjskay, #4614)

* Key glyphs for `geom_boxplot()`, `geom_crossbar()`, `geom_pointrange()`, and
  `geom_linerange()` are now orientation-aware (@mjskay, #4732)
  
* Updated documentation for `geom_smooth()` to more clearly describe effects of 
  the `fullrange` parameter (@thoolihan, #4399).

# ggplot2 3.3.6
This is a very small release only applying an internal change to comply with 
R 4.2 and its deprecation of `default.stringsAsFactors()`. There are no user
facing changes and no breaking changes.

# ggplot2 3.3.5
This is a very small release focusing on fixing a couple of untenable issues 
that surfaced with the 3.3.4 release

* Revert changes made in #4434 (apply transform to intercept in `geom_abline()`) 
  as it introduced undesirable issues far worse than the bug it fixed 
  (@thomasp85, #4514)
* Fixes an issue in `ggsave()` when producing emf/wmf files (@yutannihilation, 
  #4521)
* Warn when grDevices specific arguments are passed to ragg devices (@thomasp85, 
  #4524)
* Fix an issue where `coord_sf()` was reporting that it is non-linear
  even when data is provided in projected coordinates (@clauswilke, #4527)

# ggplot2 3.3.4
This is a larger patch release fixing a huge number of bugs and introduces a 
small selection of feature refinements.

## Features

* Alt-text can now be added to a plot using the `alt` label, i.e 
  `+ labs(alt = ...)`. Currently this alt text is not automatically propagated, 
  but we plan to integrate into Shiny, RMarkdown, and other tools in the future. 
  (@thomasp85, #4477)

* Add support for the BrailleR package for creating descriptions of the plot
  when rendered (@thomasp85, #4459)
  
* `coord_sf()` now has an argument `default_crs` that specifies the coordinate
  reference system (CRS) for non-sf layers and scale/coord limits. This argument
  defaults to `NULL`, which means non-sf layers are assumed to be in projected
  coordinates, as in prior ggplot2 versions. Setting `default_crs = sf::st_crs(4326)`
  provides a simple way to interpret x and y positions as longitude and latitude,
  regardless of the CRS used by `coord_sf()`. Authors of extension packages
  implementing `stat_sf()`-like functionality are encouraged to look at the source
  code of `stat_sf()`'s `compute_group()` function to see how to provide scale-limit
  hints to `coord_sf()` (@clauswilke, #3659).

* `ggsave()` now uses ragg to render raster output if ragg is available. It also
  handles custom devices that sets a default unit (e.g. `ragg::agg_png`) 
  correctly (@thomasp85, #4388)

* `ggsave()` now returns the saved file location invisibly (#3379, @eliocamp).
  Note that, as a side effect, an unofficial hack `<ggplot object> + ggsave()`
  no longer works (#4513).

* The scale arguments `limits`, `breaks`, `minor_breaks`, `labels`, `rescaler`
  and `oob` now accept purrr style lambda notation (@teunbrand, #4427). The same 
  is true for `as_labeller()` (and therefore also `labeller()`) 
  (@netique, #4188).

* Manual scales now allow named vectors passed to `values` to contain fewer 
  elements than existing in the data. Elements not present in values will be set
  to `NA` (@thomasp85, #3451)
  
* Date and datetime position scales support out-of-bounds (oob) arguments to 
  control how limits affect data outside those limits (@teunbrand, #4199).
  
## Fixes

* Fix a bug that `after_stat()` and `after_scale()` cannot refer to aesthetics
  if it's specified in the plot-global mapping (@yutannihilation, #4260).
  
* Fix bug in `annotate_logticks()` that would cause an error when used together
  with `coord_flip()` (@thomasp85, #3954)
  
* Fix a bug in `geom_abline()` that resulted in `intercept` not being subjected
  to the transformation of the y scale (@thomasp85, #3741)
  
* Extent the range of the line created by `geom_abline()` so that line ending
  is not visible for large linewidths (@thomasp85, #4024)

* Fix bug in `geom_dotplot()` where dots would be positioned wrong with 
  `stackgroups = TRUE` (@thomasp85, #1745)

* Fix calculation of confidence interval for locfit smoothing in `geom_smooth()`
  (@topepo, #3806)
  
* Fix bug in `geom_text()` where `"outward"` and `"inward"` justification for 
  some `angle` values was reversed (@aphalo, #4169, #4447)

* `ggsave()` now sets the default background to match the fill value of the
  `plot.background` theme element (@karawoo, #4057)

* It is now deprecated to specify `guides(<scale> = FALSE)` or
  `scale_*(guide = FALSE)` to remove a guide. Please use 
  `guides(<scale> = "none")` or `scale_*(guide = "none")` instead 
  (@yutannihilation, #4097)
  
* Fix a bug in `guide_bins()` where keys would disappear if the guide was 
  reversed (@thomasp85, #4210)
  
* Fix bug in `guide_coloursteps()` that would repeat the terminal bins if the
  breaks coincided with the limits of the scale (@thomasp85, #4019)

* Make sure that default labels from default mappings doesn't overwrite default
  labels from explicit mappings (@thomasp85, #2406)

* Fix bug in `labeller()` where parsing was turned off if `.multiline = FALSE`
  (@thomasp85, #4084)
  
* Make sure `label_bquote()` has access to the calling environment when 
  evaluating the labels (@thomasp85, #4141)

* Fix a bug in the layer implementation that introduced a new state after the 
  first render which could lead to a different look when rendered the second 
  time (@thomasp85, #4204)

* Fix a bug in legend justification where justification was lost of the legend
  dimensions exceeded the available size (@thomasp85, #3635)

* Fix a bug in `position_dodge2()` where `NA` values in thee data would cause an
  error (@thomasp85, #2905)

* Make sure `position_jitter()` creates the same jittering independent of 
  whether it is called by name or with constructor (@thomasp85, #2507)

* Fix a bug in `position_jitter()` where different jitters would be applied to 
  different position aesthetics of the same axis (@thomasp85, #2941)
  
* Fix a bug in `qplot()` when supplying `c(NA, NA)` as axis limits 
  (@thomasp85, #4027)
  
* Remove cross-inheritance of default discrete colour/fill scales and check the
  type and aesthetic of function output if `type` is a function 
  (@thomasp85, #4149)

* Fix bug in `scale_[x|y]_date()` where custom breaks functions that resulted in
  fractional dates would get misaligned (@thomasp85, #3965)
  
* Fix bug in `scale_[x|y]_datetime()` where a specified timezone would be 
  ignored by the scale (@thomasp85, #4007)
  
* Fix issue in `sec_axis()` that would throw warnings in the absence of any 
  secondary breaks (@thomasp85, #4368)

* `stat_bin()`'s computed variable `width` is now documented (#3522).
  
* `stat_count()` now computes width based on the full dataset instead of per 
  group (@thomasp85, #2047)

* Extended `stat_ecdf()` to calculate the cdf from either x or y instead from y 
  only (@jgjl, #4005)
  
* Fix a bug in `stat_summary_bin()` where one more than the requested number of
  bins would be created (@thomasp85, #3824)

* Only drop groups in `stat_ydensity()` when there are fewer than two data 
  points and throw a warning (@andrewwbutler, #4111).

* Fixed a bug in strip assembly when theme has `strip.text = element_blank()`
  and plots are faceted with multi-layered strips (@teunbrand, #4384).
  
* Using `theme(aspect.ratio = ...)` together with free space in `facet_grid()`
  now correctly throws an error (@thomasp85, #3834)

* Fixed a bug in `labeller()` so that `.default` is passed to `as_labeller()`
  when labellers are specified by naming faceting variables. (@waltersom, #4031)
  
* Updated style for example code (@rjake, #4092)

* ggplot2 now requires R >= 3.3 (#4247).

* ggplot2 now uses `rlang::check_installed()` to check if a suggested package is
  installed, which will offer to install the package before continuing (#4375, 
  @malcolmbarrett)

* Improved error with hint when piping a `ggplot` object into a facet function
  (#4379, @mitchelloharawild).

# ggplot2 3.3.3
This is a small patch release mainly intended to address changes in R and CRAN.
It further changes the licensing model of ggplot2 to an MIT license.

* Update the ggplot2 licence to an MIT license (#4231, #4232, #4233, and #4281)

* Use vdiffr conditionally so ggplot2 can be tested on systems without vdiffr

* Update tests to work with the new `all.equal()` defaults in R >4.0.3

* Fixed a bug that `guide_bins()` mistakenly ignore `override.aes` argument
  (@yutannihilation, #4085).

# ggplot2 3.3.2
This is a small release focusing on fixing regressions introduced in 3.3.1.

* Added an `outside` option to `annotation_logticks()` that places tick marks
  outside of the plot bounds. (#3783, @kbodwin)

* `annotation_raster()` adds support for native rasters. For large rasters,
  native rasters render significantly faster than arrays (@kent37, #3388)
  
* Facet strips now have dedicated position-dependent theme elements 
  (`strip.text.x.top`, `strip.text.x.bottom`, `strip.text.y.left`, 
  `strip.text.y.right`) that inherit from `strip.text.x` and `strip.text.y`, 
  respectively. As a consequence, some theme stylings now need to be applied to 
  the position-dependent elements rather than to the parent elements. This 
  change was already introduced in ggplot2 3.3.0 but not listed in the 
  changelog. (@thomasp85, #3683)

* Facets now handle layers containing no data (@yutannihilation, #3853).
  
* A newly added geom `geom_density_2d_filled()` and associated stat 
  `stat_density_2d_filled()` can draw filled density contours
  (@clauswilke, #3846).

* A newly added `geom_function()` is now recommended to use in conjunction
  with/instead of `stat_function()`. In addition, `stat_function()` now
  works with transformed y axes, e.g. `scale_y_log10()`, and in plots
  containing no other data or layers (@clauswilke, #3611, #3905, #3983).

* Fixed a bug in `geom_sf()` that caused problems with legend-type
  autodetection (@clauswilke, #3963).
  
* Support graphics devices that use the `file` argument instead of `fileneame` 
  in `ggsave()` (@bwiernik, #3810)
  
* Default discrete color scales are now configurable through the `options()` of 
  `ggplot2.discrete.colour` and `ggplot2.discrete.fill`. When set to a character 
  vector of colour codes (or list of character vectors)  with sufficient length, 
  these colours are used for the default scale. See `help(scale_colour_discrete)` 
  for more details and examples (@cpsievert, #3833).

* Default continuous colour scales (i.e., the `options()` 
  `ggplot2.continuous.colour` and `ggplot2.continuous.fill`, which inform the 
  `type` argument of `scale_fill_continuous()` and `scale_colour_continuous()`) 
  now accept a function, which allows more control over these default 
  `continuous_scale()`s (@cpsievert, #3827).

* A bug was fixed in `stat_contour()` when calculating breaks based on 
  the `bins` argument (@clauswilke, #3879, #4004).
  
* Data columns can now contain `Vector` S4 objects, which are widely used in the 
  Bioconductor project. (@teunbrand, #3837)

# ggplot2 3.3.1

This is a small release with no code change. It removes all malicious links to a 
site that got hijacked from the readme and pkgdown site.

# ggplot2 3.3.0

This is a minor release but does contain a range of substantial new features, 
along with the standard bug fixes. The release contains a few visual breaking
changes, along with breaking changes for extension developers due to a shift in
internal representation of the position scales and their axes. No user breaking
changes are included.

This release also adds Dewey Dunnington (@paleolimbot) to the core team.

## Breaking changes
There are no user-facing breaking changes, but a change in some internal 
representations that extension developers may have relied on, along with a few 
breaking visual changes which may cause visual tests in downstream packages to 
fail.

* The `panel_params` field in the `Layout` now contains a list of list of 
  `ViewScale` objects, describing the trained coordinate system scales, instead
  of the list object used before. Any extensions that use this field will likely
  break, as will unit tests that checks aspects of this.

* `element_text()` now issues a warning when vectorized arguments are provided, 
  as in `colour = c("red", "green", "blue")`. Such use is discouraged and not 
  officially supported (@clauswilke, #3492).

* Changed `theme_grey()` setting for legend key so that it creates no border 
  (`NA`) rather than drawing a white one. (@annennenne, #3180)

* `geom_ribbon()` now draws separate lines for the upper and lower intervals if
  `colour` is mapped. Similarly, `geom_area()` and `geom_density()` now draw
  the upper lines only in the same case by default. If you want old-style full
  stroking, use `outline.type = "full"` (@yutannihilation, #3503 / @thomasp85, #3708).

## New features

* The evaluation time of aesthetics can now be controlled to a finer degree. 
  `after_stat()` supersedes the use of `stat()` and `..var..`-notation, and is
  joined by `after_scale()` to allow for mapping to scaled aesthetic values. 
  Remapping of the same aesthetic is now supported with `stage()`, so you can 
  map a data variable to a stat aesthetic, and remap the same aesthetic to 
  something else after statistical transformation (@thomasp85, #3534)

* All `coord_*()` functions with `xlim` and `ylim` arguments now accept
  vectors with `NA` as a placeholder for the minimum or maximum value
  (e.g., `ylim = c(0, NA)` would zoom the y-axis from 0 to the 
  maximum value observed in the data). This mimics the behaviour
  of the `limits` argument in continuous scale functions
  (@paleolimbot, #2907).

* Allowed reversing of discrete scales by re-writing `get_limits()` 
  (@AnneLyng, #3115)
  
* All geoms and stats that had a direction (i.e. where the x and y axes had 
  different interpretation), can now freely choose their direction, instead of
  relying on `coord_flip()`. The direction is deduced from the aesthetic 
  mapping, but can also be specified directly with the new `orientation` 
  argument (@thomasp85, #3506).
  
* Position guides can now be customized using the new `guide_axis()`, which can 
  be passed to position `scale_*()` functions or via `guides()`. The new axis 
  guide (`guide_axis()`) comes with arguments `check.overlap` (automatic removal 
  of overlapping labels), `angle` (easy rotation of axis labels), and
  `n.dodge` (dodge labels into multiple rows/columns) (@paleolimbot, #3322).
  
* A new scale type has been added, that allows binning of aesthetics at the 
  scale level. It has versions for both position and non-position aesthetics and
  comes with two new guides (`guide_bins` and `guide_coloursteps`) 
  (@thomasp85, #3096)
  
* `scale_x_continuous()` and `scale_y_continuous()` gains an `n.breaks` argument
  guiding the number of automatic generated breaks (@thomasp85, #3102)

* Added `stat_contour_filled()` and `geom_contour_filled()`, which compute 
  and draw filled contours of gridded data (@paleolimbot, #3044). 
  `geom_contour()` and `stat_contour()` now use the isoband package
  to compute contour lines. The `complete` parameter (which was undocumented
  and has been unused for at least four years) was removed (@paleolimbot, #3044).
  
* Themes have gained two new parameters, `plot.title.position` and 
  `plot.caption.position`, that can be used to customize how plot
  title/subtitle and plot caption are positioned relative to the overall plot
  (@clauswilke, #3252).

## Extensions
  
* `Geom` now gains a `setup_params()` method in line with the other ggproto
  classes (@thomasp85, #3509)

* The newly added function `register_theme_elements()` now allows developers
  of extension packages to define their own new theme elements and place them
  into the ggplot2 element tree (@clauswilke, #2540).

## Minor improvements and bug fixes

* `coord_trans()` now draws second axes and accepts `xlim`, `ylim`,
  and `expand` arguments to bring it up to feature parity with 
  `coord_cartesian()`. The `xtrans` and `ytrans` arguments that were 
  deprecated in version 1.0.1 in favour of `x` and `y` 
  were removed (@paleolimbot, #2990).

* `coord_trans()` now calculates breaks using the expanded range 
  (previously these were calculated using the unexpanded range, 
  which resulted in differences between plots made with `coord_trans()`
  and those made with `coord_cartesian()`). The expansion for discrete axes 
  in `coord_trans()` was also updated such that it behaves identically
  to that in `coord_cartesian()` (@paleolimbot, #3338).

* `expand_scale()` was deprecated in favour of `expansion()` for setting
  the `expand` argument of `x` and `y` scales (@paleolimbot).

* `geom_abline()`, `geom_hline()`, and `geom_vline()` now issue 
  more informative warnings when supplied with set aesthetics
  (i.e., `slope`, `intercept`, `yintercept`, and/or `xintercept`)
  and mapped aesthetics (i.e., `data` and/or `mapping`).

* Fix a bug in `geom_raster()` that squeezed the image when it went outside 
  scale limits (#3539, @thomasp85)

* `geom_sf()` now determines the legend type automatically (@microly, #3646).
  
* `geom_sf()` now removes rows that can't be plotted due to `NA` aesthetics 
  (#3546, @thomasp85)

* `geom_sf()` now applies alpha to linestring geometries 
  (#3589, @yutannihilation).

* `gg_dep()` was deprecated (@perezp44, #3382).

* Added function `ggplot_add.by()` for lists created with `by()`, allowing such
  lists to be added to ggplot objects (#2734, @Maschette)

* ggplot2 no longer depends on reshape2, which means that it no longer 
  (recursively) needs plyr, stringr, or stringi packages.

* Increase the default `nbin` of `guide_colourbar()` to place the ticks more 
  precisely (#3508, @yutannihilation).

* `manual_scale()` now matches `values` with the order of `breaks` whenever
  `values` is an unnamed vector. Previously, unnamed `values` would match with
  the limits of the scale and ignore the order of any `breaks` provided. Note
  that this may change the appearance of plots that previously relied on the
  unordered behaviour (#2429, @idno0001).

* `scale_manual_*(limits = ...)` now actually limits the scale (#3262,
  @yutannihilation).

* Fix a bug when `show.legend` is a named logical vector 
  (#3461, @yutannihilation).

* Added weight aesthetic option to `stat_density()` and made scaling of 
  weights the default (@annennenne, #2902)
  
* `stat_density2d()` can now take an `adjust` parameter to scale the default 
  bandwidth. (#2860, @haleyjeppson)

* `stat_smooth()` uses `REML` by default, if `method = "gam"` and
  `gam`'s method is not specified (@ikosmidis, #2630).

* stacking text when calculating the labels and the y axis with
  `stat_summary()` now works (@ikosmidis, #2709)
  
* `stat_summary()` and related functions now support rlang-style lambda functions
  (#3568, @dkahle).

* The data mask pronoun, `.data`, is now stripped from default labels.

* Addition of partial themes to plots has been made more predictable;
  stepwise addition of individual partial themes is now equivalent to
  addition of multple theme elements at once (@clauswilke, #3039).

* Facets now don't fail even when some variable in the spec are not available
  in all layers (@yutannihilation, #2963).

# ggplot2 3.2.1

This is a patch release fixing a few regressions introduced in 3.2.0 as well as
fixing some unit tests that broke due to upstream changes.

* `position_stack()` no longer changes the order of the input data. Changes to 
  the internal behaviour of `geom_ribbon()` made this reordering problematic 
  with ribbons that spanned `y = 0` (#3471)
* Using `qplot()` with a single positional aesthetic will no longer title the
  non-specified scale as `"NULL"` (#3473)
* Fixes unit tests for sf graticule labels caused by changes to sf

# ggplot2 3.2.0

This is a minor release with an emphasis on internal changes to make ggplot2 
faster and more consistent. The few interface changes will only affect the 
aesthetics of the plot in minor ways, and will only potentially break code of
extension developers if they have relied on internals that have been changed. 
This release also sees the addition of Hiroaki Yutani (@yutannihilation) to the 
core developer team.

With the release of R 3.6, ggplot2 now requires the R version to be at least 3.2,
as the tidyverse is committed to support 5 major versions of R.

## Breaking changes

* Two patches (#2996 and #3050) fixed minor rendering problems. In most cases,
  the visual changes are so subtle that they are difficult to see with the naked
  eye. However, these changes are detected by the vdiffr package, and therefore
  any package developers who use vdiffr to test for visual correctness of ggplot2
  plots will have to regenerate all reference images.
  
* In some cases, ggplot2 now produces a warning or an error for code that previously
  produced plot output. In all these cases, the previous plot output was accidental,
  and the plotting code uses the ggplot2 API in a way that would lead to undefined
  behavior. Examples include a missing `group` aesthetic in `geom_boxplot()` (#3316),
  annotations across multiple facets (#3305), and not using aesthetic mappings when
  drawing ribbons with `geom_ribbon()` (#3318).

## New features

* This release includes a range of internal changes that speeds up plot 
  generation. None of the changes are user facing and will not break any code,
  but in general ggplot2 should feel much faster. The changes includes, but are
  not limited to:
  
  - Caching ascent and descent dimensions of text to avoid recalculating it for
    every title.
  
  - Using a faster data.frame constructor as well as faster indexing into 
    data.frames
    
  - Removing the plyr dependency, replacing plyr functions with faster 
    equivalents.

* `geom_polygon()` can now draw polygons with holes using the new `subgroup` 
  aesthetic. This functionality requires R 3.6.0 (@thomasp85, #3128)

* Aesthetic mappings now accept functions that return `NULL` (@yutannihilation,
  #2997).

* `stat_function()` now accepts rlang/purrr style anonymous functions for the 
  `fun` parameter (@dkahle, #3159).

* `geom_rug()` gains an "outside" option to allow for moving the rug tassels to 
  outside the plot area (@njtierney, #3085) and a `length` option to allow for 
  changing the length of the rug lines (@daniel-wells, #3109). 
  
* All geoms now take a `key_glyph` paramter that allows users to customize
  how legend keys are drawn (@clauswilke, #3145). In addition, a new key glyph
  `timeseries` is provided to draw nice legends for time series
  (@mitchelloharawild, #3145).

## Extensions

* Layers now have a new member function `setup_layer()` which is called at the
  very beginning of the plot building process and which has access to the 
  original input data and the plot object being built. This function allows the 
  creation of custom layers that autogenerate aesthetic mappings based on the 
  input data or that filter the input data in some form. For the time being, this
  feature is not exported, but it has enabled the development of a new layer type,
  `layer_sf()` (see next item). Other special-purpose layer types may be added
  in the future (@clauswilke, #2872).
  
* A new layer type `layer_sf()` can auto-detect and auto-map sf geometry
  columns in the data. It should be used by extension developers who are writing
  new sf-based geoms or stats (@clauswilke, #3232).

* `x0` and `y0` are now recognized positional aesthetics so they will get scaled 
  if used in extension geoms and stats (@thomasp85, #3168)
  
* Continuous scale limits now accept functions which accept the default
  limits and return adjusted limits. This makes it possible to write
  a function that e.g. ensures the limits are always a multiple of 100,
  regardless of the data (@econandrew, #2307).

## Minor improvements and bug fixes

* `cut_width()` now accepts `...` to pass further arguments to `base::cut.default()`
   like `cut_number()` and `cut_interval()` already did (@cderv, #3055)

* `coord_map()` now can have axes on the top and right (@karawoo, #3042).

* `coord_polar()` now correctly rescales the secondary axis (@linzi-sg, #3278)

* `coord_sf()`, `coord_map()`, and `coord_polar()` now squash `-Inf` and `Inf`
  into the min and max of the plot (@yutannihilation, #2972).

* `coord_sf()` graticule lines are now drawn in the same thickness as panel grid 
  lines in `coord_cartesian()`, and seting panel grid lines to `element_blank()` 
  now also works in `coord_sf()` 
  (@clauswilke, #2991, #2525).

* `economics` data has been regenerated. This leads to some changes in the
  values of all columns (especially in `psavert`), but more importantly, strips 
  the grouping attributes from `economics_long`.

* `element_line()` now fills closed arrows (@yutannihilation, #2924).

* Facet strips on the left side of plots now have clipping turned on, preventing
  text from running out of the strip and borders from looking thicker than for
  other strips (@karawoo, #2772 and #3061).

* ggplot2 now works in Turkish locale (@yutannihilation, #3011).

* Clearer error messages for inappropriate aesthetics (@clairemcwhite, #3060).

* ggplot2 no longer attaches any external packages when using functions that 
  depend on packages that are suggested but not imported by ggplot2. The 
  affected functions include `geom_hex()`, `stat_binhex()`, 
  `stat_summary_hex()`, `geom_quantile()`, `stat_quantile()`, and `map_data()` 
  (@clauswilke, #3126).
  
* `geom_area()` and `geom_ribbon()` now sort the data along the x-axis in the 
  `setup_data()` method rather than as part of `draw_group()` (@thomasp85, 
  #3023)

* `geom_hline()`, `geom_vline()`, and `geom_abline()` now throw a warning if the 
  user supplies both an `xintercept`, `yintercept`, or `slope` value and a 
  mapping (@RichardJActon, #2950).

* `geom_rug()` now works with `coord_flip()` (@has2k1, #2987).

* `geom_violin()` no longer throws an error when quantile lines fall outside 
  the violin polygon (@thomasp85, #3254).

* `guide_legend()` and `guide_colorbar()` now use appropriate spacing between legend
  key glyphs and legend text even if the legend title is missing (@clauswilke, #2943).

* Default labels are now generated more consistently; e.g., symbols no longer
  get backticks, and long expressions are abbreviated with `...`
  (@yutannihilation, #2981).

* All-`Inf` layers are now ignored for picking the scale (@yutannihilation, 
  #3184).
  
* Diverging Brewer colour palette now use the correct mid-point colour 
  (@dariyasydykova, #3072).
  
* `scale_color_continuous()` now points to `scale_colour_continuous()` so that 
  it will handle `type = "viridis"` as the documentation states (@hlendway, 
  #3079).

* `scale_shape_identity()` now works correctly with `guide = "legend"` 
  (@malcolmbarrett, #3029)
  
* `scale_continuous` will now draw axis line even if the length of breaks is 0
  (@thomasp85, #3257)

* `stat_bin()` will now error when the number of bins exceeds 1e6 to avoid 
  accidentally freezing the user session (@thomasp85).
  
* `sec_axis()` now places ticks accurately when using nonlinear transformations (@dpseidel, #2978).

* `facet_wrap()` and `facet_grid()` now automatically remove NULL from facet
  specs, and accept empty specs (@yutannihilation, #3070, #2986).

* `stat_bin()` now handles data with only one unique value (@yutannihilation 
  #3047).

* `sec_axis()` now accepts functions as well as formulas (@yutannihilation, #3031).

*   New theme elements allowing different ticks lengths for each axis. For instance,
    this can be used to have inwards ticks on the x-axis (`axis.ticks.length.x`) and
    outwards ticks on the y-axis (`axis.ticks.length.y`) (@pank, #2935).

* The arguments of `Stat*$compute_layer()` and `Position*$compute_layer()` are
  now renamed to always match the ones of `Stat$compute_layer()` and
  `Position$compute_layer()` (@yutannihilation, #3202).

* `geom_*()` and `stat_*()` now accepts purrr-style lambda notation
  (@yutannihilation, #3138).

* `geom_tile()` and `geom_rect()` now draw rectangles without notches at the
  corners. The style of the corner can be controlled by `linejoin` parameters
  (@yutannihilation, #3050).

# ggplot2 3.1.0

## Breaking changes

This is a minor release and breaking changes have been kept to a minimum. End users of 
ggplot2 are unlikely to encounter any issues. However, there are a few items that developers 
of ggplot2 extensions should be aware of. For additional details, see also the discussion 
accompanying issue #2890.

*   In non-user-facing internal code (specifically in the `aes()` function and in
    the `aesthetics` argument of scale functions), ggplot2 now always uses the British
    spelling for aesthetics containing the word "colour". When users specify a "color"
    aesthetic it is automatically renamed to "colour". This renaming is also applied
    to non-standard aesthetics that contain the word "color". For example, "point_color"
    is renamed to "point_colour". This convention makes it easier to support both
    British and American spelling for novel, non-standard aesthetics, but it may require
    some adjustment for packages that have previously introduced non-standard color
    aesthetics using American spelling. A new function `standardise_aes_names()` is
    provided in case extension writers need to perform this renaming in their own code
    (@clauswilke, #2649).

*   Functions that generate other functions (closures) now force the arguments that are
    used from the generated functions, to avoid hard-to-catch errors. This may affect
    some users of manual scales (such as `scale_colour_manual()`, `scale_fill_manual()`,
    etc.) who depend on incorrect behavior (@krlmlr, #2807).
    
*   `Coord` objects now have a function `backtransform_range()` that returns the
    panel range in data coordinates. This change may affect developers of custom coords,
    who now should implement this function. It may also affect developers of custom
    geoms that use the `range()` function. In some applications, `backtransform_range()`
    may be more appropriate (@clauswilke, #2821).


## New features

*   `coord_sf()` has much improved customization of axis tick labels. Labels can now
    be set manually, and there are two new parameters, `label_graticule` and
    `label_axes`, that can be used to specify which graticules to label on which side
    of the plot (@clauswilke, #2846, #2857, #2881).
    
*   Two new geoms `geom_sf_label()` and `geom_sf_text()` can draw labels and text
    on sf objects. Under the hood, a new `stat_sf_coordinates()` calculates the
    x and y coordinates from the coordinates of the sf geometries. You can customize
    the calculation method via `fun.geometry` argument (@yutannihilation, #2761).
    

## Minor improvements and fixes

*   `benchplot()` now uses tidy evaluation (@dpseidel, #2699).

*   The error message in `compute_aesthetics()` now only provides the names of
    aesthetics with mismatched lengths, rather than all aesthetics (@karawoo,
    #2853).

*   For faceted plots, data is no longer internally reordered. This makes it
    safer to feed data columns into `aes()` or into parameters of geoms or
    stats. However, doing so remains discouraged (@clauswilke, #2694).

*   `coord_sf()` now also understands the `clip` argument, just like the other
    coords (@clauswilke, #2938).

*   `fortify()` now displays a more informative error message for
    `grouped_df()` objects when dplyr is not installed (@jimhester, #2822).

*   All `geom_*()` now display an informative error message when required 
    aesthetics are missing (@dpseidel, #2637 and #2706).

*   `geom_boxplot()` now understands the `width` parameter even when used with
    a non-standard stat, such as `stat_identity()` (@clauswilke, #2893).
    
*  `geom_hex()` now understands the `size` and `linetype` aesthetics
   (@mikmart, #2488).
    
*   `geom_hline()`, `geom_vline()`, and `geom_abline()` now work properly
    with `coord_trans()` (@clauswilke, #2149, #2812).
    
*   `geom_text(..., parse = TRUE)` now correctly renders the expected number of
    items instead of silently dropping items that are empty expressions, e.g.
    the empty string "". If an expression spans multiple lines, we take just
    the first line and drop the rest. This same issue is also fixed for
    `geom_label()` and the axis labels for `geom_sf()` (@slowkow, #2867).

*   `geom_sf()` now respects `lineend`, `linejoin`, and `linemitre` parameters 
    for lines and polygons (@alistaire47, #2826).
    
*   `ggsave()` now exits without creating a new graphics device if previously
    none was open (@clauswilke, #2363).

*   `labs()` now has named arguments `title`, `subtitle`, `caption`, and `tag`.
    Also, `labs()` now accepts tidyeval (@yutannihilation, #2669).

*   `position_nudge()` is now more robust and nudges only in the direction
    requested. This enables, for example, the horizontal nudging of boxplots
    (@clauswilke, #2733).

*   `sec_axis()` and `dup_axis()` now return appropriate breaks for the secondary
    axis when applied to log transformed scales (@dpseidel, #2729).

*   `sec_axis()` now works as expected when used in combination with tidy eval
    (@dpseidel, #2788).

*   `scale_*_date()`, `scale_*_time()` and `scale_*_datetime()` can now display 
    a secondary axis that is a __one-to-one__ transformation of the primary axis,
    implemented using the `sec.axis` argument to the scale constructor 
    (@dpseidel, #2244).
    
*   `stat_contour()`, `stat_density2d()`, `stat_bin2d()`,  `stat_binhex()`
    now calculate normalized statistics including `nlevel`, `ndensity`, and
    `ncount`. Also, `stat_density()` now includes the calculated statistic 
    `nlevel`, an alias for `scaled`, to better match the syntax of `stat_bin()`
    (@bjreisman, #2679).

# ggplot2 3.0.0

## Breaking changes

*   ggplot2 now supports/uses tidy evaluation (as described below). This is a 
    major change and breaks a number of packages; we made this breaking change 
    because it is important to make ggplot2 more programmable, and to be more 
    consistent with the rest of the tidyverse. The best general (and detailed)
    introduction to tidy evaluation can be found in the meta programming
    chapters in [Advanced R](https://adv-r.hadley.nz).
    
    The primary developer facing change is that `aes()` now contains 
    quosures (expression + environment pairs) rather than symbols, and you'll 
    need to take a different approach to extracting the information you need. 
    A common symptom of this change are errors "undefined columns selected" or 
    "invalid 'type' (list) of argument" (#2610). As in the previous version,
    constants (like `aes(x = 1)` or `aes(colour = "smoothed")`) are stored
    as is.
    
    In this version of ggplot2, if you need to describe a mapping in a string, 
    use `quo_name()` (to generate single-line strings; longer expressions may 
    be abbreviated) or `quo_text()` (to generate non-abbreviated strings that
    may span multiple lines). If you do need to extract the value of a variable
    instead use `rlang::eval_tidy()`. You may want to condition on 
    `(packageVersion("ggplot2") <= "2.2.1")` so that your code can work with
    both released and development versions of ggplot2.
    
    We recognise that this is a big change and if you're not already familiar
    with rlang, there's a lot to learn. If you are stuck, or need any help,
    please reach out on <https://forum.posit.co/>.

*   Error: Column `y` must be a 1d atomic vector or a list

    Internally, ggplot2 now uses `as.data.frame(tibble::as_tibble(x))` to
    convert a list into a data frame. This improves ggplot2's support for
    list-columns (needed for sf support), at a small cost: you can no longer
    use matrix-columns. Note that unlike tibble we still allow column vectors
    such as returned by `base::scale()` because of their widespread use.

*   Error: More than one expression parsed
  
    Previously `aes_string(x = c("a", "b", "c"))` silently returned 
    `aes(x = a)`. Now this is a clear error.

*   Error: `data` must be uniquely named but has duplicate columns
  
    If layer data contains columns with identical names an error will be 
    thrown. In earlier versions the first occurring column was chosen silently,
    potentially masking that the wrong data was chosen.

*   Error: Aesthetics must be either length 1 or the same as the data
    
    Layers are stricter about the columns they will combine into a single
    data frame. Each aesthetic now must be either the same length as the data
    frame or a single value. This makes silent recycling errors much less likely.

*   Error: `coord_*` doesn't support free scales 
   
    Free scales only work with selected coordinate systems; previously you'd
    get an incorrect plot.

*   Error in f(...) : unused argument (range = c(0, 1))

    This is because the `oob` argument to scale has been set to a function
    that only takes a single argument; it needs to take two arguments
    (`x`, and `range`). 

*   Error: unused argument (output)
  
    The function `guide_train()` now has an optional parameter `aesthetic`
    that allows you to override the `aesthetic` setting in the scale.
    To make your code work with the both released and development versions of 
    ggplot2 appropriate, add `aesthetic = NULL` to the `guide_train()` method
    signature.
    
    ```R
    # old
    guide_train.legend <- function(guide, scale) {...}
    
    # new 
    guide_train.legend <- function(guide, scale, aesthetic = NULL) {...}
    ```
    
    Then, inside the function, replace `scale$aesthetics[1]`,
    `aesthetic %||% scale$aesthetics[1]`. (The %||% operator is defined in the 
    rlang package).
    
    ```R
    # old
    setNames(list(scale$map(breaks)), scale$aesthetics[1])

    # new
    setNames(list(scale$map(breaks)), aesthetic %||% scale$aesthetics[1])
    ```

*   The long-deprecated `subset` argument to `layer()` has been removed.

## Tidy evaluation

* `aes()` now supports quasiquotation so that you can use `!!`, `!!!`,
  and `:=`. This replaces `aes_()` and `aes_string()` which are now
  soft-deprecated (but will remain around for a long time).

* `facet_wrap()` and `facet_grid()` now support `vars()` inputs. Like
  `dplyr::vars()`, this helper quotes its inputs and supports
  quasiquotation. For instance, you can now supply faceting variables
  like this: `facet_wrap(vars(am, cyl))` instead of 
  `facet_wrap(~am + cyl)`. Note that the formula interface is not going 
  away and will not be deprecated. `vars()` is simply meant to make it 
  easier to create functions around `facet_wrap()` and `facet_grid()`.

  The first two arguments of `facet_grid()` become `rows` and `cols`
  and now support `vars()` inputs. Note however that we took special
  care to ensure complete backward compatibility. With this change
  `facet_grid(vars(cyl), vars(am, vs))` is equivalent to
  `facet_grid(cyl ~ am + vs)`, and `facet_grid(cols = vars(am, vs))` is
  equivalent to `facet_grid(. ~ am + vs)`.

  One nice aspect of the new interface is that you can now easily
  supply names: `facet_grid(vars(Cylinder = cyl), labeller =
  label_both)` will give nice label titles to the facets. Of course,
  those names can be unquoted with the usual tidy eval syntax.

### sf

* ggplot2 now has full support for sf with `geom_sf()` and `coord_sf()`:

  ```r
  nc <- sf::st_read(system.file("shape/nc.shp", package = "sf"), quiet = TRUE)
  ggplot(nc) +
    geom_sf(aes(fill = AREA))
  ```
  It supports all simple features, automatically aligns CRS across layers, sets
  up the correct aspect ratio, and draws a graticule.

## New features

* ggplot2 now works on R 3.1 onwards, and uses the 
  [vdiffr](https://github.com/r-lib/vdiffr) package for visual testing.

* In most cases, accidentally using `%>%` instead of `+` will generate an 
  informative error (#2400).

* New syntax for calculated aesthetics. Instead of using `aes(y = ..count..)` 
  you can (and should!) use `aes(y = stat(count))`. `stat()` is a real function 
  with documentation which hopefully will make this part of ggplot2 less 
  confusing (#2059).
  
  `stat()` is particularly nice for more complex calculations because you 
  only need to specify it once: `aes(y = stat(count / max(count)))`,
  rather than `aes(y = ..count.. / max(..count..))`
  
* New `tag` label for adding identification tags to plots, typically used for 
  labelling a subplot with a letter. Add a tag with `labs(tag = "A")`, style it 
  with the `plot.tag` theme element, and control position with the
  `plot.tag.position` theme setting (@thomasp85).

### Layers: geoms, stats, and position adjustments

* `geom_segment()` and `geom_curve()` have a new `arrow.fill` parameter which 
  allows you to specify a separate fill colour for closed arrowheads 
  (@hrbrmstr and @clauswilke, #2375).

* `geom_point()` and friends can now take shapes as strings instead of integers,
  e.g. `geom_point(shape = "diamond")` (@daniel-barnett, #2075).

* `position_dodge()` gains a `preserve` argument that allows you to control
  whether the `total` width at each `x` value is preserved (the current 
  default), or ensure that the width of a `single` element is preserved
  (what many people want) (#1935).

* New `position_dodge2()` provides enhanced dodging for boxplots. Compared to
  `position_dodge()`, `position_dodge2()` compares `xmin` and `xmax` values  
  to determine which elements overlap, and spreads overlapping elements evenly
  within the region of overlap. `position_dodge2()` is now the default position
  adjustment for `geom_boxplot()`, because it handles `varwidth = TRUE`, and 
  will be considered for other geoms in the future.
  
  The `padding` parameter adds a small amount of padding between elements 
  (@karawoo, #2143) and a `reverse` parameter allows you to reverse the order 
  of placement (@karawoo, #2171).
  
* New `stat_qq_line()` makes it easy to add a simple line to a Q-Q plot, which 
  makes it easier to judge the fit of the theoretical distribution 
  (@nicksolomon).

### Scales and guides

* Improved support for mapping date/time variables to `alpha`, `size`, `colour`, 
  and `fill` aesthetics, including `date_breaks` and `date_labels` arguments 
  (@karawoo, #1526), and new `scale_alpha()` variants (@karawoo, #1526).

* Improved support for ordered factors. Ordered factors throw a warning when 
  mapped to shape (unordered factors do not), and do not throw warnings when 
  mapped to size or alpha (unordered factors do). Viridis is used as the 
  default colour and fill scale for ordered factors (@karawoo, #1526).

* The `expand` argument of `scale_*_continuous()` and `scale_*_discrete()`
  now accepts separate expansion values for the lower and upper range
  limits. The expansion limits can be specified using the convenience
  function `expand_scale()`.
  
  Separate expansion limits may be useful for bar charts, e.g. if one
  wants the bottom of the bars to be flush with the x axis but still 
  leave some (automatically calculated amount of) space above them:
  
    ```r
    ggplot(mtcars) +
        geom_bar(aes(x = factor(cyl))) +
        scale_y_continuous(expand = expand_scale(mult = c(0, .1)))
    ```
  
  It can also be useful for line charts, e.g. for counts over time,
  where one wants to have a ’hard’ lower limit of y = 0 but leave the
  upper limit unspecified (and perhaps differing between panels), with
  some extra space above the highest point on the line (with symmetrical 
  limits, the extra space above the highest point could in some cases 
  cause the lower limit to be negative).
  
  The old syntax for the `expand` argument will, of course, continue
  to work (@huftis, #1669).

* `scale_colour_continuous()` and `scale_colour_gradient()` are now controlled 
  by global options `ggplot2.continuous.colour` and `ggplot2.continuous.fill`. 
  These can be set to `"gradient"` (the default) or `"viridis"` (@karawoo).

* New `scale_colour_viridis_c()`/`scale_fill_viridis_c()` (continuous) and
  `scale_colour_viridis_d()`/`scale_fill_viridis_d()` (discrete) make it
  easy to use Viridis colour scales (@karawoo, #1526).

* Guides for `geom_text()` now accept custom labels with 
  `guide_legend(override.aes = list(label = "foo"))` (@brianwdavis, #2458).

### Margins

* Strips gain margins on all sides by default. This means that to fully justify
  text to the edge of a strip, you will need to also set the margins to 0
  (@karawoo).

* Rotated strip labels now correctly understand `hjust` and `vjust` parameters
  at all angles (@karawoo).

* Strip labels now understand justification relative to the direction of the
  text, meaning that in y facets, the strip text can be placed at either end of
  the strip using `hjust` (@karawoo).

* Legend titles and labels get a little extra space around them, which 
  prevents legend titles from overlapping the legend at large font sizes 
  (@karawoo, #1881).

## Extension points

* New `autolayer()` S3 generic (@mitchelloharawild, #1974). This is similar
  to `autoplot()` but produces layers rather than complete plots.

* Custom objects can now be added using `+` if a `ggplot_add` method has been
  defined for the class of the object (@thomasp85).

* Theme elements can now be subclassed. Add a `merge_element` method to control
  how properties are inherited from the parent element. Add an `element_grob` 
  method to define how elements are rendered into grobs (@thomasp85, #1981).

* Coords have gained new extension mechanisms.
  
    If you have an existing coord extension, you will need to revise the
    specification of the `train()` method. It is now called 
    `setup_panel_params()` (better reflecting what it actually does) and now 
    has arguments `scale_x`, and `scale_y` (the x and y scales respectively) 
    and `param`, a list of plot specific parameters generated by 
    `setup_params()`.

    What was formerly called `scale_details` (in coords), `panel_ranges` 
    (in layout) and `panel_scales` (in geoms) are now consistently called
    `panel_params` (#1311). These are parameters of the coord that vary from
    panel to panel.

* `ggplot_build()` and `ggplot_gtable()` are now generics, so ggplot-subclasses 
  can define additional behavior during the build stage.

* `guide_train()`, `guide_merge()`, `guide_geom()`, and `guide_gengrob()`
  are now exported as they are needed if you want to design your own guide.
  They are not currently documented; use at your own risk (#2528).

* `scale_type()` generic is now exported and documented. Use this if you 
  want to extend ggplot2 to work with a new type of vector.

## Minor bug fixes and improvements

### Faceting

* `facet_grid()` gives a more informative error message if you try to use
  a variable in both rows and cols (#1928).

* `facet_grid()` and `facet_wrap()` both give better error messages if you
  attempt to use an unsupported coord with free scales (#2049).

* `label_parsed()` works once again (#2279).

* You can now style the background of horizontal and vertical strips
  independently with `strip.background.x` and `strip.background.y` 
  theme settings (#2249).

### Scales

* `discrete_scale()` documentation now inherits shared definitions from 
  `continuous_scale()` (@alistaire47, #2052).

* `guide_colorbar()` shows all colours of the scale (@has2k1, #2343).

* `scale_identity()` once again produces legends by default (#2112).

* Tick marks for secondary axes with strong transformations are more 
  accurately placed (@thomasp85, #1992).

* Missing line types now reliably generate missing lines (with standard 
  warning) (#2206).

* Legends now ignore set aesthetics that are not length one (#1932).

* All colour and fill scales now have an `aesthetics` argument that can
  be used to set the aesthetic(s) the scale works with. This makes it
  possible to apply a colour scale to both colour and fill aesthetics
  at the same time, via `aesthetics = c("colour", "fill")` (@clauswilke).
  
* Three new generic scales work with any aesthetic or set of aesthetics: 
  `scale_continuous_identity()`, `scale_discrete_identity()`, and
  `scale_discrete_manual()` (@clauswilke).

* `scale_*_gradient2()` now consistently omits points outside limits by 
  rescaling after the limits are enforced (@foo-bar-baz-qux, #2230).

### Layers

* `geom_label()` now correctly produces unbordered labels when `label.size` 
  is 0, even when saving to PDF (@bfgray3, #2407).

* `layer()` gives considerably better error messages for incorrectly specified
  `geom`, `stat`, or `position` (#2401).

* In all layers that use it, `linemitre` now defaults to 10 (instead of 1)
  to better match base R.

* `geom_boxplot()` now supplies a default value if no `x` aesthetic is present
  (@foo-bar-baz-qux, #2110).

* `geom_density()` drops groups with fewer than two data points and throws a
  warning. For groups with two data points, density values are now calculated 
  with `stats::density` (@karawoo, #2127).

* `geom_segment()` now also takes a `linejoin` parameter. This allows more 
  control over the appearance of the segments, which is especially useful for 
  plotting thick arrows (@Ax3man, #774).

* `geom_smooth()` now reports the formula used when `method = "auto"` 
  (@davharris #1951). `geom_smooth()` now orders by the `x` aesthetic, making it 
  easier to pass pre-computed values without manual ordering (@izahn, #2028). It 
  also now knows it has `ymin` and `ymax` aesthetics (#1939). The legend 
  correctly reflects the status of the `se` argument when used with stats 
  other than the default (@clauswilke, #1546).

* `geom_tile()` now once again interprets `width` and `height` correctly 
  (@malcolmbarrett, #2510).

* `position_jitter()` and `position_jitterdodge()` gain a `seed` argument that
  allows the specification of a random seed for reproducible jittering 
  (@krlmlr, #1996 and @slowkow, #2445).

* `stat_density()` has better behaviour if all groups are dropped because they
  are too small (#2282).

* `stat_summary_bin()` now understands the `breaks` parameter (@karawoo, #2214).

* `stat_bin()` now accepts functions for `binwidth`. This allows better binning 
  when faceting along variables with different ranges (@botanize).

* `stat_bin()` and `geom_histogram()` now sum correctly when using the `weight` 
  aesthetic (@jiho, #1921).

* `stat_bin()` again uses correct scaling for the computed variable `ndensity` 
  (@timgoodman, #2324).

* `stat_bin()` and `stat_bin_2d()` now properly handle the `breaks` parameter 
  when the scales are transformed (@has2k1, #2366).

* `update_geom_defaults()` and `update_stat_defaults()` allow American 
  spelling of aesthetic parameters (@foo-bar-baz-qux, #2299).

* The `show.legend` parameter now accepts a named logical vector to hide/show
  only some aesthetics in the legend (@tutuchan, #1798).

* Layers now silently ignore unknown aesthetics with value `NULL` (#1909).

### Coords

* Clipping to the plot panel is now configurable, through a `clip` argument
  to coordinate systems, e.g. `coord_cartesian(clip = "off")` 
  (@clauswilke, #2536).

* Like scales, coordinate systems now give you a message when you're 
  replacing an existing coordinate system (#2264).

* `coord_polar()` now draws secondary axis ticks and labels 
  (@dylan-stark, #2072), and can draw the radius axis on the right 
  (@thomasp85, #2005).

* `coord_trans()` now generates a warning when a transformation generates 
  non-finite values (@foo-bar-baz-qux, #2147).

### Themes

* Complete themes now always override all elements of the default theme
  (@has2k1, #2058, #2079).

* Themes now set default grid colour in `panel.grid` rather than individually
  in `panel.grid.major` and `panel.grid.minor` individually. This makes it 
  slightly easier to customise the theme (#2352).

* Fixed bug when setting strips to `element_blank()` (@thomasp85). 

* Axes positioned on the top and to the right can now customize their ticks and
  lines separately (@thomasp85, #1899).

* Built-in themes gain parameters `base_line_size` and `base_rect_size` which 
  control the default sizes of line and rectangle elements (@karawoo, #2176).

* Default themes use `rel()` to set line widths (@baptiste).

* Themes were tweaked for visual consistency and more graceful behavior when 
  changing the base font size. All absolute heights or widths were replaced 
  with heights or widths that are proportional to the base font size. One 
  relative font size was eliminated (@clauswilke).
  
* The height of descenders is now calculated solely on font metrics and doesn't
  change with the specific letters in the string. This fixes minor alignment 
  issues with plot titles, subtitles, and legend titles (#2288, @clauswilke).

### Guides

* `guide_colorbar()` is more configurable: tick marks and color bar frame
  can now by styled with arguments `ticks.colour`, `ticks.linewidth`, 
  `frame.colour`, `frame.linewidth`, and `frame.linetype`
  (@clauswilke).
  
* `guide_colorbar()` now uses `legend.spacing.x` and `legend.spacing.y` 
  correctly, and it can handle multi-line titles. Minor tweaks were made to 
  `guide_legend()` to make sure the two legend functions behave as similarly as
  possible (@clauswilke, #2397 and #2398).
  
* The theme elements `legend.title` and `legend.text` now respect the settings 
  of `margin`, `hjust`, and `vjust` (@clauswilke, #2465, #1502).

* Non-angle parameters of `label.theme` or `title.theme` can now be set in 
  `guide_legend()` and `guide_colorbar()` (@clauswilke, #2544).

### Other

* `fortify()` gains a method for tbls (@karawoo, #2218).

* `ggplot` gains a method for `grouped_df`s that adds a `.group` variable,
  which computes a unique value for each group. Use it with 
  `aes(group = .group)` (#2351).

* `ggproto()` produces objects with class `c("ggproto", "gg")`, allowing for
  a more informative error message when adding layers, scales, or other ggproto 
  objects (@jrnold, #2056).

* `ggsave()`'s DPI argument now supports 3 string options: "retina" (320
  DPI), "print" (300 DPI), and "screen" (72 DPI) (@foo-bar-baz-qux, #2156).
  `ggsave()` now uses full argument names to avoid partial match warnings 
  (#2355), and correctly restores the previous graphics device when several
  graphics devices are open (#2363).

* `print.ggplot()` now returns the original ggplot object, instead of the 
  output from `ggplot_build()`. Also, the object returned from 
  `ggplot_build()` now has the class `"ggplot_built"` (#2034).

* `map_data()` now works even when purrr is loaded (tidyverse#66).

* New functions `summarise_layout()`, `summarise_coord()`, and 
  `summarise_layers()` summarise the layout, coordinate systems, and layers 
  of a built ggplot object (#2034, @wch). This provides a tested API that 
  (e.g.) shiny can depend on.

* Updated startup messages reflect new resources (#2410, @mine-cetinkaya-rundel).

# ggplot2 2.2.1

* Fix usage of `structure(NULL)` for R-devel compatibility (#1968).

# ggplot2 2.2.0

## Major new features

### Subtitle and caption

Thanks to @hrbrmstr plots now have subtitles and captions, which can be set with 
the `subtitle`  and `caption` arguments to `ggtitle()` and `labs()`. You can 
control their appearance with the theme settings `plot.caption` and 
`plot.subtitle`. The main plot title is now left-aligned to better work better 
with a subtitle. The caption is right-aligned (@hrbrmstr).

### Stacking

`position_stack()` and `position_fill()` now sort the stacking order to match 
grouping order. This allows you to control the order through grouping, and 
ensures that the default legend matches the plot (#1552, #1593). If you want the 
opposite order (useful if you have horizontal bars and horizontal legend), you 
can request reverse stacking by using `position = position_stack(reverse = TRUE)` 
(#1837).
  
`position_stack()` and `position_fill()` now accepts negative values which will 
create stacks extending below the x-axis (#1691).

`position_stack()` and `position_fill()` gain a `vjust` argument which makes it 
easy to (e.g.) display labels in the middle of stacked bars (#1821).

### Layers

`geom_col()` was added to complement `geom_bar()` (@hrbrmstr). It uses 
`stat="identity"` by default, making the `y` aesthetic mandatory. It does not 
support any other `stat_()` and does not provide fallback support for the 
`binwidth` parameter. Examples and references in other functions were updated to
demonstrate `geom_col()` usage. 

When creating a layer, ggplot2 will warn if you use an unknown aesthetic or an 
unknown parameter. Compared to the previous version, this is stricter for 
aesthetics (previously there was no message), and less strict for parameters 
(previously this threw an error) (#1585).

### Facetting

The facet system, as well as the internal panel class, has been rewritten in 
ggproto. Facets are now extendable in the same manner as geoms and stats, as 
described in `vignette("extending-ggplot2")`.

We have also added the following new features.
  
* `facet_grid()` and `facet_wrap()` now allow expressions in their faceting 
  formulas (@DanRuderman, #1596).

* When `facet_wrap()` results in an uneven number of panels, axes will now be
  drawn underneath the hanging panels (fixes #1607)

* Strips can now be freely positioned in `facet_wrap()` using the 
  `strip.position` argument (deprecates `switch`).

* The relative order of panel, strip, and axis can now be controlled with 
  the theme setting `strip.placement` that takes either `inside` (strip between 
  panel and axis) or `outside` (strip after axis).

* The theme option `panel.margin` has been deprecated in favour of 
  `panel.spacing` to more clearly communicate intent.

### Extensions

Unfortunately there was a major oversight in the construction of ggproto which 
lead to extensions capturing the super object at package build time, instead of 
at package run time (#1826). This problem has been fixed, but requires 
re-installation of all extension packages.

## Scales

* The position of x and y axes can now be changed using the `position` argument
  in `scale_x_*`and `scale_y_*` which can take `top` and `bottom`, and `left`
  and `right` respectively. The themes of top and right axes can be modified 
  using the `.top` and `.right` modifiers to `axis.text.*` and `axis.title.*`.

### Continuous scales

* `scale_x_continuous()` and `scale_y_continuous()` can now display a secondary 
  axis that is a __one-to-one__ transformation of the primary axis (e.g. degrees 
  Celcius to degrees Fahrenheit). The secondary axis will be positioned opposite 
  to the primary axis and can be controlled with the `sec.axis` argument to 
  the scale constructor.

* Scales worry less about having breaks. If no breaks can be computed, the
  plot will work instead of throwing an uninformative error (#791). This 
  is particularly helpful when you have facets with free scales, and not
  all panels contain data.

* Scales now warn when transformation introduces infinite values (#1696).

### Date time

* `scale_*_datetime()` now supports time zones. It will use the timezone 
  attached to the variable by default, but can be overridden with the 
  `timezone` argument.

* New `scale_x_time()` and `scale_y_time()` generate reasonable default
  breaks and labels for hms vectors (#1752).

### Discrete scales

The treatment of missing values by discrete scales has been thoroughly 
overhauled (#1584). The underlying principle is that we can naturally represent 
missing values on discrete variables (by treating just like another level), so 
by default we should. 

This principle applies to:

* character vectors
* factors with implicit NA
* factors with explicit NA

And to all scales (both position and non-position.)

Compared to the previous version of ggplot2, there are three main changes:

1.  `scale_x_discrete()` and `scale_y_discrete()` always show discrete NA,
    regardless of their source

1.  If present, `NA`s are shown in discrete legends.

1.  All discrete scales gain a `na.translate` argument that allows you to 
    control whether `NA`s are translated to something that can be visualised,
    or should be left as missing. Note that if you don't translate (i.e. 
    `na.translate = FALSE)` the missing values will passed on to the layer, 
    which will warning that it's dropping missing values. To suppress the
    warnings, you'll also need to add `na.rm = TRUE` to the layer call. 

There were also a number of other smaller changes

* Correctly use scale expansion factors.
* Don't preserve space for dropped levels (#1638).
* Only issue one warning when when asking for too many levels (#1674).
* Unicode labels work better on Windows (#1827).
* Warn when used with only continuous data (#1589)

## Themes

* The `theme()` constructor now has named arguments rather than ellipses. This 
  should make autocomplete substantially more useful. The documentation
  (including examples) has been considerably improved.
  
* Built-in themes are more visually homogeneous, and match `theme_grey` better.
  (@jiho, #1679)
  
* When computing the height of titles, ggplot2 now includes the height of the
  descenders (i.e. the bits of `g` and `y` that hang beneath the baseline). This 
  improves the margins around titles, particularly the y axis label (#1712).
  I have also very slightly increased the inner margins of axis titles, and 
  removed the outer margins. 

* Theme element inheritance is now easier to work with as modification now
  overrides default `element_blank` elements (#1555, #1557, #1565, #1567)
  
* Horizontal legends (i.e. legends on the top or bottom) are horizontally
  aligned by default (#1842). Use `legend.box = "vertical"` to switch back
  to the previous behaviour.
  
* `element_line()` now takes an `arrow` argument to specify arrows at the end of
  lines (#1740)

There were a number of tweaks to the theme elements that control legends:
  
* `legend.justification` now controls appearance will plotting the legend
  outside of the plot area. For example, you can use 
  `theme(legend.justification = "top")` to make the legend align with the 
  top of the plot.

* `panel.margin` and `legend.margin` have been renamed to `panel.spacing` and 
  `legend.spacing` respectively, to better communicate intent (they only
  affect spacing between legends and panels, not the margins around them)

* `legend.margin` now controls margin around individual legends.

* New `legend.box.background`, `legend.box.spacing`, and `legend.box.margin`
  control the background, spacing, and margin of the legend box (the region
  that contains all legends).

## Bug fixes and minor improvements

* ggplot2 now imports tibble. This ensures that all built-in datasets print 
  compactly even if you haven't explicitly loaded tibble or dplyr (#1677).

* Class of aesthetic mapping is preserved when adding `aes()` objects (#1624).

* `+.gg` now works for lists that include data frames.

* `annotation_x()` now works in the absense of global data (#1655)

* `geom_*(show.legend = FALSE)` now works for `guide_colorbar`.

* `geom_boxplot()` gains new `outlier.alpha` (@jonathan-g) and 
  `outlier.fill` (@schloerke, #1787) parameters to control the alpha/fill of
   outlier points independently of the alpha of the boxes. 

* `position_jitter()` (and hence `geom_jitter()`) now correctly computes 
  the jitter width/jitter when supplied by the user (#1775, @has2k1).

* `geom_contour()` more clearly describes what inputs it needs (#1577).

* `geom_curve()` respects the `lineend` parameter (#1852).

* `geom_histogram()` and `stat_bin()` understand the `breaks` parameter once 
  more. (#1665). The floating point adjustment for histogram bins is now 
  actually used - it was previously inadvertently ignored (#1651).

* `geom_violin()` no longer transforms quantile lines with the alpha aesthetic
  (@mnbram, #1714). It no longer errors when quantiles are requested but data
  have zero range (#1687). When `trim = FALSE` it once again has a nice 
  range that allows the density to reach zero (by extending the range 3 
  bandwidths to either side of the data) (#1700).

* `geom_dotplot()` works better when faceting and binning on the y-axis. 
  (#1618, @has2k1).
  
* `geom_hexbin()` once again supports `..density..` (@mikebirdgeneau, #1688).

* `geom_step()` gives useful warning if only one data point in layer (#1645).

* `layer()` gains new `check.aes` and `check.param` arguments. These allow
  geom/stat authors to optional suppress checks for known aesthetics/parameters.
  Currently this is used only in `geom_blank()` which powers `expand_limits()` 
  (#1795).

* All `stat_*()` display a better error message when required aesthetics are
  missing.
  
* `stat_bin()` and `stat_summary_hex()` now accept length 1 `binwidth` (#1610)

* `stat_density()` gains new argument `n`, which is passed to underlying function
  `stats::density` ("number of equally spaced points at which the
  density is to be estimated"). (@hbuschme)

* `stat_binhex()` now again returns `count` rather than `value` (#1747)

* `stat_ecdf()` respects `pad` argument (#1646).

* `stat_smooth()` once again informs you about the method it has chosen.
  It also correctly calculates the size of the largest group within facets.

* `x` and `y` scales are now symmetric regarding the list of
  aesthetics they accept: `xmin_final`, `xmax_final`, `xlower`,
  `xmiddle` and `xupper` are now valid `x` aesthetics.

* `Scale` extensions can now override the `make_title` and `make_sec_title` 
  methods to let the scale modify the axis/legend titles.

* The random stream is now reset after calling `.onAttach()` (#2409).

# ggplot2 2.1.0

## New features

* When mapping an aesthetic to a constant (e.g. 
  `geom_smooth(aes(colour = "loess")))`), the default guide title is the name 
  of the aesthetic (i.e. "colour"), not the value (i.e. "loess") (#1431).

* `layer()` now accepts a function as the data argument. The function will be
  applied to the data passed to the `ggplot()` function and must return a
  data.frame (#1527, @thomasp85). This is a more general version of the 
  deprecated `subset` argument.

* `theme_update()` now uses the `+` operator instead of `%+replace%`, so that
  unspecified values will no longer be `NULL`ed out. `theme_replace()`
  preserves the old behaviour if desired (@oneillkza, #1519). 

* `stat_bin()` has been overhauled to use the same algorithm as ggvis, which 
  has been considerably improved thanks to the advice of Randy Prium (@rpruim).
  This includes:
  
    * Better arguments and a better algorithm for determining the origin.
      You can now specify either `boundary` or the `center` of a bin.
      `origin` has been deprecated in favour of these arguments.
      
    * `drop` is deprecated in favour of `pad`, which adds extra 0-count bins
      at either end (needed for frequency polygons). `geom_histogram()` defaults 
      to `pad = FALSE` which considerably improves the default limits for 
      the histogram, especially when the bins are big (#1477).
      
    * The default algorithm does a (somewhat) better job at picking nice widths 
      and origins across a wider range of input data.
      
    * `bins = n` now gives a histogram with `n` bins, not `n + 1` (#1487).

## Bug fixes

* All `\donttest{}` examples run.

* All `geom_()` and `stat_()` functions now have consistent argument order:
  data + mapping, then geom/stat/position, then `...`, then specific arguments, 
  then arguments common to all layers (#1305). This may break code if you were
  previously relying on partial name matching, but in the long-term should make 
  ggplot2 easier to use. In particular, you can now set the `n` parameter
  in `geom_density2d()` without it partially matching `na.rm` (#1485).

* For geoms with both `colour` and `fill`, `alpha` once again only affects
  fill (Reverts #1371, #1523). This was causing problems for people.

* `facet_wrap()`/`facet_grid()` works with multiple empty panels of data 
  (#1445).

* `facet_wrap()` correctly swaps `nrow` and `ncol` when faceting vertically
  (#1417).

* `ggsave("x.svg")` now uses svglite to produce the svg (#1432).

* `geom_boxplot()` now understands `outlier.color` (#1455).

* `geom_path()` knows that "solid" (not just 1) represents a solid line (#1534).

* `geom_ribbon()` preserves missing values so they correctly generate a 
  gap in the ribbon (#1549).

* `geom_tile()` once again accepts `width` and `height` parameters (#1513). 
  It uses `draw_key_polygon()` for better a legend, including a coloured 
  outline (#1484).

* `layer()` now automatically adds a `na.rm` parameter if none is explicitly
  supplied.

* `position_jitterdodge()` now works on all possible dodge aesthetics, 
  e.g. `color`, `linetype` etc. instead of only based on `fill` (@bleutner)

* `position = "nudge"` now works (although it doesn't do anything useful)
  (#1428).

* The default scale for columns of class "AsIs" is now "identity" (#1518).

* `scale_*_discrete()` has better defaults when used with purely continuous
  data (#1542).

* `scale_size()` warns when used with categorical data.

* `scale_size()`, `scale_colour()`, and `scale_fill()` gain date and date-time
  variants (#1526).

* `stat_bin_hex()` and `stat_bin_summary()` now use the same underlying 
  algorithm so results are consistent (#1383). `stat_bin_hex()` now accepts
  a `weight` aesthetic. To be consistent with related stats, the output variable 
  from `stat_bin_hex()` is now value instead of count.

* `stat_density()` gains a `bw` parameter which makes it easy to get consistent 
   smoothing between facets (@jiho)

* `stat-density-2d()` no longer ignores the `h` parameter, and now accepts 
  `bins` and `binwidth` parameters to control the number of contours 
  (#1448, @has2k1).

* `stat_ecdf()` does a better job of adding padding to -Inf/Inf, and gains
  an argument `pad` to suppress the padding if not needed (#1467).

* `stat_function()` gains an `xlim` parameter (#1528). It once again works 
  with discrete x values (#1509).

* `stat_summary()` preserves sorted x order which avoids artefacts when
  display results with `geom_smooth()` (#1520).

* All elements should now inherit correctly for all themes except `theme_void()`.
  (@Katiedaisey, #1555) 

* `theme_void()` was completely void of text but facets and legends still
  need labels. They are now visible (@jiho). 

* You can once again set legend key and height width to unit arithmetic
  objects (like `2 * unit(1, "cm")`) (#1437).

* Eliminate spurious warning if you have a layer with no data and no aesthetics
  (#1451).

* Removed a superfluous comma in `theme-defaults.r` code (@jschoeley)

* Fixed a compatibility issue with `ggproto` and R versions prior to 3.1.2.
  (#1444)

* Fixed issue where `coord_map()` fails when given an explicit `parameters`
  argument (@tdmcarthur, #1729)
  
* Fixed issue where `geom_errorbarh()` had a required `x` aesthetic (#1933)  

# ggplot2 2.0.0

## Major changes

* ggplot no longer throws an error if your plot has no layers. Instead it 
  automatically adds `geom_blank()` (#1246).
  
* New `cut_width()` is a convenient replacement for the verbose
  `plyr::round_any()`, with the additional benefit of offering finer
  control.

* New `geom_count()` is a convenient alias to `stat_sum()`. Use it when you
  have overlapping points on a scatterplot. `stat_sum()` now defaults to 
  using counts instead of proportions.

* New `geom_curve()` adds curved lines, with a similar specification to 
  `geom_segment()` (@veraanadi, #1088).

* Date and datetime scales now have `date_breaks`, `date_minor_breaks` and
  `date_labels` arguments so that you never need to use the long
  `scales::date_breaks()` or `scales::date_format()`.
  
* `geom_bar()` now has it's own stat, distinct from `stat_bin()` which was
  also used by `geom_histogram()`. `geom_bar()` now uses `stat_count()` 
  which counts values at each distinct value of x (i.e. it does not bin
  the data first). This can be useful when you want to show exactly which 
  values are used in a continuous variable.

* `geom_point()` gains a `stroke` aesthetic which controls the border width of 
  shapes 21-25 (#1133, @SeySayux). `size` and `stroke` are additive so a point 
  with `size = 5` and `stroke = 5` will have a diameter of 10mm. (#1142)

* New `position_nudge()` allows you to slightly offset labels (or other 
  geoms) from their corresponding points (#1109).

* `scale_size()` now maps values to _area_, not radius. Use `scale_radius()`
  if you want the old behaviour (not recommended, except perhaps for lines).

* New `stat_summary_bin()` works like `stat_summary()` but on binned data. 
  It's a generalisation of `stat_bin()` that can compute any aggregate,
  not just counts (#1274). Both default to `mean_se()` if no aggregation
  functions are supplied (#1386).

* Layers are now much stricter about their arguments - you will get an error
  if you've supplied an argument that isn't an aesthetic or a parameter.
  This is likely to cause some short-term pain but in the long-term it will make
  it much easier to spot spelling mistakes and other errors (#1293).
  
    This change does break a handful of geoms/stats that used `...` to pass 
    additional arguments on to the underlying computation. Now 
    `geom_smooth()`/`stat_smooth()` and `geom_quantile()`/`stat_quantile()` 
    use `method.args` instead (#1245, #1289); and `stat_summary()` (#1242), 
    `stat_summary_hex()`, and `stat_summary2d()` use `fun.args`.

### Extensibility

There is now an official mechanism for defining Stats, Geoms, and Positions in 
other packages. See `vignette("extending-ggplot2")` for details.

* All Geoms, Stats and Positions are now exported, so you can inherit from them
  when making your own objects (#989).

* ggplot2 no longer uses proto or reference classes. Instead, we now use 
  ggproto, a new OO system designed specifically for ggplot2. Unlike proto
  and RC, ggproto supports clean cross-package inheritance. Creating a new OO
  system isn't usually the right way to solve a problem, but I'm pretty sure
  it was necessary here. Read more about it in the vignette.

* `aes_()` replaces `aes_q()`. It also supports formulas, so the most concise 
  SE version of `aes(carat, price)` is now `aes_(~carat, ~price)`. You may
  want to use this form in packages, as it will avoid spurious `R CMD check` 
  warnings about undefined global variables.

### Text

* `geom_text()` has been overhauled to make labelling your data a little
  easier. It:
  
    * `nudge_x` and `nudge_y` arguments let you offset labels from their
      corresponding points (#1120). 
      
    * `check_overlap = TRUE` provides a simple way to avoid overplotting 
      of labels: labels that would otherwise overlap are omitted (#1039).
      
    * `hjust` and `vjust` can now be character vectors: "left", "center", 
      "right", "bottom", "middle", "top". New options include "inward" and 
      "outward" which align text towards and away from the center of the plot 
      respectively.

* `geom_label()` works like `geom_text()` but draws a rounded rectangle 
  underneath each label (#1039). This is useful when you want to label plots
  that are dense with data.

### Deprecated features

* The little used `aes_auto()` has been deprecated. 

* `aes_q()` has been replaced with `aes_()` to be consistent with SE versions
  of NSE functions in other packages.

* The `order` aesthetic is officially deprecated. It never really worked, and 
  was poorly documented.

* The `stat` and `position` arguments to `qplot()` have been deprecated.
  `qplot()` is designed for quick plots - if you need to specify position
  or stat, use `ggplot()` instead.

* The theme setting `axis.ticks.margin` has been deprecated: now use the margin 
  property of `axis.text`.
  
* `stat_abline()`, `stat_hline()` and `stat_vline()` have been removed:
  these were never suitable for use other than with `geom_abline()` etc
  and were not documented.

* `show_guide` has been renamed to `show.legend`: this more accurately
  reflects what it does (controls appearance of layer in legend), and uses the 
  same convention as other ggplot2 arguments (i.e. a `.` between names).
  (Yes, I know that's inconsistent with function names with use `_`, but it's
  too late to change now.)

A number of geoms have been renamed to be internally consistent:

* `stat_binhex()` and `stat_bin2d()` have been renamed to `stat_bin_hex()` 
  and `stat_bin_2d()` (#1274). `stat_summary2d()` has been renamed to 
  `stat_summary_2d()`, `geom_density2d()`/`stat_density2d()` has been renamed 
  to `geom_density_2d()`/`stat_density_2d()`.

* `stat_spoke()` is now `geom_spoke()` since I realised it's a
  reparameterisation of `geom_segment()`.

* `stat_bindot()` has been removed because it's so tightly coupled to
  `geom_dotplot()`. If you happened to use `stat_bindot()`, just change to
  `geom_dotplot()` (#1194).

All defunct functions have been removed.

### Default appearance

* The default `theme_grey()` background colour has been changed from "grey90" 
  to "grey92": this makes the background a little less visually prominent.

* Labels and titles have been tweaked for readability:

    * Axes labels are darker.
    
    * Legend and axis titles are given the same visual treatment.
    
    * The default font size dropped from 12 to 11. You might be surprised that 
      I've made the default text size smaller as it was already hard for
      many people to read. It turns out there was a bug in RStudio (fixed in 
      0.99.724), that shrunk the text of all grid based graphics. Once that
      was resolved the defaults seemed too big to my eyes.
    
    * More spacing between titles and borders.
    
    * Default margins scale with the theme font size, so the appearance at 
      larger font sizes should be considerably improved (#1228). 

* `alpha` now affects both fill and colour aesthetics (#1371).

* `element_text()` gains a margins argument which allows you to add additional
  padding around text elements. To help see what's going on use `debug = TRUE` 
  to display the text region and anchors.

* The default font size in `geom_text()` has been decreased from 5mm (14 pts)
  to 3.8 mm (11 pts) to match the new default theme sizes.

* A diagonal line is no longer drawn on bar and rectangle legends. Instead, the
  border has been tweaked to be more visible, and more closely match the size of 
  line drawn on the plot.

* `geom_pointrange()` and `geom_linerange()` get vertical (not horizontal)
  lines in the legend (#1389).

* The default line `size` for `geom_smooth()` has been increased from 0.5 to 1 
  to make it easier to see when overlaid on data.
  
* `geom_bar()` and `geom_rect()` use a slightly paler shade of grey so they
  aren't so visually heavy.
  
* `geom_boxplot()` now colours outliers the same way as the boxes.

* `geom_point()` now uses shape 19 instead of 16. This looks much better on 
  the default Linux graphics device. (It's very slightly smaller than the old 
  point, but it shouldn't affect any graphics significantly)

* Sizes in ggplot2 are measured in mm. Previously they were converted to pts 
  (for use in grid) by multiplying by 72 / 25.4. However, grid uses printer's 
  points, not Adobe (big pts), so sizes are now correctly multiplied by 
  72.27 / 25.4. This is unlikely to noticeably affect display, but it's
  technically correct (<https://youtu.be/hou0lU8WMgo>).

* The default legend will now allocate multiple rows (if vertical) or
  columns (if horizontal) in order to make a legend that is more likely to
  fit on the screen. You can override with the `nrow`/`ncol` arguments
  to `guide_legend()`

    ```R
    p <- ggplot(mpg, aes(displ,hwy, colour = model)) + geom_point()
    p
    p + theme(legend.position = "bottom")
    # Previous behaviour
    p + guides(colour = guide_legend(ncol = 1))
    ```

### New and updated themes

* New `theme_void()` is completely empty. It's useful for plots with non-
  standard coordinates or for drawings (@jiho, #976).

* New `theme_dark()` has a dark background designed to make colours pop out
  (@jiho, #1018)

* `theme_minimal()` became slightly more minimal by removing the axis ticks:
  labels now line up directly beneath grid lines (@tomschloss, #1084)

* New theme setting `panel.ontop` (logical) make it possible to place 
  background elements (i.e., gridlines) on top of data. Best used with 
  transparent `panel.background` (@noamross. #551).

### Labelling

The facet labelling system was updated with many new features and a
more flexible interface (@lionel-). It now works consistently across
grid and wrap facets. The most important user visible changes are:

* `facet_wrap()` gains a `labeller` option (#25).

* `facet_grid()` and `facet_wrap()` gain a `switch` argument to
  display the facet titles near the axes. When switched, the labels
  become axes subtitles. `switch` can be set to "x", "y" or "both"
  (the latter only for grids) to control which margin is switched.

The labellers (such as `label_value()` or `label_both()`) also get
some new features:

* They now offer the `multi_line` argument to control whether to
  display composite facets (those specified as `~var1 + var2`) on one
  or multiple lines.

* In `label_bquote()` you now refer directly to the names of
  variables. With this change, you can create math expressions that
  depend on more than one variable. This math expression can be
  specified either for the rows or the columns and you can also
  provide different expressions to each margin.

  As a consequence of these changes, referring to `x` in backquoted
  expressions is deprecated.

* Similarly to `label_bquote()`, `labeller()` now take `.rows` and
  `.cols` arguments. In addition, it also takes `.default`.
  `labeller()` is useful to customise how particular variables are
  labelled. The three additional arguments specify how to label the
  variables are not specifically mentioned, respectively for rows,
  columns or both. This makes it especially easy to set up a
  project-wide labeller dispatcher that can be reused across all your
  plots. See the documentation for an example.

* The new labeller `label_context()` adapts to the number of factors
  facetted over. With a single factor, it displays only the values,
  just as before. But with multiple factors in a composite margin
  (e.g. with `~cyl + am`), the labels are passed over to
  `label_both()`. This way the variables names are displayed with the
  values to help identifying them.

On the programming side, the labeller API has been rewritten in order
to offer more control when faceting over multiple factors (e.g. with
formulae such as `~cyl + am`). This also means that if you have
written custom labellers, you will need to update them for this
version of ggplot.

* Previously, a labeller function would take `variable` and `value`
  arguments and return a character vector. Now, they take a data frame
  of character vectors and return a list. The input data frame has one
  column per factor facetted over and each column in the returned list
  becomes one line in the strip label. See documentation for more
  details.

* The labels received by a labeller now contain metadata: their margin
  (in the "type" attribute) and whether they come from a wrap or a
  grid facet (in the "facet" attribute).

* Note that the new `as_labeller()` function operator provides an easy
  way to transform an existing function to a labeller function. The
  existing function just needs to take and return a character vector.

## Documentation

* Improved documentation for `aes()`, `layer()` and much much more.

* I've tried to reduce the use of `...` so that you can see all the 
  documentation in one place rather than having to integrate multiple pages.
  In some cases this has involved adding additional arguments to geoms
  to make it more clear what you can do:
  
    *  `geom_smooth()` gains explicit `method`, `se` and `formula` arguments.
    
    * `geom_histogram()` gains `binwidth`, `bins`, `origin` and `right` 
      arguments.
      
    * `geom_jitter()` gains `width` and `height` arguments to make it easier
      to control the amount of jittering without using the lengthy 
      `position_jitter()` function (#1116)

* Use of `qplot()` in examples has been minimised (#1123, @hrbrmstr). This is
  inline with the 2nd edition of the ggplot2 box, which minimises the use of 
  `qplot()` in favour of `ggplot()`.

* Tightly linked geoms and stats (e.g. `geom_boxplot()` and `stat_boxplot()`) 
  are now documented in the same file so you can see all the arguments in one
  place. Variations of the same idea (e.g. `geom_path()`, `geom_line()`, and
  `geom_step()`) are also documented together.

* It's now obvious that you can set the `binwidth` parameter for
  `stat_bin_hex()`, `stat_summary_hex()`, `stat_bin_2d()`, and
  `stat_summary_2d()`. 

* The internals of positions have been cleaned up considerably. You're unlikely
  to notice any external changes, although the documentation should be a little
  less confusing since positions now don't list parameters they never use.

## Data

* All datasets have class `tbl_df` so if you also use dplyr, you get a better
  print method.

* `economics` has been brought up to date to 2015-04-01.

* New `economics_long` is the economics data in long form.

* New `txhousing` dataset containing information about the Texas housing
  market. Useful for examples that need multiple time series, and for
  demonstrating model+vis methods.

* New `luv_colours` dataset which contains the locations of all
  built-in `colors()` in Luv space.

* `movies` has been moved into its own package, ggplot2movies, because it was 
  large and not terribly useful. If you've used the movies dataset, you'll now 
  need to explicitly load the package with `library(ggplot2movies)`.

## Bug fixes and minor improvements

* All partially matched arguments and `$` have been been replaced with 
  full matches (@jimhester, #1134).

* ggplot2 now exports `alpha()` from the scales package (#1107), and `arrow()` 
  and `unit()` from grid (#1225). This means you don't need attach scales/grid 
  or do `scales::`/`grid::` for these commonly used functions.

* `aes_string()` now only parses character inputs. This fixes bugs when
  using it with numbers and non default `OutDec` settings (#1045).

* `annotation_custom()` automatically adds a unique id to each grob name,
  making it easier to plot multiple grobs with the same name (e.g. grobs of
  ggplot2 graphics) in the same plot (#1256).

* `borders()` now accepts xlim and ylim arguments for specifying the geographical 
  region of interest (@markpayneatwork, #1392).

* `coord_cartesian()` applies the same expansion factor to limits as for scales. 
  You can suppress with `expand = FALSE` (#1207).

* `coord_trans()` now works when breaks are suppressed (#1422).

* `cut_number()` gives error message if the number of requested bins can
  be created because there are two few unique values (#1046).

* Character labels in `facet_grid()` are no longer (incorrectly) coerced into
  factors. This caused problems with custom label functions (#1070).

* `facet_wrap()` and `facet_grid()` now allow you to use non-standard
  variable names by surrounding them with backticks (#1067).

* `facet_wrap()` more carefully checks its `nrow` and `ncol` arguments
  to ensure that they're specified correctly (@richierocks, #962)

* `facet_wrap()` gains a `dir` argument to control the direction the
  panels are wrapped in. The default is "h" for horizontal. Use "v" for
  vertical layout (#1260).

* `geom_abline()`, `geom_hline()` and `geom_vline()` have been rewritten to
  have simpler behaviour and be more consistent:

    * `stat_abline()`, `stat_hline()` and `stat_vline()` have been removed:
      these were never suitable for use other than with `geom_abline()` etc
      and were not documented.

    * `geom_abline()`, `geom_vline()` and `geom_hline()` are bound to
      `stat_identity()` and `position_identity()`

    * Intercept parameters can no longer be set to a function.

    * They are all documented in one file, since they are so closely related.

* `geom_bin2d()` will now let you specify one dimension's breaks exactly,
  without touching the other dimension's default breaks at all (#1126).

* `geom_crossbar()` sets grouping correctly so you can display multiple
  crossbars on one plot. It also makes the default `fatten` argument a little
  bigger to make the middle line more obvious (#1125).

* `geom_histogram()` and `geom_smooth()` now only inform you about the
  default values once per layer, rather than once per panel (#1220).

* `geom_pointrange()` gains `fatten` argument so you can control the
  size of the point relative to the size of the line.

* `geom_segment()` annotations were not transforming with scales 
  (@BrianDiggs, #859).

* `geom_smooth()` is no longer so chatty. If you want to know what the default
  smoothing method is, look it up in the documentation! (#1247)

* `geom_violin()` now has the ability to draw quantile lines (@DanRuderman).

* `ggplot()` now captures the parent frame to use for evaluation,
  rather than always defaulting to the global environment. This should
  make ggplot more suitable to use in more situations (e.g. with knitr)

* `ggsave()` has been simplified a little to make it easier to maintain.
  It no longer checks that you're printing a ggplot2 object (so now also
  works with any grid grob) (#970), and always requires a filename.
  Parameter `device` now supports character argument to specify which supported
  device to use ('pdf', 'png', 'jpeg', etc.), for when it cannot be correctly
  inferred from the file extension (for example when a temporary filename is
  supplied server side in shiny apps) (@sebkopf, #939). It no longer opens
  a graphics device if one isn't already open - this is annoying when you're
  running from a script (#1326).

* `guide_colorbar()` creates correct legend if only one color (@krlmlr, #943).

* `guide_colorbar()` no longer fails when the legend is empty - previously
  this often masked misspecifications elsewhere in the plot (#967).

* New `layer_data()` function extracts the data used for plotting for a given
  layer. It's mostly useful for testing.

* User supplied `minor_breaks` can now be supplied on the same scale as 
  the data, and will be automatically transformed with by scale (#1385).

* You can now suppress the appearance of an axis/legend title (and the space
  that would allocated for it) with `NULL` in the `scale_` function. To
  use the default label, use `waiver()` (#1145).

* Position adjustments no longer warn about potentially varying ranges
  because the problem rarely occurs in practice and there are currently a
  lot of false positives since I don't understand exactly what FP criteria
  I should be testing.

* `scale_fill_grey()` now uses red for missing values. This matches
  `scale_colour_grey()` and makes it obvious where missing values lie.
  Override with `na.value`.

* `scale_*_gradient2()` defaults to using Lab colour space.

* `scale_*_gradientn()` now allows `colours` or `colors` (#1290)

* `scale_y_continuous()` now also transforms the `lower`, `middle` and `upper`
  aesthetics used by `geom_boxplot()`: this only affects
  `geom_boxplot(stat = "identity")` (#1020).

* Legends no longer inherit aesthetics if `inherit.aes` is FALSE (#1267).

* `lims()` makes it easy to set the limits of any axis (#1138).

* `labels = NULL` now works with `guide_legend()` and `guide_colorbar()`.
  (#1175, #1183).

* `override.aes` now works with American aesthetic spelling, e.g. color

* Scales no longer round data points to improve performance of colour
  palettes. Instead the scales package now uses a much faster colour
  interpolation algorithm (#1022).

* `scale_*_brewer()` and `scale_*_distiller()` add new `direction` argument of 
  `scales::brewer_pal`, making it easier to change the order of colours 
  (@jiho, #1139).

* `scale_x_date()` now clips dates outside the limits in the same way as
  `scale_x_continuous()` (#1090).

* `stat_bin()` gains `bins` arguments, which denotes the number of bins. Now
  you can set `bins=100` instead of `binwidth=0.5`. Note that `breaks` or
  `binwidth` will override it (@tmshn, #1158, #102).

* `stat_boxplot()` warns if a continuous variable is used for the `x` aesthetic
  without also supplying a `group` aesthetic (#992, @krlmlr).

* `stat_summary_2d()` and `stat_bin_2d()` now share exactly the same code for 
  determining breaks from `bins`, `binwidth`, and `origin`. 
  
* `stat_summary_2d()` and `stat_bin_2d()` now output in tile/raster compatible 
  form instead of rect compatible form. 

* Automatically computed breaks do not lead to an error for transformations like
  "probit" where the inverse can map to infinity (#871, @krlmlr)

* `stat_function()` now always evaluates the function on the original scale.
  Previously it computed the function on transformed scales, giving incorrect
  values (@BrianDiggs, #1011).

* `strip_dots` works with anonymous functions within calculated aesthetics 
  (e.g. `aes(sapply(..density.., function(x) mean(x))))` (#1154, @NikNakk)

* `theme()` gains `validate = FALSE` parameter to turn off validation, and 
  hence store arbitrary additional data in the themes. (@tdhock, #1121)

* Improved the calculation of segments needed to draw the curve representing
  a line when plotted in polar coordinates. In some cases, the last segment
  of a multi-segment line was not drawn (@BrianDiggs, #952)<|MERGE_RESOLUTION|>--- conflicted
+++ resolved
@@ -333,16 +333,13 @@
   to retrieve the class via constructor functions (@teunbrand).
 * (internal) The ViewScale class has a `make_fixed_copy()` method to permit 
   copying trained position scales (#3441).
-<<<<<<< HEAD
 * `draw_key_rect()` replaces a `NA` fill by the `colour` aesthetic and 
   `draw_key_polygon()` has 0 linewidth as internal default (@teunbrand, #5385).
-=======
 * Improved consistency of curve direction in `geom_curve()` (@teunbrand, #5069)
 * `linetype = NA` is now interpreted to mean 'no line' instead of raising errors
   (@teunbrand, #6269).
 * The default colour and fill scales have a new `palette` argument 
   (@teunbrand, #6064).
->>>>>>> 2478406c
 
 # ggplot2 3.5.1
 

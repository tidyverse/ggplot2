--- conflicted
+++ resolved
@@ -228,19 +228,17 @@
 
 * ggplot2 now requires R >= 3.3 (#4247).
 
-<<<<<<< HEAD
 * The `ticks.linewidth` and `frame.linewidth` parameters of `guide_colourbar()`
   are now multiplied with `.pt` like elsewhere in ggplot2. It can cause visual
   changes when these arguments are not the defaults and these changes can be 
   restored to their previous behaviour by adding `/ .pt` (@teunbrand #4314).
-=======
+
 * ggplot2 now uses `rlang::check_installed()` to check if a suggested package is
   installed, which will offer to install the package before continuing (#4375, 
   @malcolmbarrett)
 
 * Improved error with hint when piping a `ggplot` object into a facet function
   (#4379, @mitchelloharawild).
->>>>>>> 38ed9cef
 
 # ggplot2 3.3.3
 This is a small patch release mainly intended to address changes in R and CRAN.

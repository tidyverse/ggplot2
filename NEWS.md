--- conflicted
+++ resolved
@@ -1,9 +1,8 @@
 # ggplot2 (development version)
 
-<<<<<<< HEAD
 * `stat_smooth()` user `REML` by default, if `method = "gam"` and
   `gam`'s method is not specified (@ikosmidis, #2630).
-=======
+
 * Changed `theme_grey()` setting for legend key so that it creates no 
   border (`NA`) rather than drawing a white one. (@annennenne, #3180)
 
@@ -13,7 +12,6 @@
 
 * Added weight aesthetic option to `stat_density()` and made scaling of 
   weights the default (@annennenne, #2902)
->>>>>>> b3eb0649
 
 * `expand_scale()` was deprecated in favour of `expansion()` for setting
   the `expand` argument of `x` and `y` scales (@paleolimbot).

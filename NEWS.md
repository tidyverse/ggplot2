
# ggplot2 (development version)

<<<<<<< HEAD
* `stat_bin()` deals with non-finite breaks better (@teunbrand, #5665).
=======
* Fixed bug where discrete scales could not map aesthetics only consisting of
  `NA`s (#5623)
* Facet evaluation is better at dealing with inherited errors 
  (@teunbrand, #5670).
* Fixed spurious warnings from `sec_axis()` with `breaks = NULL` (#5713).
* Patterns and gradients are now also enabled in `geom_sf()` 
  (@teunbrand, #5716).
>>>>>>> 9b4d4fe6

# ggplot2 3.5.0

This is a minor release that turned out quite beefy. It is focused on 
overhauling the guide system: the system responsible for displaying information 
from scales in the guise of axes and legends. As part of that overhaul, new 
guides have been implemented and existing guides have been refined. The look 
and feel of guides has been mostly preserved, but their internals and 
styling options have changed drastically.

Briefly summarising other highlights, we also welcome `coord_radial()` as a 
successor of  `coord_polar()`. Initial support for newer graphical features, 
such as pattern fills has been added. The API has changed how `I()`/`<AsIs>` 
vectors interact with the scale system, namely: not at all. 

## Breaking changes

* The guide system. As a whole. See 'new features' for more information. 
  While the S3 guide generics are still in place, the S3 methods for 
  `guide_train()`, `guide_merge()`, `guide_geom()`, `guide_transform()`,
  `guide_gengrob()` have been superseded by the respective ggproto methods.
  In practice, this will mean that `NextMethod()` or sub-classing ggplot2's
  guides with the S3 system will no longer work.
  
* By default, `guide_legend()` now only draws a key glyph for a layer when
  the value is in the layer's data. To revert to the old behaviour, you
  can still set `show.legend = c({aesthetic} = TRUE)` (@teunbrand, #3648).

* In the `scale_{colour/fill}_gradient2()` and 
  `scale_{colour/fill}_steps2()` functions, the `midpoint` argument is 
  transformed by the scale transformation (#3198).
  
* The `legend.key` theme element is set to inherit from the `panel.background`
  theme element. The default themes no longer set the `legend.key` element.
  This causes a visual change with the default `theme_gray()` (#5549).
  
* The `scale_name` argument in `continuous_scale()`, `discrete_scale()` and
  `binned_scale()` is soft-deprecated. If you have implemented custom scales,
  be advised to double-check that unnamed arguments ends up where they should 
  (@teunbrand, #1312).  
  
* The `legend.text.align` and `legend.title.align` arguments in `theme()` are 
  deprecated. The `hjust` setting of the `legend.text` and `legend.title` 
  elements continues to fulfill the role of text alignment (@teunbrand, #5347).
  
* 'lines' units in `geom_label()`, often used in the `label.padding` argument, 
  are now are relative to the text size. This causes a visual change, but fixes 
  a misalignment issue between the textbox and text (@teunbrand, #4753)
  
* `coord_flip()` has been marked as superseded. The recommended alternative is
  to swap the `x` and `y` aesthetic and/or using the `orientation` argument in
  a layer (@teunbrand, #5130).
  
* The `trans` argument in scales and secondary axes has been renamed to 
  `transform`. The `trans` argument itself is deprecated. To access the
  transformation from the scale, a new `get_transformation()` method is 
  added to Scale-classes (#5558).
  
* Providing a numeric vector to `theme(legend.position)` has been deprecated.
  To set the default legend position inside the plot use 
  `theme(legend.position = "inside", legend.position.inside = c(...))` instead.

## New features

* Plot scales now ignore `AsIs` objects constructed with `I(x)`, instead of
  invoking the identity scale. This allows these columns to co-exist with other
  layers that need a non-identity scale for the same aesthetic. Also, it makes
  it easy to specify relative positions (@teunbrand, #5142).
  
* The `fill` aesthetic in many geoms now accepts grid's patterns and gradients.
  For developers of layer extensions, this feature can be enabled by switching 
  from `fill = alpha(fill, alpha)` to `fill = fill_alpha(fill, alpha)` when 
  providing fills to `grid::gpar()` (@teunbrand, #3997).
  
* New function `check_device()` for testing the availability of advanced 
  graphics features introduced in R 4.1.0 onward (@teunbrand, #5332).
  
* `coord_radial()` is a successor to `coord_polar()` with more customisation 
  options. `coord_radial()` can:
  
  * integrate with the new guide system via a dedicated `guide_axis_theta()` to
    display the angle coordinate.
  * in addition to drawing full circles, also draw circle sectors by using the 
    `end` argument.
  * avoid data vanishing in the center of the plot by setting the `donut` 
    argument.
  * adjust the `angle` aesthetic of layers, such as `geom_text()`, to align 
    with the coordinate system using the `rotate_angle` argument.
    
### The guide system

The guide system encompassing axes and legends, as the last remaining chunk of 
ggplot2, has been rewritten to use the `<ggproto>` system instead of the S3 
system. This change was a necessary step to officially break open the guide 
system for extension package developers. The axes and legends now inherit from 
a `<Guide>` class, which makes them extensible in the same manner as geoms, 
stats, facets and coords (#3329, @teunbrand)

* The most user-facing change is that the styling of guides is rewired through
  the theme system. Guides now have a `theme` argument that can style 
  individual guides, while `theme()` has gained additional arguments to style
  guides. Theme elements declared in the guide override theme elements set
  through the plot. The new theme elements for guides are: 
  `legend.key.spacing{.x/.y}`, `legend.frame`, `legend.axis.line`, 
  `legend.ticks`, `legend.ticks.length`, `legend.text.position` and 
  `legend.title.position`. Previous style options in the arguments of 
  `guide_*()` functions are soft-deprecated.

* Unfortunately, we could not fully preserve the function of pre-existing
  guide extensions written in the S3 system. A fallback for these old guides
  is encapsulated in the `<GuideOld>` class, which calls the old S3 generics.
  The S3 methods have been removed as part of cleaning up, so the old guides
  will still work if the S3 methods are reimplemented, but we encourage to
  switch to the new system (#2728).
  
* The `order` argument of guides now strictly needs to be a length-1 
  integer (#4958).
  
#### Axes

* New `guide_axis_stack()` to combine other axis guides on top of one another.

* New `guide_axis_theta()` to draw an axis in a circular arc in 
  `coord_radial()`. The guide can be controlled by adding 
  `guides(theta = guide_axis_theta(...))` to a plot.

* New `guide_axis_logticks()` can be used to draw logarithmic tick marks as
  an axis. It supersedes the `annotation_logticks()` function 
  (@teunbrand, #5325).

* `guide_axis()` gains a `minor.ticks` argument to draw minor ticks (#4387).

* `guide_axis()` gains a `cap` argument that can be used to trim the
      axis line to extreme breaks (#4907).

* Primary axis titles are now placed at the primary guide, so that
  `guides(x = guide_axis(position = "top"))` will display the title at the
  top by default (#4650).
  
* The default `vjust` for the `axis.title.y.right` element is now 1 instead of
  0.
  
* Unknown secondary axis guide positions are now inferred as the opposite 
  of the primary axis guide when the latter has a known `position` (#4650).
  
#### Legends

* New `guide_custom()` function for drawing custom graphical objects (grobs)
  unrelated to scales in legend positions (#5416).
  
* All legends have acquired a `position` argument, that allows individual guides
  to deviate from the `legend.position` set in the `theme()` function. This
  means that legends can now be placed at multiple sides of the plot (#5488).
  
* The spacing between legend keys and their labels, in addition to legends
  and their titles, is now controlled by the text's `margin` setting. Not
  specifying margins will automatically add appropriate text margins. To
  control the spacing within a legend between keys, the new 
  `legend.key.spacing.{x/y}` argument can be used in `theme()`. This leaves the 
  `legend.spacing` theme setting dedicated to solely controlling the spacing 
  between different guides (#5455).
  
* `guide_colourbar()` and `guide_coloursteps()` gain an `alpha` argument to
  set the transparency of the bar (#5085).

* New `display` argument in `guide_colourbar()` supplants the `raster` argument.
  In R 4.1.0 and above, `display = "gradient"` will draw a gradient.
  
* Legend keys that can draw arrows have their size adjusted for arrows.

* When legend titles are larger than the legend, title justification extends
  to the placement of keys and labels (#1903).

* Glyph drawing functions of the `draw_key_*()` family can now set `"width"`
  and `"height"` attributes (in centimetres) to the produced keys to control
  their displayed size in the legend.
  
* `coord_sf()` now uses customisable guides provided in the scales or 
  `guides()` function (@teunbrand).

## Improvements

* `guide_coloursteps(even.steps = FALSE)` now draws one rectangle per interval
  instead of many small ones (#5481).

* `draw_key_label()` now better reflects the appearance of labels (#5561).

* `position_stack()` no longer silently removes missing data, which is now
  handled by the geom instead of position (#3532).
  
* The `minor_breaks` function argument in scales can now also take a function 
  with two arguments: the scale's limits and the scale's major breaks (#3583).
  
* Failing to fit or predict in `stat_smooth()` now gives a warning and omits
  the failed group, instead of throwing an error (@teunbrand, #5352).
  
* `labeller()` now handles unspecified entries from lookup tables
  (@92amartins, #4599).
  
* `fortify.default()` now accepts a data-frame-like object granted the object
  exhibits healthy `dim()`, `colnames()`, and `as.data.frame()` behaviours
  (@hpages, #5390).

* `geom_violin()` gains a `bounds` argument analogous to `geom_density()`s 
  (@eliocamp, #5493).

* To apply dodging more consistently in violin plots, `stat_ydensity()` now
  has a `drop` argument to keep or discard groups with 1 observation.
  
* `geom_boxplot()` gains a new argument, `staplewidth` that can draw staples
  at the ends of whiskers (@teunbrand, #5126)
  
* `geom_boxplot()` gains an `outliers` argument to switch outliers on or off,
  in a manner that does affects the scale range. For hiding outliers that does
  not affect the scale range, you can continue to use `outlier.shape = NA` 
  (@teunbrand, #4892).
  
* Nicer error messages for xlim/ylim arguments in coord-* functions
  (@92amartins, #4601, #5297).

* You can now omit either `xend` or `yend` from `geom_segment()` as only one
  of these is now required. If one is missing, it will be filled from the `x`
  and `y` aesthetics respectively. This makes drawing horizontal or vertical
  segments a little bit more convenient (@teunbrand, #5140).
  
* When `geom_path()` has aesthetics varying within groups, the `arrow()` is
  applied to groups instead of individual segments (@teunbrand, #4935).
  
* `geom_text()` and `geom_label()` gained a `size.unit` parameter that set the 
  text size to millimetres, points, centimetres, inches or picas 
  (@teunbrand, #3799).
  
* `geom_label()` now uses the `angle` aesthetic (@teunbrand, #2785)

* The `label.padding` argument in `geom_label()` now supports inputs created
  with the `margin()` function (#5030).
  
* `ScaleContinuous$get_breaks()` now only calls `scales::zero_range()` on limits
  in transformed space, rather than in data space (#5304).
  
* Scales throw more informative messages (@teunbrand, #4185, #4258)
  
* `scale_*_manual()` with a named `values` argument now emits a warning when
  none of those names match the values found in the data (@teunbrand, #5298).
  
* The `name` argument in most scales is now explicitly the first argument 
  (#5535)
  
* The `translate_shape_string()` internal function is now exported for use in
  extensions of point layers (@teunbrand, #5191).
  
* To improve `width` calculation in bar plots with empty factor levels, 
  `resolution()` considers `mapped_discrete` values as having resolution 1 
  (@teunbrand, #5211)
  
* In `theme()`, some elements can be specified with `rel()` to inherit from
  `unit`-class objects in a relative fashion (@teunbrand, #3951).
  
* `theme()` now supports splicing a list of arguments (#5542).

* In the theme element hierarchy, parent elements that are a strict subclass
  of child elements now confer their subclass upon the children (#5457).
  
* New `plot.tag.location` in `theme()` can control placement of the plot tag
  in the `"margin"`, `"plot"` or the new `"panel"` option (#4297).
  
* `coord_munch()` can now close polygon shapes (@teunbrand, #3271)
  
* Aesthetics listed in `geom_*()` and `stat_*()` layers now point to relevant
  documentation (@teunbrand, #5123).
  
* The new argument `axes` in `facet_grid()` and `facet_wrap()` controls the
  display of axes at interior panel positions. Additionally, the `axis.labels`
  argument can be used to only draw tick marks or fully labelled axes 
  (@teunbrand, #4064).
  
* `coord_polar()` can have free scales in facets (@teunbrand, #2815).

* The `get_guide_data()` function can be used to extract position and label
  information from the plot (#5004).
  
* Improve performance of layers without positional scales (@zeehio, #4990)

* More informative error for mismatched 
  `direction`/`theme(legend.direction = ...)` arguments (#4364, #4930).

## Bug fixes

* Fixed regression in `guide_legend()` where the `linewidth` key size
  wasn't adapted to the width of the lines (#5160).

* In `guide_bins()`, the title no longer arbitrarily becomes offset from
  the guide when it has long labels.
  
* `guide_colourbar()` and `guide_coloursteps()` merge properly when one
  of the aesthetics is dropped (#5324).

* When using `geom_dotplot(binaxis = "x")` with a discrete y-variable, dots are
  now stacked from the y-position rather than from 0 (@teunbrand, #5462)
  
* `stat_count()` treats `x` as unique in the same manner `unique()` does 
  (#4609).
  
* The plot's title, subtitle and caption now obey horizontal text margins
  (#5533).
  
* Contour functions will not fail when `options("OutDec")` is not `.` (@eliocamp, #5555).

* Lines where `linewidth = NA` are now dropped in `geom_sf()` (#5204).

* `ggsave()` no longer sometimes creates new directories, which is now 
  controlled by the new `create.dir` argument (#5489).
  
* Legend titles no longer take up space if they've been removed by setting 
  `legend.title = element_blank()` (@teunbrand, #3587).
  
* `resolution()` has a small tolerance, preventing spuriously small resolutions 
  due to rounding errors (@teunbrand, #2516).
  
* `stage()` now works correctly, even with aesthetics that do not have scales 
  (#5408)
  
* `stat_ydensity()` with incomplete groups calculates the default `width` 
  parameter more stably (@teunbrand, #5396)
  
* The `size` argument in `annotation_logticks()` has been deprecated in favour
  of the `linewidth` argument (#5292).
  
* Binned scales now treat `NA`s in limits the same way continuous scales do 
  (#5355).

* Binned scales work better with `trans = "reverse"` (#5355).

* Integers are once again valid input to theme arguments that expect numeric
  input (@teunbrand, #5369)
  
* Legends in `scale_*_manual()` can show `NA` values again when the `values` is
  a named vector (@teunbrand, #5214, #5286).
  
* Fixed bug in `coord_sf()` where graticule lines didn't obey 
  `panel.grid.major`'s linewidth setting (@teunbrand, #5179)
  
* Fixed bug in `annotation_logticks()` when no suitable tick positions could
  be found (@teunbrand, #5248).
  
* The default width of `geom_bar()` is now based on panel-wise resolution of
  the data, rather than global resolution (@teunbrand, #4336).
  
* `stat_align()` is now applied per panel instead of globally, preventing issues
  when facets have different ranges (@teunbrand, #5227).
  
* A stacking bug in `stat_align()` was fixed (@teunbrand, #5176).

* `stat_contour()` and `stat_contour_filled()` now warn about and remove
  duplicated coordinates (@teunbrand, #5215).
  
* `guide_coloursteps()` and `guide_bins()` sort breaks (#5152). 
  
## Internal changes
  
* The `ScaleContinuous$get_breaks()` method no longer censors
  the computed breaks.
  
* The ggplot object now contains `$layout` which points to the `Layout` ggproto
  object and will be used by the `ggplot_build.ggplot` method. This was exposed
  so that package developers may extend the behaviour of the `Layout` ggproto 
  object without needing to develop an entirely new `ggplot_build` method 
  (@jtlandis, #5077).
  
* Guide building is now part of `ggplot_build()` instead of 
  `ggplot_gtable()` to allow guides to observe unmapped data (#5483).
  
* The `titleGrob()` function has been refactored to be faster and less
  complicated.

* The `scales_*()` functions related to managing the `<ScalesList>` class have
  been implemented as methods in the `<ScalesList>` class, rather than stray
  functions (#1310).
  
# ggplot2 3.4.4

This hotfix release adapts to a change in r-devel's `base::is.atomic()` and 
the upcoming retirement of maptools.

* `fortify()` for sp objects (e.g., `SpatialPolygonsDataFrame`) is now deprecated
  and will be removed soon in support of [the upcoming retirement of rgdal, rgeos,
  and maptools](https://r-spatial.org/r/2023/05/15/evolution4.html). In advance
  of the whole removal, `fortify(<SpatialPolygonsDataFrame>, region = ...)`
  no longer works as of this version (@yutannihilation, #5244).

# ggplot2 3.4.3
This hotfix release addresses a version comparison change in r-devel. There are
no user-facing or breaking changes.

# ggplot2 3.4.2
This is a hotfix release anticipating changes in r-devel, but folds in upkeep
changes and a few bug fixes as well.

## Minor improvements

* Various type checks and their messages have been standardised 
  (@teunbrand, #4834).
  
* ggplot2 now uses `scales::DiscreteRange` and `scales::ContinuousRange`, which
  are available to write scale extensions from scratch (@teunbrand, #2710).
  
* The `layer_data()`, `layer_scales()` and `layer_grob()` now have the default
  `plot = last_plot()` (@teunbrand, #5166).
  
* The `datetime_scale()` scale constructor is now exported for use in extension
  packages (@teunbrand, #4701).
  
## Bug fixes

* `update_geom_defaults()` and `update_stat_defaults()` now return properly 
  classed objects and have updated docs (@dkahle, #5146).

* For the purposes of checking required or non-missing aesthetics, character 
  vectors are no longer considered non-finite (@teunbrand, @4284).

* `annotation_logticks()` skips drawing ticks when the scale range is non-finite
  instead of throwing an error (@teunbrand, #5229).
  
* Fixed spurious warnings when the `weight` was used in `stat_bin_2d()`, 
  `stat_boxplot()`, `stat_contour()`, `stat_bin_hex()` and `stat_quantile()`
  (@teunbrand, #5216).

* To prevent changing the plotting order, `stat_sf()` is now computed per panel 
  instead of per group (@teunbrand, #4340).

* Fixed bug in `coord_sf()` where graticule lines didn't obey 
  `panel.grid.major`'s linewidth setting (@teunbrand, #5179).

* `geom_text()` drops observations where `angle = NA` instead of throwing an
  error (@teunbrand, #2757).
  
# ggplot2 3.4.1
This is a small release focusing on fixing regressions in the 3.4.0 release
and minor polishes.

## Breaking changes

* The computed variable `y` in `stat_ecdf()` has been superseded by `ecdf` to 
  prevent incorrect scale transformations (@teunbrand, #5113 and #5112).
  
## New features

* Added `scale_linewidth_manual()` and `scale_linewidth_identity()` to support
  the `linewidth` aesthetic (@teunbrand, #5050).
  
* `ggsave()` warns when multiple `filename`s are given, and only writes to the
  first file (@teunbrand, #5114).

## Bug fixes

* Fixed a regression in `geom_hex()` where aesthetics were replicated across 
  bins (@thomasp85, #5037 and #5044).
  
* Using two ordered factors as facetting variables in 
  `facet_grid(..., as.table = FALSE)` now throws a warning instead of an
  error (@teunbrand, #5109).
  
* Fixed misbehaviour of `draw_key_boxplot()` and `draw_key_crossbar()` with 
  skewed key aspect ratio (@teunbrand, #5082).
  
* Fixed spurious warning when `weight` aesthetic was used in `stat_smooth()` 
  (@teunbrand based on @clauswilke's suggestion, #5053).
  
* The `lwd` alias is now correctly replaced by `linewidth` instead of `size` 
  (@teunbrand based on @clauswilke's suggestion #5051).
  
* Fixed a regression in `Coord$train_panel_guides()` where names of guides were 
  dropped (@maxsutton, #5063).

In binned scales:

* Automatic breaks should no longer be out-of-bounds, and automatic limits are
  adjusted to include breaks (@teunbrand, #5082).
  
* Zero-range limits no longer throw an error and are treated akin to continuous
  scales with zero-range limits (@teunbrand, #5066).
  
* The `trans = "date"` and `trans = "time"` transformations were made compatible
  (@teunbrand, #4217).

# ggplot2 3.4.0
This is a minor release focusing on tightening up the internals and ironing out
some inconsistencies in the API. The biggest change is the addition of the 
`linewidth` aesthetic that takes of sizing the width of any line from `size`. 
This change, while attempting to be as non-breaking as possible, has the 
potential to change the look of some of your plots.

Other notable changes is a complete redo of the error and warning messaging in
ggplot2 using the cli package. Messaging is now better contextualised and it 
should be easier to identify which layer an error is coming from. Last, we have
now made the switch to using the vctrs package internally which means that 
support for vctrs classes as variables should improve, along with some small 
gains in rendering speed.

## Breaking changes

* A `linewidth` aesthetic has been introduced and supersedes the `size` 
  aesthetic for scaling the width of lines in line based geoms. `size` will 
  remain functioning but deprecated for these geoms and it is recommended to 
  update all code to reflect the new aesthetic. For geoms that have _both_ point 
  sizing and linewidth sizing (`geom_pointrange()` and `geom_sf`) `size` now 
  **only** refers to sizing of points which can leads to a visual change in old
  code (@thomasp85, #3672)
  
* The default line width for polygons in `geom_sf()` have been decreased to 0.2 
  to reflect that this is usually used for demarking borders where a thinner 
  line is better suited. This change was made since we already induced a 
  visual change in `geom_sf()` with the introduction of the `linewidth` 
  aesthetic.
  
* The dot-dot notation (`..var..`) and `stat()`, which have been superseded by
  `after_stat()`, are now formally deprecated (@yutannihilation, #3693).

* `qplot()` is now formally deprecated (@yutannihilation, #3956).

* `stage()` now properly refers to the values without scale transformations for
  the stage of `after_stat`. If your code requires the scaled version of the
  values for some reason, you have to apply the same transformation by yourself,
  e.g. `sqrt()` for `scale_{x,y}_sqrt()` (@yutannihilation and @teunbrand, #4155).

* Use `rlang::hash()` instead of `digest::digest()`. This update may lead to 
  changes in the automatic sorting of legends. In order to enforce a specific
  legend order use the `order` argument in the guide. (@thomasp85, #4458)

* referring to `x` in backquoted expressions with `label_bquote()` is no longer
  possible.

* The `ticks.linewidth` and `frame.linewidth` parameters of `guide_colourbar()`
  are now multiplied with `.pt` like elsewhere in ggplot2. It can cause visual
  changes when these arguments are not the defaults and these changes can be 
  restored to their previous behaviour by adding `/ .pt` (@teunbrand #4314).

* `scale_*_viridis_b()` now uses the full range of the viridis scales 
  (@gregleleu, #4737)

## New features

* `geom_col()` and `geom_bar()` gain a new `just` argument. This is set to `0.5`
  by default; use `just = 0`/`just = 1` to place columns on the left/right
  of the axis breaks.
  (@wurli, #4899)

* `geom_density()` and `stat_density()` now support `bounds` argument
  to estimate density with boundary correction (@echasnovski, #4013).

* ggplot now checks during statistical transformations whether any data 
  columns were dropped and warns about this. If stats intend to drop
  data columns they can declare them in the new field `dropped_aes`.
  (@clauswilke, #3250)

* `...` supports `rlang::list2` dynamic dots in all public functions. 
  (@mone27, #4764) 

* `theme()` now has a `strip.clip` argument, that can be set to `"off"` to 
  prevent the clipping of strip text and background borders (@teunbrand, #4118)
  
* `geom_contour()` now accepts a function in the `breaks` argument 
  (@eliocamp, #4652).

## Minor improvements and bug fixes

* Fix a bug in `position_jitter()` where infinity values were dropped (@javlon,
  #4790).

* `geom_linerange()` now respects the `na.rm` argument (#4927, @thomasp85)

* Improve the support for `guide_axis()` on `coord_trans()` 
  (@yutannihilation, #3959)
  
* Added `stat_align()` to align data without common x-coordinates prior to
  stacking. This is now the default stat for `geom_area()` (@thomasp85, #4850)

* Fix a bug in `stat_contour_filled()` where break value differences below a 
  certain number of digits would cause the computations to fail (@thomasp85, 
  #4874)

* Secondary axis ticks are now positioned more precisely, removing small visual
  artefacts with alignment between grid and ticks (@thomasp85, #3576)

* Improve `stat_function` documentation regarding `xlim` argument. 
  (@92amartins, #4474)

* Fix various issues with how `labels`, `breaks`, `limits`, and `show.limits`
  interact in the different binning guides (@thomasp85, #4831)

* Automatic break calculation now squishes the scale limits to the domain
  of the transformation. This allows `scale_{x/y}_sqrt()` to find breaks at 0   
  when appropriate (@teunbrand, #980).

* Using multiple modified aesthetics correctly will no longer trigger warnings. 
  If used incorrectly, the warning will now report the duplicated aesthetic 
  instead of `NA` (@teunbrand, #4707).

* `aes()` now supports the `!!!` operator in its first two arguments
  (#2675). Thanks to @yutannihilation and @teunbrand for draft
  implementations.

* Require rlang >= 1.0.0 (@billybarc, #4797)

* `geom_violin()` no longer issues "collapsing to unique 'x' values" warning
  (@bersbersbers, #4455)

* `annotate()` now documents unsupported geoms (`geom_abline()`, `geom_hline()`
  and `geom_vline()`), and warns when they are requested (@mikmart, #4719)

* `presidential` dataset now includes Trump's presidency (@bkmgit, #4703).

* `position_stack()` now works fully with `geom_text()` (@thomasp85, #4367)

* `geom_tile()` now correctly recognises missing data in `xmin`, `xmax`, `ymin`,
  and `ymax` (@thomasp85 and @sigmapi, #4495)

* `geom_hex()` will now use the binwidth from `stat_bin_hex()` if present, 
  instead of deriving it (@thomasp85, #4580)
  
* `geom_hex()` now works on non-linear coordinate systems (@thomasp85)

* Fixed a bug throwing errors when trying to render an empty plot with secondary
  axes (@thomasp85, #4509)

* Axes are now added correctly in `facet_wrap()` when `as.table = FALSE`
  (@thomasp85, #4553)

* Better compatibility of custom device functions in `ggsave()` 
  (@thomasp85, #4539)

* Binning scales are now more resilient to calculated limits that ends up being
  `NaN` after transformations (@thomasp85, #4510)

* Strip padding in `facet_grid()` is now only in effect if 
  `strip.placement = "outside"` _and_ an axis is present between the strip and 
  the panel (@thomasp85, #4610)

* Aesthetics of length 1 are now recycled to 0 if the length of the data is 0 
  (@thomasp85, #4588)

* Setting `size = NA` will no longer cause `guide_legend()` to error 
  (@thomasp85, #4559)

* Setting `stroke` to `NA` in `geom_point()` will no longer impair the sizing of
  the points (@thomasp85, #4624)

* `stat_bin_2d()` now correctly recognises the `weight` aesthetic 
  (@thomasp85, #4646)
  
* All geoms now have consistent exposure of linejoin and lineend parameters, and
  the guide keys will now respect these settings (@thomasp85, #4653)

* `geom_sf()` now respects `arrow` parameter for lines (@jakeruss, #4659)

* Updated documentation for `print.ggplot` to reflect that it returns
  the original plot, not the result of `ggplot_build()`. (@r2evans, #4390)

* `scale_*_manual()` no longer displays extra legend keys, or changes their 
  order, when a named `values` argument has more items than the data. To display
  all `values` on the legend instead, use
  `scale_*_manual(values = vals, limits = names(vals))`. (@teunbrand, @banfai, 
  #4511, #4534)

* Updated documentation for `geom_contour()` to correctly reflect argument 
  precedence between `bins` and `binwidth`. (@eliocamp, #4651)

* Dots in `geom_dotplot()` are now correctly aligned to the baseline when
  `stackratio != 1` and `stackdir != "up"` (@mjskay, #4614)

* Key glyphs for `geom_boxplot()`, `geom_crossbar()`, `geom_pointrange()`, and
  `geom_linerange()` are now orientation-aware (@mjskay, #4732)
  
* Updated documentation for `geom_smooth()` to more clearly describe effects of 
  the `fullrange` parameter (@thoolihan, #4399).

# ggplot2 3.3.6
This is a very small release only applying an internal change to comply with 
R 4.2 and its deprecation of `default.stringsAsFactors()`. There are no user
facing changes and no breaking changes.

# ggplot2 3.3.5
This is a very small release focusing on fixing a couple of untenable issues 
that surfaced with the 3.3.4 release

* Revert changes made in #4434 (apply transform to intercept in `geom_abline()`) 
  as it introduced undesirable issues far worse than the bug it fixed 
  (@thomasp85, #4514)
* Fixes an issue in `ggsave()` when producing emf/wmf files (@yutannihilation, 
  #4521)
* Warn when grDevices specific arguments are passed to ragg devices (@thomasp85, 
  #4524)
* Fix an issue where `coord_sf()` was reporting that it is non-linear
  even when data is provided in projected coordinates (@clauswilke, #4527)

# ggplot2 3.3.4
This is a larger patch release fixing a huge number of bugs and introduces a 
small selection of feature refinements.

## Features

* Alt-text can now be added to a plot using the `alt` label, i.e 
  `+ labs(alt = ...)`. Currently this alt text is not automatically propagated, 
  but we plan to integrate into Shiny, RMarkdown, and other tools in the future. 
  (@thomasp85, #4477)

* Add support for the BrailleR package for creating descriptions of the plot
  when rendered (@thomasp85, #4459)
  
* `coord_sf()` now has an argument `default_crs` that specifies the coordinate
  reference system (CRS) for non-sf layers and scale/coord limits. This argument
  defaults to `NULL`, which means non-sf layers are assumed to be in projected
  coordinates, as in prior ggplot2 versions. Setting `default_crs = sf::st_crs(4326)`
  provides a simple way to interpret x and y positions as longitude and latitude,
  regardless of the CRS used by `coord_sf()`. Authors of extension packages
  implementing `stat_sf()`-like functionality are encouraged to look at the source
  code of `stat_sf()`'s `compute_group()` function to see how to provide scale-limit
  hints to `coord_sf()` (@clauswilke, #3659).

* `ggsave()` now uses ragg to render raster output if ragg is available. It also
  handles custom devices that sets a default unit (e.g. `ragg::agg_png`) 
  correctly (@thomasp85, #4388)

* `ggsave()` now returns the saved file location invisibly (#3379, @eliocamp).
  Note that, as a side effect, an unofficial hack `<ggplot object> + ggsave()`
  no longer works (#4513).

* The scale arguments `limits`, `breaks`, `minor_breaks`, `labels`, `rescaler`
  and `oob` now accept purrr style lambda notation (@teunbrand, #4427). The same 
  is true for `as_labeller()` (and therefore also `labeller()`) 
  (@netique, #4188).

* Manual scales now allow named vectors passed to `values` to contain fewer 
  elements than existing in the data. Elements not present in values will be set
  to `NA` (@thomasp85, #3451)
  
* Date and datetime position scales support out-of-bounds (oob) arguments to 
  control how limits affect data outside those limits (@teunbrand, #4199).
  
## Fixes

* Fix a bug that `after_stat()` and `after_scale()` cannot refer to aesthetics
  if it's specified in the plot-global mapping (@yutannihilation, #4260).
  
* Fix bug in `annotate_logticks()` that would cause an error when used together
  with `coord_flip()` (@thomasp85, #3954)
  
* Fix a bug in `geom_abline()` that resulted in `intercept` not being subjected
  to the transformation of the y scale (@thomasp85, #3741)
  
* Extent the range of the line created by `geom_abline()` so that line ending
  is not visible for large linewidths (@thomasp85, #4024)

* Fix bug in `geom_dotplot()` where dots would be positioned wrong with 
  `stackgroups = TRUE` (@thomasp85, #1745)

* Fix calculation of confidence interval for locfit smoothing in `geom_smooth()`
  (@topepo, #3806)
  
* Fix bug in `geom_text()` where `"outward"` and `"inward"` justification for 
  some `angle` values was reversed (@aphalo, #4169, #4447)

* `ggsave()` now sets the default background to match the fill value of the
  `plot.background` theme element (@karawoo, #4057)

* It is now deprecated to specify `guides(<scale> = FALSE)` or
  `scale_*(guide = FALSE)` to remove a guide. Please use 
  `guides(<scale> = "none")` or `scale_*(guide = "none")` instead 
  (@yutannihilation, #4097)
  
* Fix a bug in `guide_bins()` where keys would disappear if the guide was 
  reversed (@thomasp85, #4210)
  
* Fix bug in `guide_coloursteps()` that would repeat the terminal bins if the
  breaks coincided with the limits of the scale (@thomasp85, #4019)

* Make sure that default labels from default mappings doesn't overwrite default
  labels from explicit mappings (@thomasp85, #2406)

* Fix bug in `labeller()` where parsing was turned off if `.multiline = FALSE`
  (@thomasp85, #4084)
  
* Make sure `label_bquote()` has access to the calling environment when 
  evaluating the labels (@thomasp85, #4141)

* Fix a bug in the layer implementation that introduced a new state after the 
  first render which could lead to a different look when rendered the second 
  time (@thomasp85, #4204)

* Fix a bug in legend justification where justification was lost of the legend
  dimensions exceeded the available size (@thomasp85, #3635)

* Fix a bug in `position_dodge2()` where `NA` values in thee data would cause an
  error (@thomasp85, #2905)

* Make sure `position_jitter()` creates the same jittering independent of 
  whether it is called by name or with constructor (@thomasp85, #2507)

* Fix a bug in `position_jitter()` where different jitters would be applied to 
  different position aesthetics of the same axis (@thomasp85, #2941)
  
* Fix a bug in `qplot()` when supplying `c(NA, NA)` as axis limits 
  (@thomasp85, #4027)
  
* Remove cross-inheritance of default discrete colour/fill scales and check the
  type and aesthetic of function output if `type` is a function 
  (@thomasp85, #4149)

* Fix bug in `scale_[x|y]_date()` where custom breaks functions that resulted in
  fractional dates would get misaligned (@thomasp85, #3965)
  
* Fix bug in `scale_[x|y]_datetime()` where a specified timezone would be 
  ignored by the scale (@thomasp85, #4007)
  
* Fix issue in `sec_axis()` that would throw warnings in the absence of any 
  secondary breaks (@thomasp85, #4368)

* `stat_bin()`'s computed variable `width` is now documented (#3522).
  
* `stat_count()` now computes width based on the full dataset instead of per 
  group (@thomasp85, #2047)

* Extended `stat_ecdf()` to calculate the cdf from either x or y instead from y 
  only (@jgjl, #4005)
  
* Fix a bug in `stat_summary_bin()` where one more than the requested number of
  bins would be created (@thomasp85, #3824)

* Only drop groups in `stat_ydensity()` when there are fewer than two data 
  points and throw a warning (@andrewwbutler, #4111).

* Fixed a bug in strip assembly when theme has `strip.text = element_blank()`
  and plots are faceted with multi-layered strips (@teunbrand, #4384).
  
* Using `theme(aspect.ratio = ...)` together with free space in `facet_grid()`
  now correctly throws an error (@thomasp85, #3834)

* Fixed a bug in `labeller()` so that `.default` is passed to `as_labeller()`
  when labellers are specified by naming faceting variables. (@waltersom, #4031)
  
* Updated style for example code (@rjake, #4092)

* ggplot2 now requires R >= 3.3 (#4247).

* ggplot2 now uses `rlang::check_installed()` to check if a suggested package is
  installed, which will offer to install the package before continuing (#4375, 
  @malcolmbarrett)

* Improved error with hint when piping a `ggplot` object into a facet function
  (#4379, @mitchelloharawild).

# ggplot2 3.3.3
This is a small patch release mainly intended to address changes in R and CRAN.
It further changes the licensing model of ggplot2 to an MIT license.

* Update the ggplot2 licence to an MIT license (#4231, #4232, #4233, and #4281)

* Use vdiffr conditionally so ggplot2 can be tested on systems without vdiffr

* Update tests to work with the new `all.equal()` defaults in R >4.0.3

* Fixed a bug that `guide_bins()` mistakenly ignore `override.aes` argument
  (@yutannihilation, #4085).

# ggplot2 3.3.2
This is a small release focusing on fixing regressions introduced in 3.3.1.

* Added an `outside` option to `annotation_logticks()` that places tick marks
  outside of the plot bounds. (#3783, @kbodwin)

* `annotation_raster()` adds support for native rasters. For large rasters,
  native rasters render significantly faster than arrays (@kent37, #3388)
  
* Facet strips now have dedicated position-dependent theme elements 
  (`strip.text.x.top`, `strip.text.x.bottom`, `strip.text.y.left`, 
  `strip.text.y.right`) that inherit from `strip.text.x` and `strip.text.y`, 
  respectively. As a consequence, some theme stylings now need to be applied to 
  the position-dependent elements rather than to the parent elements. This 
  change was already introduced in ggplot2 3.3.0 but not listed in the 
  changelog. (@thomasp85, #3683)

* Facets now handle layers containing no data (@yutannihilation, #3853).
  
* A newly added geom `geom_density_2d_filled()` and associated stat 
  `stat_density_2d_filled()` can draw filled density contours
  (@clauswilke, #3846).

* A newly added `geom_function()` is now recommended to use in conjunction
  with/instead of `stat_function()`. In addition, `stat_function()` now
  works with transformed y axes, e.g. `scale_y_log10()`, and in plots
  containing no other data or layers (@clauswilke, #3611, #3905, #3983).

* Fixed a bug in `geom_sf()` that caused problems with legend-type
  autodetection (@clauswilke, #3963).
  
* Support graphics devices that use the `file` argument instead of `fileneame` 
  in `ggsave()` (@bwiernik, #3810)
  
* Default discrete color scales are now configurable through the `options()` of 
  `ggplot2.discrete.colour` and `ggplot2.discrete.fill`. When set to a character 
  vector of colour codes (or list of character vectors)  with sufficient length, 
  these colours are used for the default scale. See `help(scale_colour_discrete)` 
  for more details and examples (@cpsievert, #3833).

* Default continuous colour scales (i.e., the `options()` 
  `ggplot2.continuous.colour` and `ggplot2.continuous.fill`, which inform the 
  `type` argument of `scale_fill_continuous()` and `scale_colour_continuous()`) 
  now accept a function, which allows more control over these default 
  `continuous_scale()`s (@cpsievert, #3827).

* A bug was fixed in `stat_contour()` when calculating breaks based on 
  the `bins` argument (@clauswilke, #3879, #4004).
  
* Data columns can now contain `Vector` S4 objects, which are widely used in the 
  Bioconductor project. (@teunbrand, #3837)

# ggplot2 3.3.1

This is a small release with no code change. It removes all malicious links to a 
site that got hijacked from the readme and pkgdown site.

# ggplot2 3.3.0

This is a minor release but does contain a range of substantial new features, 
along with the standard bug fixes. The release contains a few visual breaking
changes, along with breaking changes for extension developers due to a shift in
internal representation of the position scales and their axes. No user breaking
changes are included.

This release also adds Dewey Dunnington (@paleolimbot) to the core team.

## Breaking changes
There are no user-facing breaking changes, but a change in some internal 
representations that extension developers may have relied on, along with a few 
breaking visual changes which may cause visual tests in downstream packages to 
fail.

* The `panel_params` field in the `Layout` now contains a list of list of 
  `ViewScale` objects, describing the trained coordinate system scales, instead
  of the list object used before. Any extensions that use this field will likely
  break, as will unit tests that checks aspects of this.

* `element_text()` now issues a warning when vectorized arguments are provided, 
  as in `colour = c("red", "green", "blue")`. Such use is discouraged and not 
  officially supported (@clauswilke, #3492).

* Changed `theme_grey()` setting for legend key so that it creates no border 
  (`NA`) rather than drawing a white one. (@annennenne, #3180)

* `geom_ribbon()` now draws separate lines for the upper and lower intervals if
  `colour` is mapped. Similarly, `geom_area()` and `geom_density()` now draw
  the upper lines only in the same case by default. If you want old-style full
  stroking, use `outline.type = "full"` (@yutannihilation, #3503 / @thomasp85, #3708).

## New features

* The evaluation time of aesthetics can now be controlled to a finer degree. 
  `after_stat()` supersedes the use of `stat()` and `..var..`-notation, and is
  joined by `after_scale()` to allow for mapping to scaled aesthetic values. 
  Remapping of the same aesthetic is now supported with `stage()`, so you can 
  map a data variable to a stat aesthetic, and remap the same aesthetic to 
  something else after statistical transformation (@thomasp85, #3534)

* All `coord_*()` functions with `xlim` and `ylim` arguments now accept
  vectors with `NA` as a placeholder for the minimum or maximum value
  (e.g., `ylim = c(0, NA)` would zoom the y-axis from 0 to the 
  maximum value observed in the data). This mimics the behaviour
  of the `limits` argument in continuous scale functions
  (@paleolimbot, #2907).

* Allowed reversing of discrete scales by re-writing `get_limits()` 
  (@AnneLyng, #3115)
  
* All geoms and stats that had a direction (i.e. where the x and y axes had 
  different interpretation), can now freely choose their direction, instead of
  relying on `coord_flip()`. The direction is deduced from the aesthetic 
  mapping, but can also be specified directly with the new `orientation` 
  argument (@thomasp85, #3506).
  
* Position guides can now be customized using the new `guide_axis()`, which can 
  be passed to position `scale_*()` functions or via `guides()`. The new axis 
  guide (`guide_axis()`) comes with arguments `check.overlap` (automatic removal 
  of overlapping labels), `angle` (easy rotation of axis labels), and
  `n.dodge` (dodge labels into multiple rows/columns) (@paleolimbot, #3322).
  
* A new scale type has been added, that allows binning of aesthetics at the 
  scale level. It has versions for both position and non-position aesthetics and
  comes with two new guides (`guide_bins` and `guide_coloursteps`) 
  (@thomasp85, #3096)
  
* `scale_x_continuous()` and `scale_y_continuous()` gains an `n.breaks` argument
  guiding the number of automatic generated breaks (@thomasp85, #3102)

* Added `stat_contour_filled()` and `geom_contour_filled()`, which compute 
  and draw filled contours of gridded data (@paleolimbot, #3044). 
  `geom_contour()` and `stat_contour()` now use the isoband package
  to compute contour lines. The `complete` parameter (which was undocumented
  and has been unused for at least four years) was removed (@paleolimbot, #3044).
  
* Themes have gained two new parameters, `plot.title.position` and 
  `plot.caption.position`, that can be used to customize how plot
  title/subtitle and plot caption are positioned relative to the overall plot
  (@clauswilke, #3252).

## Extensions
  
* `Geom` now gains a `setup_params()` method in line with the other ggproto
  classes (@thomasp85, #3509)

* The newly added function `register_theme_elements()` now allows developers
  of extension packages to define their own new theme elements and place them
  into the ggplot2 element tree (@clauswilke, #2540).

## Minor improvements and bug fixes

* `coord_trans()` now draws second axes and accepts `xlim`, `ylim`,
  and `expand` arguments to bring it up to feature parity with 
  `coord_cartesian()`. The `xtrans` and `ytrans` arguments that were 
  deprecated in version 1.0.1 in favour of `x` and `y` 
  were removed (@paleolimbot, #2990).

* `coord_trans()` now calculates breaks using the expanded range 
  (previously these were calculated using the unexpanded range, 
  which resulted in differences between plots made with `coord_trans()`
  and those made with `coord_cartesian()`). The expansion for discrete axes 
  in `coord_trans()` was also updated such that it behaves identically
  to that in `coord_cartesian()` (@paleolimbot, #3338).

* `expand_scale()` was deprecated in favour of `expansion()` for setting
  the `expand` argument of `x` and `y` scales (@paleolimbot).

* `geom_abline()`, `geom_hline()`, and `geom_vline()` now issue 
  more informative warnings when supplied with set aesthetics
  (i.e., `slope`, `intercept`, `yintercept`, and/or `xintercept`)
  and mapped aesthetics (i.e., `data` and/or `mapping`).

* Fix a bug in `geom_raster()` that squeezed the image when it went outside 
  scale limits (#3539, @thomasp85)

* `geom_sf()` now determines the legend type automatically (@microly, #3646).
  
* `geom_sf()` now removes rows that can't be plotted due to `NA` aesthetics 
  (#3546, @thomasp85)

* `geom_sf()` now applies alpha to linestring geometries 
  (#3589, @yutannihilation).

* `gg_dep()` was deprecated (@perezp44, #3382).

* Added function `ggplot_add.by()` for lists created with `by()`, allowing such
  lists to be added to ggplot objects (#2734, @Maschette)

* ggplot2 no longer depends on reshape2, which means that it no longer 
  (recursively) needs plyr, stringr, or stringi packages.

* Increase the default `nbin` of `guide_colourbar()` to place the ticks more 
  precisely (#3508, @yutannihilation).

* `manual_scale()` now matches `values` with the order of `breaks` whenever
  `values` is an unnamed vector. Previously, unnamed `values` would match with
  the limits of the scale and ignore the order of any `breaks` provided. Note
  that this may change the appearance of plots that previously relied on the
  unordered behaviour (#2429, @idno0001).

* `scale_manual_*(limits = ...)` now actually limits the scale (#3262,
  @yutannihilation).

* Fix a bug when `show.legend` is a named logical vector 
  (#3461, @yutannihilation).

* Added weight aesthetic option to `stat_density()` and made scaling of 
  weights the default (@annennenne, #2902)
  
* `stat_density2d()` can now take an `adjust` parameter to scale the default 
  bandwidth. (#2860, @haleyjeppson)

* `stat_smooth()` uses `REML` by default, if `method = "gam"` and
  `gam`'s method is not specified (@ikosmidis, #2630).

* stacking text when calculating the labels and the y axis with
  `stat_summary()` now works (@ikosmidis, #2709)
  
* `stat_summary()` and related functions now support rlang-style lambda functions
  (#3568, @dkahle).

* The data mask pronoun, `.data`, is now stripped from default labels.

* Addition of partial themes to plots has been made more predictable;
  stepwise addition of individual partial themes is now equivalent to
  addition of multple theme elements at once (@clauswilke, #3039).

* Facets now don't fail even when some variable in the spec are not available
  in all layers (@yutannihilation, #2963).

# ggplot2 3.2.1

This is a patch release fixing a few regressions introduced in 3.2.0 as well as
fixing some unit tests that broke due to upstream changes.

* `position_stack()` no longer changes the order of the input data. Changes to 
  the internal behaviour of `geom_ribbon()` made this reordering problematic 
  with ribbons that spanned `y = 0` (#3471)
* Using `qplot()` with a single positional aesthetic will no longer title the
  non-specified scale as `"NULL"` (#3473)
* Fixes unit tests for sf graticule labels caused by changes to sf

# ggplot2 3.2.0

This is a minor release with an emphasis on internal changes to make ggplot2 
faster and more consistent. The few interface changes will only affect the 
aesthetics of the plot in minor ways, and will only potentially break code of
extension developers if they have relied on internals that have been changed. 
This release also sees the addition of Hiroaki Yutani (@yutannihilation) to the 
core developer team.

With the release of R 3.6, ggplot2 now requires the R version to be at least 3.2,
as the tidyverse is committed to support 5 major versions of R.

## Breaking changes

* Two patches (#2996 and #3050) fixed minor rendering problems. In most cases,
  the visual changes are so subtle that they are difficult to see with the naked
  eye. However, these changes are detected by the vdiffr package, and therefore
  any package developers who use vdiffr to test for visual correctness of ggplot2
  plots will have to regenerate all reference images.
  
* In some cases, ggplot2 now produces a warning or an error for code that previously
  produced plot output. In all these cases, the previous plot output was accidental,
  and the plotting code uses the ggplot2 API in a way that would lead to undefined
  behavior. Examples include a missing `group` aesthetic in `geom_boxplot()` (#3316),
  annotations across multiple facets (#3305), and not using aesthetic mappings when
  drawing ribbons with `geom_ribbon()` (#3318).

## New features

* This release includes a range of internal changes that speeds up plot 
  generation. None of the changes are user facing and will not break any code,
  but in general ggplot2 should feel much faster. The changes includes, but are
  not limited to:
  
  - Caching ascent and descent dimensions of text to avoid recalculating it for
    every title.
  
  - Using a faster data.frame constructor as well as faster indexing into 
    data.frames
    
  - Removing the plyr dependency, replacing plyr functions with faster 
    equivalents.

* `geom_polygon()` can now draw polygons with holes using the new `subgroup` 
  aesthetic. This functionality requires R 3.6.0 (@thomasp85, #3128)

* Aesthetic mappings now accept functions that return `NULL` (@yutannihilation,
  #2997).

* `stat_function()` now accepts rlang/purrr style anonymous functions for the 
  `fun` parameter (@dkahle, #3159).

* `geom_rug()` gains an "outside" option to allow for moving the rug tassels to 
  outside the plot area (@njtierney, #3085) and a `length` option to allow for 
  changing the length of the rug lines (@daniel-wells, #3109). 
  
* All geoms now take a `key_glyph` paramter that allows users to customize
  how legend keys are drawn (@clauswilke, #3145). In addition, a new key glyph
  `timeseries` is provided to draw nice legends for time series
  (@mitchelloharawild, #3145).

## Extensions

* Layers now have a new member function `setup_layer()` which is called at the
  very beginning of the plot building process and which has access to the 
  original input data and the plot object being built. This function allows the 
  creation of custom layers that autogenerate aesthetic mappings based on the 
  input data or that filter the input data in some form. For the time being, this
  feature is not exported, but it has enabled the development of a new layer type,
  `layer_sf()` (see next item). Other special-purpose layer types may be added
  in the future (@clauswilke, #2872).
  
* A new layer type `layer_sf()` can auto-detect and auto-map sf geometry
  columns in the data. It should be used by extension developers who are writing
  new sf-based geoms or stats (@clauswilke, #3232).

* `x0` and `y0` are now recognized positional aesthetics so they will get scaled 
  if used in extension geoms and stats (@thomasp85, #3168)
  
* Continuous scale limits now accept functions which accept the default
  limits and return adjusted limits. This makes it possible to write
  a function that e.g. ensures the limits are always a multiple of 100,
  regardless of the data (@econandrew, #2307).

## Minor improvements and bug fixes

* `cut_width()` now accepts `...` to pass further arguments to `base::cut.default()`
   like `cut_number()` and `cut_interval()` already did (@cderv, #3055)

* `coord_map()` now can have axes on the top and right (@karawoo, #3042).

* `coord_polar()` now correctly rescales the secondary axis (@linzi-sg, #3278)

* `coord_sf()`, `coord_map()`, and `coord_polar()` now squash `-Inf` and `Inf`
  into the min and max of the plot (@yutannihilation, #2972).

* `coord_sf()` graticule lines are now drawn in the same thickness as panel grid 
  lines in `coord_cartesian()`, and seting panel grid lines to `element_blank()` 
  now also works in `coord_sf()` 
  (@clauswilke, #2991, #2525).

* `economics` data has been regenerated. This leads to some changes in the
  values of all columns (especially in `psavert`), but more importantly, strips 
  the grouping attributes from `economics_long`.

* `element_line()` now fills closed arrows (@yutannihilation, #2924).

* Facet strips on the left side of plots now have clipping turned on, preventing
  text from running out of the strip and borders from looking thicker than for
  other strips (@karawoo, #2772 and #3061).

* ggplot2 now works in Turkish locale (@yutannihilation, #3011).

* Clearer error messages for inappropriate aesthetics (@clairemcwhite, #3060).

* ggplot2 no longer attaches any external packages when using functions that 
  depend on packages that are suggested but not imported by ggplot2. The 
  affected functions include `geom_hex()`, `stat_binhex()`, 
  `stat_summary_hex()`, `geom_quantile()`, `stat_quantile()`, and `map_data()` 
  (@clauswilke, #3126).
  
* `geom_area()` and `geom_ribbon()` now sort the data along the x-axis in the 
  `setup_data()` method rather than as part of `draw_group()` (@thomasp85, 
  #3023)

* `geom_hline()`, `geom_vline()`, and `geom_abline()` now throw a warning if the 
  user supplies both an `xintercept`, `yintercept`, or `slope` value and a 
  mapping (@RichardJActon, #2950).

* `geom_rug()` now works with `coord_flip()` (@has2k1, #2987).

* `geom_violin()` no longer throws an error when quantile lines fall outside 
  the violin polygon (@thomasp85, #3254).

* `guide_legend()` and `guide_colorbar()` now use appropriate spacing between legend
  key glyphs and legend text even if the legend title is missing (@clauswilke, #2943).

* Default labels are now generated more consistently; e.g., symbols no longer
  get backticks, and long expressions are abbreviated with `...`
  (@yutannihilation, #2981).

* All-`Inf` layers are now ignored for picking the scale (@yutannihilation, 
  #3184).
  
* Diverging Brewer colour palette now use the correct mid-point colour 
  (@dariyasydykova, #3072).
  
* `scale_color_continuous()` now points to `scale_colour_continuous()` so that 
  it will handle `type = "viridis"` as the documentation states (@hlendway, 
  #3079).

* `scale_shape_identity()` now works correctly with `guide = "legend"` 
  (@malcolmbarrett, #3029)
  
* `scale_continuous` will now draw axis line even if the length of breaks is 0
  (@thomasp85, #3257)

* `stat_bin()` will now error when the number of bins exceeds 1e6 to avoid 
  accidentally freezing the user session (@thomasp85).
  
* `sec_axis()` now places ticks accurately when using nonlinear transformations (@dpseidel, #2978).

* `facet_wrap()` and `facet_grid()` now automatically remove NULL from facet
  specs, and accept empty specs (@yutannihilation, #3070, #2986).

* `stat_bin()` now handles data with only one unique value (@yutannihilation 
  #3047).

* `sec_axis()` now accepts functions as well as formulas (@yutannihilation, #3031).

*   New theme elements allowing different ticks lengths for each axis. For instance,
    this can be used to have inwards ticks on the x-axis (`axis.ticks.length.x`) and
    outwards ticks on the y-axis (`axis.ticks.length.y`) (@pank, #2935).

* The arguments of `Stat*$compute_layer()` and `Position*$compute_layer()` are
  now renamed to always match the ones of `Stat$compute_layer()` and
  `Position$compute_layer()` (@yutannihilation, #3202).

* `geom_*()` and `stat_*()` now accepts purrr-style lambda notation
  (@yutannihilation, #3138).

* `geom_tile()` and `geom_rect()` now draw rectangles without notches at the
  corners. The style of the corner can be controlled by `linejoin` parameters
  (@yutannihilation, #3050).

# ggplot2 3.1.0

## Breaking changes

This is a minor release and breaking changes have been kept to a minimum. End users of 
ggplot2 are unlikely to encounter any issues. However, there are a few items that developers 
of ggplot2 extensions should be aware of. For additional details, see also the discussion 
accompanying issue #2890.

*   In non-user-facing internal code (specifically in the `aes()` function and in
    the `aesthetics` argument of scale functions), ggplot2 now always uses the British
    spelling for aesthetics containing the word "colour". When users specify a "color"
    aesthetic it is automatically renamed to "colour". This renaming is also applied
    to non-standard aesthetics that contain the word "color". For example, "point_color"
    is renamed to "point_colour". This convention makes it easier to support both
    British and American spelling for novel, non-standard aesthetics, but it may require
    some adjustment for packages that have previously introduced non-standard color
    aesthetics using American spelling. A new function `standardise_aes_names()` is
    provided in case extension writers need to perform this renaming in their own code
    (@clauswilke, #2649).

*   Functions that generate other functions (closures) now force the arguments that are
    used from the generated functions, to avoid hard-to-catch errors. This may affect
    some users of manual scales (such as `scale_colour_manual()`, `scale_fill_manual()`,
    etc.) who depend on incorrect behavior (@krlmlr, #2807).
    
*   `Coord` objects now have a function `backtransform_range()` that returns the
    panel range in data coordinates. This change may affect developers of custom coords,
    who now should implement this function. It may also affect developers of custom
    geoms that use the `range()` function. In some applications, `backtransform_range()`
    may be more appropriate (@clauswilke, #2821).


## New features

*   `coord_sf()` has much improved customization of axis tick labels. Labels can now
    be set manually, and there are two new parameters, `label_graticule` and
    `label_axes`, that can be used to specify which graticules to label on which side
    of the plot (@clauswilke, #2846, #2857, #2881).
    
*   Two new geoms `geom_sf_label()` and `geom_sf_text()` can draw labels and text
    on sf objects. Under the hood, a new `stat_sf_coordinates()` calculates the
    x and y coordinates from the coordinates of the sf geometries. You can customize
    the calculation method via `fun.geometry` argument (@yutannihilation, #2761).
    

## Minor improvements and fixes

*   `benchplot()` now uses tidy evaluation (@dpseidel, #2699).

*   The error message in `compute_aesthetics()` now only provides the names of
    aesthetics with mismatched lengths, rather than all aesthetics (@karawoo,
    #2853).

*   For faceted plots, data is no longer internally reordered. This makes it
    safer to feed data columns into `aes()` or into parameters of geoms or
    stats. However, doing so remains discouraged (@clauswilke, #2694).

*   `coord_sf()` now also understands the `clip` argument, just like the other
    coords (@clauswilke, #2938).

*   `fortify()` now displays a more informative error message for
    `grouped_df()` objects when dplyr is not installed (@jimhester, #2822).

*   All `geom_*()` now display an informative error message when required 
    aesthetics are missing (@dpseidel, #2637 and #2706).

*   `geom_boxplot()` now understands the `width` parameter even when used with
    a non-standard stat, such as `stat_identity()` (@clauswilke, #2893).
    
*  `geom_hex()` now understands the `size` and `linetype` aesthetics
   (@mikmart, #2488).
    
*   `geom_hline()`, `geom_vline()`, and `geom_abline()` now work properly
    with `coord_trans()` (@clauswilke, #2149, #2812).
    
*   `geom_text(..., parse = TRUE)` now correctly renders the expected number of
    items instead of silently dropping items that are empty expressions, e.g.
    the empty string "". If an expression spans multiple lines, we take just
    the first line and drop the rest. This same issue is also fixed for
    `geom_label()` and the axis labels for `geom_sf()` (@slowkow, #2867).

*   `geom_sf()` now respects `lineend`, `linejoin`, and `linemitre` parameters 
    for lines and polygons (@alistaire47, #2826).
    
*   `ggsave()` now exits without creating a new graphics device if previously
    none was open (@clauswilke, #2363).

*   `labs()` now has named arguments `title`, `subtitle`, `caption`, and `tag`.
    Also, `labs()` now accepts tidyeval (@yutannihilation, #2669).

*   `position_nudge()` is now more robust and nudges only in the direction
    requested. This enables, for example, the horizontal nudging of boxplots
    (@clauswilke, #2733).

*   `sec_axis()` and `dup_axis()` now return appropriate breaks for the secondary
    axis when applied to log transformed scales (@dpseidel, #2729).

*   `sec_axis()` now works as expected when used in combination with tidy eval
    (@dpseidel, #2788).

*   `scale_*_date()`, `scale_*_time()` and `scale_*_datetime()` can now display 
    a secondary axis that is a __one-to-one__ transformation of the primary axis,
    implemented using the `sec.axis` argument to the scale constructor 
    (@dpseidel, #2244).
    
*   `stat_contour()`, `stat_density2d()`, `stat_bin2d()`,  `stat_binhex()`
    now calculate normalized statistics including `nlevel`, `ndensity`, and
    `ncount`. Also, `stat_density()` now includes the calculated statistic 
    `nlevel`, an alias for `scaled`, to better match the syntax of `stat_bin()`
    (@bjreisman, #2679).

# ggplot2 3.0.0

## Breaking changes

*   ggplot2 now supports/uses tidy evaluation (as described below). This is a 
    major change and breaks a number of packages; we made this breaking change 
    because it is important to make ggplot2 more programmable, and to be more 
    consistent with the rest of the tidyverse. The best general (and detailed)
    introduction to tidy evaluation can be found in the meta programming
    chapters in [Advanced R](https://adv-r.hadley.nz).
    
    The primary developer facing change is that `aes()` now contains 
    quosures (expression + environment pairs) rather than symbols, and you'll 
    need to take a different approach to extracting the information you need. 
    A common symptom of this change are errors "undefined columns selected" or 
    "invalid 'type' (list) of argument" (#2610). As in the previous version,
    constants (like `aes(x = 1)` or `aes(colour = "smoothed")`) are stored
    as is.
    
    In this version of ggplot2, if you need to describe a mapping in a string, 
    use `quo_name()` (to generate single-line strings; longer expressions may 
    be abbreviated) or `quo_text()` (to generate non-abbreviated strings that
    may span multiple lines). If you do need to extract the value of a variable
    instead use `rlang::eval_tidy()`. You may want to condition on 
    `(packageVersion("ggplot2") <= "2.2.1")` so that your code can work with
    both released and development versions of ggplot2.
    
    We recognise that this is a big change and if you're not already familiar
    with rlang, there's a lot to learn. If you are stuck, or need any help,
    please reach out on <https://community.rstudio.com>.

*   Error: Column `y` must be a 1d atomic vector or a list

    Internally, ggplot2 now uses `as.data.frame(tibble::as_tibble(x))` to
    convert a list into a data frame. This improves ggplot2's support for
    list-columns (needed for sf support), at a small cost: you can no longer
    use matrix-columns. Note that unlike tibble we still allow column vectors
    such as returned by `base::scale()` because of their widespread use.

*   Error: More than one expression parsed
  
    Previously `aes_string(x = c("a", "b", "c"))` silently returned 
    `aes(x = a)`. Now this is a clear error.

*   Error: `data` must be uniquely named but has duplicate columns
  
    If layer data contains columns with identical names an error will be 
    thrown. In earlier versions the first occurring column was chosen silently,
    potentially masking that the wrong data was chosen.

*   Error: Aesthetics must be either length 1 or the same as the data
    
    Layers are stricter about the columns they will combine into a single
    data frame. Each aesthetic now must be either the same length as the data
    frame or a single value. This makes silent recycling errors much less likely.

*   Error: `coord_*` doesn't support free scales 
   
    Free scales only work with selected coordinate systems; previously you'd
    get an incorrect plot.

*   Error in f(...) : unused argument (range = c(0, 1))

    This is because the `oob` argument to scale has been set to a function
    that only takes a single argument; it needs to take two arguments
    (`x`, and `range`). 

*   Error: unused argument (output)
  
    The function `guide_train()` now has an optional parameter `aesthetic`
    that allows you to override the `aesthetic` setting in the scale.
    To make your code work with the both released and development versions of 
    ggplot2 appropriate, add `aesthetic = NULL` to the `guide_train()` method
    signature.
    
    ```R
    # old
    guide_train.legend <- function(guide, scale) {...}
    
    # new 
    guide_train.legend <- function(guide, scale, aesthetic = NULL) {...}
    ```
    
    Then, inside the function, replace `scale$aesthetics[1]`,
    `aesthetic %||% scale$aesthetics[1]`. (The %||% operator is defined in the 
    rlang package).
    
    ```R
    # old
    setNames(list(scale$map(breaks)), scale$aesthetics[1])

    # new
    setNames(list(scale$map(breaks)), aesthetic %||% scale$aesthetics[1])
    ```

*   The long-deprecated `subset` argument to `layer()` has been removed.

## Tidy evaluation

* `aes()` now supports quasiquotation so that you can use `!!`, `!!!`,
  and `:=`. This replaces `aes_()` and `aes_string()` which are now
  soft-deprecated (but will remain around for a long time).

* `facet_wrap()` and `facet_grid()` now support `vars()` inputs. Like
  `dplyr::vars()`, this helper quotes its inputs and supports
  quasiquotation. For instance, you can now supply faceting variables
  like this: `facet_wrap(vars(am, cyl))` instead of 
  `facet_wrap(~am + cyl)`. Note that the formula interface is not going 
  away and will not be deprecated. `vars()` is simply meant to make it 
  easier to create functions around `facet_wrap()` and `facet_grid()`.

  The first two arguments of `facet_grid()` become `rows` and `cols`
  and now support `vars()` inputs. Note however that we took special
  care to ensure complete backward compatibility. With this change
  `facet_grid(vars(cyl), vars(am, vs))` is equivalent to
  `facet_grid(cyl ~ am + vs)`, and `facet_grid(cols = vars(am, vs))` is
  equivalent to `facet_grid(. ~ am + vs)`.

  One nice aspect of the new interface is that you can now easily
  supply names: `facet_grid(vars(Cylinder = cyl), labeller =
  label_both)` will give nice label titles to the facets. Of course,
  those names can be unquoted with the usual tidy eval syntax.

### sf

* ggplot2 now has full support for sf with `geom_sf()` and `coord_sf()`:

  ```r
  nc <- sf::st_read(system.file("shape/nc.shp", package = "sf"), quiet = TRUE)
  ggplot(nc) +
    geom_sf(aes(fill = AREA))
  ```
  It supports all simple features, automatically aligns CRS across layers, sets
  up the correct aspect ratio, and draws a graticule.

## New features

* ggplot2 now works on R 3.1 onwards, and uses the 
  [vdiffr](https://github.com/r-lib/vdiffr) package for visual testing.

* In most cases, accidentally using `%>%` instead of `+` will generate an 
  informative error (#2400).

* New syntax for calculated aesthetics. Instead of using `aes(y = ..count..)` 
  you can (and should!) use `aes(y = stat(count))`. `stat()` is a real function 
  with documentation which hopefully will make this part of ggplot2 less 
  confusing (#2059).
  
  `stat()` is particularly nice for more complex calculations because you 
  only need to specify it once: `aes(y = stat(count / max(count)))`,
  rather than `aes(y = ..count.. / max(..count..))`
  
* New `tag` label for adding identification tags to plots, typically used for 
  labelling a subplot with a letter. Add a tag with `labs(tag = "A")`, style it 
  with the `plot.tag` theme element, and control position with the
  `plot.tag.position` theme setting (@thomasp85).

### Layers: geoms, stats, and position adjustments

* `geom_segment()` and `geom_curve()` have a new `arrow.fill` parameter which 
  allows you to specify a separate fill colour for closed arrowheads 
  (@hrbrmstr and @clauswilke, #2375).

* `geom_point()` and friends can now take shapes as strings instead of integers,
  e.g. `geom_point(shape = "diamond")` (@daniel-barnett, #2075).

* `position_dodge()` gains a `preserve` argument that allows you to control
  whether the `total` width at each `x` value is preserved (the current 
  default), or ensure that the width of a `single` element is preserved
  (what many people want) (#1935).

* New `position_dodge2()` provides enhanced dodging for boxplots. Compared to
  `position_dodge()`, `position_dodge2()` compares `xmin` and `xmax` values  
  to determine which elements overlap, and spreads overlapping elements evenly
  within the region of overlap. `position_dodge2()` is now the default position
  adjustment for `geom_boxplot()`, because it handles `varwidth = TRUE`, and 
  will be considered for other geoms in the future.
  
  The `padding` parameter adds a small amount of padding between elements 
  (@karawoo, #2143) and a `reverse` parameter allows you to reverse the order 
  of placement (@karawoo, #2171).
  
* New `stat_qq_line()` makes it easy to add a simple line to a Q-Q plot, which 
  makes it easier to judge the fit of the theoretical distribution 
  (@nicksolomon).

### Scales and guides

* Improved support for mapping date/time variables to `alpha`, `size`, `colour`, 
  and `fill` aesthetics, including `date_breaks` and `date_labels` arguments 
  (@karawoo, #1526), and new `scale_alpha()` variants (@karawoo, #1526).

* Improved support for ordered factors. Ordered factors throw a warning when 
  mapped to shape (unordered factors do not), and do not throw warnings when 
  mapped to size or alpha (unordered factors do). Viridis is used as the 
  default colour and fill scale for ordered factors (@karawoo, #1526).

* The `expand` argument of `scale_*_continuous()` and `scale_*_discrete()`
  now accepts separate expansion values for the lower and upper range
  limits. The expansion limits can be specified using the convenience
  function `expand_scale()`.
  
  Separate expansion limits may be useful for bar charts, e.g. if one
  wants the bottom of the bars to be flush with the x axis but still 
  leave some (automatically calculated amount of) space above them:
  
    ```r
    ggplot(mtcars) +
        geom_bar(aes(x = factor(cyl))) +
        scale_y_continuous(expand = expand_scale(mult = c(0, .1)))
    ```
  
  It can also be useful for line charts, e.g. for counts over time,
  where one wants to have a ’hard’ lower limit of y = 0 but leave the
  upper limit unspecified (and perhaps differing between panels), with
  some extra space above the highest point on the line (with symmetrical 
  limits, the extra space above the highest point could in some cases 
  cause the lower limit to be negative).
  
  The old syntax for the `expand` argument will, of course, continue
  to work (@huftis, #1669).

* `scale_colour_continuous()` and `scale_colour_gradient()` are now controlled 
  by global options `ggplot2.continuous.colour` and `ggplot2.continuous.fill`. 
  These can be set to `"gradient"` (the default) or `"viridis"` (@karawoo).

* New `scale_colour_viridis_c()`/`scale_fill_viridis_c()` (continuous) and
  `scale_colour_viridis_d()`/`scale_fill_viridis_d()` (discrete) make it
  easy to use Viridis colour scales (@karawoo, #1526).

* Guides for `geom_text()` now accept custom labels with 
  `guide_legend(override.aes = list(label = "foo"))` (@brianwdavis, #2458).

### Margins

* Strips gain margins on all sides by default. This means that to fully justify
  text to the edge of a strip, you will need to also set the margins to 0
  (@karawoo).

* Rotated strip labels now correctly understand `hjust` and `vjust` parameters
  at all angles (@karawoo).

* Strip labels now understand justification relative to the direction of the
  text, meaning that in y facets, the strip text can be placed at either end of
  the strip using `hjust` (@karawoo).

* Legend titles and labels get a little extra space around them, which 
  prevents legend titles from overlapping the legend at large font sizes 
  (@karawoo, #1881).

## Extension points

* New `autolayer()` S3 generic (@mitchelloharawild, #1974). This is similar
  to `autoplot()` but produces layers rather than complete plots.

* Custom objects can now be added using `+` if a `ggplot_add` method has been
  defined for the class of the object (@thomasp85).

* Theme elements can now be subclassed. Add a `merge_element` method to control
  how properties are inherited from the parent element. Add an `element_grob` 
  method to define how elements are rendered into grobs (@thomasp85, #1981).

* Coords have gained new extension mechanisms.
  
    If you have an existing coord extension, you will need to revise the
    specification of the `train()` method. It is now called 
    `setup_panel_params()` (better reflecting what it actually does) and now 
    has arguments `scale_x`, and `scale_y` (the x and y scales respectively) 
    and `param`, a list of plot specific parameters generated by 
    `setup_params()`.

    What was formerly called `scale_details` (in coords), `panel_ranges` 
    (in layout) and `panel_scales` (in geoms) are now consistently called
    `panel_params` (#1311). These are parameters of the coord that vary from
    panel to panel.

* `ggplot_build()` and `ggplot_gtable()` are now generics, so ggplot-subclasses 
  can define additional behavior during the build stage.

* `guide_train()`, `guide_merge()`, `guide_geom()`, and `guide_gengrob()`
  are now exported as they are needed if you want to design your own guide.
  They are not currently documented; use at your own risk (#2528).

* `scale_type()` generic is now exported and documented. Use this if you 
  want to extend ggplot2 to work with a new type of vector.

## Minor bug fixes and improvements

### Faceting

* `facet_grid()` gives a more informative error message if you try to use
  a variable in both rows and cols (#1928).

* `facet_grid()` and `facet_wrap()` both give better error messages if you
  attempt to use an unsupported coord with free scales (#2049).

* `label_parsed()` works once again (#2279).

* You can now style the background of horizontal and vertical strips
  independently with `strip.background.x` and `strip.background.y` 
  theme settings (#2249).

### Scales

* `discrete_scale()` documentation now inherits shared definitions from 
  `continuous_scale()` (@alistaire47, #2052).

* `guide_colorbar()` shows all colours of the scale (@has2k1, #2343).

* `scale_identity()` once again produces legends by default (#2112).

* Tick marks for secondary axes with strong transformations are more 
  accurately placed (@thomasp85, #1992).

* Missing line types now reliably generate missing lines (with standard 
  warning) (#2206).

* Legends now ignore set aesthetics that are not length one (#1932).

* All colour and fill scales now have an `aesthetics` argument that can
  be used to set the aesthetic(s) the scale works with. This makes it
  possible to apply a colour scale to both colour and fill aesthetics
  at the same time, via `aesthetics = c("colour", "fill")` (@clauswilke).
  
* Three new generic scales work with any aesthetic or set of aesthetics: 
  `scale_continuous_identity()`, `scale_discrete_identity()`, and
  `scale_discrete_manual()` (@clauswilke).

* `scale_*_gradient2()` now consistently omits points outside limits by 
  rescaling after the limits are enforced (@foo-bar-baz-qux, #2230).

### Layers

* `geom_label()` now correctly produces unbordered labels when `label.size` 
  is 0, even when saving to PDF (@bfgray3, #2407).

* `layer()` gives considerably better error messages for incorrectly specified
  `geom`, `stat`, or `position` (#2401).

* In all layers that use it, `linemitre` now defaults to 10 (instead of 1)
  to better match base R.

* `geom_boxplot()` now supplies a default value if no `x` aesthetic is present
  (@foo-bar-baz-qux, #2110).

* `geom_density()` drops groups with fewer than two data points and throws a
  warning. For groups with two data points, density values are now calculated 
  with `stats::density` (@karawoo, #2127).

* `geom_segment()` now also takes a `linejoin` parameter. This allows more 
  control over the appearance of the segments, which is especially useful for 
  plotting thick arrows (@Ax3man, #774).

* `geom_smooth()` now reports the formula used when `method = "auto"` 
  (@davharris #1951). `geom_smooth()` now orders by the `x` aesthetic, making it 
  easier to pass pre-computed values without manual ordering (@izahn, #2028). It 
  also now knows it has `ymin` and `ymax` aesthetics (#1939). The legend 
  correctly reflects the status of the `se` argument when used with stats 
  other than the default (@clauswilke, #1546).

* `geom_tile()` now once again interprets `width` and `height` correctly 
  (@malcolmbarrett, #2510).

* `position_jitter()` and `position_jitterdodge()` gain a `seed` argument that
  allows the specification of a random seed for reproducible jittering 
  (@krlmlr, #1996 and @slowkow, #2445).

* `stat_density()` has better behaviour if all groups are dropped because they
  are too small (#2282).

* `stat_summary_bin()` now understands the `breaks` parameter (@karawoo, #2214).

* `stat_bin()` now accepts functions for `binwidth`. This allows better binning 
  when faceting along variables with different ranges (@botanize).

* `stat_bin()` and `geom_histogram()` now sum correctly when using the `weight` 
  aesthetic (@jiho, #1921).

* `stat_bin()` again uses correct scaling for the computed variable `ndensity` 
  (@timgoodman, #2324).

* `stat_bin()` and `stat_bin_2d()` now properly handle the `breaks` parameter 
  when the scales are transformed (@has2k1, #2366).

* `update_geom_defaults()` and `update_stat_defaults()` allow American 
  spelling of aesthetic parameters (@foo-bar-baz-qux, #2299).

* The `show.legend` parameter now accepts a named logical vector to hide/show
  only some aesthetics in the legend (@tutuchan, #1798).

* Layers now silently ignore unknown aesthetics with value `NULL` (#1909).

### Coords

* Clipping to the plot panel is now configurable, through a `clip` argument
  to coordinate systems, e.g. `coord_cartesian(clip = "off")` 
  (@clauswilke, #2536).

* Like scales, coordinate systems now give you a message when you're 
  replacing an existing coordinate system (#2264).

* `coord_polar()` now draws secondary axis ticks and labels 
  (@dylan-stark, #2072), and can draw the radius axis on the right 
  (@thomasp85, #2005).

* `coord_trans()` now generates a warning when a transformation generates 
  non-finite values (@foo-bar-baz-qux, #2147).

### Themes

* Complete themes now always override all elements of the default theme
  (@has2k1, #2058, #2079).

* Themes now set default grid colour in `panel.grid` rather than individually
  in `panel.grid.major` and `panel.grid.minor` individually. This makes it 
  slightly easier to customise the theme (#2352).

* Fixed bug when setting strips to `element_blank()` (@thomasp85). 

* Axes positioned on the top and to the right can now customize their ticks and
  lines separately (@thomasp85, #1899).

* Built-in themes gain parameters `base_line_size` and `base_rect_size` which 
  control the default sizes of line and rectangle elements (@karawoo, #2176).

* Default themes use `rel()` to set line widths (@baptiste).

* Themes were tweaked for visual consistency and more graceful behavior when 
  changing the base font size. All absolute heights or widths were replaced 
  with heights or widths that are proportional to the base font size. One 
  relative font size was eliminated (@clauswilke).
  
* The height of descenders is now calculated solely on font metrics and doesn't
  change with the specific letters in the string. This fixes minor alignment 
  issues with plot titles, subtitles, and legend titles (#2288, @clauswilke).

### Guides

* `guide_colorbar()` is more configurable: tick marks and color bar frame
  can now by styled with arguments `ticks.colour`, `ticks.linewidth`, 
  `frame.colour`, `frame.linewidth`, and `frame.linetype`
  (@clauswilke).
  
* `guide_colorbar()` now uses `legend.spacing.x` and `legend.spacing.y` 
  correctly, and it can handle multi-line titles. Minor tweaks were made to 
  `guide_legend()` to make sure the two legend functions behave as similarly as
  possible (@clauswilke, #2397 and #2398).
  
* The theme elements `legend.title` and `legend.text` now respect the settings 
  of `margin`, `hjust`, and `vjust` (@clauswilke, #2465, #1502).

* Non-angle parameters of `label.theme` or `title.theme` can now be set in 
  `guide_legend()` and `guide_colorbar()` (@clauswilke, #2544).

### Other

* `fortify()` gains a method for tbls (@karawoo, #2218).

* `ggplot` gains a method for `grouped_df`s that adds a `.group` variable,
  which computes a unique value for each group. Use it with 
  `aes(group = .group)` (#2351).

* `ggproto()` produces objects with class `c("ggproto", "gg")`, allowing for
  a more informative error message when adding layers, scales, or other ggproto 
  objects (@jrnold, #2056).

* `ggsave()`'s DPI argument now supports 3 string options: "retina" (320
  DPI), "print" (300 DPI), and "screen" (72 DPI) (@foo-bar-baz-qux, #2156).
  `ggsave()` now uses full argument names to avoid partial match warnings 
  (#2355), and correctly restores the previous graphics device when several
  graphics devices are open (#2363).

* `print.ggplot()` now returns the original ggplot object, instead of the 
  output from `ggplot_build()`. Also, the object returned from 
  `ggplot_build()` now has the class `"ggplot_built"` (#2034).

* `map_data()` now works even when purrr is loaded (tidyverse#66).

* New functions `summarise_layout()`, `summarise_coord()`, and 
  `summarise_layers()` summarise the layout, coordinate systems, and layers 
  of a built ggplot object (#2034, @wch). This provides a tested API that 
  (e.g.) shiny can depend on.

* Updated startup messages reflect new resources (#2410, @mine-cetinkaya-rundel).

# ggplot2 2.2.1

* Fix usage of `structure(NULL)` for R-devel compatibility (#1968).

# ggplot2 2.2.0

## Major new features

### Subtitle and caption

Thanks to @hrbrmstr plots now have subtitles and captions, which can be set with 
the `subtitle`  and `caption` arguments to `ggtitle()` and `labs()`. You can 
control their appearance with the theme settings `plot.caption` and 
`plot.subtitle`. The main plot title is now left-aligned to better work better 
with a subtitle. The caption is right-aligned (@hrbrmstr).

### Stacking

`position_stack()` and `position_fill()` now sort the stacking order to match 
grouping order. This allows you to control the order through grouping, and 
ensures that the default legend matches the plot (#1552, #1593). If you want the 
opposite order (useful if you have horizontal bars and horizontal legend), you 
can request reverse stacking by using `position = position_stack(reverse = TRUE)` 
(#1837).
  
`position_stack()` and `position_fill()` now accepts negative values which will 
create stacks extending below the x-axis (#1691).

`position_stack()` and `position_fill()` gain a `vjust` argument which makes it 
easy to (e.g.) display labels in the middle of stacked bars (#1821).

### Layers

`geom_col()` was added to complement `geom_bar()` (@hrbrmstr). It uses 
`stat="identity"` by default, making the `y` aesthetic mandatory. It does not 
support any other `stat_()` and does not provide fallback support for the 
`binwidth` parameter. Examples and references in other functions were updated to
demonstrate `geom_col()` usage. 

When creating a layer, ggplot2 will warn if you use an unknown aesthetic or an 
unknown parameter. Compared to the previous version, this is stricter for 
aesthetics (previously there was no message), and less strict for parameters 
(previously this threw an error) (#1585).

### Facetting

The facet system, as well as the internal panel class, has been rewritten in 
ggproto. Facets are now extendable in the same manner as geoms and stats, as 
described in `vignette("extending-ggplot2")`.

We have also added the following new features.
  
* `facet_grid()` and `facet_wrap()` now allow expressions in their faceting 
  formulas (@DanRuderman, #1596).

* When `facet_wrap()` results in an uneven number of panels, axes will now be
  drawn underneath the hanging panels (fixes #1607)

* Strips can now be freely positioned in `facet_wrap()` using the 
  `strip.position` argument (deprecates `switch`).

* The relative order of panel, strip, and axis can now be controlled with 
  the theme setting `strip.placement` that takes either `inside` (strip between 
  panel and axis) or `outside` (strip after axis).

* The theme option `panel.margin` has been deprecated in favour of 
  `panel.spacing` to more clearly communicate intent.

### Extensions

Unfortunately there was a major oversight in the construction of ggproto which 
lead to extensions capturing the super object at package build time, instead of 
at package run time (#1826). This problem has been fixed, but requires 
re-installation of all extension packages.

## Scales

* The position of x and y axes can now be changed using the `position` argument
  in `scale_x_*`and `scale_y_*` which can take `top` and `bottom`, and `left`
  and `right` respectively. The themes of top and right axes can be modified 
  using the `.top` and `.right` modifiers to `axis.text.*` and `axis.title.*`.

### Continuous scales

* `scale_x_continuous()` and `scale_y_continuous()` can now display a secondary 
  axis that is a __one-to-one__ transformation of the primary axis (e.g. degrees 
  Celcius to degrees Fahrenheit). The secondary axis will be positioned opposite 
  to the primary axis and can be controlled with the `sec.axis` argument to 
  the scale constructor.

* Scales worry less about having breaks. If no breaks can be computed, the
  plot will work instead of throwing an uninformative error (#791). This 
  is particularly helpful when you have facets with free scales, and not
  all panels contain data.

* Scales now warn when transformation introduces infinite values (#1696).

### Date time

* `scale_*_datetime()` now supports time zones. It will use the timezone 
  attached to the variable by default, but can be overridden with the 
  `timezone` argument.

* New `scale_x_time()` and `scale_y_time()` generate reasonable default
  breaks and labels for hms vectors (#1752).

### Discrete scales

The treatment of missing values by discrete scales has been thoroughly 
overhauled (#1584). The underlying principle is that we can naturally represent 
missing values on discrete variables (by treating just like another level), so 
by default we should. 

This principle applies to:

* character vectors
* factors with implicit NA
* factors with explicit NA

And to all scales (both position and non-position.)

Compared to the previous version of ggplot2, there are three main changes:

1.  `scale_x_discrete()` and `scale_y_discrete()` always show discrete NA,
    regardless of their source

1.  If present, `NA`s are shown in discrete legends.

1.  All discrete scales gain a `na.translate` argument that allows you to 
    control whether `NA`s are translated to something that can be visualised,
    or should be left as missing. Note that if you don't translate (i.e. 
    `na.translate = FALSE)` the missing values will passed on to the layer, 
    which will warning that it's dropping missing values. To suppress the
    warnings, you'll also need to add `na.rm = TRUE` to the layer call. 

There were also a number of other smaller changes

* Correctly use scale expansion factors.
* Don't preserve space for dropped levels (#1638).
* Only issue one warning when when asking for too many levels (#1674).
* Unicode labels work better on Windows (#1827).
* Warn when used with only continuous data (#1589)

## Themes

* The `theme()` constructor now has named arguments rather than ellipses. This 
  should make autocomplete substantially more useful. The documentation
  (including examples) has been considerably improved.
  
* Built-in themes are more visually homogeneous, and match `theme_grey` better.
  (@jiho, #1679)
  
* When computing the height of titles, ggplot2 now includes the height of the
  descenders (i.e. the bits of `g` and `y` that hang beneath the baseline). This 
  improves the margins around titles, particularly the y axis label (#1712).
  I have also very slightly increased the inner margins of axis titles, and 
  removed the outer margins. 

* Theme element inheritance is now easier to work with as modification now
  overrides default `element_blank` elements (#1555, #1557, #1565, #1567)
  
* Horizontal legends (i.e. legends on the top or bottom) are horizontally
  aligned by default (#1842). Use `legend.box = "vertical"` to switch back
  to the previous behaviour.
  
* `element_line()` now takes an `arrow` argument to specify arrows at the end of
  lines (#1740)

There were a number of tweaks to the theme elements that control legends:
  
* `legend.justification` now controls appearance will plotting the legend
  outside of the plot area. For example, you can use 
  `theme(legend.justification = "top")` to make the legend align with the 
  top of the plot.

* `panel.margin` and `legend.margin` have been renamed to `panel.spacing` and 
  `legend.spacing` respectively, to better communicate intent (they only
  affect spacing between legends and panels, not the margins around them)

* `legend.margin` now controls margin around individual legends.

* New `legend.box.background`, `legend.box.spacing`, and `legend.box.margin`
  control the background, spacing, and margin of the legend box (the region
  that contains all legends).

## Bug fixes and minor improvements

* ggplot2 now imports tibble. This ensures that all built-in datasets print 
  compactly even if you haven't explicitly loaded tibble or dplyr (#1677).

* Class of aesthetic mapping is preserved when adding `aes()` objects (#1624).

* `+.gg` now works for lists that include data frames.

* `annotation_x()` now works in the absense of global data (#1655)

* `geom_*(show.legend = FALSE)` now works for `guide_colorbar`.

* `geom_boxplot()` gains new `outlier.alpha` (@jonathan-g) and 
  `outlier.fill` (@schloerke, #1787) parameters to control the alpha/fill of
   outlier points independently of the alpha of the boxes. 

* `position_jitter()` (and hence `geom_jitter()`) now correctly computes 
  the jitter width/jitter when supplied by the user (#1775, @has2k1).

* `geom_contour()` more clearly describes what inputs it needs (#1577).

* `geom_curve()` respects the `lineend` parameter (#1852).

* `geom_histogram()` and `stat_bin()` understand the `breaks` parameter once 
  more. (#1665). The floating point adjustment for histogram bins is now 
  actually used - it was previously inadvertently ignored (#1651).

* `geom_violin()` no longer transforms quantile lines with the alpha aesthetic
  (@mnbram, #1714). It no longer errors when quantiles are requested but data
  have zero range (#1687). When `trim = FALSE` it once again has a nice 
  range that allows the density to reach zero (by extending the range 3 
  bandwidths to either side of the data) (#1700).

* `geom_dotplot()` works better when faceting and binning on the y-axis. 
  (#1618, @has2k1).
  
* `geom_hexbin()` once again supports `..density..` (@mikebirdgeneau, #1688).

* `geom_step()` gives useful warning if only one data point in layer (#1645).

* `layer()` gains new `check.aes` and `check.param` arguments. These allow
  geom/stat authors to optional suppress checks for known aesthetics/parameters.
  Currently this is used only in `geom_blank()` which powers `expand_limits()` 
  (#1795).

* All `stat_*()` display a better error message when required aesthetics are
  missing.
  
* `stat_bin()` and `stat_summary_hex()` now accept length 1 `binwidth` (#1610)

* `stat_density()` gains new argument `n`, which is passed to underlying function
  `stats::density` ("number of equally spaced points at which the
  density is to be estimated"). (@hbuschme)

* `stat_binhex()` now again returns `count` rather than `value` (#1747)

* `stat_ecdf()` respects `pad` argument (#1646).

* `stat_smooth()` once again informs you about the method it has chosen.
  It also correctly calculates the size of the largest group within facets.

* `x` and `y` scales are now symmetric regarding the list of
  aesthetics they accept: `xmin_final`, `xmax_final`, `xlower`,
  `xmiddle` and `xupper` are now valid `x` aesthetics.

* `Scale` extensions can now override the `make_title` and `make_sec_title` 
  methods to let the scale modify the axis/legend titles.

* The random stream is now reset after calling `.onAttach()` (#2409).

# ggplot2 2.1.0

## New features

* When mapping an aesthetic to a constant (e.g. 
  `geom_smooth(aes(colour = "loess")))`), the default guide title is the name 
  of the aesthetic (i.e. "colour"), not the value (i.e. "loess") (#1431).

* `layer()` now accepts a function as the data argument. The function will be
  applied to the data passed to the `ggplot()` function and must return a
  data.frame (#1527, @thomasp85). This is a more general version of the 
  deprecated `subset` argument.

* `theme_update()` now uses the `+` operator instead of `%+replace%`, so that
  unspecified values will no longer be `NULL`ed out. `theme_replace()`
  preserves the old behaviour if desired (@oneillkza, #1519). 

* `stat_bin()` has been overhauled to use the same algorithm as ggvis, which 
  has been considerably improved thanks to the advice of Randy Prium (@rpruim).
  This includes:
  
    * Better arguments and a better algorithm for determining the origin.
      You can now specify either `boundary` or the `center` of a bin.
      `origin` has been deprecated in favour of these arguments.
      
    * `drop` is deprecated in favour of `pad`, which adds extra 0-count bins
      at either end (needed for frequency polygons). `geom_histogram()` defaults 
      to `pad = FALSE` which considerably improves the default limits for 
      the histogram, especially when the bins are big (#1477).
      
    * The default algorithm does a (somewhat) better job at picking nice widths 
      and origins across a wider range of input data.
      
    * `bins = n` now gives a histogram with `n` bins, not `n + 1` (#1487).

## Bug fixes

* All `\donttest{}` examples run.

* All `geom_()` and `stat_()` functions now have consistent argument order:
  data + mapping, then geom/stat/position, then `...`, then specific arguments, 
  then arguments common to all layers (#1305). This may break code if you were
  previously relying on partial name matching, but in the long-term should make 
  ggplot2 easier to use. In particular, you can now set the `n` parameter
  in `geom_density2d()` without it partially matching `na.rm` (#1485).

* For geoms with both `colour` and `fill`, `alpha` once again only affects
  fill (Reverts #1371, #1523). This was causing problems for people.

* `facet_wrap()`/`facet_grid()` works with multiple empty panels of data 
  (#1445).

* `facet_wrap()` correctly swaps `nrow` and `ncol` when faceting vertically
  (#1417).

* `ggsave("x.svg")` now uses svglite to produce the svg (#1432).

* `geom_boxplot()` now understands `outlier.color` (#1455).

* `geom_path()` knows that "solid" (not just 1) represents a solid line (#1534).

* `geom_ribbon()` preserves missing values so they correctly generate a 
  gap in the ribbon (#1549).

* `geom_tile()` once again accepts `width` and `height` parameters (#1513). 
  It uses `draw_key_polygon()` for better a legend, including a coloured 
  outline (#1484).

* `layer()` now automatically adds a `na.rm` parameter if none is explicitly
  supplied.

* `position_jitterdodge()` now works on all possible dodge aesthetics, 
  e.g. `color`, `linetype` etc. instead of only based on `fill` (@bleutner)

* `position = "nudge"` now works (although it doesn't do anything useful)
  (#1428).

* The default scale for columns of class "AsIs" is now "identity" (#1518).

* `scale_*_discrete()` has better defaults when used with purely continuous
  data (#1542).

* `scale_size()` warns when used with categorical data.

* `scale_size()`, `scale_colour()`, and `scale_fill()` gain date and date-time
  variants (#1526).

* `stat_bin_hex()` and `stat_bin_summary()` now use the same underlying 
  algorithm so results are consistent (#1383). `stat_bin_hex()` now accepts
  a `weight` aesthetic. To be consistent with related stats, the output variable 
  from `stat_bin_hex()` is now value instead of count.

* `stat_density()` gains a `bw` parameter which makes it easy to get consistent 
   smoothing between facets (@jiho)

* `stat-density-2d()` no longer ignores the `h` parameter, and now accepts 
  `bins` and `binwidth` parameters to control the number of contours 
  (#1448, @has2k1).

* `stat_ecdf()` does a better job of adding padding to -Inf/Inf, and gains
  an argument `pad` to suppress the padding if not needed (#1467).

* `stat_function()` gains an `xlim` parameter (#1528). It once again works 
  with discrete x values (#1509).

* `stat_summary()` preserves sorted x order which avoids artefacts when
  display results with `geom_smooth()` (#1520).

* All elements should now inherit correctly for all themes except `theme_void()`.
  (@Katiedaisey, #1555) 

* `theme_void()` was completely void of text but facets and legends still
  need labels. They are now visible (@jiho). 

* You can once again set legend key and height width to unit arithmetic
  objects (like `2 * unit(1, "cm")`) (#1437).

* Eliminate spurious warning if you have a layer with no data and no aesthetics
  (#1451).

* Removed a superfluous comma in `theme-defaults.r` code (@jschoeley)

* Fixed a compatibility issue with `ggproto` and R versions prior to 3.1.2.
  (#1444)

* Fixed issue where `coord_map()` fails when given an explicit `parameters`
  argument (@tdmcarthur, #1729)
  
* Fixed issue where `geom_errorbarh()` had a required `x` aesthetic (#1933)  

# ggplot2 2.0.0

## Major changes

* ggplot no longer throws an error if your plot has no layers. Instead it 
  automatically adds `geom_blank()` (#1246).
  
* New `cut_width()` is a convenient replacement for the verbose
  `plyr::round_any()`, with the additional benefit of offering finer
  control.

* New `geom_count()` is a convenient alias to `stat_sum()`. Use it when you
  have overlapping points on a scatterplot. `stat_sum()` now defaults to 
  using counts instead of proportions.

* New `geom_curve()` adds curved lines, with a similar specification to 
  `geom_segment()` (@veraanadi, #1088).

* Date and datetime scales now have `date_breaks`, `date_minor_breaks` and
  `date_labels` arguments so that you never need to use the long
  `scales::date_breaks()` or `scales::date_format()`.
  
* `geom_bar()` now has it's own stat, distinct from `stat_bin()` which was
  also used by `geom_histogram()`. `geom_bar()` now uses `stat_count()` 
  which counts values at each distinct value of x (i.e. it does not bin
  the data first). This can be useful when you want to show exactly which 
  values are used in a continuous variable.

* `geom_point()` gains a `stroke` aesthetic which controls the border width of 
  shapes 21-25 (#1133, @SeySayux). `size` and `stroke` are additive so a point 
  with `size = 5` and `stroke = 5` will have a diameter of 10mm. (#1142)

* New `position_nudge()` allows you to slightly offset labels (or other 
  geoms) from their corresponding points (#1109).

* `scale_size()` now maps values to _area_, not radius. Use `scale_radius()`
  if you want the old behaviour (not recommended, except perhaps for lines).

* New `stat_summary_bin()` works like `stat_summary()` but on binned data. 
  It's a generalisation of `stat_bin()` that can compute any aggregate,
  not just counts (#1274). Both default to `mean_se()` if no aggregation
  functions are supplied (#1386).

* Layers are now much stricter about their arguments - you will get an error
  if you've supplied an argument that isn't an aesthetic or a parameter.
  This is likely to cause some short-term pain but in the long-term it will make
  it much easier to spot spelling mistakes and other errors (#1293).
  
    This change does break a handful of geoms/stats that used `...` to pass 
    additional arguments on to the underlying computation. Now 
    `geom_smooth()`/`stat_smooth()` and `geom_quantile()`/`stat_quantile()` 
    use `method.args` instead (#1245, #1289); and `stat_summary()` (#1242), 
    `stat_summary_hex()`, and `stat_summary2d()` use `fun.args`.

### Extensibility

There is now an official mechanism for defining Stats, Geoms, and Positions in 
other packages. See `vignette("extending-ggplot2")` for details.

* All Geoms, Stats and Positions are now exported, so you can inherit from them
  when making your own objects (#989).

* ggplot2 no longer uses proto or reference classes. Instead, we now use 
  ggproto, a new OO system designed specifically for ggplot2. Unlike proto
  and RC, ggproto supports clean cross-package inheritance. Creating a new OO
  system isn't usually the right way to solve a problem, but I'm pretty sure
  it was necessary here. Read more about it in the vignette.

* `aes_()` replaces `aes_q()`. It also supports formulas, so the most concise 
  SE version of `aes(carat, price)` is now `aes_(~carat, ~price)`. You may
  want to use this form in packages, as it will avoid spurious `R CMD check` 
  warnings about undefined global variables.

### Text

* `geom_text()` has been overhauled to make labelling your data a little
  easier. It:
  
    * `nudge_x` and `nudge_y` arguments let you offset labels from their
      corresponding points (#1120). 
      
    * `check_overlap = TRUE` provides a simple way to avoid overplotting 
      of labels: labels that would otherwise overlap are omitted (#1039).
      
    * `hjust` and `vjust` can now be character vectors: "left", "center", 
      "right", "bottom", "middle", "top". New options include "inward" and 
      "outward" which align text towards and away from the center of the plot 
      respectively.

* `geom_label()` works like `geom_text()` but draws a rounded rectangle 
  underneath each label (#1039). This is useful when you want to label plots
  that are dense with data.

### Deprecated features

* The little used `aes_auto()` has been deprecated. 

* `aes_q()` has been replaced with `aes_()` to be consistent with SE versions
  of NSE functions in other packages.

* The `order` aesthetic is officially deprecated. It never really worked, and 
  was poorly documented.

* The `stat` and `position` arguments to `qplot()` have been deprecated.
  `qplot()` is designed for quick plots - if you need to specify position
  or stat, use `ggplot()` instead.

* The theme setting `axis.ticks.margin` has been deprecated: now use the margin 
  property of `axis.text`.
  
* `stat_abline()`, `stat_hline()` and `stat_vline()` have been removed:
  these were never suitable for use other than with `geom_abline()` etc
  and were not documented.

* `show_guide` has been renamed to `show.legend`: this more accurately
  reflects what it does (controls appearance of layer in legend), and uses the 
  same convention as other ggplot2 arguments (i.e. a `.` between names).
  (Yes, I know that's inconsistent with function names with use `_`, but it's
  too late to change now.)

A number of geoms have been renamed to be internally consistent:

* `stat_binhex()` and `stat_bin2d()` have been renamed to `stat_bin_hex()` 
  and `stat_bin_2d()` (#1274). `stat_summary2d()` has been renamed to 
  `stat_summary_2d()`, `geom_density2d()`/`stat_density2d()` has been renamed 
  to `geom_density_2d()`/`stat_density_2d()`.

* `stat_spoke()` is now `geom_spoke()` since I realised it's a
  reparameterisation of `geom_segment()`.

* `stat_bindot()` has been removed because it's so tightly coupled to
  `geom_dotplot()`. If you happened to use `stat_bindot()`, just change to
  `geom_dotplot()` (#1194).

All defunct functions have been removed.

### Default appearance

* The default `theme_grey()` background colour has been changed from "grey90" 
  to "grey92": this makes the background a little less visually prominent.

* Labels and titles have been tweaked for readability:

    * Axes labels are darker.
    
    * Legend and axis titles are given the same visual treatment.
    
    * The default font size dropped from 12 to 11. You might be surprised that 
      I've made the default text size smaller as it was already hard for
      many people to read. It turns out there was a bug in RStudio (fixed in 
      0.99.724), that shrunk the text of all grid based graphics. Once that
      was resolved the defaults seemed too big to my eyes.
    
    * More spacing between titles and borders.
    
    * Default margins scale with the theme font size, so the appearance at 
      larger font sizes should be considerably improved (#1228). 

* `alpha` now affects both fill and colour aesthetics (#1371).

* `element_text()` gains a margins argument which allows you to add additional
  padding around text elements. To help see what's going on use `debug = TRUE` 
  to display the text region and anchors.

* The default font size in `geom_text()` has been decreased from 5mm (14 pts)
  to 3.8 mm (11 pts) to match the new default theme sizes.

* A diagonal line is no longer drawn on bar and rectangle legends. Instead, the
  border has been tweaked to be more visible, and more closely match the size of 
  line drawn on the plot.

* `geom_pointrange()` and `geom_linerange()` get vertical (not horizontal)
  lines in the legend (#1389).

* The default line `size` for `geom_smooth()` has been increased from 0.5 to 1 
  to make it easier to see when overlaid on data.
  
* `geom_bar()` and `geom_rect()` use a slightly paler shade of grey so they
  aren't so visually heavy.
  
* `geom_boxplot()` now colours outliers the same way as the boxes.

* `geom_point()` now uses shape 19 instead of 16. This looks much better on 
  the default Linux graphics device. (It's very slightly smaller than the old 
  point, but it shouldn't affect any graphics significantly)

* Sizes in ggplot2 are measured in mm. Previously they were converted to pts 
  (for use in grid) by multiplying by 72 / 25.4. However, grid uses printer's 
  points, not Adobe (big pts), so sizes are now correctly multiplied by 
  72.27 / 25.4. This is unlikely to noticeably affect display, but it's
  technically correct (<https://youtu.be/hou0lU8WMgo>).

* The default legend will now allocate multiple rows (if vertical) or
  columns (if horizontal) in order to make a legend that is more likely to
  fit on the screen. You can override with the `nrow`/`ncol` arguments
  to `guide_legend()`

    ```R
    p <- ggplot(mpg, aes(displ,hwy, colour = model)) + geom_point()
    p
    p + theme(legend.position = "bottom")
    # Previous behaviour
    p + guides(colour = guide_legend(ncol = 1))
    ```

### New and updated themes

* New `theme_void()` is completely empty. It's useful for plots with non-
  standard coordinates or for drawings (@jiho, #976).

* New `theme_dark()` has a dark background designed to make colours pop out
  (@jiho, #1018)

* `theme_minimal()` became slightly more minimal by removing the axis ticks:
  labels now line up directly beneath grid lines (@tomschloss, #1084)

* New theme setting `panel.ontop` (logical) make it possible to place 
  background elements (i.e., gridlines) on top of data. Best used with 
  transparent `panel.background` (@noamross. #551).

### Labelling

The facet labelling system was updated with many new features and a
more flexible interface (@lionel-). It now works consistently across
grid and wrap facets. The most important user visible changes are:

* `facet_wrap()` gains a `labeller` option (#25).

* `facet_grid()` and `facet_wrap()` gain a `switch` argument to
  display the facet titles near the axes. When switched, the labels
  become axes subtitles. `switch` can be set to "x", "y" or "both"
  (the latter only for grids) to control which margin is switched.

The labellers (such as `label_value()` or `label_both()`) also get
some new features:

* They now offer the `multi_line` argument to control whether to
  display composite facets (those specified as `~var1 + var2`) on one
  or multiple lines.

* In `label_bquote()` you now refer directly to the names of
  variables. With this change, you can create math expressions that
  depend on more than one variable. This math expression can be
  specified either for the rows or the columns and you can also
  provide different expressions to each margin.

  As a consequence of these changes, referring to `x` in backquoted
  expressions is deprecated.

* Similarly to `label_bquote()`, `labeller()` now take `.rows` and
  `.cols` arguments. In addition, it also takes `.default`.
  `labeller()` is useful to customise how particular variables are
  labelled. The three additional arguments specify how to label the
  variables are not specifically mentioned, respectively for rows,
  columns or both. This makes it especially easy to set up a
  project-wide labeller dispatcher that can be reused across all your
  plots. See the documentation for an example.

* The new labeller `label_context()` adapts to the number of factors
  facetted over. With a single factor, it displays only the values,
  just as before. But with multiple factors in a composite margin
  (e.g. with `~cyl + am`), the labels are passed over to
  `label_both()`. This way the variables names are displayed with the
  values to help identifying them.

On the programming side, the labeller API has been rewritten in order
to offer more control when faceting over multiple factors (e.g. with
formulae such as `~cyl + am`). This also means that if you have
written custom labellers, you will need to update them for this
version of ggplot.

* Previously, a labeller function would take `variable` and `value`
  arguments and return a character vector. Now, they take a data frame
  of character vectors and return a list. The input data frame has one
  column per factor facetted over and each column in the returned list
  becomes one line in the strip label. See documentation for more
  details.

* The labels received by a labeller now contain metadata: their margin
  (in the "type" attribute) and whether they come from a wrap or a
  grid facet (in the "facet" attribute).

* Note that the new `as_labeller()` function operator provides an easy
  way to transform an existing function to a labeller function. The
  existing function just needs to take and return a character vector.

## Documentation

* Improved documentation for `aes()`, `layer()` and much much more.

* I've tried to reduce the use of `...` so that you can see all the 
  documentation in one place rather than having to integrate multiple pages.
  In some cases this has involved adding additional arguments to geoms
  to make it more clear what you can do:
  
    *  `geom_smooth()` gains explicit `method`, `se` and `formula` arguments.
    
    * `geom_histogram()` gains `binwidth`, `bins`, `origin` and `right` 
      arguments.
      
    * `geom_jitter()` gains `width` and `height` arguments to make it easier
      to control the amount of jittering without using the lengthy 
      `position_jitter()` function (#1116)

* Use of `qplot()` in examples has been minimised (#1123, @hrbrmstr). This is
  inline with the 2nd edition of the ggplot2 box, which minimises the use of 
  `qplot()` in favour of `ggplot()`.

* Tightly linked geoms and stats (e.g. `geom_boxplot()` and `stat_boxplot()`) 
  are now documented in the same file so you can see all the arguments in one
  place. Variations of the same idea (e.g. `geom_path()`, `geom_line()`, and
  `geom_step()`) are also documented together.

* It's now obvious that you can set the `binwidth` parameter for
  `stat_bin_hex()`, `stat_summary_hex()`, `stat_bin_2d()`, and
  `stat_summary_2d()`. 

* The internals of positions have been cleaned up considerably. You're unlikely
  to notice any external changes, although the documentation should be a little
  less confusing since positions now don't list parameters they never use.

## Data

* All datasets have class `tbl_df` so if you also use dplyr, you get a better
  print method.

* `economics` has been brought up to date to 2015-04-01.

* New `economics_long` is the economics data in long form.

* New `txhousing` dataset containing information about the Texas housing
  market. Useful for examples that need multiple time series, and for
  demonstrating model+vis methods.

* New `luv_colours` dataset which contains the locations of all
  built-in `colors()` in Luv space.

* `movies` has been moved into its own package, ggplot2movies, because it was 
  large and not terribly useful. If you've used the movies dataset, you'll now 
  need to explicitly load the package with `library(ggplot2movies)`.

## Bug fixes and minor improvements

* All partially matched arguments and `$` have been been replaced with 
  full matches (@jimhester, #1134).

* ggplot2 now exports `alpha()` from the scales package (#1107), and `arrow()` 
  and `unit()` from grid (#1225). This means you don't need attach scales/grid 
  or do `scales::`/`grid::` for these commonly used functions.

* `aes_string()` now only parses character inputs. This fixes bugs when
  using it with numbers and non default `OutDec` settings (#1045).

* `annotation_custom()` automatically adds a unique id to each grob name,
  making it easier to plot multiple grobs with the same name (e.g. grobs of
  ggplot2 graphics) in the same plot (#1256).

* `borders()` now accepts xlim and ylim arguments for specifying the geographical 
  region of interest (@markpayneatwork, #1392).

* `coord_cartesian()` applies the same expansion factor to limits as for scales. 
  You can suppress with `expand = FALSE` (#1207).

* `coord_trans()` now works when breaks are suppressed (#1422).

* `cut_number()` gives error message if the number of requested bins can
  be created because there are two few unique values (#1046).

* Character labels in `facet_grid()` are no longer (incorrectly) coerced into
  factors. This caused problems with custom label functions (#1070).

* `facet_wrap()` and `facet_grid()` now allow you to use non-standard
  variable names by surrounding them with backticks (#1067).

* `facet_wrap()` more carefully checks its `nrow` and `ncol` arguments
  to ensure that they're specified correctly (@richierocks, #962)

* `facet_wrap()` gains a `dir` argument to control the direction the
  panels are wrapped in. The default is "h" for horizontal. Use "v" for
  vertical layout (#1260).

* `geom_abline()`, `geom_hline()` and `geom_vline()` have been rewritten to
  have simpler behaviour and be more consistent:

    * `stat_abline()`, `stat_hline()` and `stat_vline()` have been removed:
      these were never suitable for use other than with `geom_abline()` etc
      and were not documented.

    * `geom_abline()`, `geom_vline()` and `geom_hline()` are bound to
      `stat_identity()` and `position_identity()`

    * Intercept parameters can no longer be set to a function.

    * They are all documented in one file, since they are so closely related.

* `geom_bin2d()` will now let you specify one dimension's breaks exactly,
  without touching the other dimension's default breaks at all (#1126).

* `geom_crossbar()` sets grouping correctly so you can display multiple
  crossbars on one plot. It also makes the default `fatten` argument a little
  bigger to make the middle line more obvious (#1125).

* `geom_histogram()` and `geom_smooth()` now only inform you about the
  default values once per layer, rather than once per panel (#1220).

* `geom_pointrange()` gains `fatten` argument so you can control the
  size of the point relative to the size of the line.

* `geom_segment()` annotations were not transforming with scales 
  (@BrianDiggs, #859).

* `geom_smooth()` is no longer so chatty. If you want to know what the default
  smoothing method is, look it up in the documentation! (#1247)

* `geom_violin()` now has the ability to draw quantile lines (@DanRuderman).

* `ggplot()` now captures the parent frame to use for evaluation,
  rather than always defaulting to the global environment. This should
  make ggplot more suitable to use in more situations (e.g. with knitr)

* `ggsave()` has been simplified a little to make it easier to maintain.
  It no longer checks that you're printing a ggplot2 object (so now also
  works with any grid grob) (#970), and always requires a filename.
  Parameter `device` now supports character argument to specify which supported
  device to use ('pdf', 'png', 'jpeg', etc.), for when it cannot be correctly
  inferred from the file extension (for example when a temporary filename is
  supplied server side in shiny apps) (@sebkopf, #939). It no longer opens
  a graphics device if one isn't already open - this is annoying when you're
  running from a script (#1326).

* `guide_colorbar()` creates correct legend if only one color (@krlmlr, #943).

* `guide_colorbar()` no longer fails when the legend is empty - previously
  this often masked misspecifications elsewhere in the plot (#967).

* New `layer_data()` function extracts the data used for plotting for a given
  layer. It's mostly useful for testing.

* User supplied `minor_breaks` can now be supplied on the same scale as 
  the data, and will be automatically transformed with by scale (#1385).

* You can now suppress the appearance of an axis/legend title (and the space
  that would allocated for it) with `NULL` in the `scale_` function. To
  use the default label, use `waiver()` (#1145).

* Position adjustments no longer warn about potentially varying ranges
  because the problem rarely occurs in practice and there are currently a
  lot of false positives since I don't understand exactly what FP criteria
  I should be testing.

* `scale_fill_grey()` now uses red for missing values. This matches
  `scale_colour_grey()` and makes it obvious where missing values lie.
  Override with `na.value`.

* `scale_*_gradient2()` defaults to using Lab colour space.

* `scale_*_gradientn()` now allows `colours` or `colors` (#1290)

* `scale_y_continuous()` now also transforms the `lower`, `middle` and `upper`
  aesthetics used by `geom_boxplot()`: this only affects
  `geom_boxplot(stat = "identity")` (#1020).

* Legends no longer inherit aesthetics if `inherit.aes` is FALSE (#1267).

* `lims()` makes it easy to set the limits of any axis (#1138).

* `labels = NULL` now works with `guide_legend()` and `guide_colorbar()`.
  (#1175, #1183).

* `override.aes` now works with American aesthetic spelling, e.g. color

* Scales no longer round data points to improve performance of colour
  palettes. Instead the scales package now uses a much faster colour
  interpolation algorithm (#1022).

* `scale_*_brewer()` and `scale_*_distiller()` add new `direction` argument of 
  `scales::brewer_pal`, making it easier to change the order of colours 
  (@jiho, #1139).

* `scale_x_date()` now clips dates outside the limits in the same way as
  `scale_x_continuous()` (#1090).

* `stat_bin()` gains `bins` arguments, which denotes the number of bins. Now
  you can set `bins=100` instead of `binwidth=0.5`. Note that `breaks` or
  `binwidth` will override it (@tmshn, #1158, #102).

* `stat_boxplot()` warns if a continuous variable is used for the `x` aesthetic
  without also supplying a `group` aesthetic (#992, @krlmlr).

* `stat_summary_2d()` and `stat_bin_2d()` now share exactly the same code for 
  determining breaks from `bins`, `binwidth`, and `origin`. 
  
* `stat_summary_2d()` and `stat_bin_2d()` now output in tile/raster compatible 
  form instead of rect compatible form. 

* Automatically computed breaks do not lead to an error for transformations like
  "probit" where the inverse can map to infinity (#871, @krlmlr)

* `stat_function()` now always evaluates the function on the original scale.
  Previously it computed the function on transformed scales, giving incorrect
  values (@BrianDiggs, #1011).

* `strip_dots` works with anonymous functions within calculated aesthetics 
  (e.g. `aes(sapply(..density.., function(x) mean(x))))` (#1154, @NikNakk)

* `theme()` gains `validate = FALSE` parameter to turn off validation, and 
  hence store arbitrary additional data in the themes. (@tdhock, #1121)

* Improved the calculation of segments needed to draw the curve representing
  a line when plotted in polar coordinates. In some cases, the last segment
  of a multi-segment line was not drawn (@BrianDiggs, #952)<|MERGE_RESOLUTION|>--- conflicted
+++ resolved
@@ -1,9 +1,6 @@
 
 # ggplot2 (development version)
 
-<<<<<<< HEAD
-* `stat_bin()` deals with non-finite breaks better (@teunbrand, #5665).
-=======
 * Fixed bug where discrete scales could not map aesthetics only consisting of
   `NA`s (#5623)
 * Facet evaluation is better at dealing with inherited errors 
@@ -11,7 +8,7 @@
 * Fixed spurious warnings from `sec_axis()` with `breaks = NULL` (#5713).
 * Patterns and gradients are now also enabled in `geom_sf()` 
   (@teunbrand, #5716).
->>>>>>> 9b4d4fe6
+* `stat_bin()` deals with non-finite breaks better (@teunbrand, #5665).
 
 # ggplot2 3.5.0
 

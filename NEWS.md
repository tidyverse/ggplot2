* `annotation_raster()` adds support for native rasters. For large rasters,
  native rasters render significantly faster than arrays (@kent37, #3388)
  
* Support graphics devices that use the `file` argument instead of `fileneame` 
  in `ggsave()` (@bwiernik, #3810)

<<<<<<< HEAD
=======
* Added an `outside` option to `annotation_logticks()` that places tick marks
  outside of the plot bounds. (#3783, @kbodwin)
  
>>>>>>> 84212b02
# ggplot2 3.3.0

This is a minor release but does contain a range of substantial new features, 
along with the standard bug fixes. The release contains a few visual breaking
changes, along with breaking changes for extension developers due to a shift in
internal representation of the position scales and their axes. No user breaking
changes are included.

This release also adds Dewey Dunnington (@paleolimbot) to the core team.

## Breaking changes
There are no user-facing breaking changes, but a change in some internal 
representations that extension developers may have relied on, along with a few 
breaking visual changes which may cause visual tests in downstream packages to 
fail.

* The `panel_params` field in the `Layout` now contains a list of list of 
  `ViewScale` objects, describing the trained coordinate system scales, instead
  of the list object used before. Any extensions that use this field will likely
  break, as will unit tests that checks aspects of this.

* `element_text()` now issues a warning when vectorized arguments are provided, 
  as in `colour = c("red", "green", "blue")`. Such use is discouraged and not 
  officially supported (@clauswilke, #3492).

* Changed `theme_grey()` setting for legend key so that it creates no border 
  (`NA`) rather than drawing a white one. (@annennenne, #3180)

* `geom_ribbon()` now draws separate lines for the upper and lower intervals if
  `colour` is mapped. Similarly, `geom_area()` and `geom_density()` now draw
  the upper lines only in the same case by default. If you want old-style full
  stroking, use `outline.type = "full"` (@yutannihilation, #3503 / @thomasp85, #3708).

## New features

* The evaluation time of aesthetics can now be controlled to a finer degree. 
  `after_stat()` supersedes the use of `stat()` and `..var..`-notation, and is
  joined by `after_scale()` to allow for mapping to scaled aesthetic values. 
  Remapping of the same aesthetic is now supported with `stage()`, so you can 
  map a data variable to a stat aesthetic, and remap the same aesthetic to 
  something else after statistical transformation (@thomasp85, #3534)

* All `coord_*()` functions with `xlim` and `ylim` arguments now accept
  vectors with `NA` as a placeholder for the minimum or maximum value
  (e.g., `ylim = c(0, NA)` would zoom the y-axis from 0 to the 
  maximum value observed in the data). This mimics the behaviour
  of the `limits` argument in continuous scale functions
  (@paleolimbot, #2907).

* Allowed reversing of discrete scales by re-writing `get_limits()` 
  (@AnneLyng, #3115)
  
* All geoms and stats that had a direction (i.e. where the x and y axes had 
  different interpretation), can now freely choose their direction, instead of
  relying on `coord_flip()`. The direction is deduced from the aesthetic 
  mapping, but can also be specified directly with the new `orientation` 
  argument (@thomasp85, #3506).
  
* Position guides can now be customized using the new `guide_axis()`, which can 
  be passed to position `scale_*()` functions or via `guides()`. The new axis 
  guide (`guide_axis()`) comes with arguments `check.overlap` (automatic removal 
  of overlapping labels), `angle` (easy rotation of axis labels), and
  `n.dodge` (dodge labels into multiple rows/columns) (@paleolimbot, #3322).
  
* A new scale type has been added, that allows binning of aesthetics at the 
  scale level. It has versions for both position and non-position aesthetics and
  comes with two new guides (`guide_bins` and `guide_coloursteps`) 
  (@thomasp85, #3096)
  
* `scale_x_continuous()` and `scale_y_continuous()` gains an `n.breaks` argument
  guiding the number of automatic generated breaks (@thomasp85, #3102)

* Added `stat_contour_filled()` and `geom_contour_filled()`, which compute 
  and draw filled contours of gridded data (@paleolimbot, #3044). 
  `geom_contour()` and `stat_contour()` now use the isoband package
  to compute contour lines. The `complete` parameter (which was undocumented
  and has been unused for at least four years) was removed (@paleolimbot, #3044).
  
* Themes have gained two new parameters, `plot.title.position` and 
  `plot.caption.position`, that can be used to customize how plot
  title/subtitle and plot caption are positioned relative to the overall plot
  (@clauswilke, #3252).

## Extensions
  
* `Geom` now gains a `setup_params()` method in line with the other ggproto
  classes (@thomasp85, #3509)

* The newly added function `register_theme_elements()` now allows developers
  of extension packages to define their own new theme elements and place them
  into the ggplot2 element tree (@clauswilke, #2540).

## Minor improvements and bug fixes

* `coord_trans()` now draws second axes and accepts `xlim`, `ylim`,
  and `expand` arguments to bring it up to feature parity with 
  `coord_cartesian()`. The `xtrans` and `ytrans` arguments that were 
  deprecated in version 1.0.1 in favour of `x` and `y` 
  were removed (@paleolimbot, #2990).

* `coord_trans()` now calculates breaks using the expanded range 
  (previously these were calculated using the unexpanded range, 
  which resulted in differences between plots made with `coord_trans()`
  and those made with `coord_cartesian()`). The expansion for discrete axes 
  in `coord_trans()` was also updated such that it behaves identically
  to that in `coord_cartesian()` (@paleolimbot, #3338).

* `expand_scale()` was deprecated in favour of `expansion()` for setting
  the `expand` argument of `x` and `y` scales (@paleolimbot).

* `geom_abline()`, `geom_hline()`, and `geom_vline()` now issue 
  more informative warnings when supplied with set aesthetics
  (i.e., `slope`, `intercept`, `yintercept`, and/or `xintercept`)
  and mapped aesthetics (i.e., `data` and/or `mapping`).

* Fix a bug in `geom_raster()` that squeezed the image when it went outside 
  scale limits (#3539, @thomasp85)

* `geom_sf()` now determines the legend type automatically (@microly, #3646).
  
* `geom_sf()` now removes rows that can't be plotted due to `NA` aesthetics 
  (#3546, @thomasp85)

* `geom_sf()` now applies alpha to linestring geometries 
  (#3589, @yutannihilation).

* `gg_dep()` was deprecated (@perezp44, #3382).

* Added function `ggplot_add.by()` for lists created with `by()`, allowing such
  lists to be added to ggplot objects (#2734, @Maschette)

* ggplot2 no longer depends on reshape2, which means that it no longer 
  (recursively) needs plyr, stringr, or stringi packages.

* Increase the default `nbin` of `guide_colourbar()` to place the ticks more 
  precisely (#3508, @yutannihilation).

* `manual_scale()` now matches `values` with the order of `breaks` whenever
  `values` is an unnamed vector. Previously, unnamed `values` would match with
  the limits of the scale and ignore the order of any `breaks` provided. Note
  that this may change the appearance of plots that previously relied on the
  unordered behaviour (#2429, @idno0001).

* `scale_manual_*(limits = ...)` now actually limits the scale (#3262,
  @yutannihilation).

* Fix a bug when `show.legend` is a named logical vector 
  (#3461, @yutannihilation).

* Added weight aesthetic option to `stat_density()` and made scaling of 
  weights the default (@annennenne, #2902)
  
* `stat_density2d()` can now take an `adjust` parameter to scale the default 
  bandwidth. (#2860, @haleyjeppson)

* `stat_smooth()` uses `REML` by default, if `method = "gam"` and
  `gam`'s method is not specified (@ikosmidis, #2630).

* stacking text when calculating the labels and the y axis with
  `stat_summary()` now works (@ikosmidis, #2709)
  
* `stat_summary()` and related functions now support rlang-style lambda functions
  (#3568, @dkahle).

* The data mask pronoun, `.data`, is now stripped from default labels.

* Addition of partial themes to plots has been made more predictable;
  stepwise addition of individual partial themes is now equivalent to
  addition of multple theme elements at once (@clauswilke, #3039).

* Facets now don't fail even when some variable in the spec are not available
  in all layers (@yutannihilation, #2963).

# ggplot2 3.2.1

This is a patch release fixing a few regressions introduced in 3.2.0 as well as
fixing some unit tests that broke due to upstream changes.

* `position_stack()` no longer changes the order of the input data. Changes to 
  the internal behaviour of `geom_ribbon()` made this reordering problematic 
  with ribbons that spanned `y = 0` (#3471)
* Using `qplot()` with a single positional aesthetic will no longer title the
  non-specified scale as `"NULL"` (#3473)
* Fixes unit tests for sf graticule labels caused by chages to sf

# ggplot2 3.2.0

This is a minor release with an emphasis on internal changes to make ggplot2 
faster and more consistent. The few interface changes will only affect the 
aesthetics of the plot in minor ways, and will only potentially break code of
extension developers if they have relied on internals that have been changed. 
This release also sees the addition of Hiroaki Yutani (@yutannihilation) to the 
core developer team.

With the release of R 3.6, ggplot2 now requires the R version to be at least 3.2,
as the tidyverse is committed to support 5 major versions of R.

## Breaking changes

* Two patches (#2996 and #3050) fixed minor rendering problems. In most cases,
  the visual changes are so subtle that they are difficult to see with the naked
  eye. However, these changes are detected by the vdiffr package, and therefore
  any package developers who use vdiffr to test for visual correctness of ggplot2
  plots will have to regenerate all reference images.
  
* In some cases, ggplot2 now produces a warning or an error for code that previously
  produced plot output. In all these cases, the previous plot output was accidental,
  and the plotting code uses the ggplot2 API in a way that would lead to undefined
  behavior. Examples include a missing `group` aesthetic in `geom_boxplot()` (#3316),
  annotations across multiple facets (#3305), and not using aesthetic mappings when
  drawing ribbons with `geom_ribbon()` (#3318).

## New features

* This release includes a range of internal changes that speeds up plot 
  generation. None of the changes are user facing and will not break any code,
  but in general ggplot2 should feel much faster. The changes includes, but are
  not limited to:
  
  - Caching ascent and descent dimensions of text to avoid recalculating it for
    every title.
  
  - Using a faster data.frame constructor as well as faster indexing into 
    data.frames
    
  - Removing the plyr dependency, replacing plyr functions with faster 
    equivalents.

* `geom_polygon()` can now draw polygons with holes using the new `subgroup` 
  aesthetic. This functionality requires R 3.6.0 (@thomasp85, #3128)

* Aesthetic mappings now accept functions that return `NULL` (@yutannihilation,
  #2997).

* `stat_function()` now accepts rlang/purrr style anonymous functions for the 
  `fun` parameter (@dkahle, #3159).

* `geom_rug()` gains an "outside" option to allow for moving the rug tassels to 
  outside the plot area (@njtierney, #3085) and a `length` option to allow for 
  changing the length of the rug lines (@daniel-wells, #3109). 
  
* All geoms now take a `key_glyph` paramter that allows users to customize
  how legend keys are drawn (@clauswilke, #3145). In addition, a new key glyph
  `timeseries` is provided to draw nice legends for time series
  (@mitchelloharawild, #3145).

## Extensions

* Layers now have a new member function `setup_layer()` which is called at the
  very beginning of the plot building process and which has access to the 
  original input data and the plot object being built. This function allows the 
  creation of custom layers that autogenerate aesthetic mappings based on the 
  input data or that filter the input data in some form. For the time being, this
  feature is not exported, but it has enabled the development of a new layer type,
  `layer_sf()` (see next item). Other special-purpose layer types may be added
  in the future (@clauswilke, #2872).
  
* A new layer type `layer_sf()` can auto-detect and auto-map sf geometry
  columns in the data. It should be used by extension developers who are writing
  new sf-based geoms or stats (@clauswilke, #3232).

* `x0` and `y0` are now recognized positional aesthetics so they will get scaled 
  if used in extension geoms and stats (@thomasp85, #3168)
  
* Continuous scale limits now accept functions which accept the default
  limits and return adjusted limits. This makes it possible to write
  a function that e.g. ensures the limits are always a multiple of 100,
  regardless of the data (@econandrew, #2307).

## Minor improvements and bug fixes

* `cut_width()` now accepts `...` to pass further arguments to `base::cut.default()`
   like `cut_number()` and `cut_interval()` already did (@cderv, #3055)

* `coord_map()` now can have axes on the top and right (@karawoo, #3042).

* `coord_polar()` now correctly rescales the secondary axis (@linzi-sg, #3278)

* `coord_sf()`, `coord_map()`, and `coord_polar()` now squash `-Inf` and `Inf`
  into the min and max of the plot (@yutannihilation, #2972).

* `coord_sf()` graticule lines are now drawn in the same thickness as panel grid 
  lines in `coord_cartesian()`, and seting panel grid lines to `element_blank()` 
  now also works in `coord_sf()` 
  (@clauswilke, #2991, #2525).

* `economics` data has been regenerated. This leads to some changes in the
  values of all columns (especially in `psavert`), but more importantly, strips 
  the grouping attributes from `economics_long`.

* `element_line()` now fills closed arrows (@yutannihilation, #2924).

* Facet strips on the left side of plots now have clipping turned on, preventing
  text from running out of the strip and borders from looking thicker than for
  other strips (@karawoo, #2772 and #3061).

* ggplot2 now works in Turkish locale (@yutannihilation, #3011).

* Clearer error messages for inappropriate aesthetics (@clairemcwhite, #3060).

* ggplot2 no longer attaches any external packages when using functions that 
  depend on packages that are suggested but not imported by ggplot2. The 
  affected functions include `geom_hex()`, `stat_binhex()`, 
  `stat_summary_hex()`, `geom_quantile()`, `stat_quantile()`, and `map_data()` 
  (@clauswilke, #3126).
  
* `geom_area()` and `geom_ribbon()` now sort the data along the x-axis in the 
  `setup_data()` method rather than as part of `draw_group()` (@thomasp85, 
  #3023)

* `geom_hline()`, `geom_vline()`, and `geom_abline()` now throw a warning if the 
  user supplies both an `xintercept`, `yintercept`, or `slope` value and a 
  mapping (@RichardJActon, #2950).

* `geom_rug()` now works with `coord_flip()` (@has2k1, #2987).

* `geom_violin()` no longer throws an error when quantile lines fall outside 
  the violin polygon (@thomasp85, #3254).

* `guide_legend()` and `guide_colorbar()` now use appropriate spacing between legend
  key glyphs and legend text even if the legend title is missing (@clauswilke, #2943).

* Default labels are now generated more consistently; e.g., symbols no longer
  get backticks, and long expressions are abbreviated with `...`
  (@yutannihilation, #2981).

* All-`Inf` layers are now ignored for picking the scale (@yutannihilation, 
  #3184).
  
* Diverging Brewer colour palette now use the correct mid-point colour 
  (@dariyasydykova, #3072).
  
* `scale_color_continuous()` now points to `scale_colour_continuous()` so that 
  it will handle `type = "viridis"` as the documentation states (@hlendway, 
  #3079).

* `scale_shape_identity()` now works correctly with `guide = "legend"` 
  (@malcolmbarrett, #3029)
  
* `scale_continuous` will now draw axis line even if the length of breaks is 0
  (@thomasp85, #3257)

* `stat_bin()` will now error when the number of bins exceeds 1e6 to avoid 
  accidentally freezing the user session (@thomasp85).
  
* `sec_axis()` now places ticks accurately when using nonlinear transformations (@dpseidel, #2978).

* `facet_wrap()` and `facet_grid()` now automatically remove NULL from facet
  specs, and accept empty specs (@yutannihilation, #3070, #2986).

* `stat_bin()` now handles data with only one unique value (@yutannihilation 
  #3047).

* `sec_axis()` now accepts functions as well as formulas (@yutannihilation, #3031).

*   New theme elements allowing different ticks lengths for each axis. For instance,
    this can be used to have inwards ticks on the x-axis (`axis.ticks.length.x`) and
    outwards ticks on the y-axis (`axis.ticks.length.y`) (@pank, #2935).

* The arguments of `Stat*$compute_layer()` and `Position*$compute_layer()` are
  now renamed to always match the ones of `Stat$compute_layer()` and
  `Position$compute_layer()` (@yutannihilation, #3202).

* `geom_*()` and `stat_*()` now accepts purrr-style lambda notation
  (@yutannihilation, #3138).

* `geom_tile()` and `geom_rect()` now draw rectangles without notches at the
  corners. The style of the corner can be controlled by `linejoin` parameters
  (@yutannihilation, #3050).

# ggplot2 3.1.0

## Breaking changes

This is a minor release and breaking changes have been kept to a minimum. End users of 
ggplot2 are unlikely to encounter any issues. However, there are a few items that developers 
of ggplot2 extensions should be aware of. For additional details, see also the discussion 
accompanying issue #2890.

*   In non-user-facing internal code (specifically in the `aes()` function and in
    the `aesthetics` argument of scale functions), ggplot2 now always uses the British
    spelling for aesthetics containing the word "colour". When users specify a "color"
    aesthetic it is automatically renamed to "colour". This renaming is also applied
    to non-standard aesthetics that contain the word "color". For example, "point_color"
    is renamed to "point_colour". This convention makes it easier to support both
    British and American spelling for novel, non-standard aesthetics, but it may require
    some adjustment for packages that have previously introduced non-standard color
    aesthetics using American spelling. A new function `standardise_aes_names()` is
    provided in case extension writers need to perform this renaming in their own code
    (@clauswilke, #2649).

*   Functions that generate other functions (closures) now force the arguments that are
    used from the generated functions, to avoid hard-to-catch errors. This may affect
    some users of manual scales (such as `scale_colour_manual()`, `scale_fill_manual()`,
    etc.) who depend on incorrect behavior (@krlmlr, #2807).
    
*   `Coord` objects now have a function `backtransform_range()` that returns the
    panel range in data coordinates. This change may affect developers of custom coords,
    who now should implement this function. It may also affect developers of custom
    geoms that use the `range()` function. In some applications, `backtransform_range()`
    may be more appropriate (@clauswilke, #2821).


## New features

*   `coord_sf()` has much improved customization of axis tick labels. Labels can now
    be set manually, and there are two new parameters, `label_graticule` and
    `label_axes`, that can be used to specify which graticules to label on which side
    of the plot (@clauswilke, #2846, #2857, #2881).
    
*   Two new geoms `geom_sf_label()` and `geom_sf_text()` can draw labels and text
    on sf objects. Under the hood, a new `stat_sf_coordinates()` calculates the
    x and y coordinates from the coordinates of the sf geometries. You can customize
    the calculation method via `fun.geometry` argument (@yutannihilation, #2761).
    

## Minor improvements and fixes

*   `benchplot()` now uses tidy evaluation (@dpseidel, #2699).

*   The error message in `compute_aesthetics()` now only provides the names of
    aesthetics with mismatched lengths, rather than all aesthetics (@karawoo,
    #2853).

*   For faceted plots, data is no longer internally reordered. This makes it
    safer to feed data columns into `aes()` or into parameters of geoms or
    stats. However, doing so remains discouraged (@clauswilke, #2694).

*   `coord_sf()` now also understands the `clip` argument, just like the other
    coords (@clauswilke, #2938).

*   `fortify()` now displays a more informative error message for
    `grouped_df()` objects when dplyr is not installed (@jimhester, #2822).

*   All `geom_*()` now display an informative error message when required 
    aesthetics are missing (@dpseidel, #2637 and #2706).

*   `geom_boxplot()` now understands the `width` parameter even when used with
    a non-standard stat, such as `stat_identity()` (@clauswilke, #2893).
    
*  `geom_hex()` now understands the `size` and `linetype` aesthetics
   (@mikmart, #2488).
    
*   `geom_hline()`, `geom_vline()`, and `geom_abline()` now work properly
    with `coord_trans()` (@clauswilke, #2149, #2812).
    
*   `geom_text(..., parse = TRUE)` now correctly renders the expected number of
    items instead of silently dropping items that are empty expressions, e.g.
    the empty string "". If an expression spans multiple lines, we take just
    the first line and drop the rest. This same issue is also fixed for
    `geom_label()` and the axis labels for `geom_sf()` (@slowkow, #2867).

*   `geom_sf()` now respects `lineend`, `linejoin`, and `linemitre` parameters 
    for lines and polygons (@alistaire47, #2826).
    
*   `ggsave()` now exits without creating a new graphics device if previously
    none was open (@clauswilke, #2363).

*   `labs()` now has named arguments `title`, `subtitle`, `caption`, and `tag`.
    Also, `labs()` now accepts tidyeval (@yutannihilation, #2669).

*   `position_nudge()` is now more robust and nudges only in the direction
    requested. This enables, for example, the horizontal nudging of boxplots
    (@clauswilke, #2733).

*   `sec_axis()` and `dup_axis()` now return appropriate breaks for the secondary
    axis when applied to log transformed scales (@dpseidel, #2729).

*   `sec_axis()` now works as expected when used in combination with tidy eval
    (@dpseidel, #2788).

*   `scale_*_date()`, `scale_*_time()` and `scale_*_datetime()` can now display 
    a secondary axis that is a __one-to-one__ transformation of the primary axis,
    implemented using the `sec.axis` argument to the scale constructor 
    (@dpseidel, #2244).
    
*   `stat_contour()`, `stat_density2d()`, `stat_bin2d()`,  `stat_binhex()`
    now calculate normalized statistics including `nlevel`, `ndensity`, and
    `ncount`. Also, `stat_density()` now includes the calculated statistic 
    `nlevel`, an alias for `scaled`, to better match the syntax of `stat_bin()`
    (@bjreisman, #2679).

# ggplot2 3.0.0

## Breaking changes

*   ggplot2 now supports/uses tidy evaluation (as described below). This is a 
    major change and breaks a number of packages; we made this breaking change 
    because it is important to make ggplot2 more programmable, and to be more 
    consistent with the rest of the tidyverse. The best general (and detailed)
    introduction to tidy evaluation can be found in the meta programming
    chapters in [Advanced R](https://adv-r.hadley.nz).
    
    The primary developer facing change is that `aes()` now contains 
    quosures (expression + environment pairs) rather than symbols, and you'll 
    need to take a different approach to extracting the information you need. 
    A common symptom of this change are errors "undefined columns selected" or 
    "invalid 'type' (list) of argument" (#2610). As in the previous version,
    constants (like `aes(x = 1)` or `aes(colour = "smoothed")`) are stored
    as is.
    
    In this version of ggplot2, if you need to describe a mapping in a string, 
    use `quo_name()` (to generate single-line strings; longer expressions may 
    be abbreviated) or `quo_text()` (to generate non-abbreviated strings that
    may span multiple lines). If you do need to extract the value of a variable
    instead use `rlang::eval_tidy()`. You may want to condition on 
    `(packageVersion("ggplot2") <= "2.2.1")` so that your code can work with
    both released and development versions of ggplot2.
    
    We recognise that this is a big change and if you're not already familiar
    with rlang, there's a lot to learn. If you are stuck, or need any help,
    please reach out on <https://community.rstudio.com>.

*   Error: Column `y` must be a 1d atomic vector or a list

    Internally, ggplot2 now uses `as.data.frame(tibble::as_tibble(x))` to
    convert a list into a data frame. This improves ggplot2's support for
    list-columns (needed for sf support), at a small cost: you can no longer
    use matrix-columns. Note that unlike tibble we still allow column vectors
    such as returned by `base::scale()` because of their widespread use.

*   Error: More than one expression parsed
  
    Previously `aes_string(x = c("a", "b", "c"))` silently returned 
    `aes(x = a)`. Now this is a clear error.

*   Error: `data` must be uniquely named but has duplicate columns
  
    If layer data contains columns with identical names an error will be 
    thrown. In earlier versions the first occuring column was chosen silently,
    potentially masking that the wrong data was chosen.

*   Error: Aesthetics must be either length 1 or the same as the data
    
    Layers are stricter about the columns they will combine into a single
    data frame. Each aesthetic now must be either the same length as the data
    frame or a single value. This makes silent recycling errors much less likely.

*   Error: `coord_*` doesn't support free scales 
   
    Free scales only work with selected coordinate systems; previously you'd
    get an incorrect plot.

*   Error in f(...) : unused argument (range = c(0, 1))

    This is because the `oob` argument to scale has been set to a function
    that only takes a single argument; it needs to take two arguments
    (`x`, and `range`). 

*   Error: unused argument (output)
  
    The function `guide_train()` now has an optional parameter `aesthetic`
    that allows you to override the `aesthetic` setting in the scale.
    To make your code work with the both released and development versions of 
    ggplot2 appropriate, add `aesthetic = NULL` to the `guide_train()` method
    signature.
    
    ```R
    # old
    guide_train.legend <- function(guide, scale) {...}
    
    # new 
    guide_train.legend <- function(guide, scale, aesthetic = NULL) {...}
    ```
    
    Then, inside the function, replace `scale$aesthetics[1]`,
    `aesthetic %||% scale$aesthetics[1]`. (The %||% operator is defined in the 
    rlang package).
    
    ```R
    # old
    setNames(list(scale$map(breaks)), scale$aesthetics[1])

    # new
    setNames(list(scale$map(breaks)), aesthetic %||% scale$aesthetics[1])
    ```

*   The long-deprecated `subset` argument to `layer()` has been removed.

## Tidy evaluation

* `aes()` now supports quasiquotation so that you can use `!!`, `!!!`,
  and `:=`. This replaces `aes_()` and `aes_string()` which are now
  soft-deprecated (but will remain around for a long time).

* `facet_wrap()` and `facet_grid()` now support `vars()` inputs. Like
  `dplyr::vars()`, this helper quotes its inputs and supports
  quasiquotation. For instance, you can now supply faceting variables
  like this: `facet_wrap(vars(am, cyl))` instead of 
  `facet_wrap(~am + cyl)`. Note that the formula interface is not going 
  away and will not be deprecated. `vars()` is simply meant to make it 
  easier to create functions around `facet_wrap()` and `facet_grid()`.

  The first two arguments of `facet_grid()` become `rows` and `cols`
  and now support `vars()` inputs. Note however that we took special
  care to ensure complete backward compatibility. With this change
  `facet_grid(vars(cyl), vars(am, vs))` is equivalent to
  `facet_grid(cyl ~ am + vs)`, and `facet_grid(cols = vars(am, vs))` is
  equivalent to `facet_grid(. ~ am + vs)`.

  One nice aspect of the new interface is that you can now easily
  supply names: `facet_grid(vars(Cylinder = cyl), labeller =
  label_both)` will give nice label titles to the facets. Of course,
  those names can be unquoted with the usual tidy eval syntax.

### sf

* ggplot2 now has full support for sf with `geom_sf()` and `coord_sf()`:

  ```r
  nc <- sf::st_read(system.file("shape/nc.shp", package = "sf"), quiet = TRUE)
  ggplot(nc) +
    geom_sf(aes(fill = AREA))
  ```
  It supports all simple features, automatically aligns CRS across layers, sets
  up the correct aspect ratio, and draws a graticule.

## New features

* ggplot2 now works on R 3.1 onwards, and uses the 
  [vdiffr](https://github.com/lionel-/vdiffr) package for visual testing.

* In most cases, accidentally using `%>%` instead of `+` will generate an 
  informative error (#2400).

* New syntax for calculated aesthetics. Instead of using `aes(y = ..count..)` 
  you can (and should!) use `aes(y = stat(count))`. `stat()` is a real function 
  with documentation which hopefully will make this part of ggplot2 less 
  confusing (#2059).
  
  `stat()` is particularly nice for more complex calculations because you 
  only need to specify it once: `aes(y = stat(count / max(count)))`,
  rather than `aes(y = ..count.. / max(..count..))`
  
* New `tag` label for adding identification tags to plots, typically used for 
  labelling a subplot with a letter. Add a tag with `labs(tag = "A")`, style it 
  with the `plot.tag` theme element, and control position with the
  `plot.tag.position` theme setting (@thomasp85).

### Layers: geoms, stats, and position adjustments

* `geom_segment()` and `geom_curve()` have a new `arrow.fill` parameter which 
  allows you to specify a separate fill colour for closed arrowheads 
  (@hrbrmstr and @clauswilke, #2375).

* `geom_point()` and friends can now take shapes as strings instead of integers,
  e.g. `geom_point(shape = "diamond")` (@daniel-barnett, #2075).

* `position_dodge()` gains a `preserve` argument that allows you to control
  whether the `total` width at each `x` value is preserved (the current 
  default), or ensure that the width of a `single` element is preserved
  (what many people want) (#1935).

* New `position_dodge2()` provides enhanced dodging for boxplots. Compared to
  `position_dodge()`, `position_dodge2()` compares `xmin` and `xmax` values  
  to determine which elements overlap, and spreads overlapping elements evenly
  within the region of overlap. `position_dodge2()` is now the default position
  adjustment for `geom_boxplot()`, because it handles `varwidth = TRUE`, and 
  will be considered for other geoms in the future.
  
  The `padding` parameter adds a small amount of padding between elements 
  (@karawoo, #2143) and a `reverse` parameter allows you to reverse the order 
  of placement (@karawoo, #2171).
  
* New `stat_qq_line()` makes it easy to add a simple line to a Q-Q plot, which 
  makes it easier to judge the fit of the theoretical distribution 
  (@nicksolomon).

### Scales and guides

* Improved support for mapping date/time variables to `alpha`, `size`, `colour`, 
  and `fill` aesthetics, including `date_breaks` and `date_labels` arguments 
  (@karawoo, #1526), and new `scale_alpha()` variants (@karawoo, #1526).

* Improved support for ordered factors. Ordered factors throw a warning when 
  mapped to shape (unordered factors do not), and do not throw warnings when 
  mapped to size or alpha (unordered factors do). Viridis is used as the 
  default colour and fill scale for ordered factors (@karawoo, #1526).

* The `expand` argument of `scale_*_continuous()` and `scale_*_discrete()`
  now accepts separate expansion values for the lower and upper range
  limits. The expansion limits can be specified using the convenience
  function `expand_scale()`.
  
  Separate expansion limits may be useful for bar charts, e.g. if one
  wants the bottom of the bars to be flush with the x axis but still 
  leave some (automatically calculated amount of) space above them:
  
    ```r
    ggplot(mtcars) +
        geom_bar(aes(x = factor(cyl))) +
        scale_y_continuous(expand = expand_scale(mult = c(0, .1)))
    ```
  
  It can also be useful for line charts, e.g. for counts over time,
  where one wants to have a ’hard’ lower limit of y = 0 but leave the
  upper limit unspecified (and perhaps differing between panels), with
  some extra space above the highest point on the line (with symmetrical 
  limits, the extra space above the highest point could in some cases 
  cause the lower limit to be negative).
  
  The old syntax for the `expand` argument will, of course, continue
  to work (@huftis, #1669).

* `scale_colour_continuous()` and `scale_colour_gradient()` are now controlled 
  by global options `ggplot2.continuous.colour` and `ggplot2.continuous.fill`. 
  These can be set to `"gradient"` (the default) or `"viridis"` (@karawoo).

* New `scale_colour_viridis_c()`/`scale_fill_viridis_c()` (continuous) and
  `scale_colour_viridis_d()`/`scale_fill_viridis_d()` (discrete) make it
  easy to use Viridis colour scales (@karawoo, #1526).

* Guides for `geom_text()` now accept custom labels with 
  `guide_legend(override.aes = list(label = "foo"))` (@brianwdavis, #2458).

### Margins

* Strips gain margins on all sides by default. This means that to fully justify
  text to the edge of a strip, you will need to also set the margins to 0
  (@karawoo).

* Rotated strip labels now correctly understand `hjust` and `vjust` parameters
  at all angles (@karawoo).

* Strip labels now understand justification relative to the direction of the
  text, meaning that in y facets, the strip text can be placed at either end of
  the strip using `hjust` (@karawoo).

* Legend titles and labels get a little extra space around them, which 
  prevents legend titles from overlapping the legend at large font sizes 
  (@karawoo, #1881).

## Extension points

* New `autolayer()` S3 generic (@mitchelloharawild, #1974). This is similar
  to `autoplot()` but produces layers rather than complete plots.

* Custom objects can now be added using `+` if a `ggplot_add` method has been
  defined for the class of the object (@thomasp85).

* Theme elements can now be subclassed. Add a `merge_element` method to control
  how properties are inherited from the parent element. Add an `element_grob` 
  method to define how elements are rendered into grobs (@thomasp85, #1981).

* Coords have gained new extension mechanisms.
  
    If you have an existing coord extension, you will need to revise the
    specification of the `train()` method. It is now called 
    `setup_panel_params()` (better reflecting what it actually does) and now 
    has arguments `scale_x`, and `scale_y` (the x and y scales respectively) 
    and `param`, a list of plot specific parameters generated by 
    `setup_params()`.

    What was formerly called `scale_details` (in coords), `panel_ranges` 
    (in layout) and `panel_scales` (in geoms) are now consistently called
    `panel_params` (#1311). These are parameters of the coord that vary from
    panel to panel.

* `ggplot_build()` and `ggplot_gtable()` are now generics, so ggplot-subclasses 
  can define additional behavior during the build stage.

* `guide_train()`, `guide_merge()`, `guide_geom()`, and `guide_gengrob()`
  are now exported as they are needed if you want to design your own guide.
  They are not currently documented; use at your own risk (#2528).

* `scale_type()` generic is now exported and documented. Use this if you 
  want to extend ggplot2 to work with a new type of vector.

## Minor bug fixes and improvements

### Faceting

* `facet_grid()` gives a more informative error message if you try to use
  a variable in both rows and cols (#1928).

* `facet_grid()` and `facet_wrap()` both give better error messages if you
  attempt to use an unsupported coord with free scales (#2049).

* `label_parsed()` works once again (#2279).

* You can now style the background of horizontal and vertical strips
  independently with `strip.background.x` and `strip.background.y` 
  theme settings (#2249).

### Scales

* `discrete_scale()` documentation now inherits shared definitions from 
  `continuous_scale()` (@alistaire47, #2052).

* `guide_colorbar()` shows all colours of the scale (@has2k1, #2343).

* `scale_identity()` once again produces legends by default (#2112).

* Tick marks for secondary axes with strong transformations are more 
  accurately placed (@thomasp85, #1992).

* Missing line types now reliably generate missing lines (with standard 
  warning) (#2206).

* Legends now ignore set aesthetics that are not length one (#1932).

* All colour and fill scales now have an `aesthetics` argument that can
  be used to set the aesthetic(s) the scale works with. This makes it
  possible to apply a colour scale to both colour and fill aesthetics
  at the same time, via `aesthetics = c("colour", "fill")` (@clauswilke).
  
* Three new generic scales work with any aesthetic or set of aesthetics: 
  `scale_continuous_identity()`, `scale_discrete_identity()`, and
  `scale_discrete_manual()` (@clauswilke).

* `scale_*_gradient2()` now consistently omits points outside limits by 
  rescaling after the limits are enforced (@foo-bar-baz-qux, #2230).

### Layers

* `geom_label()` now correctly produces unbordered labels when `label.size` 
  is 0, even when saving to PDF (@bfgray3, #2407).

* `layer()` gives considerably better error messages for incorrectly specified
  `geom`, `stat`, or `position` (#2401).

* In all layers that use it, `linemitre` now defaults to 10 (instead of 1)
  to better match base R.

* `geom_boxplot()` now supplies a default value if no `x` aesthetic is present
  (@foo-bar-baz-qux, #2110).

* `geom_density()` drops groups with fewer than two data points and throws a
  warning. For groups with two data points, density values are now calculated 
  with `stats::density` (@karawoo, #2127).

* `geom_segment()` now also takes a `linejoin` parameter. This allows more 
  control over the appearance of the segments, which is especially useful for 
  plotting thick arrows (@Ax3man, #774).

* `geom_smooth()` now reports the formula used when `method = "auto"` 
  (@davharris #1951). `geom_smooth()` now orders by the `x` aesthetic, making it 
  easier to pass pre-computed values without manual ordering (@izahn, #2028). It 
  also now knows it has `ymin` and `ymax` aesthetics (#1939). The legend 
  correctly reflects the status of the `se` argument when used with stats 
  other than the default (@clauswilke, #1546).

* `geom_tile()` now once again interprets `width` and `height` correctly 
  (@malcolmbarrett, #2510).

* `position_jitter()` and `position_jitterdodge()` gain a `seed` argument that
  allows the specification of a random seed for reproducible jittering 
  (@krlmlr, #1996 and @slowkow, #2445).

* `stat_density()` has better behaviour if all groups are dropped because they
  are too small (#2282).

* `stat_summary_bin()` now understands the `breaks` parameter (@karawoo, #2214).

* `stat_bin()` now accepts functions for `binwidth`. This allows better binning 
  when faceting along variables with different ranges (@botanize).

* `stat_bin()` and `geom_histogram()` now sum correctly when using the `weight` 
  aesthetic (@jiho, #1921).

* `stat_bin()` again uses correct scaling for the computed variable `ndensity` 
  (@timgoodman, #2324).

* `stat_bin()` and `stat_bin_2d()` now properly handle the `breaks` parameter 
  when the scales are transformed (@has2k1, #2366).

* `update_geom_defaults()` and `update_stat_defaults()` allow American 
  spelling of aesthetic parameters (@foo-bar-baz-qux, #2299).

* The `show.legend` parameter now accepts a named logical vector to hide/show
  only some aesthetics in the legend (@tutuchan, #1798).

* Layers now silently ignore unknown aesthetics with value `NULL` (#1909).

### Coords

* Clipping to the plot panel is now configurable, through a `clip` argument
  to coordinate systems, e.g. `coord_cartesian(clip = "off")` 
  (@clauswilke, #2536).

* Like scales, coordinate systems now give you a message when you're 
  replacing an existing coordinate system (#2264).

* `coord_polar()` now draws secondary axis ticks and labels 
  (@dylan-stark, #2072), and can draw the radius axis on the right 
  (@thomasp85, #2005).

* `coord_trans()` now generates a warning when a transformation generates 
  non-finite values (@foo-bar-baz-qux, #2147).

### Themes

* Complete themes now always override all elements of the default theme
  (@has2k1, #2058, #2079).

* Themes now set default grid colour in `panel.grid` rather than individually
  in `panel.grid.major` and `panel.grid.minor` individually. This makes it 
  slightly easier to customise the theme (#2352).

* Fixed bug when setting strips to `element_blank()` (@thomasp85). 

* Axes positioned on the top and to the right can now customize their ticks and
  lines separately (@thomasp85, #1899).

* Built-in themes gain parameters `base_line_size` and `base_rect_size` which 
  control the default sizes of line and rectangle elements (@karawoo, #2176).

* Default themes use `rel()` to set line widths (@baptiste).

* Themes were tweaked for visual consistency and more graceful behavior when 
  changing the base font size. All absolute heights or widths were replaced 
  with heights or widths that are proportional to the base font size. One 
  relative font size was eliminated (@clauswilke).
  
* The height of descenders is now calculated solely on font metrics and doesn't
  change with the specific letters in the string. This fixes minor alignment 
  issues with plot titles, subtitles, and legend titles (#2288, @clauswilke).

### Guides

* `guide_colorbar()` is more configurable: tick marks and color bar frame
  can now by styled with arguments `ticks.colour`, `ticks.linewidth`, 
  `frame.colour`, `frame.linewidth`, and `frame.linetype`
  (@clauswilke).
  
* `guide_colorbar()` now uses `legend.spacing.x` and `legend.spacing.y` 
  correctly, and it can handle multi-line titles. Minor tweaks were made to 
  `guide_legend()` to make sure the two legend functions behave as similarly as
  possible (@clauswilke, #2397 and #2398).
  
* The theme elements `legend.title` and `legend.text` now respect the settings 
  of `margin`, `hjust`, and `vjust` (@clauswilke, #2465, #1502).

* Non-angle parameters of `label.theme` or `title.theme` can now be set in 
  `guide_legend()` and `guide_colorbar()` (@clauswilke, #2544).

### Other

* `fortify()` gains a method for tbls (@karawoo, #2218).

* `ggplot` gains a method for `grouped_df`s that adds a `.group` variable,
  which computes a unique value for each group. Use it with 
  `aes(group = .group)` (#2351).

* `ggproto()` produces objects with class `c("ggproto", "gg")`, allowing for
  a more informative error message when adding layers, scales, or other ggproto 
  objects (@jrnold, #2056).

* `ggsave()`'s DPI argument now supports 3 string options: "retina" (320
  DPI), "print" (300 DPI), and "screen" (72 DPI) (@foo-bar-baz-qux, #2156).
  `ggsave()` now uses full argument names to avoid partial match warnings 
  (#2355), and correctly restores the previous graphics device when several
  graphics devices are open (#2363).

* `print.ggplot()` now returns the original ggplot object, instead of the 
  output from `ggplot_build()`. Also, the object returned from 
  `ggplot_build()` now has the class `"ggplot_built"` (#2034).

* `map_data()` now works even when purrr is loaded (tidyverse#66).

* New functions `summarise_layout()`, `summarise_coord()`, and 
  `summarise_layers()` summarise the layout, coordinate systems, and layers 
  of a built ggplot object (#2034, @wch). This provides a tested API that 
  (e.g.) shiny can depend on.

* Updated startup messages reflect new resources (#2410, @mine-cetinkaya-rundel).

# ggplot2 2.2.1

* Fix usage of `structure(NULL)` for R-devel compatibility (#1968).

# ggplot2 2.2.0

## Major new features

### Subtitle and caption

Thanks to @hrbrmstr plots now have subtitles and captions, which can be set with 
the `subtitle`  and `caption` arguments to `ggtitle()` and `labs()`. You can 
control their appearance with the theme settings `plot.caption` and 
`plot.subtitle`. The main plot title is now left-aligned to better work better 
with a subtitle. The caption is right-aligned (@hrbrmstr).

### Stacking

`position_stack()` and `position_fill()` now sort the stacking order to match 
grouping order. This allows you to control the order through grouping, and 
ensures that the default legend matches the plot (#1552, #1593). If you want the 
opposite order (useful if you have horizontal bars and horizontal legend), you 
can request reverse stacking by using `position = position_stack(reverse = TRUE)` 
(#1837).
  
`position_stack()` and `position_fill()` now accepts negative values which will 
create stacks extending below the x-axis (#1691).

`position_stack()` and `position_fill()` gain a `vjust` argument which makes it 
easy to (e.g.) display labels in the middle of stacked bars (#1821).

### Layers

`geom_col()` was added to complement `geom_bar()` (@hrbrmstr). It uses 
`stat="identity"` by default, making the `y` aesthetic mandatory. It does not 
support any other `stat_()` and does not provide fallback support for the 
`binwidth` parameter. Examples and references in other functions were updated to
demonstrate `geom_col()` usage. 

When creating a layer, ggplot2 will warn if you use an unknown aesthetic or an 
unknown parameter. Compared to the previous version, this is stricter for 
aesthetics (previously there was no message), and less strict for parameters 
(previously this threw an error) (#1585).

### Facetting

The facet system, as well as the internal panel class, has been rewritten in 
ggproto. Facets are now extendable in the same manner as geoms and stats, as 
described in `vignette("extending-ggplot2")`.

We have also added the following new fatures.
  
* `facet_grid()` and `facet_wrap()` now allow expressions in their faceting 
  formulas (@DanRuderman, #1596).

* When `facet_wrap()` results in an uneven number of panels, axes will now be
  drawn underneath the hanging panels (fixes #1607)

* Strips can now be freely positioned in `facet_wrap()` using the 
  `strip.position` argument (deprecates `switch`).

* The relative order of panel, strip, and axis can now be controlled with 
  the theme setting `strip.placement` that takes either `inside` (strip between 
  panel and axis) or `outside` (strip after axis).

* The theme option `panel.margin` has been deprecated in favour of 
  `panel.spacing` to more clearly communicate intent.

### Extensions

Unfortunately there was a major oversight in the construction of ggproto which 
lead to extensions capturing the super object at package build time, instead of 
at package run time (#1826). This problem has been fixed, but requires 
re-installation of all extension packages.

## Scales

* The position of x and y axes can now be changed using the `position` argument
  in `scale_x_*`and `scale_y_*` which can take `top` and `bottom`, and `left`
  and `right` respectively. The themes of top and right axes can be modified 
  using the `.top` and `.right` modifiers to `axis.text.*` and `axis.title.*`.

### Continuous scales

* `scale_x_continuous()` and `scale_y_continuous()` can now display a secondary 
  axis that is a __one-to-one__ transformation of the primary axis (e.g. degrees 
  Celcius to degrees Fahrenheit). The secondary axis will be positioned opposite 
  to the primary axis and can be controlled with the `sec.axis` argument to 
  the scale constructor.

* Scales worry less about having breaks. If no breaks can be computed, the
  plot will work instead of throwing an uninformative error (#791). This 
  is particularly helpful when you have facets with free scales, and not
  all panels contain data.

* Scales now warn when transformation introduces infinite values (#1696).

### Date time

* `scale_*_datetime()` now supports time zones. It will use the timezone 
  attached to the varaible by default, but can be overridden with the 
  `timezone` argument.

* New `scale_x_time()` and `scale_y_time()` generate reasonable default
  breaks and labels for hms vectors (#1752).

### Discrete scales

The treatment of missing values by discrete scales has been thoroughly 
overhauled (#1584). The underlying principle is that we can naturally represent 
missing values on discrete variables (by treating just like another level), so 
by default we should. 

This principle applies to:

* character vectors
* factors with implicit NA
* factors with explicit NA

And to all scales (both position and non-position.)

Compared to the previous version of ggplot2, there are three main changes:

1.  `scale_x_discrete()` and `scale_y_discrete()` always show discrete NA,
    regardless of their source

1.  If present, `NA`s are shown in discete legends.

1.  All discrete scales gain a `na.translate` argument that allows you to 
    control whether `NA`s are translated to something that can be visualised,
    or should be left as missing. Note that if you don't translate (i.e. 
    `na.translate = FALSE)` the missing values will passed on to the layer, 
    which will warning that it's dropping missing values. To suppress the
    warnings, you'll also need to add `na.rm = TRUE` to the layer call. 

There were also a number of other smaller changes

* Correctly use scale expansion factors.
* Don't preserve space for dropped levels (#1638).
* Only issue one warning when when asking for too many levels (#1674).
* Unicode labels work better on Windows (#1827).
* Warn when used with only continuous data (#1589)

## Themes

* The `theme()` constructor now has named arguments rather than ellipses. This 
  should make autocomplete substantially more useful. The documentation
  (including examples) has been considerably improved.
  
* Built-in themes are more visually homogeneous, and match `theme_grey` better.
  (@jiho, #1679)
  
* When computing the height of titles, ggplot2 now includes the height of the
  descenders (i.e. the bits of `g` and `y` that hang beneath the baseline). This 
  improves the margins around titles, particularly the y axis label (#1712).
  I have also very slightly increased the inner margins of axis titles, and 
  removed the outer margins. 

* Theme element inheritance is now easier to work with as modification now
  overrides default `element_blank` elements (#1555, #1557, #1565, #1567)
  
* Horizontal legends (i.e. legends on the top or bottom) are horizontally
  aligned by default (#1842). Use `legend.box = "vertical"` to switch back
  to the previous behaviour.
  
* `element_line()` now takes an `arrow` argument to specify arrows at the end of
  lines (#1740)

There were a number of tweaks to the theme elements that control legends:
  
* `legend.justification` now controls appearance will plotting the legend
  outside of the plot area. For example, you can use 
  `theme(legend.justification = "top")` to make the legend align with the 
  top of the plot.

* `panel.margin` and `legend.margin` have been renamed to `panel.spacing` and 
  `legend.spacing` respectively, to better communicate intent (they only
  affect spacing between legends and panels, not the margins around them)

* `legend.margin` now controls margin around individual legends.

* New `legend.box.background`, `legend.box.spacing`, and `legend.box.margin`
  control the background, spacing, and margin of the legend box (the region
  that contains all legends).

## Bug fixes and minor improvements

* ggplot2 now imports tibble. This ensures that all built-in datasets print 
  compactly even if you haven't explicitly loaded tibble or dplyr (#1677).

* Class of aesthetic mapping is preserved when adding `aes()` objects (#1624).

* `+.gg` now works for lists that include data frames.

* `annotation_x()` now works in the absense of global data (#1655)

* `geom_*(show.legend = FALSE)` now works for `guide_colorbar`.

* `geom_boxplot()` gains new `outlier.alpha` (@jonathan-g) and 
  `outlier.fill` (@schloerke, #1787) parameters to control the alpha/fill of
   outlier points independently of the alpha of the boxes. 

* `position_jitter()` (and hence `geom_jitter()`) now correctly computes 
  the jitter width/jitter when supplied by the user (#1775, @has2k1).

* `geom_contour()` more clearly describes what inputs it needs (#1577).

* `geom_curve()` respects the `lineend` paramater (#1852).

* `geom_histogram()` and `stat_bin()` understand the `breaks` parameter once 
  more. (#1665). The floating point adjustment for histogram bins is now 
  actually used - it was previously inadvertently ignored (#1651).

* `geom_violin()` no longer transforms quantile lines with the alpha aesthetic
  (@mnbram, #1714). It no longer errors when quantiles are requested but data
  have zero range (#1687). When `trim = FALSE` it once again has a nice 
  range that allows the density to reach zero (by extending the range 3 
  bandwidths to either side of the data) (#1700).

* `geom_dotplot()` works better when faceting and binning on the y-axis. 
  (#1618, @has2k1).
  
* `geom_hexbin()` once again supports `..density..` (@mikebirdgeneau, #1688).

* `geom_step()` gives useful warning if only one data point in layer (#1645).

* `layer()` gains new `check.aes` and `check.param` arguments. These allow
  geom/stat authors to optional suppress checks for known aesthetics/parameters.
  Currently this is used only in `geom_blank()` which powers `expand_limits()` 
  (#1795).

* All `stat_*()` display a better error message when required aesthetics are
  missing.
  
* `stat_bin()` and `stat_summary_hex()` now accept length 1 `binwidth` (#1610)

* `stat_density()` gains new argument `n`, which is passed to underlying function
  `stats::density` ("number of equally spaced points at which the
  density is to be estimated"). (@hbuschme)

* `stat_binhex()` now again returns `count` rather than `value` (#1747)

* `stat_ecdf()` respects `pad` argument (#1646).

* `stat_smooth()` once again informs you about the method it has chosen.
  It also correctly calculates the size of the largest group within facets.

* `x` and `y` scales are now symmetric regarding the list of
  aesthetics they accept: `xmin_final`, `xmax_final`, `xlower`,
  `xmiddle` and `xupper` are now valid `x` aesthetics.

* `Scale` extensions can now override the `make_title` and `make_sec_title` 
  methods to let the scale modify the axis/legend titles.

* The random stream is now reset after calling `.onAttach()` (#2409).

# ggplot2 2.1.0

## New features

* When mapping an aesthetic to a constant (e.g. 
  `geom_smooth(aes(colour = "loess")))`), the default guide title is the name 
  of the aesthetic (i.e. "colour"), not the value (i.e. "loess") (#1431).

* `layer()` now accepts a function as the data argument. The function will be
  applied to the data passed to the `ggplot()` function and must return a
  data.frame (#1527, @thomasp85). This is a more general version of the 
  deprecated `subset` argument.

* `theme_update()` now uses the `+` operator instead of `%+replace%`, so that
  unspecified values will no longer be `NULL`ed out. `theme_replace()`
  preserves the old behaviour if desired (@oneillkza, #1519). 

* `stat_bin()` has been overhauled to use the same algorithm as ggvis, which 
  has been considerably improved thanks to the advice of Randy Prium (@rpruim).
  This includes:
  
    * Better arguments and a better algorithm for determining the origin.
      You can now specify either `boundary` or the `center` of a bin.
      `origin` has been deprecated in favour of these arguments.
      
    * `drop` is deprecated in favour of `pad`, which adds extra 0-count bins
      at either end (needed for frequency polygons). `geom_histogram()` defaults 
      to `pad = FALSE` which considerably improves the default limits for 
      the histogram, especially when the bins are big (#1477).
      
    * The default algorithm does a (somewhat) better job at picking nice widths 
      and origins across a wider range of input data.
      
    * `bins = n` now gives a histogram with `n` bins, not `n + 1` (#1487).

## Bug fixes

* All `\donttest{}` examples run.

* All `geom_()` and `stat_()` functions now have consistent argument order:
  data + mapping, then geom/stat/position, then `...`, then specific arguments, 
  then arguments common to all layers (#1305). This may break code if you were
  previously relying on partial name matching, but in the long-term should make 
  ggplot2 easier to use. In particular, you can now set the `n` parameter
  in `geom_density2d()` without it partially matching `na.rm` (#1485).

* For geoms with both `colour` and `fill`, `alpha` once again only affects
  fill (Reverts #1371, #1523). This was causing problems for people.

* `facet_wrap()`/`facet_grid()` works with multiple empty panels of data 
  (#1445).

* `facet_wrap()` correctly swaps `nrow` and `ncol` when faceting vertically
  (#1417).

* `ggsave("x.svg")` now uses svglite to produce the svg (#1432).

* `geom_boxplot()` now understands `outlier.color` (#1455).

* `geom_path()` knows that "solid" (not just 1) represents a solid line (#1534).

* `geom_ribbon()` preserves missing values so they correctly generate a 
  gap in the ribbon (#1549).

* `geom_tile()` once again accepts `width` and `height` parameters (#1513). 
  It uses `draw_key_polygon()` for better a legend, including a coloured 
  outline (#1484).

* `layer()` now automatically adds a `na.rm` parameter if none is explicitly
  supplied.

* `position_jitterdodge()` now works on all possible dodge aesthetics, 
  e.g. `color`, `linetype` etc. instead of only based on `fill` (@bleutner)

* `position = "nudge"` now works (although it doesn't do anything useful)
  (#1428).

* The default scale for columns of class "AsIs" is now "identity" (#1518).

* `scale_*_discrete()` has better defaults when used with purely continuous
  data (#1542).

* `scale_size()` warns when used with categorical data.

* `scale_size()`, `scale_colour()`, and `scale_fill()` gain date and date-time
  variants (#1526).

* `stat_bin_hex()` and `stat_bin_summary()` now use the same underlying 
  algorithm so results are consistent (#1383). `stat_bin_hex()` now accepts
  a `weight` aesthetic. To be consistent with related stats, the output variable 
  from `stat_bin_hex()` is now value instead of count.

* `stat_density()` gains a `bw` parameter which makes it easy to get consistent 
   smoothing between facets (@jiho)

* `stat-density-2d()` no longer ignores the `h` parameter, and now accepts 
  `bins` and `binwidth` parameters to control the number of contours 
  (#1448, @has2k1).

* `stat_ecdf()` does a better job of adding padding to -Inf/Inf, and gains
  an argument `pad` to suppress the padding if not needed (#1467).

* `stat_function()` gains an `xlim` parameter (#1528). It once again works 
  with discrete x values (#1509).

* `stat_summary()` preserves sorted x order which avoids artefacts when
  display results with `geom_smooth()` (#1520).

* All elements should now inherit correctly for all themes except `theme_void()`.
  (@Katiedaisey, #1555) 

* `theme_void()` was completely void of text but facets and legends still
  need labels. They are now visible (@jiho). 

* You can once again set legend key and height width to unit arithmetic
  objects (like `2 * unit(1, "cm")`) (#1437).

* Eliminate spurious warning if you have a layer with no data and no aesthetics
  (#1451).

* Removed a superfluous comma in `theme-defaults.r` code (@jschoeley)

* Fixed a compatibility issue with `ggproto` and R versions prior to 3.1.2.
  (#1444)

* Fixed issue where `coord_map()` fails when given an explicit `parameters`
  argument (@tdmcarthur, #1729)
  
* Fixed issue where `geom_errorbarh()` had a required `x` aesthetic (#1933)  

# ggplot2 2.0.0

## Major changes

* ggplot no longer throws an error if your plot has no layers. Instead it 
  automatically adds `geom_blank()` (#1246).
  
* New `cut_width()` is a convenient replacement for the verbose
  `plyr::round_any()`, with the additional benefit of offering finer
  control.

* New `geom_count()` is a convenient alias to `stat_sum()`. Use it when you
  have overlapping points on a scatterplot. `stat_sum()` now defaults to 
  using counts instead of proportions.

* New `geom_curve()` adds curved lines, with a similar specification to 
  `geom_segment()` (@veraanadi, #1088).

* Date and datetime scales now have `date_breaks`, `date_minor_breaks` and
  `date_labels` arguments so that you never need to use the long
  `scales::date_breaks()` or `scales::date_format()`.
  
* `geom_bar()` now has it's own stat, distinct from `stat_bin()` which was
  also used by `geom_histogram()`. `geom_bar()` now uses `stat_count()` 
  which counts values at each distinct value of x (i.e. it does not bin
  the data first). This can be useful when you want to show exactly which 
  values are used in a continuous variable.

* `geom_point()` gains a `stroke` aesthetic which controls the border width of 
  shapes 21-25 (#1133, @SeySayux). `size` and `stroke` are additive so a point 
  with `size = 5` and `stroke = 5` will have a diameter of 10mm. (#1142)

* New `position_nudge()` allows you to slightly offset labels (or other 
  geoms) from their corresponding points (#1109).

* `scale_size()` now maps values to _area_, not radius. Use `scale_radius()`
  if you want the old behaviour (not recommended, except perhaps for lines).

* New `stat_summary_bin()` works like `stat_summary()` but on binned data. 
  It's a generalisation of `stat_bin()` that can compute any aggregate,
  not just counts (#1274). Both default to `mean_se()` if no aggregation
  functions are supplied (#1386).

* Layers are now much stricter about their arguments - you will get an error
  if you've supplied an argument that isn't an aesthetic or a parameter.
  This is likely to cause some short-term pain but in the long-term it will make
  it much easier to spot spelling mistakes and other errors (#1293).
  
    This change does break a handful of geoms/stats that used `...` to pass 
    additional arguments on to the underlying computation. Now 
    `geom_smooth()`/`stat_smooth()` and `geom_quantile()`/`stat_quantile()` 
    use `method.args` instead (#1245, #1289); and `stat_summary()` (#1242), 
    `stat_summary_hex()`, and `stat_summary2d()` use `fun.args`.

### Extensibility

There is now an official mechanism for defining Stats, Geoms, and Positions in 
other packages. See `vignette("extending-ggplot2")` for details.

* All Geoms, Stats and Positions are now exported, so you can inherit from them
  when making your own objects (#989).

* ggplot2 no longer uses proto or reference classes. Instead, we now use 
  ggproto, a new OO system designed specifically for ggplot2. Unlike proto
  and RC, ggproto supports clean cross-package inheritance. Creating a new OO
  system isn't usually the right way to solve a problem, but I'm pretty sure
  it was necessary here. Read more about it in the vignette.

* `aes_()` replaces `aes_q()`. It also supports formulas, so the most concise 
  SE version of `aes(carat, price)` is now `aes_(~carat, ~price)`. You may
  want to use this form in packages, as it will avoid spurious `R CMD check` 
  warnings about undefined global variables.

### Text

* `geom_text()` has been overhauled to make labelling your data a little
  easier. It:
  
    * `nudge_x` and `nudge_y` arguments let you offset labels from their
      corresponding points (#1120). 
      
    * `check_overlap = TRUE` provides a simple way to avoid overplotting 
      of labels: labels that would otherwise overlap are omitted (#1039).
      
    * `hjust` and `vjust` can now be character vectors: "left", "center", 
      "right", "bottom", "middle", "top". New options include "inward" and 
      "outward" which align text towards and away from the center of the plot 
      respectively.

* `geom_label()` works like `geom_text()` but draws a rounded rectangle 
  underneath each label (#1039). This is useful when you want to label plots
  that are dense with data.

### Deprecated features

* The little used `aes_auto()` has been deprecated. 

* `aes_q()` has been replaced with `aes_()` to be consistent with SE versions
  of NSE functions in other packages.

* The `order` aesthetic is officially deprecated. It never really worked, and 
  was poorly documented.

* The `stat` and `position` arguments to `qplot()` have been deprecated.
  `qplot()` is designed for quick plots - if you need to specify position
  or stat, use `ggplot()` instead.

* The theme setting `axis.ticks.margin` has been deprecated: now use the margin 
  property of `axis.text`.
  
* `stat_abline()`, `stat_hline()` and `stat_vline()` have been removed:
  these were never suitable for use other than with `geom_abline()` etc
  and were not documented.

* `show_guide` has been renamed to `show.legend`: this more accurately
  reflects what it does (controls appearance of layer in legend), and uses the 
  same convention as other ggplot2 arguments (i.e. a `.` between names).
  (Yes, I know that's inconsistent with function names with use `_`, but it's
  too late to change now.)

A number of geoms have been renamed to be internally consistent:

* `stat_binhex()` and `stat_bin2d()` have been renamed to `stat_bin_hex()` 
  and `stat_bin_2d()` (#1274). `stat_summary2d()` has been renamed to 
  `stat_summary_2d()`, `geom_density2d()`/`stat_density2d()` has been renamed 
  to `geom_density_2d()`/`stat_density_2d()`.

* `stat_spoke()` is now `geom_spoke()` since I realised it's a
  reparameterisation of `geom_segment()`.

* `stat_bindot()` has been removed because it's so tightly coupled to
  `geom_dotplot()`. If you happened to use `stat_bindot()`, just change to
  `geom_dotplot()` (#1194).

All defunct functions have been removed.

### Default appearance

* The default `theme_grey()` background colour has been changed from "grey90" 
  to "grey92": this makes the background a little less visually prominent.

* Labels and titles have been tweaked for readability:

    * Axes labels are darker.
    
    * Legend and axis titles are given the same visual treatment.
    
    * The default font size dropped from 12 to 11. You might be surprised that 
      I've made the default text size smaller as it was already hard for
      many people to read. It turns out there was a bug in RStudio (fixed in 
      0.99.724), that shrunk the text of all grid based graphics. Once that
      was resolved the defaults seemed too big to my eyes.
    
    * More spacing between titles and borders.
    
    * Default margins scale with the theme font size, so the appearance at 
      larger font sizes should be considerably improved (#1228). 

* `alpha` now affects both fill and colour aesthetics (#1371).

* `element_text()` gains a margins argument which allows you to add additional
  padding around text elements. To help see what's going on use `debug = TRUE` 
  to display the text region and anchors.

* The default font size in `geom_text()` has been decreased from 5mm (14 pts)
  to 3.8 mm (11 pts) to match the new default theme sizes.

* A diagonal line is no longer drawn on bar and rectangle legends. Instead, the
  border has been tweaked to be more visible, and more closely match the size of 
  line drawn on the plot.

* `geom_pointrange()` and `geom_linerange()` get vertical (not horizontal)
  lines in the legend (#1389).

* The default line `size` for `geom_smooth()` has been increased from 0.5 to 1 
  to make it easier to see when overlaid on data.
  
* `geom_bar()` and `geom_rect()` use a slightly paler shade of grey so they
  aren't so visually heavy.
  
* `geom_boxplot()` now colours outliers the same way as the boxes.

* `geom_point()` now uses shape 19 instead of 16. This looks much better on 
  the default Linux graphics device. (It's very slightly smaller than the old 
  point, but it shouldn't affect any graphics significantly)

* Sizes in ggplot2 are measured in mm. Previously they were converted to pts 
  (for use in grid) by multiplying by 72 / 25.4. However, grid uses printer's 
  points, not Adobe (big pts), so sizes are now correctly multiplied by 
  72.27 / 25.4. This is unlikely to noticeably affect display, but it's
  technically correct (<https://youtu.be/hou0lU8WMgo>).

* The default legend will now allocate multiple rows (if vertical) or
  columns (if horizontal) in order to make a legend that is more likely to
  fit on the screen. You can override with the `nrow`/`ncol` arguments
  to `guide_legend()`

    ```R
    p <- ggplot(mpg, aes(displ,hwy, colour = model)) + geom_point()
    p
    p + theme(legend.position = "bottom")
    # Previous behaviour
    p + guides(colour = guide_legend(ncol = 1))
    ```

### New and updated themes

* New `theme_void()` is completely empty. It's useful for plots with non-
  standard coordinates or for drawings (@jiho, #976).

* New `theme_dark()` has a dark background designed to make colours pop out
  (@jiho, #1018)

* `theme_minimal()` became slightly more minimal by removing the axis ticks:
  labels now line up directly beneath grid lines (@tomschloss, #1084)

* New theme setting `panel.ontop` (logical) make it possible to place 
  background elements (i.e., gridlines) on top of data. Best used with 
  transparent `panel.background` (@noamross. #551).

### Labelling

The facet labelling system was updated with many new features and a
more flexible interface (@lionel-). It now works consistently across
grid and wrap facets. The most important user visible changes are:

* `facet_wrap()` gains a `labeller` option (#25).

* `facet_grid()` and `facet_wrap()` gain a `switch` argument to
  display the facet titles near the axes. When switched, the labels
  become axes subtitles. `switch` can be set to "x", "y" or "both"
  (the latter only for grids) to control which margin is switched.

The labellers (such as `label_value()` or `label_both()`) also get
some new features:

* They now offer the `multi_line` argument to control whether to
  display composite facets (those specified as `~var1 + var2`) on one
  or multiple lines.

* In `label_bquote()` you now refer directly to the names of
  variables. With this change, you can create math expressions that
  depend on more than one variable. This math expression can be
  specified either for the rows or the columns and you can also
  provide different expressions to each margin.

  As a consequence of these changes, referring to `x` in backquoted
  expressions is deprecated.

* Similarly to `label_bquote()`, `labeller()` now take `.rows` and
  `.cols` arguments. In addition, it also takes `.default`.
  `labeller()` is useful to customise how particular variables are
  labelled. The three additional arguments specify how to label the
  variables are not specifically mentioned, respectively for rows,
  columns or both. This makes it especially easy to set up a
  project-wide labeller dispatcher that can be reused across all your
  plots. See the documentation for an example.

* The new labeller `label_context()` adapts to the number of factors
  facetted over. With a single factor, it displays only the values,
  just as before. But with multiple factors in a composite margin
  (e.g. with `~cyl + am`), the labels are passed over to
  `label_both()`. This way the variables names are displayed with the
  values to help identifying them.

On the programming side, the labeller API has been rewritten in order
to offer more control when faceting over multiple factors (e.g. with
formulae such as `~cyl + am`). This also means that if you have
written custom labellers, you will need to update them for this
version of ggplot.

* Previously, a labeller function would take `variable` and `value`
  arguments and return a character vector. Now, they take a data frame
  of character vectors and return a list. The input data frame has one
  column per factor facetted over and each column in the returned list
  becomes one line in the strip label. See documentation for more
  details.

* The labels received by a labeller now contain metadata: their margin
  (in the "type" attribute) and whether they come from a wrap or a
  grid facet (in the "facet" attribute).

* Note that the new `as_labeller()` function operator provides an easy
  way to transform an existing function to a labeller function. The
  existing function just needs to take and return a character vector.

## Documentation

* Improved documentation for `aes()`, `layer()` and much much more.

* I've tried to reduce the use of `...` so that you can see all the 
  documentation in one place rather than having to integrate multiple pages.
  In some cases this has involved adding additional arguments to geoms
  to make it more clear what you can do:
  
    *  `geom_smooth()` gains explicit `method`, `se` and `formula` arguments.
    
    * `geom_histogram()` gains `binwidth`, `bins`, `origin` and `right` 
      arguments.
      
    * `geom_jitter()` gains `width` and `height` arguments to make it easier
      to control the amount of jittering without using the lengthy 
      `position_jitter()` function (#1116)

* Use of `qplot()` in examples has been minimised (#1123, @hrbrmstr). This is
  inline with the 2nd edition of the ggplot2 box, which minimises the use of 
  `qplot()` in favour of `ggplot()`.

* Tighly linked geoms and stats (e.g. `geom_boxplot()` and `stat_boxplot()`) 
  are now documented in the same file so you can see all the arguments in one
  place. Variations of the same idea (e.g. `geom_path()`, `geom_line()`, and
  `geom_step()`) are also documented together.

* It's now obvious that you can set the `binwidth` parameter for
  `stat_bin_hex()`, `stat_summary_hex()`, `stat_bin_2d()`, and
  `stat_summary_2d()`. 

* The internals of positions have been cleaned up considerably. You're unlikely
  to notice any external changes, although the documentation should be a little
  less confusing since positions now don't list parameters they never use.

## Data

* All datasets have class `tbl_df` so if you also use dplyr, you get a better
  print method.

* `economics` has been brought up to date to 2015-04-01.

* New `economics_long` is the economics data in long form.

* New `txhousing` dataset containing information about the Texas housing
  market. Useful for examples that need multiple time series, and for
  demonstrating model+vis methods.

* New `luv_colours` dataset which contains the locations of all
  built-in `colors()` in Luv space.

* `movies` has been moved into its own package, ggplot2movies, because it was 
  large and not terribly useful. If you've used the movies dataset, you'll now 
  need to explicitly load the package with `library(ggplot2movies)`.

## Bug fixes and minor improvements

* All partially matched arguments and `$` have been been replaced with 
  full matches (@jimhester, #1134).

* ggplot2 now exports `alpha()` from the scales package (#1107), and `arrow()` 
  and `unit()` from grid (#1225). This means you don't need attach scales/grid 
  or do `scales::`/`grid::` for these commonly used functions.

* `aes_string()` now only parses character inputs. This fixes bugs when
  using it with numbers and non default `OutDec` settings (#1045).

* `annotation_custom()` automatically adds a unique id to each grob name,
  making it easier to plot multiple grobs with the same name (e.g. grobs of
  ggplot2 graphics) in the same plot (#1256).

* `borders()` now accepts xlim and ylim arguments for specifying the geographical 
  region of interest (@markpayneatwork, #1392).

* `coord_cartesian()` applies the same expansion factor to limits as for scales. 
  You can suppress with `expand = FALSE` (#1207).

* `coord_trans()` now works when breaks are suppressed (#1422).

* `cut_number()` gives error message if the number of requested bins can
  be created because there are two few unique values (#1046).

* Character labels in `facet_grid()` are no longer (incorrectly) coerced into
  factors. This caused problems with custom label functions (#1070).

* `facet_wrap()` and `facet_grid()` now allow you to use non-standard
  variable names by surrounding them with backticks (#1067).

* `facet_wrap()` more carefully checks its `nrow` and `ncol` arguments
  to ensure that they're specified correctly (@richierocks, #962)

* `facet_wrap()` gains a `dir` argument to control the direction the
  panels are wrapped in. The default is "h" for horizontal. Use "v" for
  vertical layout (#1260).

* `geom_abline()`, `geom_hline()` and `geom_vline()` have been rewritten to
  have simpler behaviour and be more consistent:

    * `stat_abline()`, `stat_hline()` and `stat_vline()` have been removed:
      these were never suitable for use other than with `geom_abline()` etc
      and were not documented.

    * `geom_abline()`, `geom_vline()` and `geom_hline()` are bound to
      `stat_identity()` and `position_identity()`

    * Intercept parameters can no longer be set to a function.

    * They are all documented in one file, since they are so closely related.

* `geom_bin2d()` will now let you specify one dimension's breaks exactly,
  without touching the other dimension's default breaks at all (#1126).

* `geom_crossbar()` sets grouping correctly so you can display multiple
  crossbars on one plot. It also makes the default `fatten` argument a little
  bigger to make the middle line more obvious (#1125).

* `geom_histogram()` and `geom_smooth()` now only inform you about the
  default values once per layer, rather than once per panel (#1220).

* `geom_pointrange()` gains `fatten` argument so you can control the
  size of the point relative to the size of the line.

* `geom_segment()` annotations were not transforming with scales 
  (@BrianDiggs, #859).

* `geom_smooth()` is no longer so chatty. If you want to know what the deafult
  smoothing method is, look it up in the documentation! (#1247)

* `geom_violin()` now has the ability to draw quantile lines (@DanRuderman).

* `ggplot()` now captures the parent frame to use for evaluation,
  rather than always defaulting to the global environment. This should
  make ggplot more suitable to use in more situations (e.g. with knitr)

* `ggsave()` has been simplified a little to make it easier to maintain.
  It no longer checks that you're printing a ggplot2 object (so now also
  works with any grid grob) (#970), and always requires a filename.
  Parameter `device` now supports character argument to specify which supported
  device to use ('pdf', 'png', 'jpeg', etc.), for when it cannot be correctly
  inferred from the file extension (for example when a temporary filename is
  supplied server side in shiny apps) (@sebkopf, #939). It no longer opens
  a graphics device if one isn't already open - this is annoying when you're
  running from a script (#1326).

* `guide_colorbar()` creates correct legend if only one color (@krlmlr, #943).

* `guide_colorbar()` no longer fails when the legend is empty - previously
  this often masked misspecifications elsewhere in the plot (#967).

* New `layer_data()` function extracts the data used for plotting for a given
  layer. It's mostly useful for testing.

* User supplied `minor_breaks` can now be supplied on the same scale as 
  the data, and will be automatically transformed with by scale (#1385).

* You can now suppress the appearance of an axis/legend title (and the space
  that would allocated for it) with `NULL` in the `scale_` function. To
  use the default lable, use `waiver()` (#1145).

* Position adjustments no longer warn about potentially varying ranges
  because the problem rarely occurs in practice and there are currently a
  lot of false positives since I don't understand exactly what FP criteria
  I should be testing.

* `scale_fill_grey()` now uses red for missing values. This matches
  `scale_colour_grey()` and makes it obvious where missing values lie.
  Override with `na.value`.

* `scale_*_gradient2()` defaults to using Lab colour space.

* `scale_*_gradientn()` now allows `colours` or `colors` (#1290)

* `scale_y_continuous()` now also transforms the `lower`, `middle` and `upper`
  aesthetics used by `geom_boxplot()`: this only affects
  `geom_boxplot(stat = "identity")` (#1020).

* Legends no longer inherit aesthetics if `inherit.aes` is FALSE (#1267).

* `lims()` makes it easy to set the limits of any axis (#1138).

* `labels = NULL` now works with `guide_legend()` and `guide_colorbar()`.
  (#1175, #1183).

* `override.aes` now works with American aesthetic spelling, e.g. color

* Scales no longer round data points to improve performance of colour
  palettes. Instead the scales package now uses a much faster colour
  interpolation algorithm (#1022).

* `scale_*_brewer()` and `scale_*_distiller()` add new `direction` argument of 
  `scales::brewer_pal`, making it easier to change the order of colours 
  (@jiho, #1139).

* `scale_x_date()` now clips dates outside the limits in the same way as
  `scale_x_continuous()` (#1090).

* `stat_bin()` gains `bins` arguments, which denotes the number of bins. Now
  you can set `bins=100` instead of `binwidth=0.5`. Note that `breaks` or
  `binwidth` will override it (@tmshn, #1158, #102).

* `stat_boxplot()` warns if a continuous variable is used for the `x` aesthetic
  without also supplying a `group` aesthetic (#992, @krlmlr).

* `stat_summary_2d()` and `stat_bin_2d()` now share exactly the same code for 
  determining breaks from `bins`, `binwidth`, and `origin`. 
  
* `stat_summary_2d()` and `stat_bin_2d()` now output in tile/raster compatible 
  form instead of rect compatible form. 

* Automatically computed breaks do not lead to an error for transformations like
  "probit" where the inverse can map to infinity (#871, @krlmlr)

* `stat_function()` now always evaluates the function on the original scale.
  Previously it computed the function on transformed scales, giving incorrect
  values (@BrianDiggs, #1011).

* `strip_dots` works with anonymous functions within calculated aesthetics 
  (e.g. `aes(sapply(..density.., function(x) mean(x))))` (#1154, @NikNakk)

* `theme()` gains `validate = FALSE` parameter to turn off validation, and 
  hence store arbitrary additional data in the themes. (@tdhock, #1121)

* Improved the calculation of segments needed to draw the curve representing
  a line when plotted in polar coordinates. In some cases, the last segment
  of a multi-segment line was not drawn (@BrianDiggs, #952)<|MERGE_RESOLUTION|>--- conflicted
+++ resolved
@@ -4,12 +4,9 @@
 * Support graphics devices that use the `file` argument instead of `fileneame` 
   in `ggsave()` (@bwiernik, #3810)
 
-<<<<<<< HEAD
-=======
 * Added an `outside` option to `annotation_logticks()` that places tick marks
   outside of the plot bounds. (#3783, @kbodwin)
-  
->>>>>>> 84212b02
+
 # ggplot2 3.3.0
 
 This is a minor release but does contain a range of substantial new features, 

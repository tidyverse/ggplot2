# ggplot2 2.2.1.9000

<<<<<<< HEAD
* Strips gain margins on all sides by default. This means that to fully justify
  text to the edge of a strip, you will need to also set the margins to 0
  (@karawoo).
=======
* Rotated strip labels now correctly understand `hjust` and `vjust` parameters
  at all angles (@karawoo).
>>>>>>> ff4bf0fe

* Strip labels now understand justification relative to the direction of the
  text, meaning that in y facets the strip text can be placed at either end of
  the strip using `hjust` (@karawoo).

* Added `stat_qq_line()` to make it easy to add a simple line to a Q-Q plot. This
  line makes it easier to judge the fit of the theoretical distribution (@nicksolomon).

* The `ggsave()` DPI parameter now supports 3 string options: "retina" (320
  DPI), "print" (300 DPI), and "screen" (72 DPI) (@foo-bar-baz-qux, #2156).

* `position_dodge2()` now has a `reverse` parameter that allows you to reverse
  the placement order of bars and boxes (@karawoo, #2171).

* Box plot position is now controlled by `position_dodge2()`, which can also be
  used for bars and rectangles. `position_dodge2()` compares the `xmin` and
  `xmax` values of each element to determine which ones overlap, and dodges them
  accordingly. This makes it possible to dodge box plots created with
  `geom_boxplot(varwidth = TRUE)`. The `padding` parameter adds a small amount
  of padding between elements (@karawoo, #2143).

* `fortify()` gains a method for tbls (@karawoo, #2218)

* `stat_summary_bin()` now understands the `breaks` parameter (@karawoo, #2214)

* `coord_trans()` now generates a warning when a transformation results in x or y 
  values being non-finite (@foo-bar-baz-qux, #2147).
  
* Legend titles and labels get a little extra space around them. Legend titles
  will no longer overlap the legend at large font sizes (@karawoo, #1881).

* Ordered factors now behave differently from unordered factors in some cases.
  Ordered factors throw a warning when mapped to shape (unordered factors do
  not). Ordered factors do not throw warnings when mapped to size or alpha
  (unordered factors do). Viridis is the default colour and fill scale for
  ordered factors (@karawoo, #1526).

* The `show.legend` parameter now accepts a named logical vector to hide/show
  only some aesthetics in the legend (@tutuchan, #1798)

* Default colour maps for continuous data are controlled by global options
  `ggplot2.continuous.colour` and `ggplot2.continuous.fill`, which can be set to
  either `"gradient"` or `"viridis"` (@karawoo).

* Adds built-in support for `viridis` and related colour maps. Use the functions
  `scale_colour_viridis_c()`/`scale_fill_viridis_c()` for continuous data and
  `scale_colour_viridis_d()`/`scale_fill_viridis_d()` for discrete data
  (@karawoo, #1526).

* Updated datetime scales for `alpha`, `size`, `colour`, and `fill` can take
  `date_breaks` and `date_labels` arguments (@karawoo, #1526).

* `scale_alpha()` gains date and date-time variants (@karawoo, #1526).

* Axes positioned on the top and to the right can now customize their ticks and
  lines separately (@thomasp85, #1899)

* `geom_segment` now also takes a `linejoin` parameter. This allows more control over the appearance of the segments, which is especially useful for plotting thick arrows (@Ax3man, #774).

* Theme elements can now be subclassed. Add a `merge_element` method to control
  how properties are inherited from parent element. Add `element_grob` method
  to define how elements are rendered into grobs (@thomasp85, #1981).

* Theme functions now have the optional parameters `base_line_size` and
  `base_rect_size` to control the default sizes of line and rectangle elements
  (@karawoo, #2176).

* Fixed bug in `coord_polar` that prevented secondary axis ticks and labels
  from being drawn (@dylan-stark, #2072)

* Use `rel()` to set line widths in theme defaults (@baptiste).

* `geom_density` drops groups with fewer than two data points and throws a
  warning. For groups with two data points, the density values are now
  calculated with `stats::density` (@karawoo, #2127).

* `geom_smooth` now orders by the `x` aesthetic, making it easier to pass 
  pre-computed values without manual ordering (@izahn, #2028).

* Fixed bug in `coord_polar` that prevented moving the radius axis
  to the right (@thomasp85, #2005).

* `discrete_scale` documentation updated to match functionality and 
  `continuous_scale` (@alistaire47, #2052).

* `geom_smooth()` now knows it has `ymin` and `ymax` aesthetics (#1939).

* Automatic visual unit tests with vdiffr.

* Layers no longer warn about unknown aesthetics who's value is set to 
  `NULL` (overriding a set aesthetic in the plot) (#1909).

* `scale_type()` generic is now exported and documented. Use this if you 
  want to extend ggplot2 to work with a new type of vector (#)

* `position_dodge()` gains an `preserve` argument that allows you to control
  whether the `total` width at each `x` value is preserved (the current 
  default), or ensure that the width of a `single` element is preserved
  (what many people want) (#1935).

* `stat_bin` now accepts functions for `binwidth`. This allows better binning when faceting along variables with different ranges (@botanize).

* Legends no longer try and use set aesthetics that are not length one
  (fixes #1932).

* Added `autolayer()` S3 generic (@mitchelloharawild, #1974).

* Fix warning when using the `weight` aesthetic with `stat_bin()` (through 
  `geom_histogram()` in particular) (@jiho, #1921).
  
* `geom_smooth`'s message for `method="auto"` now reports the formula used,
  in addition to the name of the smoothing function (@davharris #1951).
  
* The `expand` argument for `scale_*_continuous()` and `scale_*_discrete()`
  now accepts separate expansion values for the lower and upper range
  limits. The expansion limits can be specified using the convenience
  function `expand_scale()`.
  
  Separate expansion limits may be useful for bar charts, e.g. if one
  wants to have the bottom of the bars being flush with the x axis but
  still leave some (automatically calculated amount of) space above them:
  
    ```R
    ggplot(mtcars) +
        geom_bar(aes(x = factor(cyl))) +
        scale_y_continuous(expand = expand_scale(mult = c(0, .1)))
    ```
  
  It can also be useful for line charts, e.g. for counts over time,
  where one wants to have a ’hard’ lower limit of y = 0 but leave the
  upper limit unspecified (and perhaps differing between panels),
  but with some extra space above the highest point on the line.
  (With symmetrical limits, the extra space above the highest point
  could in some cases cause the lower limit to be negative.)
  
  The old syntax for the `expand` argument will of course continue
  to work. (@huftis, #1669)

* `print.ggplot()` now returns the original ggplot object, instead of the output from `ggplot_build()`. Also, the object returned from `ggplot_build()` now has the class `"ggplot_built"`. (#2034)

* Added new functions `summarise_layout()`, `summarise_coord()`, `summarise_layers()`, which provide summaries of the layout, coordinate systems, and layers, of a built ggplot object. (#2034)

* `ggproto()` produces objects with class `c("ggproto", "gg")`. This was added so that when layers, scales, or other ggproto objects are added together, an informative error message is raised (@jrnold, #2056).

* `position_jitter()` gains a `seed` argument that allows specifying a random seed for reproducible jittering (#1996, @krlmlr).


### sf

ggplot2 now has full support for sf with `geom_sf()` and `coord_sf()`:

```R
nc <- sf::st_read(system.file("shape/nc.shp", package = "sf"), quiet = TRUE)
ggplot(nc) +
  geom_sf(aes(fill = AREA))
```
It supports all simple features, automatically aligns CRS across layer, sets 
up correct aspect ratio, and draws a graticule.

### Coordinate extensions

* Coords have gained new extension mechanisms.
  
  If you have an existing coord extension you will need to revise the
  specification of the `train()` method. It is now called `setup_panel_params()`
  (better reflecting what it actually does) and now has arguments
  `scale_x`, and `scale_y` (the x and y scales respectively) and
  `param`, a list of plot specific parameters generated by `setup_params()`.

* What was formerly called `scale_details` (in coords), `panel_ranges` 
  (in layout) and `panel_scales` (in geoms) are now consistently called
  `panel_params` (#1311). These are parameters of the Coord that vary from
  panel to panel.

# ggplot2 2.2.1

* Fix usage of `structure(NULL)` for R-devel compatibility (#1968).

# ggplot2 2.2.0

## Major new features

### Subtitle and caption

Thanks to @hrbrmstr plots now have subtitles and captions, which can be set with the `subtitle`  and `caption` arguments to `ggtitle()` and `labs()`. You can control their appearance with the theme settings `plot.caption` and `plot.subtitle`. The main plot title is now left-aligned to better work better with a subtitle. The caption is right-aligned (@hrbrmstr).

### Stacking

`position_stack()` and `position_fill()` now sort the stacking order to match grouping order. This allows you to control the order through grouping, and ensures that the default legend matches the plot (#1552, #1593). If you want the opposite order (useful if you have horizontal bars and horizontal legend), you can request reverse stacking by using `position = position_stack(reverse = TRUE)` (#1837).
  
`position_stack()` and `position_fill()` now accepts negative values which will create stacks extending below the x-axis (#1691).

`position_stack()` and `position_fill()` gain a `vjust` argument which makes it easy to (e.g.) display labels in the middle of stacked bars (#1821).

### Layers

`geom_col()` was added to complement `geom_bar()` (@hrbrmstr). It uses `stat="identity"` by default, making the `y` aesthetic mandatory. It does not support any other `stat_()` and does not provide fallback support for the `binwidth` parameter. Examples and references in other functions were updated to demonstrate `geom_col()` usage. 

When creating a layer, ggplot2 will warn if you use an unknown aesthetic or an unknown parameter. Compared to the previous version, this is stricter for aesthetics (previously there was no message), and less strict for parameters (previously this threw an error) (#1585).

### Facetting

The facet system, as well as the internal panel class, has been rewritten in ggproto. Facets are now extendable in the same manner as geoms and stats, as described in `vignette("extending-ggplot2")`.

We have also added the following new fatures.
  
* `facet_grid()` and `facet_wrap()` now allow expressions in their facetting 
  formulas (@DanRuderman, #1596).

* When `facet_wrap()` results in an uneven number of panels, axes will now be
  drawn underneath the hanging panels (fixes #1607)

* Strips can now be freely positioned in `facet_wrap()` using the 
  `strip.position` argument (deprecates `switch`).

* The relative order of panel, strip, and axis can now be controlled with 
  the theme setting `strip.placement` that takes either `inside` (strip between 
  panel and axis) or `outside` (strip after axis).

* The theme option `panel.margin` has been deprecated in favour of 
  `panel.spacing` to more clearly communicate intent.

### Extensions

Unfortunately there was a major oversight in the construction of ggproto which lead to extensions capturing the super object at package build time, instead of at package run time (#1826). This problem has been fixed, but requires re-installation of all extension packages.

## Scales

* The position of x and y axes can now be changed using the `position` argument
  in `scale_x_*`and `scale_y_*` which can take `top` and `bottom`, and `left`
  and `right` respectively. The themes of top and right axes can be modified 
  using the `.top` and `.right` modifiers to `axis.text.*` and `axis.title.*`.

### Continuous scales

* `scale_x_continuous()` and `scale_y_continuous()` can now display a secondary 
  axis that is a __one-to-one__ transformation of the primary axis (e.g. degrees 
  Celcius to degrees Fahrenheit). The secondary axis will be positioned opposite 
  to the primary axis and can be controlled with the `sec.axis` argument to 
  the scale constructor.

* Scales worry less about having breaks. If no breaks can be computed, the
  plot will work instead of throwing an uninformative error (#791). This 
  is particularly helpful when you have facets with free scales, and not
  all panels contain data.

* Scales now warn when transformation introduces infinite values (#1696).

### Date time

* `scale_*_datetime()` now supports time zones. It will use the timezone 
  attached to the varaible by default, but can be overridden with the 
  `timezone` argument.

* New `scale_x_time()` and `scale_y_time()` generate reasonable default
  breaks and labels for hms vectors (#1752).

### Discrete scales

The treatment of missing values by discrete scales has been thoroughly overhauled (#1584). The underlying principle is that we can naturally represent missing values on discrete variables (by treating just like another level), so by default we should. 

This principle applies to:

* character vectors
* factors with implicit NA
* factors with explicit NA

And to all scales (both position and non-position.)

Compared to the previous version of ggplot2, there are three main changes:

1.  `scale_x_discrete()` and `scale_y_discrete()` always show discrete NA,
    regardless of their source

1.  If present, `NA`s are shown in discete legends.

1.  All discrete scales gain a `na.translate` argument that allows you to 
    control whether `NA`s are translated to something that can be visualised,
    or should be left as missing. Note that if you don't translate (i.e. 
    `na.translate = FALSE)` the missing values will passed on to the layer, 
    which will warning that it's dropping missing values. To suppress the
    warnings, you'll also need to add `na.rm = TRUE` to the layer call. 

There were also a number of other smaller changes

* Correctly use scale expansion factors.
* Don't preserve space for dropped levels (#1638).
* Only issue one warning when when asking for too many levels (#1674).
* Unicode labels work better on Windows (#1827).
* Warn when used with only continuous data (#1589)

## Themes

* The `theme()` constructor now has named arguments rather than ellipses. This 
  should make autocomplete substantially more useful. The documentation
  (including examples) has been considerably improved.
  
* Built-in themes are more visually homogeneous, and match `theme_grey` better.
  (@jiho, #1679)
  
* When computing the height of titles, ggplot2 now includes the height of the
  descenders (i.e. the bits of `g` and `y` that hang beneath the baseline). This 
  improves the margins around titles, particularly the y axis label (#1712).
  I have also very slightly increased the inner margins of axis titles, and 
  removed the outer margins. 

* Theme element inheritance is now easier to work with as modification now
  overrides default `element_blank` elements (#1555, #1557, #1565, #1567)
  
* Horizontal legends (i.e. legends on the top or bottom) are horizontally
  aligned by default (#1842). Use `legend.box = "vertical"` to switch back
  to the previous behaviour.
  
* `element_line()` now takes an `arrow` argument to specify arrows at the end of
  lines (#1740)

There were a number of tweaks to the theme elements that control legends:
  
* `legend.justification` now controls appearance will plotting the legend
  outside of the plot area. For example, you can use 
  `theme(legend.justification = "top")` to make the legend align with the 
  top of the plot.

* `panel.margin` and `legend.margin` have been renamed to `panel.spacing` and 
  `legend.spacing` respectively, to better communicate intent (they only
  affect spacing between legends and panels, not the margins around them)

* `legend.margin` now controls margin around individual legends.

* New `legend.box.background`, `legend.box.spacing`, and `legend.box.margin`
  control the background, spacing, and margin of the legend box (the region
  that contains all legends).

## Bug fixes and minor improvements

* ggplot2 now imports tibble. This ensures that all built-in datasets print 
  compactly even if you haven't explicitly loaded tibble or dplyr (#1677).

* Class of aesthetic mapping is preserved when adding `aes()` objects (#1624).

* `+.gg` now works for lists that include data frames.

* `annotation_x()` now works in the absense of global data (#1655)

* `geom_*(show.legend = FALSE)` now works for `guide_colorbar`.

* `geom_boxplot()` gains new `outlier.alpha` (@jonathan-g) and 
  `outlier.fill` (@schloerke, #1787) parameters to control the alpha/fill of
   outlier points independently of the alpha of the boxes. 

* `position_jitter()` (and hence `geom_jitter()`) now correctly computes 
  the jitter width/jitter when supplied by the user (#1775, @has2k1).

* `geom_contour()` more clearly describes what inputs it needs (#1577).

* `geom_curve()` respects the `lineend` paramater (#1852).

* `geom_histogram()` and `stat_bin()` understand the `breaks` parameter once 
  more. (#1665). The floating point adjustment for histogram bins is now 
  actually used - it was previously inadvertently ignored (#1651).

* `geom_violin()` no longer transforms quantile lines with the alpha aesthetic
  (@mnbram, #1714). It no longer errors when quantiles are requested but data
  have zero range (#1687). When `trim = FALSE` it once again has a nice 
  range that allows the density to reach zero (by extending the range 3 
  bandwidths to either side of the data) (#1700).

* `geom_dotplot()` works better when facetting and binning on the y-axis. 
  (#1618, @has2k1).
  
* `geom_hexbin()` once again supports `..density..` (@mikebirdgeneau, #1688).

* `geom_step()` gives useful warning if only one data point in layer (#1645).

* `layer()` gains new `check.aes` and `check.param` arguments. These allow
  geom/stat authors to optional suppress checks for known aesthetics/parameters.
  Currently this is used only in `geom_blank()` which powers `expand_limits()` 
  (#1795).

* All `stat_*()` display a better error message when required aesthetics are
  missing.
  
* `stat_bin()` and `stat_summary_hex()` now accept length 1 `binwidth` (#1610)

* `stat_density()` gains new argument `n`, which is passed to underlying function
  `stats::density` ("number of equally spaced points at which the
  density is to be estimated"). (@hbuschme)

* `stat_binhex()` now again returns `count` rather than `value` (#1747)

* `stat_ecdf()` respects `pad` argument (#1646).

* `stat_smooth()` once again informs you about the method it has chosen.
  It also correctly calculates the size of the largest group within facets.

* `x` and `y` scales are now symmetric regarding the list of
  aesthetics they accept: `xmin_final`, `xmax_final`, `xlower`,
  `xmiddle` and `xupper` are now valid `x` aesthetics.

* `Scale` extensions can now override the `make_title` and `make_sec_title` 
  methods to let the scale modify the axis/legend titles.

# ggplot2 2.1.0

## New features

* When mapping an aesthetic to a constant (e.g. 
  `geom_smooth(aes(colour = "loess")))`), the default guide title is the name 
  of the aesthetic (i.e. "colour"), not the value (i.e. "loess") (#1431).

* `layer()` now accepts a function as the data argument. The function will be
  applied to the data passed to the `ggplot()` function and must return a
  data.frame (#1527, @thomasp85). This is a more general version of the 
  deprecated `subset` argument.

* `theme_update()` now uses the `+` operator instead of `%+replace%`, so that
  unspecified values will no longer be `NULL`ed out. `theme_replace()`
  preserves the old behaviour if desired (@oneillkza, #1519). 

* `stat_bin()` has been overhauled to use the same algorithm as ggvis, which 
  has been considerably improved thanks to the advice of Randy Prium (@rpruim).
  This includes:
  
    * Better arguments and a better algorithm for determining the origin.
      You can now specify either `boundary` or the `center` of a bin.
      `origin` has been deprecated in favour of these arguments.
      
    * `drop` is deprecated in favour of `pad`, which adds extra 0-count bins
      at either end (needed for frequency polygons). `geom_histogram()` defaults 
      to `pad = FALSE` which considerably improves the default limits for 
      the histogram, especially when the bins are big (#1477).
      
    * The default algorithm does a (somewhat) better job at picking nice widths 
      and origins across a wider range of input data.
      
    * `bins = n` now gives a histogram with `n` bins, not `n + 1` (#1487).

## Bug fixes

* All `\donttest{}` examples run.

* All `geom_()` and `stat_()` functions now have consistent argument order:
  data + mapping, then geom/stat/position, then `...`, then specific arguments, 
  then arguments common to all layers (#1305). This may break code if you were
  previously relying on partial name matching, but in the long-term should make 
  ggplot2 easier to use. In particular, you can now set the `n` parameter
  in `geom_density2d()` without it partially matching `na.rm` (#1485).

* For geoms with both `colour` and `fill`, `alpha` once again only affects
  fill (Reverts #1371, #1523). This was causing problems for people.

* `facet_wrap()`/`facet_grid()` works with multiple empty panels of data 
  (#1445).

* `facet_wrap()` correctly swaps `nrow` and `ncol` when facetting vertically
  (#1417).

* `ggsave("x.svg")` now uses svglite to produce the svg (#1432).

* `geom_boxplot()` now understands `outlier.color` (#1455).

* `geom_path()` knows that "solid" (not just 1) represents a solid line (#1534).

* `geom_ribbon()` preserves missing values so they correctly generate a 
  gap in the ribbon (#1549).

* `geom_tile()` once again accepts `width` and `height` parameters (#1513). 
  It uses `draw_key_polygon()` for better a legend, including a coloured 
  outline (#1484).

* `layer()` now automatically adds a `na.rm` parameter if none is explicitly
  supplied.

* `position_jitterdodge()` now works on all possible dodge aesthetics, 
  e.g. `color`, `linetype` etc. instead of only based on `fill` (@bleutner)

* `position = "nudge"` now works (although it doesn't do anything useful)
  (#1428).

* The default scale for columns of class "AsIs" is now "identity" (#1518).

* `scale_*_discrete()` has better defaults when used with purely continuous
  data (#1542).

* `scale_size()` warns when used with categorical data.

* `scale_size()`, `scale_colour()`, and `scale_fill()` gain date and date-time
  variants (#1526).

* `stat_bin_hex()` and `stat_bin_summary()` now use the same underlying 
  algorithm so results are consistent (#1383). `stat_bin_hex()` now accepts
  a `weight` aesthetic. To be consistent with related stats, the output variable 
  from `stat_bin_hex()` is now value instead of count.

* `stat_density()` gains a `bw` parameter which makes it easy to get consistent 
   smoothing between facets (@jiho)

* `stat-density-2d()` no longer ignores the `h` parameter, and now accepts 
  `bins` and `binwidth` parameters to control the number of contours 
  (#1448, @has2k1).

* `stat_ecdf()` does a better job of adding padding to -Inf/Inf, and gains
  an argument `pad` to suppress the padding if not needed (#1467).

* `stat_function()` gains an `xlim` parameter (#1528). It once again works 
  with discrete x values (#1509).

* `stat_summary()` preserves sorted x order which avoids artefacts when
  display results with `geom_smooth()` (#1520).

* All elements should now inherit correctly for all themes except `theme_void()`.
  (@Katiedaisey, #1555) 

* `theme_void()` was completely void of text but facets and legends still
  need labels. They are now visible (@jiho). 

* You can once again set legend key and height width to unit arithmetic
  objects (like `2 * unit(1, "cm")`) (#1437).

* Eliminate spurious warning if you have a layer with no data and no aesthetics
  (#1451).

* Removed a superfluous comma in `theme-defaults.r` code (@jschoeley)

* Fixed a compatibility issue with `ggproto` and R versions prior to 3.1.2.
  (#1444)

* Fixed issue where `coord_map()` fails when given an explicit `parameters`
  argument (@tdmcarthur, #1729)
  
* Fixed issue where `geom_errorbarh()` had a required `x` aesthetic (#1933)  

# ggplot2 2.0.0

## Major changes

* ggplot no longer throws an error if you your plot has no layers. Instead it 
  automatically adds `geom_blank()` (#1246).
  
* New `cut_width()` is a convenient replacement for the verbose
  `plyr::round_any()`, with the additional benefit of offering finer
  control.

* New `geom_count()` is a convenient alias to `stat_sum()`. Use it when you
  have overlapping points on a scatterplot. `stat_sum()` now defaults to 
  using counts instead of proportions.

* New `geom_curve()` adds curved lines, with a similar specification to 
  `geom_segment()` (@veraanadi, #1088).

* Date and datetime scales now have `date_breaks`, `date_minor_breaks` and
  `date_labels` arguments so that you never need to use the long
  `scales::date_breaks()` or `scales::date_format()`.
  
* `geom_bar()` now has it's own stat, distinct from `stat_bin()` which was
  also used by `geom_histogram()`. `geom_bar()` now uses `stat_count()` 
  which counts values at each distinct value of x (i.e. it does not bin
  the data first). This can be useful when you want to show exactly which 
  values are used in a continuous variable.

* `geom_point()` gains a `stroke` aesthetic which controls the border width of 
  shapes 21-25 (#1133, @SeySayux). `size` and `stroke` are additive so a point 
  with `size = 5` and `stroke = 5` will have a diameter of 10mm. (#1142)

* New `position_nudge()` allows you to slightly offset labels (or other 
  geoms) from their corresponding points (#1109).

* `scale_size()` now maps values to _area_, not radius. Use `scale_radius()`
  if you want the old behaviour (not recommended, except perhaps for lines).

* New `stat_summary_bin()` works like `stat_summary()` but on binned data. 
  It's a generalisation of `stat_bin()` that can compute any aggregate,
  not just counts (#1274). Both default to `mean_se()` if no aggregation
  functions are supplied (#1386).

* Layers are now much stricter about their arguments - you will get an error
  if you've supplied an argument that isn't an aesthetic or a parameter.
  This is likely to cause some short-term pain but in the long-term it will make
  it much easier to spot spelling mistakes and other errors (#1293).
  
    This change does break a handful of geoms/stats that used `...` to pass 
    additional arguments on to the underlying computation. Now 
    `geom_smooth()`/`stat_smooth()` and `geom_quantile()`/`stat_quantile()` 
    use `method.args` instead (#1245, #1289); and `stat_summary()` (#1242), 
    `stat_summary_hex()`, and `stat_summary2d()` use `fun.args`.

### Extensibility

There is now an official mechanism for defining Stats, Geoms, and Positions in other packages. See `vignette("extending-ggplot2")` for details.

* All Geoms, Stats and Positions are now exported, so you can inherit from them
  when making your own objects (#989).

* ggplot2 no longer uses proto or reference classes. Instead, we now use 
  ggproto, a new OO system designed specifically for ggplot2. Unlike proto
  and RC, ggproto supports clean cross-package inheritance. Creating a new OO
  system isn't usually the right way to solve a problem, but I'm pretty sure
  it was necessary here. Read more about it in the vignette.

* `aes_()` replaces `aes_q()`. It also supports formulas, so the most concise 
  SE version of `aes(carat, price)` is now `aes_(~carat, ~price)`. You may
  want to use this form in packages, as it will avoid spurious `R CMD check` 
  warnings about undefined global variables.

### Text

* `geom_text()` has been overhauled to make labelling your data a little
  easier. It:
  
    * `nudge_x` and `nudge_y` arguments let you offset labels from their
      corresponding points (#1120). 
      
    * `check_overlap = TRUE` provides a simple way to avoid overplotting 
      of labels: labels that would otherwise overlap are omitted (#1039).
      
    * `hjust` and `vjust` can now be character vectors: "left", "center", 
      "right", "bottom", "middle", "top". New options include "inward" and 
      "outward" which align text towards and away from the center of the plot 
      respectively.

* `geom_label()` works like `geom_text()` but draws a rounded rectangle 
  underneath each label (#1039). This is useful when you want to label plots
  that are dense with data.

### Deprecated features

* The little used `aes_auto()` has been deprecated. 

* `aes_q()` has been replaced with `aes_()` to be consistent with SE versions
  of NSE functions in other packages.

* The `order` aesthetic is officially deprecated. It never really worked, and 
  was poorly documented.

* The `stat` and `position` arguments to `qplot()` have been deprecated.
  `qplot()` is designed for quick plots - if you need to specify position
  or stat, use `ggplot()` instead.

* The theme setting `axis.ticks.margin` has been deprecated: now use the margin 
  property of `axis.text`.
  
* `stat_abline()`, `stat_hline()` and `stat_vline()` have been removed:
  these were never suitable for use other than with `geom_abline()` etc
  and were not documented.

* `show_guide` has been renamed to `show.legend`: this more accurately
  reflects what it does (controls appearance of layer in legend), and uses the 
  same convention as other ggplot2 arguments (i.e. a `.` between names).
  (Yes, I know that's inconsistent with function names with use `_`, but it's
  too late to change now.)

A number of geoms have been renamed to be internally consistent:

* `stat_binhex()` and `stat_bin2d()` have been renamed to `stat_bin_hex()` 
  and `stat_bin_2d()` (#1274). `stat_summary2d()` has been renamed to 
  `stat_summary_2d()`, `geom_density2d()`/`stat_density2d()` has been renamed 
  to `geom_density_2d()`/`stat_density_2d()`.

* `stat_spoke()` is now `geom_spoke()` since I realised it's a
  reparameterisation of `geom_segment().

* `stat_bindot()` has been removed because it's so tightly coupled to
  `geom_dotplot()`. If you happened to use `stat_bindot()`, just change to
  `geom_dotplot()` (#1194).

All defunct functions have been removed.

### Default appearance

* The default `theme_grey()` background colour has been changed from "grey90" 
  to "grey92": this makes the background a little less visually prominent.

* Labels and titles have been tweaked for readability:

    * Axes labels are darker.
    
    * Legend and axis titles are given the same visual treatment.
    
    * The default font size dropped from 12 to 11. You might be surprised that 
      I've made the default text size smaller as it was already hard for
      many people to read. It turns out there was a bug in RStudio (fixed in 
      0.99.724), that shrunk the text of all grid based graphics. Once that
      was resolved the defaults seemed too big to my eyes.
    
    * More spacing between titles and borders.
    
    * Default margins scale with the theme font size, so the appearance at 
      larger font sizes should be considerably improved (#1228). 

* `alpha` now affects both fill and colour aesthetics (#1371).

* `element_text()` gains a margins argument which allows you to add additional
  padding around text elements. To help see what's going on use `debug = TRUE` 
  to display the text region and anchors.

* The default font size in `geom_text()` has been decreased from 5mm (14 pts)
  to 3.8 mm (11 pts) to match the new default theme sizes.

* A diagonal line is no longer drawn on bar and rectangle legends. Instead, the
  border has been tweaked to be more visible, and more closely match the size of 
  line drawn on the plot.

* `geom_pointrange()` and `geom_linerange()` get vertical (not horizontal)
  lines in the legend (#1389).

* The default line `size` for `geom_smooth()` has been increased from 0.5 to 1 
  to make it easier to see when overlaid on data.
  
* `geom_bar()` and `geom_rect()` use a slightly paler shade of grey so they
  aren't so visually heavy.
  
* `geom_boxplot()` now colours outliers the same way as the boxes.

* `geom_point()` now uses shape 19 instead of 16. This looks much better on 
  the default Linux graphics device. (It's very slightly smaller than the old 
  point, but it shouldn't affect any graphics significantly)

* Sizes in ggplot2 are measured in mm. Previously they were converted to pts 
  (for use in grid) by multiplying by 72 / 25.4. However, grid uses printer's 
  points, not Adobe (big pts), so sizes are now correctly multiplied by 
  72.27 / 25.4. This is unlikely to noticeably affect display, but it's
  technically correct (<https://youtu.be/hou0lU8WMgo>).

* The default legend will now allocate multiple rows (if vertical) or
  columns (if horizontal) in order to make a legend that is more likely to
  fit on the screen. You can override with the `nrow`/`ncol` arguments
  to `guide_legend()`

    ```R
    p <- ggplot(mpg, aes(displ,hwy, colour = model)) + geom_point()
    p
    p + theme(legend.position = "bottom")
    # Previous behaviour
    p + guides(colour = guide_legend(ncol = 1))
    ```

### New and updated themes

* New `theme_void()` is completely empty. It's useful for plots with non-
  standard coordinates or for drawings (@jiho, #976).

* New `theme_dark()` has a dark background designed to make colours pop out
  (@jiho, #1018)

* `theme_minimal()` became slightly more minimal by removing the axis ticks:
  labels now line up directly beneath grid lines (@tomschloss, #1084)

* New theme setting `panel.ontop` (logical) make it possible to place 
  background elements (i.e., gridlines) on top of data. Best used with 
  transparent `panel.background` (@noamross. #551).

### Labelling

The facet labelling system was updated with many new features and a
more flexible interface (@lionel-). It now works consistently across
grid and wrap facets. The most important user visible changes are:

* `facet_wrap()` gains a `labeller` option (#25).

* `facet_grid()` and `facet_wrap()` gain a `switch` argument to
  display the facet titles near the axes. When switched, the labels
  become axes subtitles. `switch` can be set to "x", "y" or "both"
  (the latter only for grids) to control which margin is switched.

The labellers (such as `label_value()` or `label_both()`) also get
some new features:

* They now offer the `multi_line` argument to control whether to
  display composite facets (those specified as `~var1 + var2`) on one
  or multiple lines.

* In `label_bquote()` you now refer directly to the names of
  variables. With this change, you can create math expressions that
  depend on more than one variable. This math expression can be
  specified either for the rows or the columns and you can also
  provide different expressions to each margin.

  As a consequence of these changes, referring to `x` in backquoted
  expressions is deprecated.

* Similarly to `label_bquote()`, `labeller()` now take `.rows` and
  `.cols` arguments. In addition, it also takes `.default`.
  `labeller()` is useful to customise how particular variables are
  labelled. The three additional arguments specify how to label the
  variables are not specifically mentioned, respectively for rows,
  columns or both. This makes it especially easy to set up a
  project-wide labeller dispatcher that can be reused across all your
  plots. See the documentation for an example.

* The new labeller `label_context()` adapts to the number of factors
  facetted over. With a single factor, it displays only the values,
  just as before. But with multiple factors in a composite margin
  (e.g. with `~cyl + am`), the labels are passed over to
  `label_both()`. This way the variables names are displayed with the
  values to help identifying them.

On the programming side, the labeller API has been rewritten in order
to offer more control when facetting over multiple factors (e.g. with
formulae such as `~cyl + am`). This also means that if you have
written custom labellers, you will need to update them for this
version of ggplot.

* Previously, a labeller function would take `variable` and `value`
  arguments and return a character vector. Now, they take a data frame
  of character vectors and return a list. The input data frame has one
  column per factor facetted over and each column in the returned list
  becomes one line in the strip label. See documentation for more
  details.

* The labels received by a labeller now contain metadata: their margin
  (in the "type" attribute) and whether they come from a wrap or a
  grid facet (in the "facet" attribute).

* Note that the new `as_labeller()` function operator provides an easy
  way to transform an existing function to a labeller function. The
  existing function just needs to take and return a character vector.

## Documentation

* Improved documentation for `aes()`, `layer()` and much much more.

* I've tried to reduce the use of `...` so that you can see all the 
  documentation in one place rather than having to integrate multiple pages.
  In some cases this has involved adding additional arguments to geoms
  to make it more clear what you can do:
  
    *  `geom_smooth()` gains explicit `method`, `se` and `formula` arguments.
    
    * `geom_histogram()` gains `binwidth`, `bins`, origin` and `right` 
      arguments.
      
    * `geom_jitter()` gains `width` and `height` arguments to make it easier
      to control the amount of jittering without using the lengthy 
      `position_jitter()` function (#1116)

* Use of `qplot()` in examples has been minimised (#1123, @hrbrmstr). This is
  inline with the 2nd edition of the ggplot2 box, which minimises the use of 
  `qplot()` in favour of `ggplot()`.

* Tighly linked geoms and stats (e.g. `geom_boxplot()` and `stat_boxplot()`) 
  are now documented in the same file so you can see all the arguments in one
  place. Variations of the same idea (e.g. `geom_path()`, `geom_line()`, and
  `geom_step()`) are also documented together.

* It's now obvious that you can set the `binwidth` parameter for
  `stat_bin_hex()`, `stat_summary_hex()`, `stat_bin_2d()`, and
  `stat_summary_2d()`. 

* The internals of positions have been cleaned up considerably. You're unlikely
  to notice any external changes, although the documentation should be a little
  less confusing since positions now don't list parameters they never use.

## Data

* All datasets have class `tbl_df` so if you also use dplyr, you get a better
  print method.

* `economics` has been brought up to date to 2015-04-01.

* New `economics_long` is the economics data in long form.

* New `txhousing` dataset containing information about the Texas housing
  market. Useful for examples that need multiple time series, and for
  demonstrating model+vis methods.

* New `luv_colours` dataset which contains the locations of all
  built-in `colors()` in Luv space.

* `movies` has been moved into its own package, ggplot2movies, because it was 
  large and not terribly useful. If you've used the movies dataset, you'll now 
  need to explicitly load the package with `library(ggplot2movies)`.

## Bug fixes and minor improvements

* All partially matched arguments and `$` have been been replaced with 
  full matches (@jimhester, #1134).

* ggplot2 now exports `alpha()` from the scales package (#1107), and `arrow()` 
  and `unit()` from grid (#1225). This means you don't need attach scales/grid 
  or do `scales::`/`grid::` for these commonly used functions.

* `aes_string()` now only parses character inputs. This fixes bugs when
  using it with numbers and non default `OutDec` settings (#1045).

* `annotation_custom()` automatically adds a unique id to each grob name,
  making it easier to plot multiple grobs with the same name (e.g. grobs of
  ggplot2 graphics) in the same plot (#1256).

* `borders()` now accepts xlim and ylim arguments for specifying the geographical 
  region of interest (@markpayneatwork, #1392).

* `coord_cartesian()` applies the same expansion factor to limits as for scales. 
  You can suppress with `expand = FALSE` (#1207).

* `coord_trans()` now works when breaks are suppressed (#1422).

* `cut_number()` gives error message if the number of requested bins can
  be created because there are two few unique values (#1046).

* Character labels in `facet_grid()` are no longer (incorrectly) coerced into
  factors. This caused problems with custom label functions (#1070).

* `facet_wrap()` and `facet_grid()` now allow you to use non-standard
  variable names by surrounding them with backticks (#1067).

* `facet_wrap()` more carefully checks its `nrow` and `ncol` arguments
  to ensure that they're specified correctly (@richierocks, #962)

* `facet_wrap()` gains a `dir` argument to control the direction the
  panels are wrapped in. The default is "h" for horizontal. Use "v" for
  vertical layout (#1260).

* `geom_abline()`, `geom_hline()` and `geom_vline()` have been rewritten to
  have simpler behaviour and be more consistent:

    * `stat_abline()`, `stat_hline()` and `stat_vline()` have been removed:
      these were never suitable for use other than with `geom_abline()` etc
      and were not documented.

    * `geom_abline()`, `geom_vline()` and `geom_hline()` are bound to
      `stat_identity()` and `position_identity()`

    * Intercept parameters can no longer be set to a function.

    * They are all documented in one file, since they are so closely related.

* `geom_bin2d()` will now let you specify one dimension's breaks exactly,
  without touching the other dimension's default breaks at all (#1126).

* `geom_crossbar()` sets grouping correctly so you can display multiple
  crossbars on one plot. It also makes the default `fatten` argument a little
  bigger to make the middle line more obvious (#1125).

* `geom_histogram()` and `geom_smooth()` now only inform you about the
  default values once per layer, rather than once per panel (#1220).

* `geom_pointrange()` gains `fatten` argument so you can control the
  size of the point relative to the size of the line.

* `geom_segment()` annotations were not transforming with scales 
  (@BrianDiggs, #859).

* `geom_smooth()` is no longer so chatty. If you want to know what the deafult
  smoothing method is, look it up in the documentation! (#1247)

* `geom_violin()` now has the ability to draw quantile lines (@DanRuderman).

* `ggplot()` now captures the parent frame to use for evaluation,
  rather than always defaulting to the global environment. This should
  make ggplot more suitable to use in more situations (e.g. with knitr)

* `ggsave()` has been simplified a little to make it easier to maintain.
  It no longer checks that you're printing a ggplot2 object (so now also
  works with any grid grob) (#970), and always requires a filename.
  Parameter `device` now supports character argument to specify which supported
  device to use ('pdf', 'png', 'jpeg', etc.), for when it cannot be correctly
  inferred from the file extension (for example when a temporary filename is
  supplied server side in shiny apps) (@sebkopf, #939). It no longer opens
  a graphics device if one isn't already open - this is annoying when you're
  running from a script (#1326).

* `guide_colorbar()` creates correct legend if only one color (@krlmlr, #943).

* `guide_colorbar()` no longer fails when the legend is empty - previously
  this often masked misspecifications elsewhere in the plot (#967).

* New `layer_data()` function extracts the data used for plotting for a given
  layer. It's mostly useful for testing.

* User supplied `minor_breaks` can now be supplied on the same scale as 
  the data, and will be automatically transformed with by scale (#1385).

* You can now suppress the appearance of an axis/legend title (and the space
  that would allocated for it) with `NULL` in the `scale_` function. To
  use the default lable, use `waiver()` (#1145).

* Position adjustments no longer warn about potentially varying ranges
  because the problem rarely occurs in practice and there are currently a
  lot of false positives since I don't understand exactly what FP criteria
  I should be testing.

* `scale_fill_grey()` now uses red for missing values. This matches
  `scale_colour_grey()` and makes it obvious where missing values lie.
  Override with `na.value`.

* `scale_*_gradient2()` defaults to using Lab colour space.

* `scale_*_gradientn()` now allows `colours` or `colors` (#1290)

* `scale_y_continuous()` now also transforms the `lower`, `middle` and `upper`
  aesthetics used by `geom_boxplot()`: this only affects
  `geom_boxplot(stat = "identity")` (#1020).

* Legends no longer inherit aesthetics if `inherit.aes` is FALSE (#1267).

* `lims()` makes it easy to set the limits of any axis (#1138).

* `labels = NULL` now works with `guide_legend()` and `guide_colorbar()`.
  (#1175, #1183).

* `override.aes` now works with American aesthetic spelling, e.g. color

* Scales no longer round data points to improve performance of colour
  palettes. Instead the scales package now uses a much faster colour
  interpolation algorithm (#1022).

* `scale_*_brewer()` and `scale_*_distiller()` add new `direction` argument of 
  `scales::brewer_pal`, making it easier to change the order of colours 
  (@jiho, #1139).

* `scale_x_date()` now clips dates outside the limits in the same way as
  `scale_x_continuous()` (#1090).

* `stat_bin()` gains `bins` arguments, which denotes the number of bins. Now
  you can set `bins=100` instead of `binwidth=0.5`. Note that `breaks` or
  `binwidth` will override it (@tmshn, #1158, #102).

* `stat_boxplot()` warns if a continuous variable is used for the `x` aesthetic
  without also supplying a `group` aesthetic (#992, @krlmlr).

* `stat_summary_2d()` and `stat_bin_2d()` now share exactly the same code for 
  determining breaks from `bins`, `binwidth`, and `origin`. 
  
* `stat_summary_2d()` and `stat_bin_2d()` now output in tile/raster compatible 
  form instead of rect compatible form. 

* Automatically computed breaks do not lead to an error for transformations like
  "probit" where the inverse can map to infinity (#871, @krlmlr)

* `stat_function()` now always evaluates the function on the original scale.
  Previously it computed the function on transformed scales, giving incorrect
  values (@BrianDiggs, #1011).

* `strip_dots` works with anonymous functions within calculated aesthetics 
  (e.g. `aes(sapply(..density.., function(x) mean(x))))` (#1154, @NikNakk)

* `theme()` gains `validate = FALSE` parameter to turn off validation, and 
  hence store arbitrary additional data in the themes. (@tdhock, #1121)

* Improved the calculation of segments needed to draw the curve representing
  a line when plotted in polar coordinates. In some cases, the last segment
  of a multi-segment line was not drawn (@BrianDiggs, #952)<|MERGE_RESOLUTION|>--- conflicted
+++ resolved
@@ -1,13 +1,11 @@
 # ggplot2 2.2.1.9000
 
-<<<<<<< HEAD
 * Strips gain margins on all sides by default. This means that to fully justify
   text to the edge of a strip, you will need to also set the margins to 0
   (@karawoo).
-=======
+
 * Rotated strip labels now correctly understand `hjust` and `vjust` parameters
   at all angles (@karawoo).
->>>>>>> ff4bf0fe
 
 * Strip labels now understand justification relative to the direction of the
   text, meaning that in y facets the strip text can be placed at either end of

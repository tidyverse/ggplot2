--- conflicted
+++ resolved
@@ -117,14 +117,11 @@
   the `nbin` argument (@teunbrand, #5882, #5036)
 * `after_stat()` and `after_scale()` throw warnings when the computed aesthetics
   are not of the correct length (#5901).
-<<<<<<< HEAD
 * `guide_colourbar()` now correctly hands off `position` and `available_aes`
   parameters downstream (@teunbrand, #5930)
-=======
 * `geom_hline()` and `geom_vline()` now have `position` argument
   (@yutannihilation, #4285).
 * New function `get_strip_labels()` to retrieve facet labels (@teunbrand, #4979)
->>>>>>> e0bb6a3c
 
 # ggplot2 3.5.1
 

# ggplot2 (development version)

<<<<<<< HEAD
* `geom_label()` now uses the `angle` aesthetic (@teunbrand, #2785)
* 'lines' units in `geom_label()`, often used in the `label.padding` argument, 
  are now are relative to the text size. This causes a visual change, but fixes 
  a misalignment issue between the textbox and text (@teunbrand, #4753)
* The `label.padding` argument in `geom_label()` now supports inputs created
  with the `margin()` function (#5030).
=======
* Fixed bug in `annotation_logticks()` when no suitable tick positions could
  be found (@teunbrand, #5248).
* To improve `width` calculation in bar plots with empty factor levels, 
  `resolution()` considers `mapped_discrete` values as having resolution 1 
  (@teunbrand, #5211)
* When `geom_path()` has aesthetics varying within groups, the `arrow()` is
  applied to groups instead of individual segments (@teunbrand, #4935).
* The default width of `geom_bar()` is now based on panel-wise resolution of
  the data, rather than global resolution (@teunbrand, #4336).
* To apply dodging more consistently in violin plots, `stat_ydensity()` now
  has a `drop` argument to keep or discard groups with 1 observation.
* Aesthetics listed in `geom_*()` and `stat_*()` layers now point to relevant
  documentation (@teunbrand, #5123).
* `coord_flip()` has been marked as superseded. The recommended alternative is
  to swap the `x` and `y` aesthetic and/or using the `orientation` argument in
  a layer (@teunbrand, #5130).
* `stat_align()` is now applied per panel instead of globally, preventing issues
  when facets have different ranges (@teunbrand, #5227).
* A stacking bug in `stat_align()` was fixed (@teunbrand, #5176).
* `stat_contour()` and `stat_contour_filled()` now warn about and remove
  duplicated coordinates (@teunbrand, #5215).

# ggplot2 3.4.2
This is a hotfix release anticipating changes in r-devel, but folds in upkeep
changes and a few bug fixes as well.

## Minor improvements

* Various type checks and their messages have been standardised 
  (@teunbrand, #4834).
  
* ggplot2 now uses `scales::DiscreteRange` and `scales::ContinuousRange`, which
  are available to write scale extensions from scratch (@teunbrand, #2710).
  
* The `layer_data()`, `layer_scales()` and `layer_grob()` now have the default
  `plot = last_plot()` (@teunbrand, #5166).
  
* The `datetime_scale()` scale constructor is now exported for use in extension
  packages (@teunbrand, #4701).
  
## Bug fixes

* `update_geom_defaults()` and `update_stat_defaults()` now return properly 
  classed objects and have updated docs (@dkahle, #5146).

* For the purposes of checking required or non-missing aesthetics, character 
  vectors are no longer considered non-finite (@teunbrand, @4284).

* `annotation_logticks()` skips drawing ticks when the scale range is non-finite
  instead of throwing an error (@teunbrand, #5229).
  
* Fixed spurious warnings when the `weight` was used in `stat_bin_2d()`, 
  `stat_boxplot()`, `stat_contour()`, `stat_bin_hex()` and `stat_quantile()`
  (@teunbrand, #5216).

* To prevent changing the plotting order, `stat_sf()` is now computed per panel 
  instead of per group (@teunbrand, #4340).

* Fixed bug in `coord_sf()` where graticule lines didn't obey 
  `panel.grid.major`'s linewidth setting (@teunbrand, #5179).
  
* `geom_text()` drops observations where `angle = NA` instead of throwing an
  error (@teunbrand, #2757).
  
# ggplot2 3.4.1
This is a small release focusing on fixing regressions in the 3.4.0 release
and minor polishes.

## Breaking changes

* The computed variable `y` in `stat_ecdf()` has been superseded by `ecdf` to 
  prevent incorrect scale transformations (@teunbrand, #5113 and #5112).
  
## New features

* Added `scale_linewidth_manual()` and `scale_linewidth_identity()` to support
  the `linewidth` aesthetic (@teunbrand, #5050).
  
* `ggsave()` warns when multiple `filename`s are given, and only writes to the
  first file (@teunbrand, #5114).

## Bug fixes

* Fixed a regression in `geom_hex()` where aesthetics were replicated across 
  bins (@thomasp85, #5037 and #5044).
  
>>>>>>> 2e649bbc
* Using two ordered factors as facetting variables in 
  `facet_grid(..., as.table = FALSE)` now throws a warning instead of an
  error (@teunbrand, #5109).
  
* Fixed misbehaviour of `draw_key_boxplot()` and `draw_key_crossbar()` with 
  skewed key aspect ratio (@teunbrand, #5082).
  
* Fixed spurious warning when `weight` aesthetic was used in `stat_smooth()` 
  (@teunbrand based on @clauswilke's suggestion, #5053).
  
* The `lwd` alias is now correctly replaced by `linewidth` instead of `size` 
  (@teunbrand based on @clauswilke's suggestion #5051).
  
* Fixed a regression in `Coord$train_panel_guides()` where names of guides were 
  dropped (@maxsutton, #5063).

In binned scales:

* Automatic breaks should no longer be out-of-bounds, and automatic limits are
  adjusted to include breaks (@teunbrand, #5082).
  
* Zero-range limits no longer throw an error and are treated akin to continuous
  scales with zero-range limits (@teunbrand, #5066).
  
* The `trans = "date"` and `trans = "time"` transformations were made compatible
  (@teunbrand, #4217).

# ggplot2 3.4.0
This is a minor release focusing on tightening up the internals and ironing out
some inconsistencies in the API. The biggest change is the addition of the 
`linewidth` aesthetic that takes of sizing the width of any line from `size`. 
This change, while attempting to be as non-breaking as possible, has the 
potential to change the look of some of your plots.

Other notable changes is a complete redo of the error and warning messaging in
ggplot2 using the cli package. Messaging is now better contextualised and it 
should be easier to identify which layer an error is coming from. Last, we have
now made the switch to using the vctrs package internally which means that 
support for vctrs classes as variables should improve, along with some small 
gains in rendering speed.

## Breaking changes

* A `linewidth` aesthetic has been introduced and supersedes the `size` 
  aesthetic for scaling the width of lines in line based geoms. `size` will 
  remain functioning but deprecated for these geoms and it is recommended to 
  update all code to reflect the new aesthetic. For geoms that have _both_ point 
  sizing and linewidth sizing (`geom_pointrange()` and `geom_sf`) `size` now 
  **only** refers to sizing of points which can leads to a visual change in old
  code (@thomasp85, #3672)
  
* The default line width for polygons in `geom_sf()` have been decreased to 0.2 
  to reflect that this is usually used for demarking borders where a thinner 
  line is better suited. This change was made since we already induced a 
  visual change in `geom_sf()` with the introduction of the `linewidth` 
  aesthetic.
  
* The dot-dot notation (`..var..`) and `stat()`, which have been superseded by
  `after_stat()`, are now formally deprecated (@yutannihilation, #3693).

* `qplot()` is now formally deprecated (@yutannihilation, #3956).

* `stage()` now properly refers to the values without scale transformations for
  the stage of `after_stat`. If your code requires the scaled version of the
  values for some reason, you have to apply the same transformation by yourself,
  e.g. `sqrt()` for `scale_{x,y}_sqrt()` (@yutannihilation and @teunbrand, #4155).

* Use `rlang::hash()` instead of `digest::digest()`. This update may lead to 
  changes in the automatic sorting of legends. In order to enforce a specific
  legend order use the `order` argument in the guide. (@thomasp85, #4458)

* referring to `x` in backquoted expressions with `label_bquote()` is no longer
  possible.

* The `ticks.linewidth` and `frame.linewidth` parameters of `guide_colourbar()`
  are now multiplied with `.pt` like elsewhere in ggplot2. It can cause visual
  changes when these arguments are not the defaults and these changes can be 
  restored to their previous behaviour by adding `/ .pt` (@teunbrand #4314).

* `scale_*_viridis_b()` now uses the full range of the viridis scales 
  (@gregleleu, #4737)

## New features

* `geom_col()` and `geom_bar()` gain a new `just` argument. This is set to `0.5`
  by default; use `just = 0`/`just = 1` to place columns on the left/right
  of the axis breaks.
  (@wurli, #4899)

* `geom_density()` and `stat_density()` now support `bounds` argument
  to estimate density with boundary correction (@echasnovski, #4013).

* ggplot now checks during statistical transformations whether any data 
  columns were dropped and warns about this. If stats intend to drop
  data columns they can declare them in the new field `dropped_aes`.
  (@clauswilke, #3250)

* `...` supports `rlang::list2` dynamic dots in all public functions. 
  (@mone27, #4764) 

* `theme()` now has a `strip.clip` argument, that can be set to `"off"` to 
  prevent the clipping of strip text and background borders (@teunbrand, #4118)
  
* `geom_contour()` now accepts a function in the `breaks` argument 
  (@eliocamp, #4652).

## Minor improvements and bug fixes

* Fix a bug in `position_jitter()` where infinity values were dropped (@javlon,
  #4790).

* `geom_linerange()` now respects the `na.rm` argument (#4927, @thomasp85)

* Improve the support for `guide_axis()` on `coord_trans()` 
  (@yutannihilation, #3959)
  
* Added `stat_align()` to align data without common x-coordinates prior to
  stacking. This is now the default stat for `geom_area()` (@thomasp85, #4850)

* Fix a bug in `stat_contour_filled()` where break value differences below a 
  certain number of digits would cause the computations to fail (@thomasp85, 
  #4874)

* Secondary axis ticks are now positioned more precisely, removing small visual
  artefacts with alignment between grid and ticks (@thomasp85, #3576)

* Improve `stat_function` documentation regarding `xlim` argument. 
  (@92amartins, #4474)

* Fix various issues with how `labels`, `breaks`, `limits`, and `show.limits`
  interact in the different binning guides (@thomasp85, #4831)

* Automatic break calculation now squishes the scale limits to the domain
  of the transformation. This allows `scale_{x/y}_sqrt()` to find breaks at 0   
  when appropriate (@teunbrand, #980).

* Using multiple modified aesthetics correctly will no longer trigger warnings. 
  If used incorrectly, the warning will now report the duplicated aesthetic 
  instead of `NA` (@teunbrand, #4707).

* `aes()` now supports the `!!!` operator in its first two arguments
  (#2675). Thanks to @yutannihilation and @teunbrand for draft
  implementations.

* Require rlang >= 1.0.0 (@billybarc, #4797)

* `geom_violin()` no longer issues "collapsing to unique 'x' values" warning
  (@bersbersbers, #4455)

* `annotate()` now documents unsupported geoms (`geom_abline()`, `geom_hline()`
  and `geom_vline()`), and warns when they are requested (@mikmart, #4719)

* `presidential` dataset now includes Trump's presidency (@bkmgit, #4703).

* `position_stack()` now works fully with `geom_text()` (@thomasp85, #4367)

* `geom_tile()` now correctly recognises missing data in `xmin`, `xmax`, `ymin`,
  and `ymax` (@thomasp85 and @sigmapi, #4495)

* `geom_hex()` will now use the binwidth from `stat_bin_hex()` if present, 
  instead of deriving it (@thomasp85, #4580)
  
* `geom_hex()` now works on non-linear coordinate systems (@thomasp85)

* Fixed a bug throwing errors when trying to render an empty plot with secondary
  axes (@thomasp85, #4509)

* Axes are now added correctly in `facet_wrap()` when `as.table = FALSE`
  (@thomasp85, #4553)

* Better compatibility of custom device functions in `ggsave()` 
  (@thomasp85, #4539)

* Binning scales are now more resilient to calculated limits that ends up being
  `NaN` after transformations (@thomasp85, #4510)

* Strip padding in `facet_grid()` is now only in effect if 
  `strip.placement = "outside"` _and_ an axis is present between the strip and 
  the panel (@thomasp85, #4610)

* Aesthetics of length 1 are now recycled to 0 if the length of the data is 0 
  (@thomasp85, #4588)

* Setting `size = NA` will no longer cause `guide_legend()` to error 
  (@thomasp85, #4559)

* Setting `stroke` to `NA` in `geom_point()` will no longer impair the sizing of
  the points (@thomasp85, #4624)

* `stat_bin_2d()` now correctly recognises the `weight` aesthetic 
  (@thomasp85, #4646)
  
* All geoms now have consistent exposure of linejoin and lineend parameters, and
  the guide keys will now respect these settings (@thomasp85, #4653)

* `geom_sf()` now respects `arrow` parameter for lines (@jakeruss, #4659)

* Updated documentation for `print.ggplot` to reflect that it returns
  the original plot, not the result of `ggplot_build()`. (@r2evans, #4390)

* `scale_*_manual()` no longer displays extra legend keys, or changes their 
  order, when a named `values` argument has more items than the data. To display
  all `values` on the legend instead, use
  `scale_*_manual(values = vals, limits = names(vals))`. (@teunbrand, @banfai, 
  #4511, #4534)

* Updated documentation for `geom_contour()` to correctly reflect argument 
  precedence between `bins` and `binwidth`. (@eliocamp, #4651)

* Dots in `geom_dotplot()` are now correctly aligned to the baseline when
  `stackratio != 1` and `stackdir != "up"` (@mjskay, #4614)

* Key glyphs for `geom_boxplot()`, `geom_crossbar()`, `geom_pointrange()`, and
  `geom_linerange()` are now orientation-aware (@mjskay, #4732)
  
* Updated documentation for `geom_smooth()` to more clearly describe effects of 
  the `fullrange` parameter (@thoolihan, #4399).

# ggplot2 3.3.6
This is a very small release only applying an internal change to comply with 
R 4.2 and its deprecation of `default.stringsAsFactors()`. There are no user
facing changes and no breaking changes.

# ggplot2 3.3.5
This is a very small release focusing on fixing a couple of untenable issues 
that surfaced with the 3.3.4 release

* Revert changes made in #4434 (apply transform to intercept in `geom_abline()`) 
  as it introduced undesirable issues far worse than the bug it fixed 
  (@thomasp85, #4514)
* Fixes an issue in `ggsave()` when producing emf/wmf files (@yutannihilation, 
  #4521)
* Warn when grDevices specific arguments are passed to ragg devices (@thomasp85, 
  #4524)
* Fix an issue where `coord_sf()` was reporting that it is non-linear
  even when data is provided in projected coordinates (@clauswilke, #4527)

# ggplot2 3.3.4
This is a larger patch release fixing a huge number of bugs and introduces a 
small selection of feature refinements.

## Features

* Alt-text can now be added to a plot using the `alt` label, i.e 
  `+ labs(alt = ...)`. Currently this alt text is not automatically propagated, 
  but we plan to integrate into Shiny, RMarkdown, and other tools in the future. 
  (@thomasp85, #4477)

* Add support for the BrailleR package for creating descriptions of the plot
  when rendered (@thomasp85, #4459)
  
* `coord_sf()` now has an argument `default_crs` that specifies the coordinate
  reference system (CRS) for non-sf layers and scale/coord limits. This argument
  defaults to `NULL`, which means non-sf layers are assumed to be in projected
  coordinates, as in prior ggplot2 versions. Setting `default_crs = sf::st_crs(4326)`
  provides a simple way to interpret x and y positions as longitude and latitude,
  regardless of the CRS used by `coord_sf()`. Authors of extension packages
  implementing `stat_sf()`-like functionality are encouraged to look at the source
  code of `stat_sf()`'s `compute_group()` function to see how to provide scale-limit
  hints to `coord_sf()` (@clauswilke, #3659).

* `ggsave()` now uses ragg to render raster output if ragg is available. It also
  handles custom devices that sets a default unit (e.g. `ragg::agg_png`) 
  correctly (@thomasp85, #4388)

* `ggsave()` now returns the saved file location invisibly (#3379, @eliocamp).
  Note that, as a side effect, an unofficial hack `<ggplot object> + ggsave()`
  no longer works (#4513).

* The scale arguments `limits`, `breaks`, `minor_breaks`, `labels`, `rescaler`
  and `oob` now accept purrr style lambda notation (@teunbrand, #4427). The same 
  is true for `as_labeller()` (and therefore also `labeller()`) 
  (@netique, #4188).

* Manual scales now allow named vectors passed to `values` to contain fewer 
  elements than existing in the data. Elements not present in values will be set
  to `NA` (@thomasp85, #3451)
  
* Date and datetime position scales support out-of-bounds (oob) arguments to 
  control how limits affect data outside those limits (@teunbrand, #4199).
  
## Fixes

* Fix a bug that `after_stat()` and `after_scale()` cannot refer to aesthetics
  if it's specified in the plot-global mapping (@yutannihilation, #4260).
  
* Fix bug in `annotate_logticks()` that would cause an error when used together
  with `coord_flip()` (@thomasp85, #3954)
  
* Fix a bug in `geom_abline()` that resulted in `intercept` not being subjected
  to the transformation of the y scale (@thomasp85, #3741)
  
* Extent the range of the line created by `geom_abline()` so that line ending
  is not visible for large linewidths (@thomasp85, #4024)

* Fix bug in `geom_dotplot()` where dots would be positioned wrong with 
  `stackgroups = TRUE` (@thomasp85, #1745)

* Fix calculation of confidence interval for locfit smoothing in `geom_smooth()`
  (@topepo, #3806)
  
* Fix bug in `geom_text()` where `"outward"` and `"inward"` justification for 
  some `angle` values was reversed (@aphalo, #4169, #4447)

* `ggsave()` now sets the default background to match the fill value of the
  `plot.background` theme element (@karawoo, #4057)

* It is now deprecated to specify `guides(<scale> = FALSE)` or
  `scale_*(guide = FALSE)` to remove a guide. Please use 
  `guides(<scale> = "none")` or `scale_*(guide = "none")` instead 
  (@yutannihilation, #4097)
  
* Fix a bug in `guide_bins()` where keys would disappear if the guide was 
  reversed (@thomasp85, #4210)
  
* Fix bug in `guide_coloursteps()` that would repeat the terminal bins if the
  breaks coincided with the limits of the scale (@thomasp85, #4019)

* Make sure that default labels from default mappings doesn't overwrite default
  labels from explicit mappings (@thomasp85, #2406)

* Fix bug in `labeller()` where parsing was turned off if `.multiline = FALSE`
  (@thomasp85, #4084)
  
* Make sure `label_bquote()` has access to the calling environment when 
  evaluating the labels (@thomasp85, #4141)

* Fix a bug in the layer implementation that introduced a new state after the 
  first render which could lead to a different look when rendered the second 
  time (@thomasp85, #4204)

* Fix a bug in legend justification where justification was lost of the legend
  dimensions exceeded the available size (@thomasp85, #3635)

* Fix a bug in `position_dodge2()` where `NA` values in thee data would cause an
  error (@thomasp85, #2905)

* Make sure `position_jitter()` creates the same jittering independent of 
  whether it is called by name or with constructor (@thomasp85, #2507)

* Fix a bug in `position_jitter()` where different jitters would be applied to 
  different position aesthetics of the same axis (@thomasp85, #2941)
  
* Fix a bug in `qplot()` when supplying `c(NA, NA)` as axis limits 
  (@thomasp85, #4027)
  
* Remove cross-inheritance of default discrete colour/fill scales and check the
  type and aesthetic of function output if `type` is a function 
  (@thomasp85, #4149)

* Fix bug in `scale_[x|y]_date()` where custom breaks functions that resulted in
  fracional dates would get misaligned (@thomasp85, #3965)
  
* Fix bug in `scale_[x|y]_datetime()` where a specified timezone would be 
  ignored by the scale (@thomasp85, #4007)
  
* Fix issue in `sec_axis()` that would throw warnings in the absence of any 
  secondary breaks (@thomasp85, #4368)

* `stat_bin()`'s computed variable `width` is now documented (#3522).
  
* `stat_count()` now computes width based on the full dataset instead of per 
  group (@thomasp85, #2047)

* Extended `stat_ecdf()` to calculate the cdf from either x or y instead from y 
  only (@jgjl, #4005)
  
* Fix a bug in `stat_summary_bin()` where one more than the requested number of
  bins would be created (@thomasp85, #3824)

* Only drop groups in `stat_ydensity()` when there are fewer than two data 
  points and throw a warning (@andrewwbutler, #4111).

* Fixed a bug in strip assembly when theme has `strip.text = element_blank()`
  and plots are faceted with multi-layered strips (@teunbrand, #4384).
  
* Using `theme(aspect.ratio = ...)` together with free space in `facet_grid()`
  now crrectly throws an error (@thomasp85, #3834)

* Fixed a bug in `labeller()` so that `.default` is passed to `as_labeller()`
  when labellers are specified by naming faceting variables. (@waltersom, #4031)
  
* Updated style for example code (@rjake, #4092)

* ggplot2 now requires R >= 3.3 (#4247).

* ggplot2 now uses `rlang::check_installed()` to check if a suggested package is
  installed, which will offer to install the package before continuing (#4375, 
  @malcolmbarrett)

* Improved error with hint when piping a `ggplot` object into a facet function
  (#4379, @mitchelloharawild).

# ggplot2 3.3.3
This is a small patch release mainly intended to address changes in R and CRAN.
It further changes the licensing model of ggplot2 to an MIT license.

* Update the ggplot2 licence to an MIT license (#4231, #4232, #4233, and #4281)

* Use vdiffr conditionally so ggplot2 can be tested on systems without vdiffr

* Update tests to work with the new `all.equal()` defaults in R >4.0.3

* Fixed a bug that `guide_bins()` mistakenly ignore `override.aes` argument
  (@yutannihilation, #4085).

# ggplot2 3.3.2
This is a small release focusing on fixing regressions introduced in 3.3.1.

* Added an `outside` option to `annotation_logticks()` that places tick marks
  outside of the plot bounds. (#3783, @kbodwin)

* `annotation_raster()` adds support for native rasters. For large rasters,
  native rasters render significantly faster than arrays (@kent37, #3388)
  
* Facet strips now have dedicated position-dependent theme elements 
  (`strip.text.x.top`, `strip.text.x.bottom`, `strip.text.y.left`, 
  `strip.text.y.right`) that inherit from `strip.text.x` and `strip.text.y`, 
  respectively. As a consequence, some theme stylings now need to be applied to 
  the position-dependent elements rather than to the parent elements. This 
  change was already introduced in ggplot2 3.3.0 but not listed in the 
  changelog. (@thomasp85, #3683)

* Facets now handle layers containing no data (@yutannihilation, #3853).
  
* A newly added geom `geom_density_2d_filled()` and associated stat 
  `stat_density_2d_filled()` can draw filled density contours
  (@clauswilke, #3846).

* A newly added `geom_function()` is now recommended to use in conjunction
  with/instead of `stat_function()`. In addition, `stat_function()` now
  works with transformed y axes, e.g. `scale_y_log10()`, and in plots
  containing no other data or layers (@clauswilke, #3611, #3905, #3983).

* Fixed a bug in `geom_sf()` that caused problems with legend-type
  autodetection (@clauswilke, #3963).
  
* Support graphics devices that use the `file` argument instead of `fileneame` 
  in `ggsave()` (@bwiernik, #3810)
  
* Default discrete color scales are now configurable through the `options()` of 
  `ggplot2.discrete.colour` and `ggplot2.discrete.fill`. When set to a character 
  vector of colour codes (or list of character vectors)  with sufficient length, 
  these colours are used for the default scale. See `help(scale_colour_discrete)` 
  for more details and examples (@cpsievert, #3833).

* Default continuous colour scales (i.e., the `options()` 
  `ggplot2.continuous.colour` and `ggplot2.continuous.fill`, which inform the 
  `type` argument of `scale_fill_continuous()` and `scale_colour_continuous()`) 
  now accept a function, which allows more control over these default 
  `continuous_scale()`s (@cpsievert, #3827).

* A bug was fixed in `stat_contour()` when calculating breaks based on 
  the `bins` argument (@clauswilke, #3879, #4004).
  
* Data columns can now contain `Vector` S4 objects, which are widely used in the 
  Bioconductor project. (@teunbrand, #3837)

# ggplot2 3.3.1

This is a small release with no code change. It removes all malicious links to a 
site that got hijacked from the readme and pkgdown site.

# ggplot2 3.3.0

This is a minor release but does contain a range of substantial new features, 
along with the standard bug fixes. The release contains a few visual breaking
changes, along with breaking changes for extension developers due to a shift in
internal representation of the position scales and their axes. No user breaking
changes are included.

This release also adds Dewey Dunnington (@paleolimbot) to the core team.

## Breaking changes
There are no user-facing breaking changes, but a change in some internal 
representations that extension developers may have relied on, along with a few 
breaking visual changes which may cause visual tests in downstream packages to 
fail.

* The `panel_params` field in the `Layout` now contains a list of list of 
  `ViewScale` objects, describing the trained coordinate system scales, instead
  of the list object used before. Any extensions that use this field will likely
  break, as will unit tests that checks aspects of this.

* `element_text()` now issues a warning when vectorized arguments are provided, 
  as in `colour = c("red", "green", "blue")`. Such use is discouraged and not 
  officially supported (@clauswilke, #3492).

* Changed `theme_grey()` setting for legend key so that it creates no border 
  (`NA`) rather than drawing a white one. (@annennenne, #3180)

* `geom_ribbon()` now draws separate lines for the upper and lower intervals if
  `colour` is mapped. Similarly, `geom_area()` and `geom_density()` now draw
  the upper lines only in the same case by default. If you want old-style full
  stroking, use `outline.type = "full"` (@yutannihilation, #3503 / @thomasp85, #3708).

## New features

* The evaluation time of aesthetics can now be controlled to a finer degree. 
  `after_stat()` supersedes the use of `stat()` and `..var..`-notation, and is
  joined by `after_scale()` to allow for mapping to scaled aesthetic values. 
  Remapping of the same aesthetic is now supported with `stage()`, so you can 
  map a data variable to a stat aesthetic, and remap the same aesthetic to 
  something else after statistical transformation (@thomasp85, #3534)

* All `coord_*()` functions with `xlim` and `ylim` arguments now accept
  vectors with `NA` as a placeholder for the minimum or maximum value
  (e.g., `ylim = c(0, NA)` would zoom the y-axis from 0 to the 
  maximum value observed in the data). This mimics the behaviour
  of the `limits` argument in continuous scale functions
  (@paleolimbot, #2907).

* Allowed reversing of discrete scales by re-writing `get_limits()` 
  (@AnneLyng, #3115)
  
* All geoms and stats that had a direction (i.e. where the x and y axes had 
  different interpretation), can now freely choose their direction, instead of
  relying on `coord_flip()`. The direction is deduced from the aesthetic 
  mapping, but can also be specified directly with the new `orientation` 
  argument (@thomasp85, #3506).
  
* Position guides can now be customized using the new `guide_axis()`, which can 
  be passed to position `scale_*()` functions or via `guides()`. The new axis 
  guide (`guide_axis()`) comes with arguments `check.overlap` (automatic removal 
  of overlapping labels), `angle` (easy rotation of axis labels), and
  `n.dodge` (dodge labels into multiple rows/columns) (@paleolimbot, #3322).
  
* A new scale type has been added, that allows binning of aesthetics at the 
  scale level. It has versions for both position and non-position aesthetics and
  comes with two new guides (`guide_bins` and `guide_coloursteps`) 
  (@thomasp85, #3096)
  
* `scale_x_continuous()` and `scale_y_continuous()` gains an `n.breaks` argument
  guiding the number of automatic generated breaks (@thomasp85, #3102)

* Added `stat_contour_filled()` and `geom_contour_filled()`, which compute 
  and draw filled contours of gridded data (@paleolimbot, #3044). 
  `geom_contour()` and `stat_contour()` now use the isoband package
  to compute contour lines. The `complete` parameter (which was undocumented
  and has been unused for at least four years) was removed (@paleolimbot, #3044).
  
* Themes have gained two new parameters, `plot.title.position` and 
  `plot.caption.position`, that can be used to customize how plot
  title/subtitle and plot caption are positioned relative to the overall plot
  (@clauswilke, #3252).

## Extensions
  
* `Geom` now gains a `setup_params()` method in line with the other ggproto
  classes (@thomasp85, #3509)

* The newly added function `register_theme_elements()` now allows developers
  of extension packages to define their own new theme elements and place them
  into the ggplot2 element tree (@clauswilke, #2540).

## Minor improvements and bug fixes

* `coord_trans()` now draws second axes and accepts `xlim`, `ylim`,
  and `expand` arguments to bring it up to feature parity with 
  `coord_cartesian()`. The `xtrans` and `ytrans` arguments that were 
  deprecated in version 1.0.1 in favour of `x` and `y` 
  were removed (@paleolimbot, #2990).

* `coord_trans()` now calculates breaks using the expanded range 
  (previously these were calculated using the unexpanded range, 
  which resulted in differences between plots made with `coord_trans()`
  and those made with `coord_cartesian()`). The expansion for discrete axes 
  in `coord_trans()` was also updated such that it behaves identically
  to that in `coord_cartesian()` (@paleolimbot, #3338).

* `expand_scale()` was deprecated in favour of `expansion()` for setting
  the `expand` argument of `x` and `y` scales (@paleolimbot).

* `geom_abline()`, `geom_hline()`, and `geom_vline()` now issue 
  more informative warnings when supplied with set aesthetics
  (i.e., `slope`, `intercept`, `yintercept`, and/or `xintercept`)
  and mapped aesthetics (i.e., `data` and/or `mapping`).

* Fix a bug in `geom_raster()` that squeezed the image when it went outside 
  scale limits (#3539, @thomasp85)

* `geom_sf()` now determines the legend type automatically (@microly, #3646).
  
* `geom_sf()` now removes rows that can't be plotted due to `NA` aesthetics 
  (#3546, @thomasp85)

* `geom_sf()` now applies alpha to linestring geometries 
  (#3589, @yutannihilation).

* `gg_dep()` was deprecated (@perezp44, #3382).

* Added function `ggplot_add.by()` for lists created with `by()`, allowing such
  lists to be added to ggplot objects (#2734, @Maschette)

* ggplot2 no longer depends on reshape2, which means that it no longer 
  (recursively) needs plyr, stringr, or stringi packages.

* Increase the default `nbin` of `guide_colourbar()` to place the ticks more 
  precisely (#3508, @yutannihilation).

* `manual_scale()` now matches `values` with the order of `breaks` whenever
  `values` is an unnamed vector. Previously, unnamed `values` would match with
  the limits of the scale and ignore the order of any `breaks` provided. Note
  that this may change the appearance of plots that previously relied on the
  unordered behaviour (#2429, @idno0001).

* `scale_manual_*(limits = ...)` now actually limits the scale (#3262,
  @yutannihilation).

* Fix a bug when `show.legend` is a named logical vector 
  (#3461, @yutannihilation).

* Added weight aesthetic option to `stat_density()` and made scaling of 
  weights the default (@annennenne, #2902)
  
* `stat_density2d()` can now take an `adjust` parameter to scale the default 
  bandwidth. (#2860, @haleyjeppson)

* `stat_smooth()` uses `REML` by default, if `method = "gam"` and
  `gam`'s method is not specified (@ikosmidis, #2630).

* stacking text when calculating the labels and the y axis with
  `stat_summary()` now works (@ikosmidis, #2709)
  
* `stat_summary()` and related functions now support rlang-style lambda functions
  (#3568, @dkahle).

* The data mask pronoun, `.data`, is now stripped from default labels.

* Addition of partial themes to plots has been made more predictable;
  stepwise addition of individual partial themes is now equivalent to
  addition of multple theme elements at once (@clauswilke, #3039).

* Facets now don't fail even when some variable in the spec are not available
  in all layers (@yutannihilation, #2963).

# ggplot2 3.2.1

This is a patch release fixing a few regressions introduced in 3.2.0 as well as
fixing some unit tests that broke due to upstream changes.

* `position_stack()` no longer changes the order of the input data. Changes to 
  the internal behaviour of `geom_ribbon()` made this reordering problematic 
  with ribbons that spanned `y = 0` (#3471)
* Using `qplot()` with a single positional aesthetic will no longer title the
  non-specified scale as `"NULL"` (#3473)
* Fixes unit tests for sf graticule labels caused by chages to sf

# ggplot2 3.2.0

This is a minor release with an emphasis on internal changes to make ggplot2 
faster and more consistent. The few interface changes will only affect the 
aesthetics of the plot in minor ways, and will only potentially break code of
extension developers if they have relied on internals that have been changed. 
This release also sees the addition of Hiroaki Yutani (@yutannihilation) to the 
core developer team.

With the release of R 3.6, ggplot2 now requires the R version to be at least 3.2,
as the tidyverse is committed to support 5 major versions of R.

## Breaking changes

* Two patches (#2996 and #3050) fixed minor rendering problems. In most cases,
  the visual changes are so subtle that they are difficult to see with the naked
  eye. However, these changes are detected by the vdiffr package, and therefore
  any package developers who use vdiffr to test for visual correctness of ggplot2
  plots will have to regenerate all reference images.
  
* In some cases, ggplot2 now produces a warning or an error for code that previously
  produced plot output. In all these cases, the previous plot output was accidental,
  and the plotting code uses the ggplot2 API in a way that would lead to undefined
  behavior. Examples include a missing `group` aesthetic in `geom_boxplot()` (#3316),
  annotations across multiple facets (#3305), and not using aesthetic mappings when
  drawing ribbons with `geom_ribbon()` (#3318).

## New features

* This release includes a range of internal changes that speeds up plot 
  generation. None of the changes are user facing and will not break any code,
  but in general ggplot2 should feel much faster. The changes includes, but are
  not limited to:
  
  - Caching ascent and descent dimensions of text to avoid recalculating it for
    every title.
  
  - Using a faster data.frame constructor as well as faster indexing into 
    data.frames
    
  - Removing the plyr dependency, replacing plyr functions with faster 
    equivalents.

* `geom_polygon()` can now draw polygons with holes using the new `subgroup` 
  aesthetic. This functionality requires R 3.6.0 (@thomasp85, #3128)

* Aesthetic mappings now accept functions that return `NULL` (@yutannihilation,
  #2997).

* `stat_function()` now accepts rlang/purrr style anonymous functions for the 
  `fun` parameter (@dkahle, #3159).

* `geom_rug()` gains an "outside" option to allow for moving the rug tassels to 
  outside the plot area (@njtierney, #3085) and a `length` option to allow for 
  changing the length of the rug lines (@daniel-wells, #3109). 
  
* All geoms now take a `key_glyph` paramter that allows users to customize
  how legend keys are drawn (@clauswilke, #3145). In addition, a new key glyph
  `timeseries` is provided to draw nice legends for time series
  (@mitchelloharawild, #3145).

## Extensions

* Layers now have a new member function `setup_layer()` which is called at the
  very beginning of the plot building process and which has access to the 
  original input data and the plot object being built. This function allows the 
  creation of custom layers that autogenerate aesthetic mappings based on the 
  input data or that filter the input data in some form. For the time being, this
  feature is not exported, but it has enabled the development of a new layer type,
  `layer_sf()` (see next item). Other special-purpose layer types may be added
  in the future (@clauswilke, #2872).
  
* A new layer type `layer_sf()` can auto-detect and auto-map sf geometry
  columns in the data. It should be used by extension developers who are writing
  new sf-based geoms or stats (@clauswilke, #3232).

* `x0` and `y0` are now recognized positional aesthetics so they will get scaled 
  if used in extension geoms and stats (@thomasp85, #3168)
  
* Continuous scale limits now accept functions which accept the default
  limits and return adjusted limits. This makes it possible to write
  a function that e.g. ensures the limits are always a multiple of 100,
  regardless of the data (@econandrew, #2307).

## Minor improvements and bug fixes

* `cut_width()` now accepts `...` to pass further arguments to `base::cut.default()`
   like `cut_number()` and `cut_interval()` already did (@cderv, #3055)

* `coord_map()` now can have axes on the top and right (@karawoo, #3042).

* `coord_polar()` now correctly rescales the secondary axis (@linzi-sg, #3278)

* `coord_sf()`, `coord_map()`, and `coord_polar()` now squash `-Inf` and `Inf`
  into the min and max of the plot (@yutannihilation, #2972).

* `coord_sf()` graticule lines are now drawn in the same thickness as panel grid 
  lines in `coord_cartesian()`, and seting panel grid lines to `element_blank()` 
  now also works in `coord_sf()` 
  (@clauswilke, #2991, #2525).

* `economics` data has been regenerated. This leads to some changes in the
  values of all columns (especially in `psavert`), but more importantly, strips 
  the grouping attributes from `economics_long`.

* `element_line()` now fills closed arrows (@yutannihilation, #2924).

* Facet strips on the left side of plots now have clipping turned on, preventing
  text from running out of the strip and borders from looking thicker than for
  other strips (@karawoo, #2772 and #3061).

* ggplot2 now works in Turkish locale (@yutannihilation, #3011).

* Clearer error messages for inappropriate aesthetics (@clairemcwhite, #3060).

* ggplot2 no longer attaches any external packages when using functions that 
  depend on packages that are suggested but not imported by ggplot2. The 
  affected functions include `geom_hex()`, `stat_binhex()`, 
  `stat_summary_hex()`, `geom_quantile()`, `stat_quantile()`, and `map_data()` 
  (@clauswilke, #3126).
  
* `geom_area()` and `geom_ribbon()` now sort the data along the x-axis in the 
  `setup_data()` method rather than as part of `draw_group()` (@thomasp85, 
  #3023)

* `geom_hline()`, `geom_vline()`, and `geom_abline()` now throw a warning if the 
  user supplies both an `xintercept`, `yintercept`, or `slope` value and a 
  mapping (@RichardJActon, #2950).

* `geom_rug()` now works with `coord_flip()` (@has2k1, #2987).

* `geom_violin()` no longer throws an error when quantile lines fall outside 
  the violin polygon (@thomasp85, #3254).

* `guide_legend()` and `guide_colorbar()` now use appropriate spacing between legend
  key glyphs and legend text even if the legend title is missing (@clauswilke, #2943).

* Default labels are now generated more consistently; e.g., symbols no longer
  get backticks, and long expressions are abbreviated with `...`
  (@yutannihilation, #2981).

* All-`Inf` layers are now ignored for picking the scale (@yutannihilation, 
  #3184).
  
* Diverging Brewer colour palette now use the correct mid-point colour 
  (@dariyasydykova, #3072).
  
* `scale_color_continuous()` now points to `scale_colour_continuous()` so that 
  it will handle `type = "viridis"` as the documentation states (@hlendway, 
  #3079).

* `scale_shape_identity()` now works correctly with `guide = "legend"` 
  (@malcolmbarrett, #3029)
  
* `scale_continuous` will now draw axis line even if the length of breaks is 0
  (@thomasp85, #3257)

* `stat_bin()` will now error when the number of bins exceeds 1e6 to avoid 
  accidentally freezing the user session (@thomasp85).
  
* `sec_axis()` now places ticks accurately when using nonlinear transformations (@dpseidel, #2978).

* `facet_wrap()` and `facet_grid()` now automatically remove NULL from facet
  specs, and accept empty specs (@yutannihilation, #3070, #2986).

* `stat_bin()` now handles data with only one unique value (@yutannihilation 
  #3047).

* `sec_axis()` now accepts functions as well as formulas (@yutannihilation, #3031).

*   New theme elements allowing different ticks lengths for each axis. For instance,
    this can be used to have inwards ticks on the x-axis (`axis.ticks.length.x`) and
    outwards ticks on the y-axis (`axis.ticks.length.y`) (@pank, #2935).

* The arguments of `Stat*$compute_layer()` and `Position*$compute_layer()` are
  now renamed to always match the ones of `Stat$compute_layer()` and
  `Position$compute_layer()` (@yutannihilation, #3202).

* `geom_*()` and `stat_*()` now accepts purrr-style lambda notation
  (@yutannihilation, #3138).

* `geom_tile()` and `geom_rect()` now draw rectangles without notches at the
  corners. The style of the corner can be controlled by `linejoin` parameters
  (@yutannihilation, #3050).

# ggplot2 3.1.0

## Breaking changes

This is a minor release and breaking changes have been kept to a minimum. End users of 
ggplot2 are unlikely to encounter any issues. However, there are a few items that developers 
of ggplot2 extensions should be aware of. For additional details, see also the discussion 
accompanying issue #2890.

*   In non-user-facing internal code (specifically in the `aes()` function and in
    the `aesthetics` argument of scale functions), ggplot2 now always uses the British
    spelling for aesthetics containing the word "colour". When users specify a "color"
    aesthetic it is automatically renamed to "colour". This renaming is also applied
    to non-standard aesthetics that contain the word "color". For example, "point_color"
    is renamed to "point_colour". This convention makes it easier to support both
    British and American spelling for novel, non-standard aesthetics, but it may require
    some adjustment for packages that have previously introduced non-standard color
    aesthetics using American spelling. A new function `standardise_aes_names()` is
    provided in case extension writers need to perform this renaming in their own code
    (@clauswilke, #2649).

*   Functions that generate other functions (closures) now force the arguments that are
    used from the generated functions, to avoid hard-to-catch errors. This may affect
    some users of manual scales (such as `scale_colour_manual()`, `scale_fill_manual()`,
    etc.) who depend on incorrect behavior (@krlmlr, #2807).
    
*   `Coord` objects now have a function `backtransform_range()` that returns the
    panel range in data coordinates. This change may affect developers of custom coords,
    who now should implement this function. It may also affect developers of custom
    geoms that use the `range()` function. In some applications, `backtransform_range()`
    may be more appropriate (@clauswilke, #2821).


## New features

*   `coord_sf()` has much improved customization of axis tick labels. Labels can now
    be set manually, and there are two new parameters, `label_graticule` and
    `label_axes`, that can be used to specify which graticules to label on which side
    of the plot (@clauswilke, #2846, #2857, #2881).
    
*   Two new geoms `geom_sf_label()` and `geom_sf_text()` can draw labels and text
    on sf objects. Under the hood, a new `stat_sf_coordinates()` calculates the
    x and y coordinates from the coordinates of the sf geometries. You can customize
    the calculation method via `fun.geometry` argument (@yutannihilation, #2761).
    

## Minor improvements and fixes

*   `benchplot()` now uses tidy evaluation (@dpseidel, #2699).

*   The error message in `compute_aesthetics()` now only provides the names of
    aesthetics with mismatched lengths, rather than all aesthetics (@karawoo,
    #2853).

*   For faceted plots, data is no longer internally reordered. This makes it
    safer to feed data columns into `aes()` or into parameters of geoms or
    stats. However, doing so remains discouraged (@clauswilke, #2694).

*   `coord_sf()` now also understands the `clip` argument, just like the other
    coords (@clauswilke, #2938).

*   `fortify()` now displays a more informative error message for
    `grouped_df()` objects when dplyr is not installed (@jimhester, #2822).

*   All `geom_*()` now display an informative error message when required 
    aesthetics are missing (@dpseidel, #2637 and #2706).

*   `geom_boxplot()` now understands the `width` parameter even when used with
    a non-standard stat, such as `stat_identity()` (@clauswilke, #2893).
    
*  `geom_hex()` now understands the `size` and `linetype` aesthetics
   (@mikmart, #2488).
    
*   `geom_hline()`, `geom_vline()`, and `geom_abline()` now work properly
    with `coord_trans()` (@clauswilke, #2149, #2812).
    
*   `geom_text(..., parse = TRUE)` now correctly renders the expected number of
    items instead of silently dropping items that are empty expressions, e.g.
    the empty string "". If an expression spans multiple lines, we take just
    the first line and drop the rest. This same issue is also fixed for
    `geom_label()` and the axis labels for `geom_sf()` (@slowkow, #2867).

*   `geom_sf()` now respects `lineend`, `linejoin`, and `linemitre` parameters 
    for lines and polygons (@alistaire47, #2826).
    
*   `ggsave()` now exits without creating a new graphics device if previously
    none was open (@clauswilke, #2363).

*   `labs()` now has named arguments `title`, `subtitle`, `caption`, and `tag`.
    Also, `labs()` now accepts tidyeval (@yutannihilation, #2669).

*   `position_nudge()` is now more robust and nudges only in the direction
    requested. This enables, for example, the horizontal nudging of boxplots
    (@clauswilke, #2733).

*   `sec_axis()` and `dup_axis()` now return appropriate breaks for the secondary
    axis when applied to log transformed scales (@dpseidel, #2729).

*   `sec_axis()` now works as expected when used in combination with tidy eval
    (@dpseidel, #2788).

*   `scale_*_date()`, `scale_*_time()` and `scale_*_datetime()` can now display 
    a secondary axis that is a __one-to-one__ transformation of the primary axis,
    implemented using the `sec.axis` argument to the scale constructor 
    (@dpseidel, #2244).
    
*   `stat_contour()`, `stat_density2d()`, `stat_bin2d()`,  `stat_binhex()`
    now calculate normalized statistics including `nlevel`, `ndensity`, and
    `ncount`. Also, `stat_density()` now includes the calculated statistic 
    `nlevel`, an alias for `scaled`, to better match the syntax of `stat_bin()`
    (@bjreisman, #2679).

# ggplot2 3.0.0

## Breaking changes

*   ggplot2 now supports/uses tidy evaluation (as described below). This is a 
    major change and breaks a number of packages; we made this breaking change 
    because it is important to make ggplot2 more programmable, and to be more 
    consistent with the rest of the tidyverse. The best general (and detailed)
    introduction to tidy evaluation can be found in the meta programming
    chapters in [Advanced R](https://adv-r.hadley.nz).
    
    The primary developer facing change is that `aes()` now contains 
    quosures (expression + environment pairs) rather than symbols, and you'll 
    need to take a different approach to extracting the information you need. 
    A common symptom of this change are errors "undefined columns selected" or 
    "invalid 'type' (list) of argument" (#2610). As in the previous version,
    constants (like `aes(x = 1)` or `aes(colour = "smoothed")`) are stored
    as is.
    
    In this version of ggplot2, if you need to describe a mapping in a string, 
    use `quo_name()` (to generate single-line strings; longer expressions may 
    be abbreviated) or `quo_text()` (to generate non-abbreviated strings that
    may span multiple lines). If you do need to extract the value of a variable
    instead use `rlang::eval_tidy()`. You may want to condition on 
    `(packageVersion("ggplot2") <= "2.2.1")` so that your code can work with
    both released and development versions of ggplot2.
    
    We recognise that this is a big change and if you're not already familiar
    with rlang, there's a lot to learn. If you are stuck, or need any help,
    please reach out on <https://community.rstudio.com>.

*   Error: Column `y` must be a 1d atomic vector or a list

    Internally, ggplot2 now uses `as.data.frame(tibble::as_tibble(x))` to
    convert a list into a data frame. This improves ggplot2's support for
    list-columns (needed for sf support), at a small cost: you can no longer
    use matrix-columns. Note that unlike tibble we still allow column vectors
    such as returned by `base::scale()` because of their widespread use.

*   Error: More than one expression parsed
  
    Previously `aes_string(x = c("a", "b", "c"))` silently returned 
    `aes(x = a)`. Now this is a clear error.

*   Error: `data` must be uniquely named but has duplicate columns
  
    If layer data contains columns with identical names an error will be 
    thrown. In earlier versions the first occuring column was chosen silently,
    potentially masking that the wrong data was chosen.

*   Error: Aesthetics must be either length 1 or the same as the data
    
    Layers are stricter about the columns they will combine into a single
    data frame. Each aesthetic now must be either the same length as the data
    frame or a single value. This makes silent recycling errors much less likely.

*   Error: `coord_*` doesn't support free scales 
   
    Free scales only work with selected coordinate systems; previously you'd
    get an incorrect plot.

*   Error in f(...) : unused argument (range = c(0, 1))

    This is because the `oob` argument to scale has been set to a function
    that only takes a single argument; it needs to take two arguments
    (`x`, and `range`). 

*   Error: unused argument (output)
  
    The function `guide_train()` now has an optional parameter `aesthetic`
    that allows you to override the `aesthetic` setting in the scale.
    To make your code work with the both released and development versions of 
    ggplot2 appropriate, add `aesthetic = NULL` to the `guide_train()` method
    signature.
    
    ```R
    # old
    guide_train.legend <- function(guide, scale) {...}
    
    # new 
    guide_train.legend <- function(guide, scale, aesthetic = NULL) {...}
    ```
    
    Then, inside the function, replace `scale$aesthetics[1]`,
    `aesthetic %||% scale$aesthetics[1]`. (The %||% operator is defined in the 
    rlang package).
    
    ```R
    # old
    setNames(list(scale$map(breaks)), scale$aesthetics[1])

    # new
    setNames(list(scale$map(breaks)), aesthetic %||% scale$aesthetics[1])
    ```

*   The long-deprecated `subset` argument to `layer()` has been removed.

## Tidy evaluation

* `aes()` now supports quasiquotation so that you can use `!!`, `!!!`,
  and `:=`. This replaces `aes_()` and `aes_string()` which are now
  soft-deprecated (but will remain around for a long time).

* `facet_wrap()` and `facet_grid()` now support `vars()` inputs. Like
  `dplyr::vars()`, this helper quotes its inputs and supports
  quasiquotation. For instance, you can now supply faceting variables
  like this: `facet_wrap(vars(am, cyl))` instead of 
  `facet_wrap(~am + cyl)`. Note that the formula interface is not going 
  away and will not be deprecated. `vars()` is simply meant to make it 
  easier to create functions around `facet_wrap()` and `facet_grid()`.

  The first two arguments of `facet_grid()` become `rows` and `cols`
  and now support `vars()` inputs. Note however that we took special
  care to ensure complete backward compatibility. With this change
  `facet_grid(vars(cyl), vars(am, vs))` is equivalent to
  `facet_grid(cyl ~ am + vs)`, and `facet_grid(cols = vars(am, vs))` is
  equivalent to `facet_grid(. ~ am + vs)`.

  One nice aspect of the new interface is that you can now easily
  supply names: `facet_grid(vars(Cylinder = cyl), labeller =
  label_both)` will give nice label titles to the facets. Of course,
  those names can be unquoted with the usual tidy eval syntax.

### sf

* ggplot2 now has full support for sf with `geom_sf()` and `coord_sf()`:

  ```r
  nc <- sf::st_read(system.file("shape/nc.shp", package = "sf"), quiet = TRUE)
  ggplot(nc) +
    geom_sf(aes(fill = AREA))
  ```
  It supports all simple features, automatically aligns CRS across layers, sets
  up the correct aspect ratio, and draws a graticule.

## New features

* ggplot2 now works on R 3.1 onwards, and uses the 
  [vdiffr](https://github.com/r-lib/vdiffr) package for visual testing.

* In most cases, accidentally using `%>%` instead of `+` will generate an 
  informative error (#2400).

* New syntax for calculated aesthetics. Instead of using `aes(y = ..count..)` 
  you can (and should!) use `aes(y = stat(count))`. `stat()` is a real function 
  with documentation which hopefully will make this part of ggplot2 less 
  confusing (#2059).
  
  `stat()` is particularly nice for more complex calculations because you 
  only need to specify it once: `aes(y = stat(count / max(count)))`,
  rather than `aes(y = ..count.. / max(..count..))`
  
* New `tag` label for adding identification tags to plots, typically used for 
  labelling a subplot with a letter. Add a tag with `labs(tag = "A")`, style it 
  with the `plot.tag` theme element, and control position with the
  `plot.tag.position` theme setting (@thomasp85).

### Layers: geoms, stats, and position adjustments

* `geom_segment()` and `geom_curve()` have a new `arrow.fill` parameter which 
  allows you to specify a separate fill colour for closed arrowheads 
  (@hrbrmstr and @clauswilke, #2375).

* `geom_point()` and friends can now take shapes as strings instead of integers,
  e.g. `geom_point(shape = "diamond")` (@daniel-barnett, #2075).

* `position_dodge()` gains a `preserve` argument that allows you to control
  whether the `total` width at each `x` value is preserved (the current 
  default), or ensure that the width of a `single` element is preserved
  (what many people want) (#1935).

* New `position_dodge2()` provides enhanced dodging for boxplots. Compared to
  `position_dodge()`, `position_dodge2()` compares `xmin` and `xmax` values  
  to determine which elements overlap, and spreads overlapping elements evenly
  within the region of overlap. `position_dodge2()` is now the default position
  adjustment for `geom_boxplot()`, because it handles `varwidth = TRUE`, and 
  will be considered for other geoms in the future.
  
  The `padding` parameter adds a small amount of padding between elements 
  (@karawoo, #2143) and a `reverse` parameter allows you to reverse the order 
  of placement (@karawoo, #2171).
  
* New `stat_qq_line()` makes it easy to add a simple line to a Q-Q plot, which 
  makes it easier to judge the fit of the theoretical distribution 
  (@nicksolomon).

### Scales and guides

* Improved support for mapping date/time variables to `alpha`, `size`, `colour`, 
  and `fill` aesthetics, including `date_breaks` and `date_labels` arguments 
  (@karawoo, #1526), and new `scale_alpha()` variants (@karawoo, #1526).

* Improved support for ordered factors. Ordered factors throw a warning when 
  mapped to shape (unordered factors do not), and do not throw warnings when 
  mapped to size or alpha (unordered factors do). Viridis is used as the 
  default colour and fill scale for ordered factors (@karawoo, #1526).

* The `expand` argument of `scale_*_continuous()` and `scale_*_discrete()`
  now accepts separate expansion values for the lower and upper range
  limits. The expansion limits can be specified using the convenience
  function `expand_scale()`.
  
  Separate expansion limits may be useful for bar charts, e.g. if one
  wants the bottom of the bars to be flush with the x axis but still 
  leave some (automatically calculated amount of) space above them:
  
    ```r
    ggplot(mtcars) +
        geom_bar(aes(x = factor(cyl))) +
        scale_y_continuous(expand = expand_scale(mult = c(0, .1)))
    ```
  
  It can also be useful for line charts, e.g. for counts over time,
  where one wants to have a ’hard’ lower limit of y = 0 but leave the
  upper limit unspecified (and perhaps differing between panels), with
  some extra space above the highest point on the line (with symmetrical 
  limits, the extra space above the highest point could in some cases 
  cause the lower limit to be negative).
  
  The old syntax for the `expand` argument will, of course, continue
  to work (@huftis, #1669).

* `scale_colour_continuous()` and `scale_colour_gradient()` are now controlled 
  by global options `ggplot2.continuous.colour` and `ggplot2.continuous.fill`. 
  These can be set to `"gradient"` (the default) or `"viridis"` (@karawoo).

* New `scale_colour_viridis_c()`/`scale_fill_viridis_c()` (continuous) and
  `scale_colour_viridis_d()`/`scale_fill_viridis_d()` (discrete) make it
  easy to use Viridis colour scales (@karawoo, #1526).

* Guides for `geom_text()` now accept custom labels with 
  `guide_legend(override.aes = list(label = "foo"))` (@brianwdavis, #2458).

### Margins

* Strips gain margins on all sides by default. This means that to fully justify
  text to the edge of a strip, you will need to also set the margins to 0
  (@karawoo).

* Rotated strip labels now correctly understand `hjust` and `vjust` parameters
  at all angles (@karawoo).

* Strip labels now understand justification relative to the direction of the
  text, meaning that in y facets, the strip text can be placed at either end of
  the strip using `hjust` (@karawoo).

* Legend titles and labels get a little extra space around them, which 
  prevents legend titles from overlapping the legend at large font sizes 
  (@karawoo, #1881).

## Extension points

* New `autolayer()` S3 generic (@mitchelloharawild, #1974). This is similar
  to `autoplot()` but produces layers rather than complete plots.

* Custom objects can now be added using `+` if a `ggplot_add` method has been
  defined for the class of the object (@thomasp85).

* Theme elements can now be subclassed. Add a `merge_element` method to control
  how properties are inherited from the parent element. Add an `element_grob` 
  method to define how elements are rendered into grobs (@thomasp85, #1981).

* Coords have gained new extension mechanisms.
  
    If you have an existing coord extension, you will need to revise the
    specification of the `train()` method. It is now called 
    `setup_panel_params()` (better reflecting what it actually does) and now 
    has arguments `scale_x`, and `scale_y` (the x and y scales respectively) 
    and `param`, a list of plot specific parameters generated by 
    `setup_params()`.

    What was formerly called `scale_details` (in coords), `panel_ranges` 
    (in layout) and `panel_scales` (in geoms) are now consistently called
    `panel_params` (#1311). These are parameters of the coord that vary from
    panel to panel.

* `ggplot_build()` and `ggplot_gtable()` are now generics, so ggplot-subclasses 
  can define additional behavior during the build stage.

* `guide_train()`, `guide_merge()`, `guide_geom()`, and `guide_gengrob()`
  are now exported as they are needed if you want to design your own guide.
  They are not currently documented; use at your own risk (#2528).

* `scale_type()` generic is now exported and documented. Use this if you 
  want to extend ggplot2 to work with a new type of vector.

## Minor bug fixes and improvements

### Faceting

* `facet_grid()` gives a more informative error message if you try to use
  a variable in both rows and cols (#1928).

* `facet_grid()` and `facet_wrap()` both give better error messages if you
  attempt to use an unsupported coord with free scales (#2049).

* `label_parsed()` works once again (#2279).

* You can now style the background of horizontal and vertical strips
  independently with `strip.background.x` and `strip.background.y` 
  theme settings (#2249).

### Scales

* `discrete_scale()` documentation now inherits shared definitions from 
  `continuous_scale()` (@alistaire47, #2052).

* `guide_colorbar()` shows all colours of the scale (@has2k1, #2343).

* `scale_identity()` once again produces legends by default (#2112).

* Tick marks for secondary axes with strong transformations are more 
  accurately placed (@thomasp85, #1992).

* Missing line types now reliably generate missing lines (with standard 
  warning) (#2206).

* Legends now ignore set aesthetics that are not length one (#1932).

* All colour and fill scales now have an `aesthetics` argument that can
  be used to set the aesthetic(s) the scale works with. This makes it
  possible to apply a colour scale to both colour and fill aesthetics
  at the same time, via `aesthetics = c("colour", "fill")` (@clauswilke).
  
* Three new generic scales work with any aesthetic or set of aesthetics: 
  `scale_continuous_identity()`, `scale_discrete_identity()`, and
  `scale_discrete_manual()` (@clauswilke).

* `scale_*_gradient2()` now consistently omits points outside limits by 
  rescaling after the limits are enforced (@foo-bar-baz-qux, #2230).

### Layers

* `geom_label()` now correctly produces unbordered labels when `label.size` 
  is 0, even when saving to PDF (@bfgray3, #2407).

* `layer()` gives considerably better error messages for incorrectly specified
  `geom`, `stat`, or `position` (#2401).

* In all layers that use it, `linemitre` now defaults to 10 (instead of 1)
  to better match base R.

* `geom_boxplot()` now supplies a default value if no `x` aesthetic is present
  (@foo-bar-baz-qux, #2110).

* `geom_density()` drops groups with fewer than two data points and throws a
  warning. For groups with two data points, density values are now calculated 
  with `stats::density` (@karawoo, #2127).

* `geom_segment()` now also takes a `linejoin` parameter. This allows more 
  control over the appearance of the segments, which is especially useful for 
  plotting thick arrows (@Ax3man, #774).

* `geom_smooth()` now reports the formula used when `method = "auto"` 
  (@davharris #1951). `geom_smooth()` now orders by the `x` aesthetic, making it 
  easier to pass pre-computed values without manual ordering (@izahn, #2028). It 
  also now knows it has `ymin` and `ymax` aesthetics (#1939). The legend 
  correctly reflects the status of the `se` argument when used with stats 
  other than the default (@clauswilke, #1546).

* `geom_tile()` now once again interprets `width` and `height` correctly 
  (@malcolmbarrett, #2510).

* `position_jitter()` and `position_jitterdodge()` gain a `seed` argument that
  allows the specification of a random seed for reproducible jittering 
  (@krlmlr, #1996 and @slowkow, #2445).

* `stat_density()` has better behaviour if all groups are dropped because they
  are too small (#2282).

* `stat_summary_bin()` now understands the `breaks` parameter (@karawoo, #2214).

* `stat_bin()` now accepts functions for `binwidth`. This allows better binning 
  when faceting along variables with different ranges (@botanize).

* `stat_bin()` and `geom_histogram()` now sum correctly when using the `weight` 
  aesthetic (@jiho, #1921).

* `stat_bin()` again uses correct scaling for the computed variable `ndensity` 
  (@timgoodman, #2324).

* `stat_bin()` and `stat_bin_2d()` now properly handle the `breaks` parameter 
  when the scales are transformed (@has2k1, #2366).

* `update_geom_defaults()` and `update_stat_defaults()` allow American 
  spelling of aesthetic parameters (@foo-bar-baz-qux, #2299).

* The `show.legend` parameter now accepts a named logical vector to hide/show
  only some aesthetics in the legend (@tutuchan, #1798).

* Layers now silently ignore unknown aesthetics with value `NULL` (#1909).

### Coords

* Clipping to the plot panel is now configurable, through a `clip` argument
  to coordinate systems, e.g. `coord_cartesian(clip = "off")` 
  (@clauswilke, #2536).

* Like scales, coordinate systems now give you a message when you're 
  replacing an existing coordinate system (#2264).

* `coord_polar()` now draws secondary axis ticks and labels 
  (@dylan-stark, #2072), and can draw the radius axis on the right 
  (@thomasp85, #2005).

* `coord_trans()` now generates a warning when a transformation generates 
  non-finite values (@foo-bar-baz-qux, #2147).

### Themes

* Complete themes now always override all elements of the default theme
  (@has2k1, #2058, #2079).

* Themes now set default grid colour in `panel.grid` rather than individually
  in `panel.grid.major` and `panel.grid.minor` individually. This makes it 
  slightly easier to customise the theme (#2352).

* Fixed bug when setting strips to `element_blank()` (@thomasp85). 

* Axes positioned on the top and to the right can now customize their ticks and
  lines separately (@thomasp85, #1899).

* Built-in themes gain parameters `base_line_size` and `base_rect_size` which 
  control the default sizes of line and rectangle elements (@karawoo, #2176).

* Default themes use `rel()` to set line widths (@baptiste).

* Themes were tweaked for visual consistency and more graceful behavior when 
  changing the base font size. All absolute heights or widths were replaced 
  with heights or widths that are proportional to the base font size. One 
  relative font size was eliminated (@clauswilke).
  
* The height of descenders is now calculated solely on font metrics and doesn't
  change with the specific letters in the string. This fixes minor alignment 
  issues with plot titles, subtitles, and legend titles (#2288, @clauswilke).

### Guides

* `guide_colorbar()` is more configurable: tick marks and color bar frame
  can now by styled with arguments `ticks.colour`, `ticks.linewidth`, 
  `frame.colour`, `frame.linewidth`, and `frame.linetype`
  (@clauswilke).
  
* `guide_colorbar()` now uses `legend.spacing.x` and `legend.spacing.y` 
  correctly, and it can handle multi-line titles. Minor tweaks were made to 
  `guide_legend()` to make sure the two legend functions behave as similarly as
  possible (@clauswilke, #2397 and #2398).
  
* The theme elements `legend.title` and `legend.text` now respect the settings 
  of `margin`, `hjust`, and `vjust` (@clauswilke, #2465, #1502).

* Non-angle parameters of `label.theme` or `title.theme` can now be set in 
  `guide_legend()` and `guide_colorbar()` (@clauswilke, #2544).

### Other

* `fortify()` gains a method for tbls (@karawoo, #2218).

* `ggplot` gains a method for `grouped_df`s that adds a `.group` variable,
  which computes a unique value for each group. Use it with 
  `aes(group = .group)` (#2351).

* `ggproto()` produces objects with class `c("ggproto", "gg")`, allowing for
  a more informative error message when adding layers, scales, or other ggproto 
  objects (@jrnold, #2056).

* `ggsave()`'s DPI argument now supports 3 string options: "retina" (320
  DPI), "print" (300 DPI), and "screen" (72 DPI) (@foo-bar-baz-qux, #2156).
  `ggsave()` now uses full argument names to avoid partial match warnings 
  (#2355), and correctly restores the previous graphics device when several
  graphics devices are open (#2363).

* `print.ggplot()` now returns the original ggplot object, instead of the 
  output from `ggplot_build()`. Also, the object returned from 
  `ggplot_build()` now has the class `"ggplot_built"` (#2034).

* `map_data()` now works even when purrr is loaded (tidyverse#66).

* New functions `summarise_layout()`, `summarise_coord()`, and 
  `summarise_layers()` summarise the layout, coordinate systems, and layers 
  of a built ggplot object (#2034, @wch). This provides a tested API that 
  (e.g.) shiny can depend on.

* Updated startup messages reflect new resources (#2410, @mine-cetinkaya-rundel).

# ggplot2 2.2.1

* Fix usage of `structure(NULL)` for R-devel compatibility (#1968).

# ggplot2 2.2.0

## Major new features

### Subtitle and caption

Thanks to @hrbrmstr plots now have subtitles and captions, which can be set with 
the `subtitle`  and `caption` arguments to `ggtitle()` and `labs()`. You can 
control their appearance with the theme settings `plot.caption` and 
`plot.subtitle`. The main plot title is now left-aligned to better work better 
with a subtitle. The caption is right-aligned (@hrbrmstr).

### Stacking

`position_stack()` and `position_fill()` now sort the stacking order to match 
grouping order. This allows you to control the order through grouping, and 
ensures that the default legend matches the plot (#1552, #1593). If you want the 
opposite order (useful if you have horizontal bars and horizontal legend), you 
can request reverse stacking by using `position = position_stack(reverse = TRUE)` 
(#1837).
  
`position_stack()` and `position_fill()` now accepts negative values which will 
create stacks extending below the x-axis (#1691).

`position_stack()` and `position_fill()` gain a `vjust` argument which makes it 
easy to (e.g.) display labels in the middle of stacked bars (#1821).

### Layers

`geom_col()` was added to complement `geom_bar()` (@hrbrmstr). It uses 
`stat="identity"` by default, making the `y` aesthetic mandatory. It does not 
support any other `stat_()` and does not provide fallback support for the 
`binwidth` parameter. Examples and references in other functions were updated to
demonstrate `geom_col()` usage. 

When creating a layer, ggplot2 will warn if you use an unknown aesthetic or an 
unknown parameter. Compared to the previous version, this is stricter for 
aesthetics (previously there was no message), and less strict for parameters 
(previously this threw an error) (#1585).

### Facetting

The facet system, as well as the internal panel class, has been rewritten in 
ggproto. Facets are now extendable in the same manner as geoms and stats, as 
described in `vignette("extending-ggplot2")`.

We have also added the following new fatures.
  
* `facet_grid()` and `facet_wrap()` now allow expressions in their faceting 
  formulas (@DanRuderman, #1596).

* When `facet_wrap()` results in an uneven number of panels, axes will now be
  drawn underneath the hanging panels (fixes #1607)

* Strips can now be freely positioned in `facet_wrap()` using the 
  `strip.position` argument (deprecates `switch`).

* The relative order of panel, strip, and axis can now be controlled with 
  the theme setting `strip.placement` that takes either `inside` (strip between 
  panel and axis) or `outside` (strip after axis).

* The theme option `panel.margin` has been deprecated in favour of 
  `panel.spacing` to more clearly communicate intent.

### Extensions

Unfortunately there was a major oversight in the construction of ggproto which 
lead to extensions capturing the super object at package build time, instead of 
at package run time (#1826). This problem has been fixed, but requires 
re-installation of all extension packages.

## Scales

* The position of x and y axes can now be changed using the `position` argument
  in `scale_x_*`and `scale_y_*` which can take `top` and `bottom`, and `left`
  and `right` respectively. The themes of top and right axes can be modified 
  using the `.top` and `.right` modifiers to `axis.text.*` and `axis.title.*`.

### Continuous scales

* `scale_x_continuous()` and `scale_y_continuous()` can now display a secondary 
  axis that is a __one-to-one__ transformation of the primary axis (e.g. degrees 
  Celcius to degrees Fahrenheit). The secondary axis will be positioned opposite 
  to the primary axis and can be controlled with the `sec.axis` argument to 
  the scale constructor.

* Scales worry less about having breaks. If no breaks can be computed, the
  plot will work instead of throwing an uninformative error (#791). This 
  is particularly helpful when you have facets with free scales, and not
  all panels contain data.

* Scales now warn when transformation introduces infinite values (#1696).

### Date time

* `scale_*_datetime()` now supports time zones. It will use the timezone 
  attached to the varaible by default, but can be overridden with the 
  `timezone` argument.

* New `scale_x_time()` and `scale_y_time()` generate reasonable default
  breaks and labels for hms vectors (#1752).

### Discrete scales

The treatment of missing values by discrete scales has been thoroughly 
overhauled (#1584). The underlying principle is that we can naturally represent 
missing values on discrete variables (by treating just like another level), so 
by default we should. 

This principle applies to:

* character vectors
* factors with implicit NA
* factors with explicit NA

And to all scales (both position and non-position.)

Compared to the previous version of ggplot2, there are three main changes:

1.  `scale_x_discrete()` and `scale_y_discrete()` always show discrete NA,
    regardless of their source

1.  If present, `NA`s are shown in discete legends.

1.  All discrete scales gain a `na.translate` argument that allows you to 
    control whether `NA`s are translated to something that can be visualised,
    or should be left as missing. Note that if you don't translate (i.e. 
    `na.translate = FALSE)` the missing values will passed on to the layer, 
    which will warning that it's dropping missing values. To suppress the
    warnings, you'll also need to add `na.rm = TRUE` to the layer call. 

There were also a number of other smaller changes

* Correctly use scale expansion factors.
* Don't preserve space for dropped levels (#1638).
* Only issue one warning when when asking for too many levels (#1674).
* Unicode labels work better on Windows (#1827).
* Warn when used with only continuous data (#1589)

## Themes

* The `theme()` constructor now has named arguments rather than ellipses. This 
  should make autocomplete substantially more useful. The documentation
  (including examples) has been considerably improved.
  
* Built-in themes are more visually homogeneous, and match `theme_grey` better.
  (@jiho, #1679)
  
* When computing the height of titles, ggplot2 now includes the height of the
  descenders (i.e. the bits of `g` and `y` that hang beneath the baseline). This 
  improves the margins around titles, particularly the y axis label (#1712).
  I have also very slightly increased the inner margins of axis titles, and 
  removed the outer margins. 

* Theme element inheritance is now easier to work with as modification now
  overrides default `element_blank` elements (#1555, #1557, #1565, #1567)
  
* Horizontal legends (i.e. legends on the top or bottom) are horizontally
  aligned by default (#1842). Use `legend.box = "vertical"` to switch back
  to the previous behaviour.
  
* `element_line()` now takes an `arrow` argument to specify arrows at the end of
  lines (#1740)

There were a number of tweaks to the theme elements that control legends:
  
* `legend.justification` now controls appearance will plotting the legend
  outside of the plot area. For example, you can use 
  `theme(legend.justification = "top")` to make the legend align with the 
  top of the plot.

* `panel.margin` and `legend.margin` have been renamed to `panel.spacing` and 
  `legend.spacing` respectively, to better communicate intent (they only
  affect spacing between legends and panels, not the margins around them)

* `legend.margin` now controls margin around individual legends.

* New `legend.box.background`, `legend.box.spacing`, and `legend.box.margin`
  control the background, spacing, and margin of the legend box (the region
  that contains all legends).

## Bug fixes and minor improvements

* ggplot2 now imports tibble. This ensures that all built-in datasets print 
  compactly even if you haven't explicitly loaded tibble or dplyr (#1677).

* Class of aesthetic mapping is preserved when adding `aes()` objects (#1624).

* `+.gg` now works for lists that include data frames.

* `annotation_x()` now works in the absense of global data (#1655)

* `geom_*(show.legend = FALSE)` now works for `guide_colorbar`.

* `geom_boxplot()` gains new `outlier.alpha` (@jonathan-g) and 
  `outlier.fill` (@schloerke, #1787) parameters to control the alpha/fill of
   outlier points independently of the alpha of the boxes. 

* `position_jitter()` (and hence `geom_jitter()`) now correctly computes 
  the jitter width/jitter when supplied by the user (#1775, @has2k1).

* `geom_contour()` more clearly describes what inputs it needs (#1577).

* `geom_curve()` respects the `lineend` paramater (#1852).

* `geom_histogram()` and `stat_bin()` understand the `breaks` parameter once 
  more. (#1665). The floating point adjustment for histogram bins is now 
  actually used - it was previously inadvertently ignored (#1651).

* `geom_violin()` no longer transforms quantile lines with the alpha aesthetic
  (@mnbram, #1714). It no longer errors when quantiles are requested but data
  have zero range (#1687). When `trim = FALSE` it once again has a nice 
  range that allows the density to reach zero (by extending the range 3 
  bandwidths to either side of the data) (#1700).

* `geom_dotplot()` works better when faceting and binning on the y-axis. 
  (#1618, @has2k1).
  
* `geom_hexbin()` once again supports `..density..` (@mikebirdgeneau, #1688).

* `geom_step()` gives useful warning if only one data point in layer (#1645).

* `layer()` gains new `check.aes` and `check.param` arguments. These allow
  geom/stat authors to optional suppress checks for known aesthetics/parameters.
  Currently this is used only in `geom_blank()` which powers `expand_limits()` 
  (#1795).

* All `stat_*()` display a better error message when required aesthetics are
  missing.
  
* `stat_bin()` and `stat_summary_hex()` now accept length 1 `binwidth` (#1610)

* `stat_density()` gains new argument `n`, which is passed to underlying function
  `stats::density` ("number of equally spaced points at which the
  density is to be estimated"). (@hbuschme)

* `stat_binhex()` now again returns `count` rather than `value` (#1747)

* `stat_ecdf()` respects `pad` argument (#1646).

* `stat_smooth()` once again informs you about the method it has chosen.
  It also correctly calculates the size of the largest group within facets.

* `x` and `y` scales are now symmetric regarding the list of
  aesthetics they accept: `xmin_final`, `xmax_final`, `xlower`,
  `xmiddle` and `xupper` are now valid `x` aesthetics.

* `Scale` extensions can now override the `make_title` and `make_sec_title` 
  methods to let the scale modify the axis/legend titles.

* The random stream is now reset after calling `.onAttach()` (#2409).

# ggplot2 2.1.0

## New features

* When mapping an aesthetic to a constant (e.g. 
  `geom_smooth(aes(colour = "loess")))`), the default guide title is the name 
  of the aesthetic (i.e. "colour"), not the value (i.e. "loess") (#1431).

* `layer()` now accepts a function as the data argument. The function will be
  applied to the data passed to the `ggplot()` function and must return a
  data.frame (#1527, @thomasp85). This is a more general version of the 
  deprecated `subset` argument.

* `theme_update()` now uses the `+` operator instead of `%+replace%`, so that
  unspecified values will no longer be `NULL`ed out. `theme_replace()`
  preserves the old behaviour if desired (@oneillkza, #1519). 

* `stat_bin()` has been overhauled to use the same algorithm as ggvis, which 
  has been considerably improved thanks to the advice of Randy Prium (@rpruim).
  This includes:
  
    * Better arguments and a better algorithm for determining the origin.
      You can now specify either `boundary` or the `center` of a bin.
      `origin` has been deprecated in favour of these arguments.
      
    * `drop` is deprecated in favour of `pad`, which adds extra 0-count bins
      at either end (needed for frequency polygons). `geom_histogram()` defaults 
      to `pad = FALSE` which considerably improves the default limits for 
      the histogram, especially when the bins are big (#1477).
      
    * The default algorithm does a (somewhat) better job at picking nice widths 
      and origins across a wider range of input data.
      
    * `bins = n` now gives a histogram with `n` bins, not `n + 1` (#1487).

## Bug fixes

* All `\donttest{}` examples run.

* All `geom_()` and `stat_()` functions now have consistent argument order:
  data + mapping, then geom/stat/position, then `...`, then specific arguments, 
  then arguments common to all layers (#1305). This may break code if you were
  previously relying on partial name matching, but in the long-term should make 
  ggplot2 easier to use. In particular, you can now set the `n` parameter
  in `geom_density2d()` without it partially matching `na.rm` (#1485).

* For geoms with both `colour` and `fill`, `alpha` once again only affects
  fill (Reverts #1371, #1523). This was causing problems for people.

* `facet_wrap()`/`facet_grid()` works with multiple empty panels of data 
  (#1445).

* `facet_wrap()` correctly swaps `nrow` and `ncol` when faceting vertically
  (#1417).

* `ggsave("x.svg")` now uses svglite to produce the svg (#1432).

* `geom_boxplot()` now understands `outlier.color` (#1455).

* `geom_path()` knows that "solid" (not just 1) represents a solid line (#1534).

* `geom_ribbon()` preserves missing values so they correctly generate a 
  gap in the ribbon (#1549).

* `geom_tile()` once again accepts `width` and `height` parameters (#1513). 
  It uses `draw_key_polygon()` for better a legend, including a coloured 
  outline (#1484).

* `layer()` now automatically adds a `na.rm` parameter if none is explicitly
  supplied.

* `position_jitterdodge()` now works on all possible dodge aesthetics, 
  e.g. `color`, `linetype` etc. instead of only based on `fill` (@bleutner)

* `position = "nudge"` now works (although it doesn't do anything useful)
  (#1428).

* The default scale for columns of class "AsIs" is now "identity" (#1518).

* `scale_*_discrete()` has better defaults when used with purely continuous
  data (#1542).

* `scale_size()` warns when used with categorical data.

* `scale_size()`, `scale_colour()`, and `scale_fill()` gain date and date-time
  variants (#1526).

* `stat_bin_hex()` and `stat_bin_summary()` now use the same underlying 
  algorithm so results are consistent (#1383). `stat_bin_hex()` now accepts
  a `weight` aesthetic. To be consistent with related stats, the output variable 
  from `stat_bin_hex()` is now value instead of count.

* `stat_density()` gains a `bw` parameter which makes it easy to get consistent 
   smoothing between facets (@jiho)

* `stat-density-2d()` no longer ignores the `h` parameter, and now accepts 
  `bins` and `binwidth` parameters to control the number of contours 
  (#1448, @has2k1).

* `stat_ecdf()` does a better job of adding padding to -Inf/Inf, and gains
  an argument `pad` to suppress the padding if not needed (#1467).

* `stat_function()` gains an `xlim` parameter (#1528). It once again works 
  with discrete x values (#1509).

* `stat_summary()` preserves sorted x order which avoids artefacts when
  display results with `geom_smooth()` (#1520).

* All elements should now inherit correctly for all themes except `theme_void()`.
  (@Katiedaisey, #1555) 

* `theme_void()` was completely void of text but facets and legends still
  need labels. They are now visible (@jiho). 

* You can once again set legend key and height width to unit arithmetic
  objects (like `2 * unit(1, "cm")`) (#1437).

* Eliminate spurious warning if you have a layer with no data and no aesthetics
  (#1451).

* Removed a superfluous comma in `theme-defaults.r` code (@jschoeley)

* Fixed a compatibility issue with `ggproto` and R versions prior to 3.1.2.
  (#1444)

* Fixed issue where `coord_map()` fails when given an explicit `parameters`
  argument (@tdmcarthur, #1729)
  
* Fixed issue where `geom_errorbarh()` had a required `x` aesthetic (#1933)  

# ggplot2 2.0.0

## Major changes

* ggplot no longer throws an error if your plot has no layers. Instead it 
  automatically adds `geom_blank()` (#1246).
  
* New `cut_width()` is a convenient replacement for the verbose
  `plyr::round_any()`, with the additional benefit of offering finer
  control.

* New `geom_count()` is a convenient alias to `stat_sum()`. Use it when you
  have overlapping points on a scatterplot. `stat_sum()` now defaults to 
  using counts instead of proportions.

* New `geom_curve()` adds curved lines, with a similar specification to 
  `geom_segment()` (@veraanadi, #1088).

* Date and datetime scales now have `date_breaks`, `date_minor_breaks` and
  `date_labels` arguments so that you never need to use the long
  `scales::date_breaks()` or `scales::date_format()`.
  
* `geom_bar()` now has it's own stat, distinct from `stat_bin()` which was
  also used by `geom_histogram()`. `geom_bar()` now uses `stat_count()` 
  which counts values at each distinct value of x (i.e. it does not bin
  the data first). This can be useful when you want to show exactly which 
  values are used in a continuous variable.

* `geom_point()` gains a `stroke` aesthetic which controls the border width of 
  shapes 21-25 (#1133, @SeySayux). `size` and `stroke` are additive so a point 
  with `size = 5` and `stroke = 5` will have a diameter of 10mm. (#1142)

* New `position_nudge()` allows you to slightly offset labels (or other 
  geoms) from their corresponding points (#1109).

* `scale_size()` now maps values to _area_, not radius. Use `scale_radius()`
  if you want the old behaviour (not recommended, except perhaps for lines).

* New `stat_summary_bin()` works like `stat_summary()` but on binned data. 
  It's a generalisation of `stat_bin()` that can compute any aggregate,
  not just counts (#1274). Both default to `mean_se()` if no aggregation
  functions are supplied (#1386).

* Layers are now much stricter about their arguments - you will get an error
  if you've supplied an argument that isn't an aesthetic or a parameter.
  This is likely to cause some short-term pain but in the long-term it will make
  it much easier to spot spelling mistakes and other errors (#1293).
  
    This change does break a handful of geoms/stats that used `...` to pass 
    additional arguments on to the underlying computation. Now 
    `geom_smooth()`/`stat_smooth()` and `geom_quantile()`/`stat_quantile()` 
    use `method.args` instead (#1245, #1289); and `stat_summary()` (#1242), 
    `stat_summary_hex()`, and `stat_summary2d()` use `fun.args`.

### Extensibility

There is now an official mechanism for defining Stats, Geoms, and Positions in 
other packages. See `vignette("extending-ggplot2")` for details.

* All Geoms, Stats and Positions are now exported, so you can inherit from them
  when making your own objects (#989).

* ggplot2 no longer uses proto or reference classes. Instead, we now use 
  ggproto, a new OO system designed specifically for ggplot2. Unlike proto
  and RC, ggproto supports clean cross-package inheritance. Creating a new OO
  system isn't usually the right way to solve a problem, but I'm pretty sure
  it was necessary here. Read more about it in the vignette.

* `aes_()` replaces `aes_q()`. It also supports formulas, so the most concise 
  SE version of `aes(carat, price)` is now `aes_(~carat, ~price)`. You may
  want to use this form in packages, as it will avoid spurious `R CMD check` 
  warnings about undefined global variables.

### Text

* `geom_text()` has been overhauled to make labelling your data a little
  easier. It:
  
    * `nudge_x` and `nudge_y` arguments let you offset labels from their
      corresponding points (#1120). 
      
    * `check_overlap = TRUE` provides a simple way to avoid overplotting 
      of labels: labels that would otherwise overlap are omitted (#1039).
      
    * `hjust` and `vjust` can now be character vectors: "left", "center", 
      "right", "bottom", "middle", "top". New options include "inward" and 
      "outward" which align text towards and away from the center of the plot 
      respectively.

* `geom_label()` works like `geom_text()` but draws a rounded rectangle 
  underneath each label (#1039). This is useful when you want to label plots
  that are dense with data.

### Deprecated features

* The little used `aes_auto()` has been deprecated. 

* `aes_q()` has been replaced with `aes_()` to be consistent with SE versions
  of NSE functions in other packages.

* The `order` aesthetic is officially deprecated. It never really worked, and 
  was poorly documented.

* The `stat` and `position` arguments to `qplot()` have been deprecated.
  `qplot()` is designed for quick plots - if you need to specify position
  or stat, use `ggplot()` instead.

* The theme setting `axis.ticks.margin` has been deprecated: now use the margin 
  property of `axis.text`.
  
* `stat_abline()`, `stat_hline()` and `stat_vline()` have been removed:
  these were never suitable for use other than with `geom_abline()` etc
  and were not documented.

* `show_guide` has been renamed to `show.legend`: this more accurately
  reflects what it does (controls appearance of layer in legend), and uses the 
  same convention as other ggplot2 arguments (i.e. a `.` between names).
  (Yes, I know that's inconsistent with function names with use `_`, but it's
  too late to change now.)

A number of geoms have been renamed to be internally consistent:

* `stat_binhex()` and `stat_bin2d()` have been renamed to `stat_bin_hex()` 
  and `stat_bin_2d()` (#1274). `stat_summary2d()` has been renamed to 
  `stat_summary_2d()`, `geom_density2d()`/`stat_density2d()` has been renamed 
  to `geom_density_2d()`/`stat_density_2d()`.

* `stat_spoke()` is now `geom_spoke()` since I realised it's a
  reparameterisation of `geom_segment()`.

* `stat_bindot()` has been removed because it's so tightly coupled to
  `geom_dotplot()`. If you happened to use `stat_bindot()`, just change to
  `geom_dotplot()` (#1194).

All defunct functions have been removed.

### Default appearance

* The default `theme_grey()` background colour has been changed from "grey90" 
  to "grey92": this makes the background a little less visually prominent.

* Labels and titles have been tweaked for readability:

    * Axes labels are darker.
    
    * Legend and axis titles are given the same visual treatment.
    
    * The default font size dropped from 12 to 11. You might be surprised that 
      I've made the default text size smaller as it was already hard for
      many people to read. It turns out there was a bug in RStudio (fixed in 
      0.99.724), that shrunk the text of all grid based graphics. Once that
      was resolved the defaults seemed too big to my eyes.
    
    * More spacing between titles and borders.
    
    * Default margins scale with the theme font size, so the appearance at 
      larger font sizes should be considerably improved (#1228). 

* `alpha` now affects both fill and colour aesthetics (#1371).

* `element_text()` gains a margins argument which allows you to add additional
  padding around text elements. To help see what's going on use `debug = TRUE` 
  to display the text region and anchors.

* The default font size in `geom_text()` has been decreased from 5mm (14 pts)
  to 3.8 mm (11 pts) to match the new default theme sizes.

* A diagonal line is no longer drawn on bar and rectangle legends. Instead, the
  border has been tweaked to be more visible, and more closely match the size of 
  line drawn on the plot.

* `geom_pointrange()` and `geom_linerange()` get vertical (not horizontal)
  lines in the legend (#1389).

* The default line `size` for `geom_smooth()` has been increased from 0.5 to 1 
  to make it easier to see when overlaid on data.
  
* `geom_bar()` and `geom_rect()` use a slightly paler shade of grey so they
  aren't so visually heavy.
  
* `geom_boxplot()` now colours outliers the same way as the boxes.

* `geom_point()` now uses shape 19 instead of 16. This looks much better on 
  the default Linux graphics device. (It's very slightly smaller than the old 
  point, but it shouldn't affect any graphics significantly)

* Sizes in ggplot2 are measured in mm. Previously they were converted to pts 
  (for use in grid) by multiplying by 72 / 25.4. However, grid uses printer's 
  points, not Adobe (big pts), so sizes are now correctly multiplied by 
  72.27 / 25.4. This is unlikely to noticeably affect display, but it's
  technically correct (<https://youtu.be/hou0lU8WMgo>).

* The default legend will now allocate multiple rows (if vertical) or
  columns (if horizontal) in order to make a legend that is more likely to
  fit on the screen. You can override with the `nrow`/`ncol` arguments
  to `guide_legend()`

    ```R
    p <- ggplot(mpg, aes(displ,hwy, colour = model)) + geom_point()
    p
    p + theme(legend.position = "bottom")
    # Previous behaviour
    p + guides(colour = guide_legend(ncol = 1))
    ```

### New and updated themes

* New `theme_void()` is completely empty. It's useful for plots with non-
  standard coordinates or for drawings (@jiho, #976).

* New `theme_dark()` has a dark background designed to make colours pop out
  (@jiho, #1018)

* `theme_minimal()` became slightly more minimal by removing the axis ticks:
  labels now line up directly beneath grid lines (@tomschloss, #1084)

* New theme setting `panel.ontop` (logical) make it possible to place 
  background elements (i.e., gridlines) on top of data. Best used with 
  transparent `panel.background` (@noamross. #551).

### Labelling

The facet labelling system was updated with many new features and a
more flexible interface (@lionel-). It now works consistently across
grid and wrap facets. The most important user visible changes are:

* `facet_wrap()` gains a `labeller` option (#25).

* `facet_grid()` and `facet_wrap()` gain a `switch` argument to
  display the facet titles near the axes. When switched, the labels
  become axes subtitles. `switch` can be set to "x", "y" or "both"
  (the latter only for grids) to control which margin is switched.

The labellers (such as `label_value()` or `label_both()`) also get
some new features:

* They now offer the `multi_line` argument to control whether to
  display composite facets (those specified as `~var1 + var2`) on one
  or multiple lines.

* In `label_bquote()` you now refer directly to the names of
  variables. With this change, you can create math expressions that
  depend on more than one variable. This math expression can be
  specified either for the rows or the columns and you can also
  provide different expressions to each margin.

  As a consequence of these changes, referring to `x` in backquoted
  expressions is deprecated.

* Similarly to `label_bquote()`, `labeller()` now take `.rows` and
  `.cols` arguments. In addition, it also takes `.default`.
  `labeller()` is useful to customise how particular variables are
  labelled. The three additional arguments specify how to label the
  variables are not specifically mentioned, respectively for rows,
  columns or both. This makes it especially easy to set up a
  project-wide labeller dispatcher that can be reused across all your
  plots. See the documentation for an example.

* The new labeller `label_context()` adapts to the number of factors
  facetted over. With a single factor, it displays only the values,
  just as before. But with multiple factors in a composite margin
  (e.g. with `~cyl + am`), the labels are passed over to
  `label_both()`. This way the variables names are displayed with the
  values to help identifying them.

On the programming side, the labeller API has been rewritten in order
to offer more control when faceting over multiple factors (e.g. with
formulae such as `~cyl + am`). This also means that if you have
written custom labellers, you will need to update them for this
version of ggplot.

* Previously, a labeller function would take `variable` and `value`
  arguments and return a character vector. Now, they take a data frame
  of character vectors and return a list. The input data frame has one
  column per factor facetted over and each column in the returned list
  becomes one line in the strip label. See documentation for more
  details.

* The labels received by a labeller now contain metadata: their margin
  (in the "type" attribute) and whether they come from a wrap or a
  grid facet (in the "facet" attribute).

* Note that the new `as_labeller()` function operator provides an easy
  way to transform an existing function to a labeller function. The
  existing function just needs to take and return a character vector.

## Documentation

* Improved documentation for `aes()`, `layer()` and much much more.

* I've tried to reduce the use of `...` so that you can see all the 
  documentation in one place rather than having to integrate multiple pages.
  In some cases this has involved adding additional arguments to geoms
  to make it more clear what you can do:
  
    *  `geom_smooth()` gains explicit `method`, `se` and `formula` arguments.
    
    * `geom_histogram()` gains `binwidth`, `bins`, `origin` and `right` 
      arguments.
      
    * `geom_jitter()` gains `width` and `height` arguments to make it easier
      to control the amount of jittering without using the lengthy 
      `position_jitter()` function (#1116)

* Use of `qplot()` in examples has been minimised (#1123, @hrbrmstr). This is
  inline with the 2nd edition of the ggplot2 box, which minimises the use of 
  `qplot()` in favour of `ggplot()`.

* Tighly linked geoms and stats (e.g. `geom_boxplot()` and `stat_boxplot()`) 
  are now documented in the same file so you can see all the arguments in one
  place. Variations of the same idea (e.g. `geom_path()`, `geom_line()`, and
  `geom_step()`) are also documented together.

* It's now obvious that you can set the `binwidth` parameter for
  `stat_bin_hex()`, `stat_summary_hex()`, `stat_bin_2d()`, and
  `stat_summary_2d()`. 

* The internals of positions have been cleaned up considerably. You're unlikely
  to notice any external changes, although the documentation should be a little
  less confusing since positions now don't list parameters they never use.

## Data

* All datasets have class `tbl_df` so if you also use dplyr, you get a better
  print method.

* `economics` has been brought up to date to 2015-04-01.

* New `economics_long` is the economics data in long form.

* New `txhousing` dataset containing information about the Texas housing
  market. Useful for examples that need multiple time series, and for
  demonstrating model+vis methods.

* New `luv_colours` dataset which contains the locations of all
  built-in `colors()` in Luv space.

* `movies` has been moved into its own package, ggplot2movies, because it was 
  large and not terribly useful. If you've used the movies dataset, you'll now 
  need to explicitly load the package with `library(ggplot2movies)`.

## Bug fixes and minor improvements

* All partially matched arguments and `$` have been been replaced with 
  full matches (@jimhester, #1134).

* ggplot2 now exports `alpha()` from the scales package (#1107), and `arrow()` 
  and `unit()` from grid (#1225). This means you don't need attach scales/grid 
  or do `scales::`/`grid::` for these commonly used functions.

* `aes_string()` now only parses character inputs. This fixes bugs when
  using it with numbers and non default `OutDec` settings (#1045).

* `annotation_custom()` automatically adds a unique id to each grob name,
  making it easier to plot multiple grobs with the same name (e.g. grobs of
  ggplot2 graphics) in the same plot (#1256).

* `borders()` now accepts xlim and ylim arguments for specifying the geographical 
  region of interest (@markpayneatwork, #1392).

* `coord_cartesian()` applies the same expansion factor to limits as for scales. 
  You can suppress with `expand = FALSE` (#1207).

* `coord_trans()` now works when breaks are suppressed (#1422).

* `cut_number()` gives error message if the number of requested bins can
  be created because there are two few unique values (#1046).

* Character labels in `facet_grid()` are no longer (incorrectly) coerced into
  factors. This caused problems with custom label functions (#1070).

* `facet_wrap()` and `facet_grid()` now allow you to use non-standard
  variable names by surrounding them with backticks (#1067).

* `facet_wrap()` more carefully checks its `nrow` and `ncol` arguments
  to ensure that they're specified correctly (@richierocks, #962)

* `facet_wrap()` gains a `dir` argument to control the direction the
  panels are wrapped in. The default is "h" for horizontal. Use "v" for
  vertical layout (#1260).

* `geom_abline()`, `geom_hline()` and `geom_vline()` have been rewritten to
  have simpler behaviour and be more consistent:

    * `stat_abline()`, `stat_hline()` and `stat_vline()` have been removed:
      these were never suitable for use other than with `geom_abline()` etc
      and were not documented.

    * `geom_abline()`, `geom_vline()` and `geom_hline()` are bound to
      `stat_identity()` and `position_identity()`

    * Intercept parameters can no longer be set to a function.

    * They are all documented in one file, since they are so closely related.

* `geom_bin2d()` will now let you specify one dimension's breaks exactly,
  without touching the other dimension's default breaks at all (#1126).

* `geom_crossbar()` sets grouping correctly so you can display multiple
  crossbars on one plot. It also makes the default `fatten` argument a little
  bigger to make the middle line more obvious (#1125).

* `geom_histogram()` and `geom_smooth()` now only inform you about the
  default values once per layer, rather than once per panel (#1220).

* `geom_pointrange()` gains `fatten` argument so you can control the
  size of the point relative to the size of the line.

* `geom_segment()` annotations were not transforming with scales 
  (@BrianDiggs, #859).

* `geom_smooth()` is no longer so chatty. If you want to know what the deafult
  smoothing method is, look it up in the documentation! (#1247)

* `geom_violin()` now has the ability to draw quantile lines (@DanRuderman).

* `ggplot()` now captures the parent frame to use for evaluation,
  rather than always defaulting to the global environment. This should
  make ggplot more suitable to use in more situations (e.g. with knitr)

* `ggsave()` has been simplified a little to make it easier to maintain.
  It no longer checks that you're printing a ggplot2 object (so now also
  works with any grid grob) (#970), and always requires a filename.
  Parameter `device` now supports character argument to specify which supported
  device to use ('pdf', 'png', 'jpeg', etc.), for when it cannot be correctly
  inferred from the file extension (for example when a temporary filename is
  supplied server side in shiny apps) (@sebkopf, #939). It no longer opens
  a graphics device if one isn't already open - this is annoying when you're
  running from a script (#1326).

* `guide_colorbar()` creates correct legend if only one color (@krlmlr, #943).

* `guide_colorbar()` no longer fails when the legend is empty - previously
  this often masked misspecifications elsewhere in the plot (#967).

* New `layer_data()` function extracts the data used for plotting for a given
  layer. It's mostly useful for testing.

* User supplied `minor_breaks` can now be supplied on the same scale as 
  the data, and will be automatically transformed with by scale (#1385).

* You can now suppress the appearance of an axis/legend title (and the space
  that would allocated for it) with `NULL` in the `scale_` function. To
  use the default lable, use `waiver()` (#1145).

* Position adjustments no longer warn about potentially varying ranges
  because the problem rarely occurs in practice and there are currently a
  lot of false positives since I don't understand exactly what FP criteria
  I should be testing.

* `scale_fill_grey()` now uses red for missing values. This matches
  `scale_colour_grey()` and makes it obvious where missing values lie.
  Override with `na.value`.

* `scale_*_gradient2()` defaults to using Lab colour space.

* `scale_*_gradientn()` now allows `colours` or `colors` (#1290)

* `scale_y_continuous()` now also transforms the `lower`, `middle` and `upper`
  aesthetics used by `geom_boxplot()`: this only affects
  `geom_boxplot(stat = "identity")` (#1020).

* Legends no longer inherit aesthetics if `inherit.aes` is FALSE (#1267).

* `lims()` makes it easy to set the limits of any axis (#1138).

* `labels = NULL` now works with `guide_legend()` and `guide_colorbar()`.
  (#1175, #1183).

* `override.aes` now works with American aesthetic spelling, e.g. color

* Scales no longer round data points to improve performance of colour
  palettes. Instead the scales package now uses a much faster colour
  interpolation algorithm (#1022).

* `scale_*_brewer()` and `scale_*_distiller()` add new `direction` argument of 
  `scales::brewer_pal`, making it easier to change the order of colours 
  (@jiho, #1139).

* `scale_x_date()` now clips dates outside the limits in the same way as
  `scale_x_continuous()` (#1090).

* `stat_bin()` gains `bins` arguments, which denotes the number of bins. Now
  you can set `bins=100` instead of `binwidth=0.5`. Note that `breaks` or
  `binwidth` will override it (@tmshn, #1158, #102).

* `stat_boxplot()` warns if a continuous variable is used for the `x` aesthetic
  without also supplying a `group` aesthetic (#992, @krlmlr).

* `stat_summary_2d()` and `stat_bin_2d()` now share exactly the same code for 
  determining breaks from `bins`, `binwidth`, and `origin`. 
  
* `stat_summary_2d()` and `stat_bin_2d()` now output in tile/raster compatible 
  form instead of rect compatible form. 

* Automatically computed breaks do not lead to an error for transformations like
  "probit" where the inverse can map to infinity (#871, @krlmlr)

* `stat_function()` now always evaluates the function on the original scale.
  Previously it computed the function on transformed scales, giving incorrect
  values (@BrianDiggs, #1011).

* `strip_dots` works with anonymous functions within calculated aesthetics 
  (e.g. `aes(sapply(..density.., function(x) mean(x))))` (#1154, @NikNakk)

* `theme()` gains `validate = FALSE` parameter to turn off validation, and 
  hence store arbitrary additional data in the themes. (@tdhock, #1121)

* Improved the calculation of segments needed to draw the curve representing
  a line when plotted in polar coordinates. In some cases, the last segment
  of a multi-segment line was not drawn (@BrianDiggs, #952)<|MERGE_RESOLUTION|>--- conflicted
+++ resolved
@@ -1,13 +1,11 @@
 # ggplot2 (development version)
 
-<<<<<<< HEAD
 * `geom_label()` now uses the `angle` aesthetic (@teunbrand, #2785)
 * 'lines' units in `geom_label()`, often used in the `label.padding` argument, 
   are now are relative to the text size. This causes a visual change, but fixes 
   a misalignment issue between the textbox and text (@teunbrand, #4753)
 * The `label.padding` argument in `geom_label()` now supports inputs created
   with the `margin()` function (#5030).
-=======
 * Fixed bug in `annotation_logticks()` when no suitable tick positions could
   be found (@teunbrand, #5248).
 * To improve `width` calculation in bar plots with empty factor levels, 
@@ -94,7 +92,6 @@
 * Fixed a regression in `geom_hex()` where aesthetics were replicated across 
   bins (@thomasp85, #5037 and #5044).
   
->>>>>>> 2e649bbc
 * Using two ordered factors as facetting variables in 
   `facet_grid(..., as.table = FALSE)` now throws a warning instead of an
   error (@teunbrand, #5109).

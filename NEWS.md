# ggplot2 (development version)

<<<<<<< HEAD
* New `coord_cartesian(ratio)` argument that absorbs the aspect ratio 
  functionality from `coord_equal()` and `coord_fixed()`, which are now 
  wrappers for `coord_cartesian()`.
=======
* Better handling of the `guide_axis_logticks(negative.small)` parameter when
  scale limits have small maximum (@teunbrand, #6121).
* Fixed bug where the `ggplot2::`-prefix did not work with `stage()` 
* New roxygen tag `@aesthetics` that takes a Geom, Stat or Position class and
  generates an 'Aesthetics' section.
>>>>>>> 8c86d97c
* `annotation_borders()` replaces the now-deprecated `borders()` 
  (@teunbrand, #6392)
* New `make_constructor()` function that builds a standard constructor for
  Geom and Stat classes (@teunbrand, #6142).
* In continuous scales, when `breaks` is a function and `n.breaks` is set, the 
  `n.breaks` will be passed to the `breaks` function. Previously, `n.breaks` 
  only applied to the default break calculation (@teunbrand, #5972)
* (internal) New `Facet$draw_panel_content()` method for delegating panel 
  assembly (@Yunuuuu, #6406).
* Facet gains a new method `setup_panel_params` to interact with the
  panel_params setted by Coord object (@Yunuuuu, #6397, #6380)
* `position_fill()` avoids stacking observations of zero (@teunbrand, #6338)
* New `layer(layout)` argument to interact with facets (@teunbrand, #3062)
* New `stat_connect()` to connect points via steps or other shapes
  (@teunbrand, #6228)
* Fixed regression with incorrectly drawn gridlines when using `coord_flip()`
  (@teunbrand, #6293).
* Deprecated functions and arguments prior to ggplot2 3.0.0 throw errors instead
  of warnings.
* Functions and arguments that were soft-deprecated up to ggplot2 3.4.0 now
  throw warnings.
* (internal) layer data can be attenuated with parameter attributes
  (@teunbrand, #3175).
* Date scales silently coerce <POSIXct> to <Date> and datetime scales silently
  coerce <Date> to <POSIXct> (@laurabrianna, #3533)
* New parameters for `geom_label()` (@teunbrand and @steveharoz, #5365):
  * The `linewidth` aesthetic is now applied and replaces the `label.size`
    argument.
  * The `linetype` aesthetic is now applied.
  * New `border.colour` argument to set the colour of borders.
  * New `text.colour` argument to set the colour of text.
* New `element_point()` and `element_polygon()` that can be given to
  `theme(point, polygon)` as an extension point (@teunbrand, #6248).
* Turned off fallback for `size` to `linewidth` translation in
  `geom_bar()`/`geom_col()` (#4848).
* `coord_radial()` now displays no axis instead of throwing an error when
  a scale has no breaks (@teunbrand, #6271).
* The `fatten` argument has been deprecated in `geom_boxplot()`,
  `geom_crossbar()` and `geom_pointrange()` (@teunbrand, #4881).
* Axis labels are now preserved better when using `coord_sf(expand = TRUE)` and
  graticule lines are straight but do not meet the edge (@teunbrand, #2985).
* Attempt to boost detail in `coord_polar()` and `coord_radial()` near the
  center (@teunbrand, #5023)
* Scale names, guide titles and aesthetic labels can now accept functions
  (@teunbrand, #4313)
* Binned scales with zero-width data expand the default limits by 0.1
  (@teunbrand, #5066)
* New default `geom_qq_line(geom = "abline")` for better clipping in the
  vertical direction. In addition, `slope` and `intercept` are new computed
  variables in `stat_qq_line()` (@teunbrand, #6087).
* Position adjustments can now have auxiliary aesthetics (@teunbrand).
    * `position_nudge()` gains `nudge_x` and `nudge_y` aesthetics (#3026, #5445).
    * `position_dodge()` gains `order` aesthetic (#3022, #3345)
* More stability for vctrs-based palettes (@teunbrand, #6117).
* Fixed regression in `guide_bins(reverse = TRUE)` (@teunbrand, #6183).
* New function family for setting parts of a theme. For example, you can now use
  `theme_sub_axis(line, text, ticks, ticks.length, line)` as a substitute for
  `theme(axis.line, axis.text, axis.ticks, axis.ticks.length, axis.line)`. This
  should allow slightly terser and more organised theme declarations
  (@teunbrand, #5301).
* `scale_{x/y}_discrete(continuous.limits)` is a new argument to control the
  display range of discrete scales (@teunbrand, #4174, #6259).
* `geom_ribbon()` now appropriately warns about, and removes, missing values
  (@teunbrand, #6243).
* `guide_*()` can now accept two inside legend theme elements:
  `legend.position.inside` and `legend.justification.inside`, allowing inside
  legends to be placed at different positions. Only inside legends with the same
  position and justification will be merged (@Yunuuuu, #6210).
* New stat: `stat_manual()` for arbitrary computations (@teunbrand, #3501)
* Reversal of a dimension, typically 'x' or 'y', is now controlled by the
  `reverse` argument in `coord_cartesian()`, `coord_fixed()`, `coord_radial()`
  and `coord_sf()`. In `coord_radial()`, this replaces the older `direction`
  argument (#4021, @teunbrand).
* `coord_radial()` displays minor gridlines now (@teunbrand).
* (internal) `continuous_scale()` and `binned_scale()` sort the `limits`
  argument internally (@teunbrand).
* Theme margins can have NA-units to inherit from parent elements. The new
  function `margin_part()` has NA-units as default (@teunbrand, #6115)
* New `margin_auto()` specification for theme margins.
* New argument `labs(dictionary)` to label based on variable name rather than
  based on aesthetic (@teunbrand, #5178)
* Fixed bug in out-of-bounds binned breaks (@teunbrand, #6054)
* Binned guides now accept expressions as labels (@teunbrand, #6005)
* (internal) `Scale$get_labels()` format expressions as lists.
* In non-orthogonal coordinate systems (`coord_sf()`, `coord_polar()` and
  `coord_radial()`), using 'AsIs' variables escape transformation when
  both `x` and `y` is an 'AsIs' variable (@teunbrand, #6205).
* The following methods have been deprecated: `fortify.lm()`, `fortify.glht()`,
  `fortify.confint.glht()`, `fortify.summary.glht()` and `fortify.cld()`. It
  is recommend to use `broom::augment()` and `broom::tidy()` instead
  (@teunbrand, #3816).
* Custom and raster annotation now respond to scale transformations, and can
  use AsIs variables for relative placement (@teunbrand based on
  @yutannihilation's prior work, #3120)
* When discrete breaks have names, they'll be used as labels by default
  (@teunbrand, #6147).
* The helper function `is_waiver()` is now exported to help extensions to work
  with `waiver()` objects (@arcresu, #6173).
* Date(time) scales now throw appropriate errors when `date_breaks`,
  `date_minor_breaks` or `date_labels` are not strings (@RodDalBen, #5880)
* `geom_errorbarh()` is deprecated in favour of
  `geom_errorbar(orientation = "y")` (@teunbrand, #5961).
* `geom_contour()` should be able to recognise a rotated grid of points
  (@teunbrand, #4320)
* `geom_boxplot()` gains additional arguments to style the colour, linetype and
  linewidths of the box, whiskers, median line and staples (@teunbrand, #5126)
* `geom_violin()` gains additional arguments to style the colour, linetype and
  linewidths of the quantiles, which replace the now-deprecated `draw_quantiles`
  argument (#5912).
* (breaking) `geom_violin(quantiles)` now has actual quantiles based on
  the data, rather than inferred quantiles based on the computed density. The
  `quantiles` parameter that replaces `draw_quantiles` now belongs to
  `stat_ydensity()` instead of `geom_violin()` (@teunbrand, #4120).
* (internal) Using `after_scale()` in the `Geom*$default_aes()` field is now
  evaluated in the context of data (@teunbrand, #6135)
* Fixed bug where binned scales wouldn't simultaneously accept transformations
  and function-limits (@teunbrand, #6144).
* Fixed bug where the `ggplot2::`-prefix did not work with `stage()`
  (@teunbrand, #6104).
* Built-in `theme_*()` functions now have `ink` and `paper` arguments to control
  foreground and background colours respectively (@teunbrand)
* The `summary()` method for ggplots is now more terse about facets
  (@teunbrand, #5989).
* `guide_bins()`, `guide_colourbar()` and `guide_coloursteps()` gain an `angle`
  argument to overrule theme settings, similar to `guide_axis(angle)`
  (@teunbrand, #4594).
* `coord_*(expand)` can now take a logical vector to control expansion at any
  side of the panel (top, right, bottom, left) (@teunbrand, #6020)
* (Breaking) The defaults for all geoms can be set at one in the theme.
  (@teunbrand based on pioneering work by @dpseidel, #2239)
    * A new `theme(geom)` argument is used to track these defaults.
    * The `element_geom()` function can be used to populate that argument.
    * The `from_theme()` function allows access to the theme default fields from
      inside the `aes()` function.
* Passing empty unmapped aesthetics to layers raises a warning instead of
  throwing an error (@teunbrand, #6009).
* Moved {mgcv} from Imports to Suggests (@teunbrand, #5986)
* New `reset_geom_defaults()` and `reset_stat_defaults()` to restore all geom or
  stat default aesthetics at once (@teunbrand, #5975).
* `facet_wrap()` can have `space = "free_x"` with 1-row layouts and
  `space = "free_y"` with 1-column layouts (@teunbrand)
* Secondary axes respect `n.breaks` setting in continuous scales (@teunbrand, #4483).
* Layers can have names (@teunbrand, #4066).
* (internal) improvements to `pal_qualitative()` (@teunbrand, #5013)
* `coord_radial(clip = "on")` clips to the panel area when the graphics device
  supports clipping paths (@teunbrand, #5952).
* (internal) Panel clipping responsibility moved from Facet class to Coord
  class through new `Coord$draw_panel()` method.
* `theme(strip.clip)` now defaults to `"on"` and is independent of Coord
  clipping (@teunbrand, 5952).
* (internal) rearranged the code of `Facet$draw_panels()` method (@teunbrand).
* Axis labels are now justified across facet panels (@teunbrand, #5820)
* Fixed bug in `stat_function()` so x-axis title now produced automatically
  when no data added. (@phispu, #5647).
* geom_sf now accepts shape names (@sierrajohnson, #5808)
* Added `gg` class to `labs()` (@phispu, #5553).
* Missing values from discrete palettes are no longer translated
  (@teunbrand, #5929).
* Fixed bug in `facet_grid(margins = TRUE)` when using expresssions
  (@teunbrand, #1864).
* `geom_step()` now supports the `orientation` argument (@teunbrand, #5936).
* `position_dodge()` and `position_jitterdodge()` now have a `reverse` argument
  (@teunbrand, #3610)
* `coord_radial(r.axis.inside)` can now take a numeric value to control
  placement of internally placed radius axes (@teunbrand, #5805).
* (internal) default labels are derived in `ggplot_build()` rather than
  in `ggplot_add.Layer()` (@teunbrand, #5894)
* An attempt is made to use a variable's label attribute as default label
  (@teunbrand, #4631)
* Themes gain an additional `header_family` argument to easily set the font
  for headers and titles (#5886).
* The `plot.subtitle`, `plot.caption` and `plot.tag` theme elements now inherit
  from the root `text` element instead of the `title` element (#5886).
* ggplot2 no longer imports {glue} (@teunbrand, #5986).
* `geom_rect()` can now derive the required corners positions from `x`/`width`
  or `y`/`height` parameterisation (@teunbrand, #5861).
* All position scales now use the same definition of `x` and `y` aesthetics.
  This lets uncommon aesthetics like `xintercept` expand scales as usual.
  (#3342, #4966, @teunbrand)
* Bare numeric values provided to Date or Datetime scales get inversely
  transformed (cast to Date/POSIXct) with a warning (@teunbrand).
* `stat_bin()` now accepts functions for argument `breaks` (@aijordan, #4561)
* (internal) The plot's layout now has a coord parameter that is used to
  prevent setting up identical panel parameters (#5427)
* (internal) rearranged the code of `Facet$draw_panels()` method (@teunbrand).
* `geom_rug()` prints a warning when `na.rm = FALSE`, as per documentation (@pn317, #5905)
* `position_dodge(preserve = "single")` now handles multi-row geoms better,
  such as `geom_violin()` (@teunbrand based on @clauswilke's work, #2801).
* `position_jitterdodge()` now dodges by `group` (@teunbrand, #3656)
* The `arrow.fill` parameter is now applied to more line-based functions:
  `geom_path()`, `geom_line()`, `geom_step()` `geom_function()`, line
   geometries in `geom_sf()` and `element_line()`.
* Fixed bug where binned guides would keep out-of-bounds breaks
  (@teunbrand, #5870).
* The size of the `draw_key_polygon()` glyph now reflects the `linewidth`
  aesthetic (#4852).
* New function `complete_theme()` to replicate how themes are handled during
  plot building (#5801).
* Special getter and setter functions have been renamed for consistency, allowing
  for better tab-completion with `get_*`- and `set_*`-prefixes. The old names
  remain available for backward compatibility (@teunbrand, #5568).

  | New name             | Old name          |
  | -------------------- | ----------------- |
  | `get_theme()`        | `theme_get()`     |
  | `set_theme()`        | `theme_set()`     |
  | `replace_theme()`    | `theme_replace()` |
  | `update_theme()`     | `theme_update()`  |
  | `get_last_plot()`    | `last_plot()`     |
  | `get_layer_data()`   | `layer_data()`    |
  | `get_layer_grob()`   | `layer_grob()`    |
  | `get_panel_scales()` | `layer_scales()`  |

* Discrete scales now support `minor_breaks`. This may only make sense in
  discrete position scales, where it affects the placement of minor ticks
  and minor gridlines (#5434).
* Discrete position scales now expose the `palette` argument, which can be used
  to customise spacings between levels (@teunbrand, #5770).
* The default `se` parameter in layers with `geom = "smooth"` will be `TRUE`
  when the data has `ymin` and `ymax` parameters and `FALSE` if these are
  absent. Note that this does not affect the default of `geom_smooth()` or
  `stat_smooth()` (@teunbrand, #5572).
* The bounded density option in `stat_density()` uses a wider range to
  prevent discontinuities (#5641).
* `geom_raster()` now falls back to rendering as `geom_rect()` when coordinates
  are not Cartesian (#5503).
* `stat_ecdf()` now has an optional `weight` aesthetic (@teunbrand, #5058).
* Position scales combined with `coord_sf()` can now use functions in the
 `breaks` argument. In addition, `n.breaks` works as intended and
 `breaks = NULL` removes grid lines and axes (@teunbrand, #4622).
* (Internal) Applying defaults in `geom_sf()` has moved from the internal
  `sf_grob()` to `GeomSf$use_defaults()` (@teunbrand).
* `facet_wrap()` has new options for the `dir` argument to more precisely
  control panel directions. Internally `dir = "h"` or `dir = "v"` is deprecated
  (@teunbrand, #5212).
* Prevented `facet_wrap(..., drop = FALSE)` from throwing spurious errors when
  a character facetting variable contained `NA`s (@teunbrand, #5485).
* When facets coerce the faceting variables to factors, the 'ordered' class
  is dropped (@teunbrand, #5666).
* `geom_curve()` now appropriately removes missing data instead of throwing
  errors (@teunbrand, #5831).
* `update_geom_defaults()` and `update_stat_defaults()` have a reset mechanism
  when using `new = NULL` and invisible return the previous defaults (#4993).
* Fixed regression in axes where `breaks = NULL` caused the axes to disappear
  instead of just rendering the axis line (@teunbrand, #5816).
* `geom_point()` can be dodged vertically by using
  `position_dodge(..., orientation = "y")` (@teunbrand, #5809).
* Fixed bug where `na.value` was incorrectly mapped to non-`NA` values
  (@teunbrand, #5756).
* Fixed bug in `guide_custom()` that would throw error with `theme_void()`
  (@teunbrand, #5856).
* New helper function `gg_par()` to translate ggplot2's interpretation of
  graphical parameters to {grid}'s interpretation (@teunbrand, #5866).
* `scale_{x/y}_discrete()` can now accept a `sec.axis`. It is recommended to
  only use `dup_axis()` to set custom breaks or labels, as discrete variables
  cannot be transformed (@teunbrand, #3171).
* `stat_density()` has the new computed variable: `wdensity`, which is
  calculated as the density times the sum of weights (@teunbrand, #4176).
* `theme()` gets new `spacing` and `margins` arguments that all other spacings
  and (non-text) margins inherit from (@teunbrand, #5622).
* `geom_ribbon()` can have varying `fill` or `alpha` in linear coordinate
  systems (@teunbrand, #4690).
* `geom_tile()` and `position_jitter()` computes default widths and heights
  per panel instead of per layer (@teunbrand, #5740, #3722).
* The `fill` of the `panel.border` theme setting is ignored and forced to be
  transparent (#5782).
* `stat_align()` skips computation when there is only 1 group and therefore
  alignment is not necessary (#5788).
* `position_stack()` skips computation when all `x` values are unique and
  therefore stacking is not necessary (#5788).
* `width` is implemented as aesthetic instead of parameter in `geom_col()` and
  `geom_bar()` (#3142).
* Fix a bug in `position_jitterdodge()` where different jitters would be applied
  to different position aesthetics of the same axis (@teunbrand, #5818).
* In `stat_bin()`, the default `boundary` is now chosen to better adhere to
  the `nbin` argument (@teunbrand, #5882, #5036)
* `after_stat()` and `after_scale()` throw warnings when the computed aesthetics
  are not of the correct length (#5901).
* `guide_colourbar()` now correctly hands off `position` and `available_aes`
  parameters downstream (@teunbrand, #5930)
* `geom_hline()` and `geom_vline()` now have `position` argument
  (@yutannihilation, #4285).
* New function `get_strip_labels()` to retrieve facet labels (@teunbrand, #4979)
* Fixed bug in `position_dodge2()`'s identification of range overlaps
  (@teunbrand, #5938, #4327).
* Fixed bug where empty discrete scales weren't recognised as such
  (@teunbrand, #5945).
* `coord_trans()` renamed to `coord_transform()` (@nmercadeb, #5825).
* (internal) The summary function of `stat_summary()` and `stat_summary_bin()`
  is setup once in total instead of once per group (@teunbrand, #5971)
* `facet_grid(space = "free")` can now be combined with `coord_fixed()`
  (@teunbrand, #4584).
* `theme_classic()` has the following changes (@teunbrand, #5978 & #6320):
    * Axis ticks are now black (`ink`-coloured) instead of dark gray.
    * Axis line ends are now `"square"`.
    * The panel grid is now blank at the `panel.grid` hierarchy level instead of
    the `panel.grid.major` and `panel.grid.minor` levels.
* {tibble} is now suggested instead of imported (@teunbrand, #5986)
* The ellipsis argument is now checked in `fortify()`, `get_alt_text()`,
  `labs()` and several guides (@teunbrand, #3196).
* `stat_summary_bin()` no longer ignores `width` parameter (@teunbrand, #4647).
* Reintroduced `drop` argument to `stat_bin()` (@teunbrand, #3449)
* (internal) removed barriers for using 2D structures as aesthetics
  (@teunbrand, #4189).
* `coord_sf()` no longer errors when dealing with empty graticules (@teunbrand, #6052)
* Added `theme_transparent()` with transparent backgrounds (@topepo).
* New theme elements `palette.{aes}.discrete` and `palette.{aes}.continuous`.
  Theme palettes replace palettes in scales where `palette = NULL`, which is
  the new default in many scales (@teunbrand, #4696).
* `guide_axis()` no longer reserves space for blank ticks
  (@teunbrand, #4722, #6069).
* `geom_abline()` clips to the panel range in the vertical direction too
  (@teunbrand, #6086).
* Added `panel.widths` and `panel.heights` to `theme()` (#5338, @teunbrand).
* Standardised the calculation of `width`, which are now implemented as
  aesthetics (@teunbrand, #2800).
* Stricter check on `register_theme_elements(element_tree)` (@teunbrand, #6162)
* Added `weight` aesthetic for `stat_ellipse()` (@teunbrand, #5272)
* Fixed a bug where the `guide_custom(order)` wasn't working (@teunbrand, #6195)
* All binning stats now use the `boundary`/`center` parametrisation rather
  than `origin`, following in `stat_bin()`'s footsteps (@teunbrand).
* `stat_summary_2d()` and `stat_bin_2d()` now deal with zero-range data
  more elegantly (@teunbrand, #6207).
* Munching in `coord_polar()` and `coord_radial()` now adds more detail,
  particularly for data-points with a low radius near the center
  (@teunbrand, #5023).
* All scales now expose the `aesthetics` parameter (@teunbrand, #5841)
* Staged expressions are handled more gracefully if legends cannot resolve them
  (@teunbrand, #6264).
* New `theme(legend.key.justification)` to control the alignment of legend keys
  (@teunbrand, #3669).
* Added `scale_{x/y}_time(date_breaks, date_minor_breaks, date_labels)`
  (@teunbrand, #4335).
* (internal) `legend.key.width` and `legend.key.height` calculations are no
  longer precomputed before guides are drawn (@teunbrand, #6339)
* `ggsave()` can write a multi-page pdf file when provided with a list of plots
  (@teunbrand, #5093).
* (internal) When `validate_subclass()` fails to find a class directly, it tries
  to retrieve the class via constructor functions (@teunbrand).
* (internal) The ViewScale class has a `make_fixed_copy()` method to permit
  copying trained position scales (#3441).
* `draw_key_rect()` replaces a `NA` fill by the `colour` aesthetic and
  `draw_key_polygon()` has 0 linewidth as internal default (@teunbrand, #5385).
* Improved consistency of curve direction in `geom_curve()` (@teunbrand, #5069)
* `linetype = NA` is now interpreted to mean 'no line' instead of raising errors
  (@teunbrand, #6269).
* The default colour and fill scales have a new `palette` argument
  (@teunbrand, #6064).

# ggplot2 3.5.2

This is a small release focusing on providing infrastructure for other packages
to gracefully prepare for changes in the next major release.

## Improvements

* Standardised test functions for important classes: `is_ggproto()`,
 `is_ggplot()`, `is_mapping()`, `is_layer()`, `is_geom()`, `is_stat()`,
 `is_position()`, `is_coord()`, `is_facet()`, `is_scale()`, `is_guide()`,
 `is_guides()`, `is_margin()`, `is_theme_element()` and `is_theme()`.
* New `get_labs()` function for retrieving completed plot labels
  (@teunbrand, #6008).
* New `get_geom_defaults()` for retrieving resolved default aesthetics.
* A new `ggplot_build()` S3 method for <ggplot_built> classes was added, which
  returns input unaltered (@teunbrand, #5800).

# ggplot2 3.5.1

This is a small release focusing on fixing regressions from 3.5.0 and
documentation updates.

## Bug fixes

* Fixed bug where discrete scales could not map aesthetics only consisting of
  `NA`s (#5623)
* Fixed spurious warnings from `sec_axis()` with `breaks = NULL` (#5713).
* Patterns and gradients are now also enabled in `geom_sf()`
  (@teunbrand, #5716).
* The default behaviour of `resolution()` has been reverted to pre-3.5.0
  behaviour. Whether mapped discrete vectors should be treated as having
  resolution of 1 is controlled by the new `discrete` argument.
* Fixed bug in `guide_bins()` and `guide_coloursteps()` where discrete breaks,
  such as the levels produced by `cut()`, were ordered incorrectly
  (@teunbrand, #5757).

## Improvements

* When facets coerce the faceting variables to factors, the 'ordered' class
  is dropped (@teunbrand, #5666).
* `coord_map()` and `coord_polar()` throw informative warnings when used
  with the guide system (#5707).
* When passing a function to `stat_contour(breaks)`, that function is used to
  calculate the breaks even if `bins` and `binwidth` are missing
  (@teunbrand, #5686).
* `geom_step()` now supports `lineend`, `linejoin` and `linemitre` parameters
  (@teunbrand, #5705).
* Fixed performance loss when the `.data` pronoun is used in `aes()` (#5730).
* Facet evaluation is better at dealing with inherited errors
  (@teunbrand, #5670).
* `stat_bin()` deals with non-finite breaks better (@teunbrand, #5665).
* While axes in `coord_radial()` don't neatly fit the top/right/bottom/left
  organisation, specifying `position = "top"` or `position = "right"`
  in the scale will flip the placement of the radial axis (#5735)
* Theme elements that do not exist now throw warnings instead of errors (#5719).
* Fixed bug in `coord_radial()` where full circles were not treated as such
  (@teunbrand, #5750).
* When legends detect the presence of values in a layer, `NA` is now detected
  if the data contains values outside the given breaks (@teunbrand, #5749).
* `annotate()` now warns about `stat` or `position` arguments (@teunbrand, #5151)
* `guide_coloursteps(even.steps = FALSE)` now works with discrete data that has
  been formatted by `cut()` (@teunbrand, #3877).
* `ggsave()` now offers to install svglite if needed (@eliocamp, #6166).

# ggplot2 3.5.0

This is a minor release that turned out quite beefy. It is focused on
overhauling the guide system: the system responsible for displaying information
from scales in the guise of axes and legends. As part of that overhaul, new
guides have been implemented and existing guides have been refined. The look
and feel of guides has been mostly preserved, but their internals and
styling options have changed drastically.

Briefly summarising other highlights, we also welcome `coord_radial()` as a
successor of  `coord_polar()`. Initial support for newer graphical features,
such as pattern fills has been added. The API has changed how `I()`/`<AsIs>`
vectors interact with the scale system, namely: not at all.

## Breaking changes

* The guide system. As a whole. See 'new features' for more information.
  While the S3 guide generics are still in place, the S3 methods for
  `guide_train()`, `guide_merge()`, `guide_geom()`, `guide_transform()`,
  `guide_gengrob()` have been superseded by the respective ggproto methods.
  In practice, this will mean that `NextMethod()` or sub-classing ggplot2's
  guides with the S3 system will no longer work.

* By default, `guide_legend()` now only draws a key glyph for a layer when
  the value is in the layer's data. To revert to the old behaviour, you
  can still set `show.legend = c({aesthetic} = TRUE)` (@teunbrand, #3648).

* In the `scale_{colour/fill}_gradient2()` and
  `scale_{colour/fill}_steps2()` functions, the `midpoint` argument is
  transformed by the scale transformation (#3198).

* The `legend.key` theme element is set to inherit from the `panel.background`
  theme element. The default themes no longer set the `legend.key` element.
  This causes a visual change with the default `theme_gray()` (#5549).

* The `scale_name` argument in `continuous_scale()`, `discrete_scale()` and
  `binned_scale()` is soft-deprecated. If you have implemented custom scales,
  be advised to double-check that unnamed arguments ends up where they should
  (@teunbrand, #1312).

* The `legend.text.align` and `legend.title.align` arguments in `theme()` are
  deprecated. The `hjust` setting of the `legend.text` and `legend.title`
  elements continues to fulfill the role of text alignment (@teunbrand, #5347).

* 'lines' units in `geom_label()`, often used in the `label.padding` argument,
  are now are relative to the text size. This causes a visual change, but fixes
  a misalignment issue between the textbox and text (@teunbrand, #4753)

* `coord_flip()` has been marked as superseded. The recommended alternative is
  to swap the `x` and `y` aesthetic and/or using the `orientation` argument in
  a layer (@teunbrand, #5130).

* The `trans` argument in scales and secondary axes has been renamed to
  `transform`. The `trans` argument itself is deprecated. To access the
  transformation from the scale, a new `get_transformation()` method is
  added to Scale-classes (#5558).

* Providing a numeric vector to `theme(legend.position)` has been deprecated.
  To set the default legend position inside the plot use
  `theme(legend.position = "inside", legend.position.inside = c(...))` instead.

## New features

* Plot scales now ignore `AsIs` objects constructed with `I(x)`, instead of
  invoking the identity scale. This allows these columns to co-exist with other
  layers that need a non-identity scale for the same aesthetic. Also, it makes
  it easy to specify relative positions (@teunbrand, #5142).

* The `fill` aesthetic in many geoms now accepts grid's patterns and gradients.
  For developers of layer extensions, this feature can be enabled by switching
  from `fill = alpha(fill, alpha)` to `fill = fill_alpha(fill, alpha)` when
  providing fills to `grid::gpar()` (@teunbrand, #3997).

* New function `check_device()` for testing the availability of advanced
  graphics features introduced in R 4.1.0 onward (@teunbrand, #5332).

* `coord_radial()` is a successor to `coord_polar()` with more customisation
  options. `coord_radial()` can:

  * integrate with the new guide system via a dedicated `guide_axis_theta()` to
    display the angle coordinate.
  * in addition to drawing full circles, also draw circle sectors by using the
    `end` argument.
  * avoid data vanishing in the center of the plot by setting the `donut`
    argument.
  * adjust the `angle` aesthetic of layers, such as `geom_text()`, to align
    with the coordinate system using the `rotate_angle` argument.

### The guide system

The guide system encompassing axes and legends, as the last remaining chunk of
ggplot2, has been rewritten to use the `<ggproto>` system instead of the S3
system. This change was a necessary step to officially break open the guide
system for extension package developers. The axes and legends now inherit from
a `<Guide>` class, which makes them extensible in the same manner as geoms,
stats, facets and coords (#3329, @teunbrand)

* The most user-facing change is that the styling of guides is rewired through
  the theme system. Guides now have a `theme` argument that can style
  individual guides, while `theme()` has gained additional arguments to style
  guides. Theme elements declared in the guide override theme elements set
  through the plot. The new theme elements for guides are:
  `legend.key.spacing{.x/.y}`, `legend.frame`, `legend.axis.line`,
  `legend.ticks`, `legend.ticks.length`, `legend.text.position` and
  `legend.title.position`. Previous style options in the arguments of
  `guide_*()` functions are soft-deprecated.

* Unfortunately, we could not fully preserve the function of pre-existing
  guide extensions written in the S3 system. A fallback for these old guides
  is encapsulated in the `<GuideOld>` class, which calls the old S3 generics.
  The S3 methods have been removed as part of cleaning up, so the old guides
  will still work if the S3 methods are reimplemented, but we encourage to
  switch to the new system (#2728).

* The `order` argument of guides now strictly needs to be a length-1
  integer (#4958).

#### Axes

* New `guide_axis_stack()` to combine other axis guides on top of one another.

* New `guide_axis_theta()` to draw an axis in a circular arc in
  `coord_radial()`. The guide can be controlled by adding
  `guides(theta = guide_axis_theta(...))` to a plot.

* New `guide_axis_logticks()` can be used to draw logarithmic tick marks as
  an axis. It supersedes the `annotation_logticks()` function
  (@teunbrand, #5325).

* `guide_axis()` gains a `minor.ticks` argument to draw minor ticks (#4387).

* `guide_axis()` gains a `cap` argument that can be used to trim the
      axis line to extreme breaks (#4907).

* Primary axis titles are now placed at the primary guide, so that
  `guides(x = guide_axis(position = "top"))` will display the title at the
  top by default (#4650).

* The default `vjust` for the `axis.title.y.right` element is now 1 instead of
  0.

* Unknown secondary axis guide positions are now inferred as the opposite
  of the primary axis guide when the latter has a known `position` (#4650).

#### Legends

* New `guide_custom()` function for drawing custom graphical objects (grobs)
  unrelated to scales in legend positions (#5416).

* All legends have acquired a `position` argument, that allows individual guides
  to deviate from the `legend.position` set in the `theme()` function. This
  means that legends can now be placed at multiple sides of the plot (#5488).

* The spacing between legend keys and their labels, in addition to legends
  and their titles, is now controlled by the text's `margin` setting. Not
  specifying margins will automatically add appropriate text margins. To
  control the spacing within a legend between keys, the new
  `legend.key.spacing.{x/y}` argument can be used in `theme()`. This leaves the
  `legend.spacing` theme setting dedicated to solely controlling the spacing
  between different guides (#5455).

* `guide_colourbar()` and `guide_coloursteps()` gain an `alpha` argument to
  set the transparency of the bar (#5085).

* New `display` argument in `guide_colourbar()` supplants the `raster` argument.
  In R 4.1.0 and above, `display = "gradient"` will draw a gradient.

* Legend keys that can draw arrows have their size adjusted for arrows.

* When legend titles are larger than the legend, title justification extends
  to the placement of keys and labels (#1903).

* Glyph drawing functions of the `draw_key_*()` family can now set `"width"`
  and `"height"` attributes (in centimetres) to the produced keys to control
  their displayed size in the legend.

* `coord_sf()` now uses customisable guides provided in the scales or
  `guides()` function (@teunbrand).

## Improvements

* `guide_coloursteps(even.steps = FALSE)` now draws one rectangle per interval
  instead of many small ones (#5481).

* `draw_key_label()` now better reflects the appearance of labels (#5561).

* `position_stack()` no longer silently removes missing data, which is now
  handled by the geom instead of position (#3532).

* The `minor_breaks` function argument in scales can now also take a function
  with two arguments: the scale's limits and the scale's major breaks (#3583).

* Failing to fit or predict in `stat_smooth()` now gives a warning and omits
  the failed group, instead of throwing an error (@teunbrand, #5352).

* `labeller()` now handles unspecified entries from lookup tables
  (@92amartins, #4599).

* `fortify.default()` now accepts a data-frame-like object granted the object
  exhibits healthy `dim()`, `colnames()`, and `as.data.frame()` behaviours
  (@hpages, #5390).

* `geom_violin()` gains a `bounds` argument analogous to `geom_density()`s
  (@eliocamp, #5493).

* To apply dodging more consistently in violin plots, `stat_ydensity()` now
  has a `drop` argument to keep or discard groups with 1 observation.

* `geom_boxplot()` gains a new argument, `staplewidth` that can draw staples
  at the ends of whiskers (@teunbrand, #5126)

* `geom_boxplot()` gains an `outliers` argument to switch outliers on or off,
  in a manner that does affects the scale range. For hiding outliers that does
  not affect the scale range, you can continue to use `outlier.shape = NA`
  (@teunbrand, #4892).

* Nicer error messages for xlim/ylim arguments in coord-* functions
  (@92amartins, #4601, #5297).

* You can now omit either `xend` or `yend` from `geom_segment()` as only one
  of these is now required. If one is missing, it will be filled from the `x`
  and `y` aesthetics respectively. This makes drawing horizontal or vertical
  segments a little bit more convenient (@teunbrand, #5140).

* When `geom_path()` has aesthetics varying within groups, the `arrow()` is
  applied to groups instead of individual segments (@teunbrand, #4935).

* `geom_text()` and `geom_label()` gained a `size.unit` parameter that set the
  text size to millimetres, points, centimetres, inches or picas
  (@teunbrand, #3799).

* `geom_label()` now uses the `angle` aesthetic (@teunbrand, #2785)

* The `label.padding` argument in `geom_label()` now supports inputs created
  with the `margin()` function (#5030).

* `ScaleContinuous$get_breaks()` now only calls `scales::zero_range()` on limits
  in transformed space, rather than in data space (#5304).

* Scales throw more informative messages (@teunbrand, #4185, #4258)

* `scale_*_manual()` with a named `values` argument now emits a warning when
  none of those names match the values found in the data (@teunbrand, #5298).

* The `name` argument in most scales is now explicitly the first argument
  (#5535)

* The `translate_shape_string()` internal function is now exported for use in
  extensions of point layers (@teunbrand, #5191).

* To improve `width` calculation in bar plots with empty factor levels,
  `resolution()` considers `mapped_discrete` values as having resolution 1
  (@teunbrand, #5211)

* In `theme()`, some elements can be specified with `rel()` to inherit from
  `unit`-class objects in a relative fashion (@teunbrand, #3951).

* `theme()` now supports splicing a list of arguments (#5542).

* In the theme element hierarchy, parent elements that are a strict subclass
  of child elements now confer their subclass upon the children (#5457).

* New `plot.tag.location` in `theme()` can control placement of the plot tag
  in the `"margin"`, `"plot"` or the new `"panel"` option (#4297).

* `coord_munch()` can now close polygon shapes (@teunbrand, #3271)

* Aesthetics listed in `geom_*()` and `stat_*()` layers now point to relevant
  documentation (@teunbrand, #5123).

* The new argument `axes` in `facet_grid()` and `facet_wrap()` controls the
  display of axes at interior panel positions. Additionally, the `axis.labels`
  argument can be used to only draw tick marks or fully labelled axes
  (@teunbrand, #4064).

* `coord_polar()` can have free scales in facets (@teunbrand, #2815).

* The `get_guide_data()` function can be used to extract position and label
  information from the plot (#5004).

* Improve performance of layers without positional scales (@zeehio, #4990)

* More informative error for mismatched
  `direction`/`theme(legend.direction = ...)` arguments (#4364, #4930).

## Bug fixes

* Fixed regression in `guide_legend()` where the `linewidth` key size
  wasn't adapted to the width of the lines (#5160).

* In `guide_bins()`, the title no longer arbitrarily becomes offset from
  the guide when it has long labels.

* `guide_colourbar()` and `guide_coloursteps()` merge properly when one
  of the aesthetics is dropped (#5324).

* When using `geom_dotplot(binaxis = "x")` with a discrete y-variable, dots are
  now stacked from the y-position rather than from 0 (@teunbrand, #5462)

* `stat_count()` treats `x` as unique in the same manner `unique()` does
  (#4609).

* The plot's title, subtitle and caption now obey horizontal text margins
  (#5533).

* Contour functions will not fail when `options("OutDec")` is not `.` (@eliocamp, #5555).

* Lines where `linewidth = NA` are now dropped in `geom_sf()` (#5204).

* `ggsave()` no longer sometimes creates new directories, which is now
  controlled by the new `create.dir` argument (#5489).

* Legend titles no longer take up space if they've been removed by setting
  `legend.title = element_blank()` (@teunbrand, #3587).

* `resolution()` has a small tolerance, preventing spuriously small resolutions
  due to rounding errors (@teunbrand, #2516).

* `stage()` now works correctly, even with aesthetics that do not have scales
  (#5408)

* `stat_ydensity()` with incomplete groups calculates the default `width`
  parameter more stably (@teunbrand, #5396)

* The `size` argument in `annotation_logticks()` has been deprecated in favour
  of the `linewidth` argument (#5292).

* Binned scales now treat `NA`s in limits the same way continuous scales do
  (#5355).

* Binned scales work better with `trans = "reverse"` (#5355).

* Integers are once again valid input to theme arguments that expect numeric
  input (@teunbrand, #5369)

* Legends in `scale_*_manual()` can show `NA` values again when the `values` is
  a named vector (@teunbrand, #5214, #5286).

* Fixed bug in `coord_sf()` where graticule lines didn't obey
  `panel.grid.major`'s linewidth setting (@teunbrand, #5179)

* Fixed bug in `annotation_logticks()` when no suitable tick positions could
  be found (@teunbrand, #5248).

* The default width of `geom_bar()` is now based on panel-wise resolution of
  the data, rather than global resolution (@teunbrand, #4336).

* `stat_align()` is now applied per panel instead of globally, preventing issues
  when facets have different ranges (@teunbrand, #5227).

* A stacking bug in `stat_align()` was fixed (@teunbrand, #5176).

* `stat_contour()` and `stat_contour_filled()` now warn about and remove
  duplicated coordinates (@teunbrand, #5215).

* `guide_coloursteps()` and `guide_bins()` sort breaks (#5152).

## Internal changes

* The `ScaleContinuous$get_breaks()` method no longer censors
  the computed breaks.

* The ggplot object now contains `$layout` which points to the `Layout` ggproto
  object and will be used by the `ggplot_build.ggplot` method. This was exposed
  so that package developers may extend the behaviour of the `Layout` ggproto
  object without needing to develop an entirely new `ggplot_build` method
  (@jtlandis, #5077).

* Guide building is now part of `ggplot_build()` instead of
  `ggplot_gtable()` to allow guides to observe unmapped data (#5483).

* The `titleGrob()` function has been refactored to be faster and less
  complicated.

* The `scales_*()` functions related to managing the `<ScalesList>` class have
  been implemented as methods in the `<ScalesList>` class, rather than stray
  functions (#1310).

# ggplot2 3.4.4

This hotfix release adapts to a change in r-devel's `base::is.atomic()` and
the upcoming retirement of maptools.

* `fortify()` for sp objects (e.g., `SpatialPolygonsDataFrame`) is now deprecated
  and will be removed soon in support of [the upcoming retirement of rgdal, rgeos,
  and maptools](https://r-spatial.org/r/2023/05/15/evolution4.html). In advance
  of the whole removal, `fortify(<SpatialPolygonsDataFrame>, region = ...)`
  no longer works as of this version (@yutannihilation, #5244).

# ggplot2 3.4.3
This hotfix release addresses a version comparison change in r-devel. There are
no user-facing or breaking changes.

# ggplot2 3.4.2
This is a hotfix release anticipating changes in r-devel, but folds in upkeep
changes and a few bug fixes as well.

## Minor improvements

* Various type checks and their messages have been standardised
  (@teunbrand, #4834).

* ggplot2 now uses `scales::DiscreteRange` and `scales::ContinuousRange`, which
  are available to write scale extensions from scratch (@teunbrand, #2710).

* The `layer_data()`, `layer_scales()` and `layer_grob()` now have the default
  `plot = last_plot()` (@teunbrand, #5166).

* The `datetime_scale()` scale constructor is now exported for use in extension
  packages (@teunbrand, #4701).

## Bug fixes

* `update_geom_defaults()` and `update_stat_defaults()` now return properly
  classed objects and have updated docs (@dkahle, #5146).

* For the purposes of checking required or non-missing aesthetics, character
  vectors are no longer considered non-finite (@teunbrand, @4284).

* `annotation_logticks()` skips drawing ticks when the scale range is non-finite
  instead of throwing an error (@teunbrand, #5229).

* Fixed spurious warnings when the `weight` was used in `stat_bin_2d()`,
  `stat_boxplot()`, `stat_contour()`, `stat_bin_hex()` and `stat_quantile()`
  (@teunbrand, #5216).

* To prevent changing the plotting order, `stat_sf()` is now computed per panel
  instead of per group (@teunbrand, #4340).

* Fixed bug in `coord_sf()` where graticule lines didn't obey
  `panel.grid.major`'s linewidth setting (@teunbrand, #5179).

* `geom_text()` drops observations where `angle = NA` instead of throwing an
  error (@teunbrand, #2757).

# ggplot2 3.4.1
This is a small release focusing on fixing regressions in the 3.4.0 release
and minor polishes.

## Breaking changes

* The computed variable `y` in `stat_ecdf()` has been superseded by `ecdf` to
  prevent incorrect scale transformations (@teunbrand, #5113 and #5112).

## New features

* Added `scale_linewidth_manual()` and `scale_linewidth_identity()` to support
  the `linewidth` aesthetic (@teunbrand, #5050).

* `ggsave()` warns when multiple `filename`s are given, and only writes to the
  first file (@teunbrand, #5114).

## Bug fixes

* Fixed a regression in `geom_hex()` where aesthetics were replicated across
  bins (@thomasp85, #5037 and #5044).

* Using two ordered factors as facetting variables in
  `facet_grid(..., as.table = FALSE)` now throws a warning instead of an
  error (@teunbrand, #5109).

* Fixed misbehaviour of `draw_key_boxplot()` and `draw_key_crossbar()` with
  skewed key aspect ratio (@teunbrand, #5082).

* Fixed spurious warning when `weight` aesthetic was used in `stat_smooth()`
  (@teunbrand based on @clauswilke's suggestion, #5053).

* The `lwd` alias is now correctly replaced by `linewidth` instead of `size`
  (@teunbrand based on @clauswilke's suggestion #5051).

* Fixed a regression in `Coord$train_panel_guides()` where names of guides were
  dropped (@maxsutton, #5063).

In binned scales:

* Automatic breaks should no longer be out-of-bounds, and automatic limits are
  adjusted to include breaks (@teunbrand, #5082).

* Zero-range limits no longer throw an error and are treated akin to continuous
  scales with zero-range limits (@teunbrand, #5066).

* The `trans = "date"` and `trans = "time"` transformations were made compatible
  (@teunbrand, #4217).

# ggplot2 3.4.0
This is a minor release focusing on tightening up the internals and ironing out
some inconsistencies in the API. The biggest change is the addition of the
`linewidth` aesthetic that takes of sizing the width of any line from `size`.
This change, while attempting to be as non-breaking as possible, has the
potential to change the look of some of your plots.

Other notable changes is a complete redo of the error and warning messaging in
ggplot2 using the cli package. Messaging is now better contextualised and it
should be easier to identify which layer an error is coming from. Last, we have
now made the switch to using the vctrs package internally which means that
support for vctrs classes as variables should improve, along with some small
gains in rendering speed.

## Breaking changes

* A `linewidth` aesthetic has been introduced and supersedes the `size`
  aesthetic for scaling the width of lines in line based geoms. `size` will
  remain functioning but deprecated for these geoms and it is recommended to
  update all code to reflect the new aesthetic. For geoms that have _both_ point
  sizing and linewidth sizing (`geom_pointrange()` and `geom_sf`) `size` now
  **only** refers to sizing of points which can leads to a visual change in old
  code (@thomasp85, #3672)

* The default line width for polygons in `geom_sf()` have been decreased to 0.2
  to reflect that this is usually used for demarking borders where a thinner
  line is better suited. This change was made since we already induced a
  visual change in `geom_sf()` with the introduction of the `linewidth`
  aesthetic.

* The dot-dot notation (`..var..`) and `stat()`, which have been superseded by
  `after_stat()`, are now formally deprecated (@yutannihilation, #3693).

* `qplot()` is now formally deprecated (@yutannihilation, #3956).

* `stage()` now properly refers to the values without scale transformations for
  the stage of `after_stat`. If your code requires the scaled version of the
  values for some reason, you have to apply the same transformation by yourself,
  e.g. `sqrt()` for `scale_{x,y}_sqrt()` (@yutannihilation and @teunbrand, #4155).

* Use `rlang::hash()` instead of `digest::digest()`. This update may lead to
  changes in the automatic sorting of legends. In order to enforce a specific
  legend order use the `order` argument in the guide. (@thomasp85, #4458)

* referring to `x` in backquoted expressions with `label_bquote()` is no longer
  possible.

* The `ticks.linewidth` and `frame.linewidth` parameters of `guide_colourbar()`
  are now multiplied with `.pt` like elsewhere in ggplot2. It can cause visual
  changes when these arguments are not the defaults and these changes can be
  restored to their previous behaviour by adding `/ .pt` (@teunbrand #4314).

* `scale_*_viridis_b()` now uses the full range of the viridis scales
  (@gregleleu, #4737)

## New features

* `geom_col()` and `geom_bar()` gain a new `just` argument. This is set to `0.5`
  by default; use `just = 0`/`just = 1` to place columns on the left/right
  of the axis breaks.
  (@wurli, #4899)

* `geom_density()` and `stat_density()` now support `bounds` argument
  to estimate density with boundary correction (@echasnovski, #4013).

* ggplot now checks during statistical transformations whether any data
  columns were dropped and warns about this. If stats intend to drop
  data columns they can declare them in the new field `dropped_aes`.
  (@clauswilke, #3250)

* `...` supports `rlang::list2` dynamic dots in all public functions.
  (@mone27, #4764)

* `theme()` now has a `strip.clip` argument, that can be set to `"off"` to
  prevent the clipping of strip text and background borders (@teunbrand, #4118)

* `geom_contour()` now accepts a function in the `breaks` argument
  (@eliocamp, #4652).

## Minor improvements and bug fixes

* Fix a bug in `position_jitter()` where infinity values were dropped (@javlon,
  #4790).

* `geom_linerange()` now respects the `na.rm` argument (#4927, @thomasp85)

* Improve the support for `guide_axis()` on `coord_trans()`
  (@yutannihilation, #3959)

* Added `stat_align()` to align data without common x-coordinates prior to
  stacking. This is now the default stat for `geom_area()` (@thomasp85, #4850)

* Fix a bug in `stat_contour_filled()` where break value differences below a
  certain number of digits would cause the computations to fail (@thomasp85,
  #4874)

* Secondary axis ticks are now positioned more precisely, removing small visual
  artefacts with alignment between grid and ticks (@thomasp85, #3576)

* Improve `stat_function` documentation regarding `xlim` argument.
  (@92amartins, #4474)

* Fix various issues with how `labels`, `breaks`, `limits`, and `show.limits`
  interact in the different binning guides (@thomasp85, #4831)

* Automatic break calculation now squishes the scale limits to the domain
  of the transformation. This allows `scale_{x/y}_sqrt()` to find breaks at 0
  when appropriate (@teunbrand, #980).

* Using multiple modified aesthetics correctly will no longer trigger warnings.
  If used incorrectly, the warning will now report the duplicated aesthetic
  instead of `NA` (@teunbrand, #4707).

* `aes()` now supports the `!!!` operator in its first two arguments
  (#2675). Thanks to @yutannihilation and @teunbrand for draft
  implementations.

* Require rlang >= 1.0.0 (@billybarc, #4797)

* `geom_violin()` no longer issues "collapsing to unique 'x' values" warning
  (@bersbersbers, #4455)

* `annotate()` now documents unsupported geoms (`geom_abline()`, `geom_hline()`
  and `geom_vline()`), and warns when they are requested (@mikmart, #4719)

* `presidential` dataset now includes Trump's presidency (@bkmgit, #4703).

* `position_stack()` now works fully with `geom_text()` (@thomasp85, #4367)

* `geom_tile()` now correctly recognises missing data in `xmin`, `xmax`, `ymin`,
  and `ymax` (@thomasp85 and @sigmapi, #4495)

* `geom_hex()` will now use the binwidth from `stat_bin_hex()` if present,
  instead of deriving it (@thomasp85, #4580)

* `geom_hex()` now works on non-linear coordinate systems (@thomasp85)

* Fixed a bug throwing errors when trying to render an empty plot with secondary
  axes (@thomasp85, #4509)

* Axes are now added correctly in `facet_wrap()` when `as.table = FALSE`
  (@thomasp85, #4553)

* Better compatibility of custom device functions in `ggsave()`
  (@thomasp85, #4539)

* Binning scales are now more resilient to calculated limits that ends up being
  `NaN` after transformations (@thomasp85, #4510)

* Strip padding in `facet_grid()` is now only in effect if
  `strip.placement = "outside"` _and_ an axis is present between the strip and
  the panel (@thomasp85, #4610)

* Aesthetics of length 1 are now recycled to 0 if the length of the data is 0
  (@thomasp85, #4588)

* Setting `size = NA` will no longer cause `guide_legend()` to error
  (@thomasp85, #4559)

* Setting `stroke` to `NA` in `geom_point()` will no longer impair the sizing of
  the points (@thomasp85, #4624)

* `stat_bin_2d()` now correctly recognises the `weight` aesthetic
  (@thomasp85, #4646)

* All geoms now have consistent exposure of linejoin and lineend parameters, and
  the guide keys will now respect these settings (@thomasp85, #4653)

* `geom_sf()` now respects `arrow` parameter for lines (@jakeruss, #4659)

* Updated documentation for `print.ggplot` to reflect that it returns
  the original plot, not the result of `ggplot_build()`. (@r2evans, #4390)

* `scale_*_manual()` no longer displays extra legend keys, or changes their
  order, when a named `values` argument has more items than the data. To display
  all `values` on the legend instead, use
  `scale_*_manual(values = vals, limits = names(vals))`. (@teunbrand, @banfai,
  #4511, #4534)

* Updated documentation for `geom_contour()` to correctly reflect argument
  precedence between `bins` and `binwidth`. (@eliocamp, #4651)

* Dots in `geom_dotplot()` are now correctly aligned to the baseline when
  `stackratio != 1` and `stackdir != "up"` (@mjskay, #4614)

* Key glyphs for `geom_boxplot()`, `geom_crossbar()`, `geom_pointrange()`, and
  `geom_linerange()` are now orientation-aware (@mjskay, #4732)

* Updated documentation for `geom_smooth()` to more clearly describe effects of
  the `fullrange` parameter (@thoolihan, #4399).

# ggplot2 3.3.6
This is a very small release only applying an internal change to comply with
R 4.2 and its deprecation of `default.stringsAsFactors()`. There are no user
facing changes and no breaking changes.

# ggplot2 3.3.5
This is a very small release focusing on fixing a couple of untenable issues
that surfaced with the 3.3.4 release

* Revert changes made in #4434 (apply transform to intercept in `geom_abline()`)
  as it introduced undesirable issues far worse than the bug it fixed
  (@thomasp85, #4514)
* Fixes an issue in `ggsave()` when producing emf/wmf files (@yutannihilation,
  #4521)
* Warn when grDevices specific arguments are passed to ragg devices (@thomasp85,
  #4524)
* Fix an issue where `coord_sf()` was reporting that it is non-linear
  even when data is provided in projected coordinates (@clauswilke, #4527)

# ggplot2 3.3.4
This is a larger patch release fixing a huge number of bugs and introduces a
small selection of feature refinements.

## Features

* Alt-text can now be added to a plot using the `alt` label, i.e
  `+ labs(alt = ...)`. Currently this alt text is not automatically propagated,
  but we plan to integrate into Shiny, RMarkdown, and other tools in the future.
  (@thomasp85, #4477)

* Add support for the BrailleR package for creating descriptions of the plot
  when rendered (@thomasp85, #4459)

* `coord_sf()` now has an argument `default_crs` that specifies the coordinate
  reference system (CRS) for non-sf layers and scale/coord limits. This argument
  defaults to `NULL`, which means non-sf layers are assumed to be in projected
  coordinates, as in prior ggplot2 versions. Setting `default_crs = sf::st_crs(4326)`
  provides a simple way to interpret x and y positions as longitude and latitude,
  regardless of the CRS used by `coord_sf()`. Authors of extension packages
  implementing `stat_sf()`-like functionality are encouraged to look at the source
  code of `stat_sf()`'s `compute_group()` function to see how to provide scale-limit
  hints to `coord_sf()` (@clauswilke, #3659).

* `ggsave()` now uses ragg to render raster output if ragg is available. It also
  handles custom devices that sets a default unit (e.g. `ragg::agg_png`)
  correctly (@thomasp85, #4388)

* `ggsave()` now returns the saved file location invisibly (#3379, @eliocamp).
  Note that, as a side effect, an unofficial hack `<ggplot object> + ggsave()`
  no longer works (#4513).

* The scale arguments `limits`, `breaks`, `minor_breaks`, `labels`, `rescaler`
  and `oob` now accept purrr style lambda notation (@teunbrand, #4427). The same
  is true for `as_labeller()` (and therefore also `labeller()`)
  (@netique, #4188).

* Manual scales now allow named vectors passed to `values` to contain fewer
  elements than existing in the data. Elements not present in values will be set
  to `NA` (@thomasp85, #3451)

* Date and datetime position scales support out-of-bounds (oob) arguments to
  control how limits affect data outside those limits (@teunbrand, #4199).

## Fixes

* Fix a bug that `after_stat()` and `after_scale()` cannot refer to aesthetics
  if it's specified in the plot-global mapping (@yutannihilation, #4260).

* Fix bug in `annotate_logticks()` that would cause an error when used together
  with `coord_flip()` (@thomasp85, #3954)

* Fix a bug in `geom_abline()` that resulted in `intercept` not being subjected
  to the transformation of the y scale (@thomasp85, #3741)

* Extent the range of the line created by `geom_abline()` so that line ending
  is not visible for large linewidths (@thomasp85, #4024)

* Fix bug in `geom_dotplot()` where dots would be positioned wrong with
  `stackgroups = TRUE` (@thomasp85, #1745)

* Fix calculation of confidence interval for locfit smoothing in `geom_smooth()`
  (@topepo, #3806)

* Fix bug in `geom_text()` where `"outward"` and `"inward"` justification for
  some `angle` values was reversed (@aphalo, #4169, #4447)

* `ggsave()` now sets the default background to match the fill value of the
  `plot.background` theme element (@karawoo, #4057)

* It is now deprecated to specify `guides(<scale> = FALSE)` or
  `scale_*(guide = FALSE)` to remove a guide. Please use
  `guides(<scale> = "none")` or `scale_*(guide = "none")` instead
  (@yutannihilation, #4097)

* Fix a bug in `guide_bins()` where keys would disappear if the guide was
  reversed (@thomasp85, #4210)

* Fix bug in `guide_coloursteps()` that would repeat the terminal bins if the
  breaks coincided with the limits of the scale (@thomasp85, #4019)

* Make sure that default labels from default mappings doesn't overwrite default
  labels from explicit mappings (@thomasp85, #2406)

* Fix bug in `labeller()` where parsing was turned off if `.multiline = FALSE`
  (@thomasp85, #4084)

* Make sure `label_bquote()` has access to the calling environment when
  evaluating the labels (@thomasp85, #4141)

* Fix a bug in the layer implementation that introduced a new state after the
  first render which could lead to a different look when rendered the second
  time (@thomasp85, #4204)

* Fix a bug in legend justification where justification was lost of the legend
  dimensions exceeded the available size (@thomasp85, #3635)

* Fix a bug in `position_dodge2()` where `NA` values in thee data would cause an
  error (@thomasp85, #2905)

* Make sure `position_jitter()` creates the same jittering independent of
  whether it is called by name or with constructor (@thomasp85, #2507)

* Fix a bug in `position_jitter()` where different jitters would be applied to
  different position aesthetics of the same axis (@thomasp85, #2941)

* Fix a bug in `qplot()` when supplying `c(NA, NA)` as axis limits
  (@thomasp85, #4027)

* Remove cross-inheritance of default discrete colour/fill scales and check the
  type and aesthetic of function output if `type` is a function
  (@thomasp85, #4149)

* Fix bug in `scale_[x|y]_date()` where custom breaks functions that resulted in
  fractional dates would get misaligned (@thomasp85, #3965)

* Fix bug in `scale_[x|y]_datetime()` where a specified timezone would be
  ignored by the scale (@thomasp85, #4007)

* Fix issue in `sec_axis()` that would throw warnings in the absence of any
  secondary breaks (@thomasp85, #4368)

* `stat_bin()`'s computed variable `width` is now documented (#3522).

* `stat_count()` now computes width based on the full dataset instead of per
  group (@thomasp85, #2047)

* Extended `stat_ecdf()` to calculate the cdf from either x or y instead from y
  only (@jgjl, #4005)

* Fix a bug in `stat_summary_bin()` where one more than the requested number of
  bins would be created (@thomasp85, #3824)

* Only drop groups in `stat_ydensity()` when there are fewer than two data
  points and throw a warning (@andrewwbutler, #4111).

* Fixed a bug in strip assembly when theme has `strip.text = element_blank()`
  and plots are faceted with multi-layered strips (@teunbrand, #4384).

* Using `theme(aspect.ratio = ...)` together with free space in `facet_grid()`
  now correctly throws an error (@thomasp85, #3834)

* Fixed a bug in `labeller()` so that `.default` is passed to `as_labeller()`
  when labellers are specified by naming faceting variables. (@waltersom, #4031)

* Updated style for example code (@rjake, #4092)

* ggplot2 now requires R >= 3.3 (#4247).

* ggplot2 now uses `rlang::check_installed()` to check if a suggested package is
  installed, which will offer to install the package before continuing (#4375,
  @malcolmbarrett)

* Improved error with hint when piping a `ggplot` object into a facet function
  (#4379, @mitchelloharawild).

# ggplot2 3.3.3
This is a small patch release mainly intended to address changes in R and CRAN.
It further changes the licensing model of ggplot2 to an MIT license.

* Update the ggplot2 licence to an MIT license (#4231, #4232, #4233, and #4281)

* Use vdiffr conditionally so ggplot2 can be tested on systems without vdiffr

* Update tests to work with the new `all.equal()` defaults in R >4.0.3

* Fixed a bug that `guide_bins()` mistakenly ignore `override.aes` argument
  (@yutannihilation, #4085).

# ggplot2 3.3.2
This is a small release focusing on fixing regressions introduced in 3.3.1.

* Added an `outside` option to `annotation_logticks()` that places tick marks
  outside of the plot bounds. (#3783, @kbodwin)

* `annotation_raster()` adds support for native rasters. For large rasters,
  native rasters render significantly faster than arrays (@kent37, #3388)

* Facet strips now have dedicated position-dependent theme elements
  (`strip.text.x.top`, `strip.text.x.bottom`, `strip.text.y.left`,
  `strip.text.y.right`) that inherit from `strip.text.x` and `strip.text.y`,
  respectively. As a consequence, some theme stylings now need to be applied to
  the position-dependent elements rather than to the parent elements. This
  change was already introduced in ggplot2 3.3.0 but not listed in the
  changelog. (@thomasp85, #3683)

* Facets now handle layers containing no data (@yutannihilation, #3853).

* A newly added geom `geom_density_2d_filled()` and associated stat
  `stat_density_2d_filled()` can draw filled density contours
  (@clauswilke, #3846).

* A newly added `geom_function()` is now recommended to use in conjunction
  with/instead of `stat_function()`. In addition, `stat_function()` now
  works with transformed y axes, e.g. `scale_y_log10()`, and in plots
  containing no other data or layers (@clauswilke, #3611, #3905, #3983).

* Fixed a bug in `geom_sf()` that caused problems with legend-type
  autodetection (@clauswilke, #3963).

* Support graphics devices that use the `file` argument instead of `fileneame`
  in `ggsave()` (@bwiernik, #3810)

* Default discrete color scales are now configurable through the `options()` of
  `ggplot2.discrete.colour` and `ggplot2.discrete.fill`. When set to a character
  vector of colour codes (or list of character vectors)  with sufficient length,
  these colours are used for the default scale. See `help(scale_colour_discrete)`
  for more details and examples (@cpsievert, #3833).

* Default continuous colour scales (i.e., the `options()`
  `ggplot2.continuous.colour` and `ggplot2.continuous.fill`, which inform the
  `type` argument of `scale_fill_continuous()` and `scale_colour_continuous()`)
  now accept a function, which allows more control over these default
  `continuous_scale()`s (@cpsievert, #3827).

* A bug was fixed in `stat_contour()` when calculating breaks based on
  the `bins` argument (@clauswilke, #3879, #4004).

* Data columns can now contain `Vector` S4 objects, which are widely used in the
  Bioconductor project. (@teunbrand, #3837)

# ggplot2 3.3.1

This is a small release with no code change. It removes all malicious links to a
site that got hijacked from the readme and pkgdown site.

# ggplot2 3.3.0

This is a minor release but does contain a range of substantial new features,
along with the standard bug fixes. The release contains a few visual breaking
changes, along with breaking changes for extension developers due to a shift in
internal representation of the position scales and their axes. No user breaking
changes are included.

This release also adds Dewey Dunnington (@paleolimbot) to the core team.

## Breaking changes
There are no user-facing breaking changes, but a change in some internal
representations that extension developers may have relied on, along with a few
breaking visual changes which may cause visual tests in downstream packages to
fail.

* The `panel_params` field in the `Layout` now contains a list of list of
  `ViewScale` objects, describing the trained coordinate system scales, instead
  of the list object used before. Any extensions that use this field will likely
  break, as will unit tests that checks aspects of this.

* `element_text()` now issues a warning when vectorized arguments are provided,
  as in `colour = c("red", "green", "blue")`. Such use is discouraged and not
  officially supported (@clauswilke, #3492).

* Changed `theme_grey()` setting for legend key so that it creates no border
  (`NA`) rather than drawing a white one. (@annennenne, #3180)

* `geom_ribbon()` now draws separate lines for the upper and lower intervals if
  `colour` is mapped. Similarly, `geom_area()` and `geom_density()` now draw
  the upper lines only in the same case by default. If you want old-style full
  stroking, use `outline.type = "full"` (@yutannihilation, #3503 / @thomasp85, #3708).

## New features

* The evaluation time of aesthetics can now be controlled to a finer degree.
  `after_stat()` supersedes the use of `stat()` and `..var..`-notation, and is
  joined by `after_scale()` to allow for mapping to scaled aesthetic values.
  Remapping of the same aesthetic is now supported with `stage()`, so you can
  map a data variable to a stat aesthetic, and remap the same aesthetic to
  something else after statistical transformation (@thomasp85, #3534)

* All `coord_*()` functions with `xlim` and `ylim` arguments now accept
  vectors with `NA` as a placeholder for the minimum or maximum value
  (e.g., `ylim = c(0, NA)` would zoom the y-axis from 0 to the
  maximum value observed in the data). This mimics the behaviour
  of the `limits` argument in continuous scale functions
  (@paleolimbot, #2907).

* Allowed reversing of discrete scales by re-writing `get_limits()`
  (@AnneLyng, #3115)

* All geoms and stats that had a direction (i.e. where the x and y axes had
  different interpretation), can now freely choose their direction, instead of
  relying on `coord_flip()`. The direction is deduced from the aesthetic
  mapping, but can also be specified directly with the new `orientation`
  argument (@thomasp85, #3506).

* Position guides can now be customized using the new `guide_axis()`, which can
  be passed to position `scale_*()` functions or via `guides()`. The new axis
  guide (`guide_axis()`) comes with arguments `check.overlap` (automatic removal
  of overlapping labels), `angle` (easy rotation of axis labels), and
  `n.dodge` (dodge labels into multiple rows/columns) (@paleolimbot, #3322).

* A new scale type has been added, that allows binning of aesthetics at the
  scale level. It has versions for both position and non-position aesthetics and
  comes with two new guides (`guide_bins` and `guide_coloursteps`)
  (@thomasp85, #3096)

* `scale_x_continuous()` and `scale_y_continuous()` gains an `n.breaks` argument
  guiding the number of automatic generated breaks (@thomasp85, #3102)

* Added `stat_contour_filled()` and `geom_contour_filled()`, which compute
  and draw filled contours of gridded data (@paleolimbot, #3044).
  `geom_contour()` and `stat_contour()` now use the isoband package
  to compute contour lines. The `complete` parameter (which was undocumented
  and has been unused for at least four years) was removed (@paleolimbot, #3044).

* Themes have gained two new parameters, `plot.title.position` and
  `plot.caption.position`, that can be used to customize how plot
  title/subtitle and plot caption are positioned relative to the overall plot
  (@clauswilke, #3252).

## Extensions

* `Geom` now gains a `setup_params()` method in line with the other ggproto
  classes (@thomasp85, #3509)

* The newly added function `register_theme_elements()` now allows developers
  of extension packages to define their own new theme elements and place them
  into the ggplot2 element tree (@clauswilke, #2540).

## Minor improvements and bug fixes

* `coord_trans()` now draws second axes and accepts `xlim`, `ylim`,
  and `expand` arguments to bring it up to feature parity with
  `coord_cartesian()`. The `xtrans` and `ytrans` arguments that were
  deprecated in version 1.0.1 in favour of `x` and `y`
  were removed (@paleolimbot, #2990).

* `coord_trans()` now calculates breaks using the expanded range
  (previously these were calculated using the unexpanded range,
  which resulted in differences between plots made with `coord_trans()`
  and those made with `coord_cartesian()`). The expansion for discrete axes
  in `coord_trans()` was also updated such that it behaves identically
  to that in `coord_cartesian()` (@paleolimbot, #3338).

* `expand_scale()` was deprecated in favour of `expansion()` for setting
  the `expand` argument of `x` and `y` scales (@paleolimbot).

* `geom_abline()`, `geom_hline()`, and `geom_vline()` now issue
  more informative warnings when supplied with set aesthetics
  (i.e., `slope`, `intercept`, `yintercept`, and/or `xintercept`)
  and mapped aesthetics (i.e., `data` and/or `mapping`).

* Fix a bug in `geom_raster()` that squeezed the image when it went outside
  scale limits (#3539, @thomasp85)

* `geom_sf()` now determines the legend type automatically (@microly, #3646).

* `geom_sf()` now removes rows that can't be plotted due to `NA` aesthetics
  (#3546, @thomasp85)

* `geom_sf()` now applies alpha to linestring geometries
  (#3589, @yutannihilation).

* `gg_dep()` was deprecated (@perezp44, #3382).

* Added function `ggplot_add.by()` for lists created with `by()`, allowing such
  lists to be added to ggplot objects (#2734, @Maschette)

* ggplot2 no longer depends on reshape2, which means that it no longer
  (recursively) needs plyr, stringr, or stringi packages.

* Increase the default `nbin` of `guide_colourbar()` to place the ticks more
  precisely (#3508, @yutannihilation).

* `manual_scale()` now matches `values` with the order of `breaks` whenever
  `values` is an unnamed vector. Previously, unnamed `values` would match with
  the limits of the scale and ignore the order of any `breaks` provided. Note
  that this may change the appearance of plots that previously relied on the
  unordered behaviour (#2429, @idno0001).

* `scale_manual_*(limits = ...)` now actually limits the scale (#3262,
  @yutannihilation).

* Fix a bug when `show.legend` is a named logical vector
  (#3461, @yutannihilation).

* Added weight aesthetic option to `stat_density()` and made scaling of
  weights the default (@annennenne, #2902)

* `stat_density2d()` can now take an `adjust` parameter to scale the default
  bandwidth. (#2860, @haleyjeppson)

* `stat_smooth()` uses `REML` by default, if `method = "gam"` and
  `gam`'s method is not specified (@ikosmidis, #2630).

* stacking text when calculating the labels and the y axis with
  `stat_summary()` now works (@ikosmidis, #2709)

* `stat_summary()` and related functions now support rlang-style lambda functions
  (#3568, @dkahle).

* The data mask pronoun, `.data`, is now stripped from default labels.

* Addition of partial themes to plots has been made more predictable;
  stepwise addition of individual partial themes is now equivalent to
  addition of multple theme elements at once (@clauswilke, #3039).

* Facets now don't fail even when some variable in the spec are not available
  in all layers (@yutannihilation, #2963).

# ggplot2 3.2.1

This is a patch release fixing a few regressions introduced in 3.2.0 as well as
fixing some unit tests that broke due to upstream changes.

* `position_stack()` no longer changes the order of the input data. Changes to
  the internal behaviour of `geom_ribbon()` made this reordering problematic
  with ribbons that spanned `y = 0` (#3471)
* Using `qplot()` with a single positional aesthetic will no longer title the
  non-specified scale as `"NULL"` (#3473)
* Fixes unit tests for sf graticule labels caused by changes to sf

# ggplot2 3.2.0

This is a minor release with an emphasis on internal changes to make ggplot2
faster and more consistent. The few interface changes will only affect the
aesthetics of the plot in minor ways, and will only potentially break code of
extension developers if they have relied on internals that have been changed.
This release also sees the addition of Hiroaki Yutani (@yutannihilation) to the
core developer team.

With the release of R 3.6, ggplot2 now requires the R version to be at least 3.2,
as the tidyverse is committed to support 5 major versions of R.

## Breaking changes

* Two patches (#2996 and #3050) fixed minor rendering problems. In most cases,
  the visual changes are so subtle that they are difficult to see with the naked
  eye. However, these changes are detected by the vdiffr package, and therefore
  any package developers who use vdiffr to test for visual correctness of ggplot2
  plots will have to regenerate all reference images.

* In some cases, ggplot2 now produces a warning or an error for code that previously
  produced plot output. In all these cases, the previous plot output was accidental,
  and the plotting code uses the ggplot2 API in a way that would lead to undefined
  behavior. Examples include a missing `group` aesthetic in `geom_boxplot()` (#3316),
  annotations across multiple facets (#3305), and not using aesthetic mappings when
  drawing ribbons with `geom_ribbon()` (#3318).

## New features

* This release includes a range of internal changes that speeds up plot
  generation. None of the changes are user facing and will not break any code,
  but in general ggplot2 should feel much faster. The changes includes, but are
  not limited to:

  - Caching ascent and descent dimensions of text to avoid recalculating it for
    every title.

  - Using a faster data.frame constructor as well as faster indexing into
    data.frames

  - Removing the plyr dependency, replacing plyr functions with faster
    equivalents.

* `geom_polygon()` can now draw polygons with holes using the new `subgroup`
  aesthetic. This functionality requires R 3.6.0 (@thomasp85, #3128)

* Aesthetic mappings now accept functions that return `NULL` (@yutannihilation,
  #2997).

* `stat_function()` now accepts rlang/purrr style anonymous functions for the
  `fun` parameter (@dkahle, #3159).

* `geom_rug()` gains an "outside" option to allow for moving the rug tassels to
  outside the plot area (@njtierney, #3085) and a `length` option to allow for
  changing the length of the rug lines (@daniel-wells, #3109).

* All geoms now take a `key_glyph` paramter that allows users to customize
  how legend keys are drawn (@clauswilke, #3145). In addition, a new key glyph
  `timeseries` is provided to draw nice legends for time series
  (@mitchelloharawild, #3145).

## Extensions

* Layers now have a new member function `setup_layer()` which is called at the
  very beginning of the plot building process and which has access to the
  original input data and the plot object being built. This function allows the
  creation of custom layers that autogenerate aesthetic mappings based on the
  input data or that filter the input data in some form. For the time being, this
  feature is not exported, but it has enabled the development of a new layer type,
  `layer_sf()` (see next item). Other special-purpose layer types may be added
  in the future (@clauswilke, #2872).

* A new layer type `layer_sf()` can auto-detect and auto-map sf geometry
  columns in the data. It should be used by extension developers who are writing
  new sf-based geoms or stats (@clauswilke, #3232).

* `x0` and `y0` are now recognized positional aesthetics so they will get scaled
  if used in extension geoms and stats (@thomasp85, #3168)

* Continuous scale limits now accept functions which accept the default
  limits and return adjusted limits. This makes it possible to write
  a function that e.g. ensures the limits are always a multiple of 100,
  regardless of the data (@econandrew, #2307).

## Minor improvements and bug fixes

* `cut_width()` now accepts `...` to pass further arguments to `base::cut.default()`
   like `cut_number()` and `cut_interval()` already did (@cderv, #3055)

* `coord_map()` now can have axes on the top and right (@karawoo, #3042).

* `coord_polar()` now correctly rescales the secondary axis (@linzi-sg, #3278)

* `coord_sf()`, `coord_map()`, and `coord_polar()` now squash `-Inf` and `Inf`
  into the min and max of the plot (@yutannihilation, #2972).

* `coord_sf()` graticule lines are now drawn in the same thickness as panel grid
  lines in `coord_cartesian()`, and seting panel grid lines to `element_blank()`
  now also works in `coord_sf()`
  (@clauswilke, #2991, #2525).

* `economics` data has been regenerated. This leads to some changes in the
  values of all columns (especially in `psavert`), but more importantly, strips
  the grouping attributes from `economics_long`.

* `element_line()` now fills closed arrows (@yutannihilation, #2924).

* Facet strips on the left side of plots now have clipping turned on, preventing
  text from running out of the strip and borders from looking thicker than for
  other strips (@karawoo, #2772 and #3061).

* ggplot2 now works in Turkish locale (@yutannihilation, #3011).

* Clearer error messages for inappropriate aesthetics (@clairemcwhite, #3060).

* ggplot2 no longer attaches any external packages when using functions that
  depend on packages that are suggested but not imported by ggplot2. The
  affected functions include `geom_hex()`, `stat_binhex()`,
  `stat_summary_hex()`, `geom_quantile()`, `stat_quantile()`, and `map_data()`
  (@clauswilke, #3126).

* `geom_area()` and `geom_ribbon()` now sort the data along the x-axis in the
  `setup_data()` method rather than as part of `draw_group()` (@thomasp85,
  #3023)

* `geom_hline()`, `geom_vline()`, and `geom_abline()` now throw a warning if the
  user supplies both an `xintercept`, `yintercept`, or `slope` value and a
  mapping (@RichardJActon, #2950).

* `geom_rug()` now works with `coord_flip()` (@has2k1, #2987).

* `geom_violin()` no longer throws an error when quantile lines fall outside
  the violin polygon (@thomasp85, #3254).

* `guide_legend()` and `guide_colorbar()` now use appropriate spacing between legend
  key glyphs and legend text even if the legend title is missing (@clauswilke, #2943).

* Default labels are now generated more consistently; e.g., symbols no longer
  get backticks, and long expressions are abbreviated with `...`
  (@yutannihilation, #2981).

* All-`Inf` layers are now ignored for picking the scale (@yutannihilation,
  #3184).

* Diverging Brewer colour palette now use the correct mid-point colour
  (@dariyasydykova, #3072).

* `scale_color_continuous()` now points to `scale_colour_continuous()` so that
  it will handle `type = "viridis"` as the documentation states (@hlendway,
  #3079).

* `scale_shape_identity()` now works correctly with `guide = "legend"`
  (@malcolmbarrett, #3029)

* `scale_continuous` will now draw axis line even if the length of breaks is 0
  (@thomasp85, #3257)

* `stat_bin()` will now error when the number of bins exceeds 1e6 to avoid
  accidentally freezing the user session (@thomasp85).

* `sec_axis()` now places ticks accurately when using nonlinear transformations (@dpseidel, #2978).

* `facet_wrap()` and `facet_grid()` now automatically remove NULL from facet
  specs, and accept empty specs (@yutannihilation, #3070, #2986).

* `stat_bin()` now handles data with only one unique value (@yutannihilation
  #3047).

* `sec_axis()` now accepts functions as well as formulas (@yutannihilation, #3031).

*   New theme elements allowing different ticks lengths for each axis. For instance,
    this can be used to have inwards ticks on the x-axis (`axis.ticks.length.x`) and
    outwards ticks on the y-axis (`axis.ticks.length.y`) (@pank, #2935).

* The arguments of `Stat*$compute_layer()` and `Position*$compute_layer()` are
  now renamed to always match the ones of `Stat$compute_layer()` and
  `Position$compute_layer()` (@yutannihilation, #3202).

* `geom_*()` and `stat_*()` now accepts purrr-style lambda notation
  (@yutannihilation, #3138).

* `geom_tile()` and `geom_rect()` now draw rectangles without notches at the
  corners. The style of the corner can be controlled by `linejoin` parameters
  (@yutannihilation, #3050).

# ggplot2 3.1.0

## Breaking changes

This is a minor release and breaking changes have been kept to a minimum. End users of
ggplot2 are unlikely to encounter any issues. However, there are a few items that developers
of ggplot2 extensions should be aware of. For additional details, see also the discussion
accompanying issue #2890.

*   In non-user-facing internal code (specifically in the `aes()` function and in
    the `aesthetics` argument of scale functions), ggplot2 now always uses the British
    spelling for aesthetics containing the word "colour". When users specify a "color"
    aesthetic it is automatically renamed to "colour". This renaming is also applied
    to non-standard aesthetics that contain the word "color". For example, "point_color"
    is renamed to "point_colour". This convention makes it easier to support both
    British and American spelling for novel, non-standard aesthetics, but it may require
    some adjustment for packages that have previously introduced non-standard color
    aesthetics using American spelling. A new function `standardise_aes_names()` is
    provided in case extension writers need to perform this renaming in their own code
    (@clauswilke, #2649).

*   Functions that generate other functions (closures) now force the arguments that are
    used from the generated functions, to avoid hard-to-catch errors. This may affect
    some users of manual scales (such as `scale_colour_manual()`, `scale_fill_manual()`,
    etc.) who depend on incorrect behavior (@krlmlr, #2807).

*   `Coord` objects now have a function `backtransform_range()` that returns the
    panel range in data coordinates. This change may affect developers of custom coords,
    who now should implement this function. It may also affect developers of custom
    geoms that use the `range()` function. In some applications, `backtransform_range()`
    may be more appropriate (@clauswilke, #2821).


## New features

*   `coord_sf()` has much improved customization of axis tick labels. Labels can now
    be set manually, and there are two new parameters, `label_graticule` and
    `label_axes`, that can be used to specify which graticules to label on which side
    of the plot (@clauswilke, #2846, #2857, #2881).

*   Two new geoms `geom_sf_label()` and `geom_sf_text()` can draw labels and text
    on sf objects. Under the hood, a new `stat_sf_coordinates()` calculates the
    x and y coordinates from the coordinates of the sf geometries. You can customize
    the calculation method via `fun.geometry` argument (@yutannihilation, #2761).


## Minor improvements and fixes

*   `benchplot()` now uses tidy evaluation (@dpseidel, #2699).

*   The error message in `compute_aesthetics()` now only provides the names of
    aesthetics with mismatched lengths, rather than all aesthetics (@karawoo,
    #2853).

*   For faceted plots, data is no longer internally reordered. This makes it
    safer to feed data columns into `aes()` or into parameters of geoms or
    stats. However, doing so remains discouraged (@clauswilke, #2694).

*   `coord_sf()` now also understands the `clip` argument, just like the other
    coords (@clauswilke, #2938).

*   `fortify()` now displays a more informative error message for
    `grouped_df()` objects when dplyr is not installed (@jimhester, #2822).

*   All `geom_*()` now display an informative error message when required
    aesthetics are missing (@dpseidel, #2637 and #2706).

*   `geom_boxplot()` now understands the `width` parameter even when used with
    a non-standard stat, such as `stat_identity()` (@clauswilke, #2893).

*  `geom_hex()` now understands the `size` and `linetype` aesthetics
   (@mikmart, #2488).

*   `geom_hline()`, `geom_vline()`, and `geom_abline()` now work properly
    with `coord_trans()` (@clauswilke, #2149, #2812).

*   `geom_text(..., parse = TRUE)` now correctly renders the expected number of
    items instead of silently dropping items that are empty expressions, e.g.
    the empty string "". If an expression spans multiple lines, we take just
    the first line and drop the rest. This same issue is also fixed for
    `geom_label()` and the axis labels for `geom_sf()` (@slowkow, #2867).

*   `geom_sf()` now respects `lineend`, `linejoin`, and `linemitre` parameters
    for lines and polygons (@alistaire47, #2826).

*   `ggsave()` now exits without creating a new graphics device if previously
    none was open (@clauswilke, #2363).

*   `labs()` now has named arguments `title`, `subtitle`, `caption`, and `tag`.
    Also, `labs()` now accepts tidyeval (@yutannihilation, #2669).

*   `position_nudge()` is now more robust and nudges only in the direction
    requested. This enables, for example, the horizontal nudging of boxplots
    (@clauswilke, #2733).

*   `sec_axis()` and `dup_axis()` now return appropriate breaks for the secondary
    axis when applied to log transformed scales (@dpseidel, #2729).

*   `sec_axis()` now works as expected when used in combination with tidy eval
    (@dpseidel, #2788).

*   `scale_*_date()`, `scale_*_time()` and `scale_*_datetime()` can now display
    a secondary axis that is a __one-to-one__ transformation of the primary axis,
    implemented using the `sec.axis` argument to the scale constructor
    (@dpseidel, #2244).

*   `stat_contour()`, `stat_density2d()`, `stat_bin2d()`,  `stat_binhex()`
    now calculate normalized statistics including `nlevel`, `ndensity`, and
    `ncount`. Also, `stat_density()` now includes the calculated statistic
    `nlevel`, an alias for `scaled`, to better match the syntax of `stat_bin()`
    (@bjreisman, #2679).

# ggplot2 3.0.0

## Breaking changes

*   ggplot2 now supports/uses tidy evaluation (as described below). This is a
    major change and breaks a number of packages; we made this breaking change
    because it is important to make ggplot2 more programmable, and to be more
    consistent with the rest of the tidyverse. The best general (and detailed)
    introduction to tidy evaluation can be found in the meta programming
    chapters in [Advanced R](https://adv-r.hadley.nz).

    The primary developer facing change is that `aes()` now contains
    quosures (expression + environment pairs) rather than symbols, and you'll
    need to take a different approach to extracting the information you need.
    A common symptom of this change are errors "undefined columns selected" or
    "invalid 'type' (list) of argument" (#2610). As in the previous version,
    constants (like `aes(x = 1)` or `aes(colour = "smoothed")`) are stored
    as is.

    In this version of ggplot2, if you need to describe a mapping in a string,
    use `quo_name()` (to generate single-line strings; longer expressions may
    be abbreviated) or `quo_text()` (to generate non-abbreviated strings that
    may span multiple lines). If you do need to extract the value of a variable
    instead use `rlang::eval_tidy()`. You may want to condition on
    `(packageVersion("ggplot2") <= "2.2.1")` so that your code can work with
    both released and development versions of ggplot2.

    We recognise that this is a big change and if you're not already familiar
    with rlang, there's a lot to learn. If you are stuck, or need any help,
    please reach out on <https://forum.posit.co/>.

*   Error: Column `y` must be a 1d atomic vector or a list

    Internally, ggplot2 now uses `as.data.frame(tibble::as_tibble(x))` to
    convert a list into a data frame. This improves ggplot2's support for
    list-columns (needed for sf support), at a small cost: you can no longer
    use matrix-columns. Note that unlike tibble we still allow column vectors
    such as returned by `base::scale()` because of their widespread use.

*   Error: More than one expression parsed

    Previously `aes_string(x = c("a", "b", "c"))` silently returned
    `aes(x = a)`. Now this is a clear error.

*   Error: `data` must be uniquely named but has duplicate columns

    If layer data contains columns with identical names an error will be
    thrown. In earlier versions the first occurring column was chosen silently,
    potentially masking that the wrong data was chosen.

*   Error: Aesthetics must be either length 1 or the same as the data

    Layers are stricter about the columns they will combine into a single
    data frame. Each aesthetic now must be either the same length as the data
    frame or a single value. This makes silent recycling errors much less likely.

*   Error: `coord_*` doesn't support free scales

    Free scales only work with selected coordinate systems; previously you'd
    get an incorrect plot.

*   Error in f(...) : unused argument (range = c(0, 1))

    This is because the `oob` argument to scale has been set to a function
    that only takes a single argument; it needs to take two arguments
    (`x`, and `range`).

*   Error: unused argument (output)

    The function `guide_train()` now has an optional parameter `aesthetic`
    that allows you to override the `aesthetic` setting in the scale.
    To make your code work with the both released and development versions of
    ggplot2 appropriate, add `aesthetic = NULL` to the `guide_train()` method
    signature.

    ```R
    # old
    guide_train.legend <- function(guide, scale) {...}

    # new
    guide_train.legend <- function(guide, scale, aesthetic = NULL) {...}
    ```

    Then, inside the function, replace `scale$aesthetics[1]`,
    `aesthetic %||% scale$aesthetics[1]`. (The %||% operator is defined in the
    rlang package).

    ```R
    # old
    setNames(list(scale$map(breaks)), scale$aesthetics[1])

    # new
    setNames(list(scale$map(breaks)), aesthetic %||% scale$aesthetics[1])
    ```

*   The long-deprecated `subset` argument to `layer()` has been removed.

## Tidy evaluation

* `aes()` now supports quasiquotation so that you can use `!!`, `!!!`,
  and `:=`. This replaces `aes_()` and `aes_string()` which are now
  soft-deprecated (but will remain around for a long time).

* `facet_wrap()` and `facet_grid()` now support `vars()` inputs. Like
  `dplyr::vars()`, this helper quotes its inputs and supports
  quasiquotation. For instance, you can now supply faceting variables
  like this: `facet_wrap(vars(am, cyl))` instead of
  `facet_wrap(~am + cyl)`. Note that the formula interface is not going
  away and will not be deprecated. `vars()` is simply meant to make it
  easier to create functions around `facet_wrap()` and `facet_grid()`.

  The first two arguments of `facet_grid()` become `rows` and `cols`
  and now support `vars()` inputs. Note however that we took special
  care to ensure complete backward compatibility. With this change
  `facet_grid(vars(cyl), vars(am, vs))` is equivalent to
  `facet_grid(cyl ~ am + vs)`, and `facet_grid(cols = vars(am, vs))` is
  equivalent to `facet_grid(. ~ am + vs)`.

  One nice aspect of the new interface is that you can now easily
  supply names: `facet_grid(vars(Cylinder = cyl), labeller =
  label_both)` will give nice label titles to the facets. Of course,
  those names can be unquoted with the usual tidy eval syntax.

### sf

* ggplot2 now has full support for sf with `geom_sf()` and `coord_sf()`:

  ```r
  nc <- sf::st_read(system.file("shape/nc.shp", package = "sf"), quiet = TRUE)
  ggplot(nc) +
    geom_sf(aes(fill = AREA))
  ```
  It supports all simple features, automatically aligns CRS across layers, sets
  up the correct aspect ratio, and draws a graticule.

## New features

* ggplot2 now works on R 3.1 onwards, and uses the
  [vdiffr](https://github.com/r-lib/vdiffr) package for visual testing.

* In most cases, accidentally using `%>%` instead of `+` will generate an
  informative error (#2400).

* New syntax for calculated aesthetics. Instead of using `aes(y = ..count..)`
  you can (and should!) use `aes(y = stat(count))`. `stat()` is a real function
  with documentation which hopefully will make this part of ggplot2 less
  confusing (#2059).

  `stat()` is particularly nice for more complex calculations because you
  only need to specify it once: `aes(y = stat(count / max(count)))`,
  rather than `aes(y = ..count.. / max(..count..))`

* New `tag` label for adding identification tags to plots, typically used for
  labelling a subplot with a letter. Add a tag with `labs(tag = "A")`, style it
  with the `plot.tag` theme element, and control position with the
  `plot.tag.position` theme setting (@thomasp85).

### Layers: geoms, stats, and position adjustments

* `geom_segment()` and `geom_curve()` have a new `arrow.fill` parameter which
  allows you to specify a separate fill colour for closed arrowheads
  (@hrbrmstr and @clauswilke, #2375).

* `geom_point()` and friends can now take shapes as strings instead of integers,
  e.g. `geom_point(shape = "diamond")` (@daniel-barnett, #2075).

* `position_dodge()` gains a `preserve` argument that allows you to control
  whether the `total` width at each `x` value is preserved (the current
  default), or ensure that the width of a `single` element is preserved
  (what many people want) (#1935).

* New `position_dodge2()` provides enhanced dodging for boxplots. Compared to
  `position_dodge()`, `position_dodge2()` compares `xmin` and `xmax` values
  to determine which elements overlap, and spreads overlapping elements evenly
  within the region of overlap. `position_dodge2()` is now the default position
  adjustment for `geom_boxplot()`, because it handles `varwidth = TRUE`, and
  will be considered for other geoms in the future.

  The `padding` parameter adds a small amount of padding between elements
  (@karawoo, #2143) and a `reverse` parameter allows you to reverse the order
  of placement (@karawoo, #2171).

* New `stat_qq_line()` makes it easy to add a simple line to a Q-Q plot, which
  makes it easier to judge the fit of the theoretical distribution
  (@nicksolomon).

### Scales and guides

* Improved support for mapping date/time variables to `alpha`, `size`, `colour`,
  and `fill` aesthetics, including `date_breaks` and `date_labels` arguments
  (@karawoo, #1526), and new `scale_alpha()` variants (@karawoo, #1526).

* Improved support for ordered factors. Ordered factors throw a warning when
  mapped to shape (unordered factors do not), and do not throw warnings when
  mapped to size or alpha (unordered factors do). Viridis is used as the
  default colour and fill scale for ordered factors (@karawoo, #1526).

* The `expand` argument of `scale_*_continuous()` and `scale_*_discrete()`
  now accepts separate expansion values for the lower and upper range
  limits. The expansion limits can be specified using the convenience
  function `expand_scale()`.

  Separate expansion limits may be useful for bar charts, e.g. if one
  wants the bottom of the bars to be flush with the x axis but still
  leave some (automatically calculated amount of) space above them:

    ```r
    ggplot(mtcars) +
        geom_bar(aes(x = factor(cyl))) +
        scale_y_continuous(expand = expand_scale(mult = c(0, .1)))
    ```

  It can also be useful for line charts, e.g. for counts over time,
  where one wants to have a ’hard’ lower limit of y = 0 but leave the
  upper limit unspecified (and perhaps differing between panels), with
  some extra space above the highest point on the line (with symmetrical
  limits, the extra space above the highest point could in some cases
  cause the lower limit to be negative).

  The old syntax for the `expand` argument will, of course, continue
  to work (@huftis, #1669).

* `scale_colour_continuous()` and `scale_colour_gradient()` are now controlled
  by global options `ggplot2.continuous.colour` and `ggplot2.continuous.fill`.
  These can be set to `"gradient"` (the default) or `"viridis"` (@karawoo).

* New `scale_colour_viridis_c()`/`scale_fill_viridis_c()` (continuous) and
  `scale_colour_viridis_d()`/`scale_fill_viridis_d()` (discrete) make it
  easy to use Viridis colour scales (@karawoo, #1526).

* Guides for `geom_text()` now accept custom labels with
  `guide_legend(override.aes = list(label = "foo"))` (@brianwdavis, #2458).

### Margins

* Strips gain margins on all sides by default. This means that to fully justify
  text to the edge of a strip, you will need to also set the margins to 0
  (@karawoo).

* Rotated strip labels now correctly understand `hjust` and `vjust` parameters
  at all angles (@karawoo).

* Strip labels now understand justification relative to the direction of the
  text, meaning that in y facets, the strip text can be placed at either end of
  the strip using `hjust` (@karawoo).

* Legend titles and labels get a little extra space around them, which
  prevents legend titles from overlapping the legend at large font sizes
  (@karawoo, #1881).

## Extension points

* New `autolayer()` S3 generic (@mitchelloharawild, #1974). This is similar
  to `autoplot()` but produces layers rather than complete plots.

* Custom objects can now be added using `+` if a `ggplot_add` method has been
  defined for the class of the object (@thomasp85).

* Theme elements can now be subclassed. Add a `merge_element` method to control
  how properties are inherited from the parent element. Add an `element_grob`
  method to define how elements are rendered into grobs (@thomasp85, #1981).

* Coords have gained new extension mechanisms.

    If you have an existing coord extension, you will need to revise the
    specification of the `train()` method. It is now called
    `setup_panel_params()` (better reflecting what it actually does) and now
    has arguments `scale_x`, and `scale_y` (the x and y scales respectively)
    and `param`, a list of plot specific parameters generated by
    `setup_params()`.

    What was formerly called `scale_details` (in coords), `panel_ranges`
    (in layout) and `panel_scales` (in geoms) are now consistently called
    `panel_params` (#1311). These are parameters of the coord that vary from
    panel to panel.

* `ggplot_build()` and `ggplot_gtable()` are now generics, so ggplot-subclasses
  can define additional behavior during the build stage.

* `guide_train()`, `guide_merge()`, `guide_geom()`, and `guide_gengrob()`
  are now exported as they are needed if you want to design your own guide.
  They are not currently documented; use at your own risk (#2528).

* `scale_type()` generic is now exported and documented. Use this if you
  want to extend ggplot2 to work with a new type of vector.

## Minor bug fixes and improvements

### Faceting

* `facet_grid()` gives a more informative error message if you try to use
  a variable in both rows and cols (#1928).

* `facet_grid()` and `facet_wrap()` both give better error messages if you
  attempt to use an unsupported coord with free scales (#2049).

* `label_parsed()` works once again (#2279).

* You can now style the background of horizontal and vertical strips
  independently with `strip.background.x` and `strip.background.y`
  theme settings (#2249).

### Scales

* `discrete_scale()` documentation now inherits shared definitions from
  `continuous_scale()` (@alistaire47, #2052).

* `guide_colorbar()` shows all colours of the scale (@has2k1, #2343).

* `scale_identity()` once again produces legends by default (#2112).

* Tick marks for secondary axes with strong transformations are more
  accurately placed (@thomasp85, #1992).

* Missing line types now reliably generate missing lines (with standard
  warning) (#2206).

* Legends now ignore set aesthetics that are not length one (#1932).

* All colour and fill scales now have an `aesthetics` argument that can
  be used to set the aesthetic(s) the scale works with. This makes it
  possible to apply a colour scale to both colour and fill aesthetics
  at the same time, via `aesthetics = c("colour", "fill")` (@clauswilke).

* Three new generic scales work with any aesthetic or set of aesthetics:
  `scale_continuous_identity()`, `scale_discrete_identity()`, and
  `scale_discrete_manual()` (@clauswilke).

* `scale_*_gradient2()` now consistently omits points outside limits by
  rescaling after the limits are enforced (@foo-bar-baz-qux, #2230).

### Layers

* `geom_label()` now correctly produces unbordered labels when `label.size`
  is 0, even when saving to PDF (@bfgray3, #2407).

* `layer()` gives considerably better error messages for incorrectly specified
  `geom`, `stat`, or `position` (#2401).

* In all layers that use it, `linemitre` now defaults to 10 (instead of 1)
  to better match base R.

* `geom_boxplot()` now supplies a default value if no `x` aesthetic is present
  (@foo-bar-baz-qux, #2110).

* `geom_density()` drops groups with fewer than two data points and throws a
  warning. For groups with two data points, density values are now calculated
  with `stats::density` (@karawoo, #2127).

* `geom_segment()` now also takes a `linejoin` parameter. This allows more
  control over the appearance of the segments, which is especially useful for
  plotting thick arrows (@Ax3man, #774).

* `geom_smooth()` now reports the formula used when `method = "auto"`
  (@davharris #1951). `geom_smooth()` now orders by the `x` aesthetic, making it
  easier to pass pre-computed values without manual ordering (@izahn, #2028). It
  also now knows it has `ymin` and `ymax` aesthetics (#1939). The legend
  correctly reflects the status of the `se` argument when used with stats
  other than the default (@clauswilke, #1546).

* `geom_tile()` now once again interprets `width` and `height` correctly
  (@malcolmbarrett, #2510).

* `position_jitter()` and `position_jitterdodge()` gain a `seed` argument that
  allows the specification of a random seed for reproducible jittering
  (@krlmlr, #1996 and @slowkow, #2445).

* `stat_density()` has better behaviour if all groups are dropped because they
  are too small (#2282).

* `stat_summary_bin()` now understands the `breaks` parameter (@karawoo, #2214).

* `stat_bin()` now accepts functions for `binwidth`. This allows better binning
  when faceting along variables with different ranges (@botanize).

* `stat_bin()` and `geom_histogram()` now sum correctly when using the `weight`
  aesthetic (@jiho, #1921).

* `stat_bin()` again uses correct scaling for the computed variable `ndensity`
  (@timgoodman, #2324).

* `stat_bin()` and `stat_bin_2d()` now properly handle the `breaks` parameter
  when the scales are transformed (@has2k1, #2366).

* `update_geom_defaults()` and `update_stat_defaults()` allow American
  spelling of aesthetic parameters (@foo-bar-baz-qux, #2299).

* The `show.legend` parameter now accepts a named logical vector to hide/show
  only some aesthetics in the legend (@tutuchan, #1798).

* Layers now silently ignore unknown aesthetics with value `NULL` (#1909).

### Coords

* Clipping to the plot panel is now configurable, through a `clip` argument
  to coordinate systems, e.g. `coord_cartesian(clip = "off")`
  (@clauswilke, #2536).

* Like scales, coordinate systems now give you a message when you're
  replacing an existing coordinate system (#2264).

* `coord_polar()` now draws secondary axis ticks and labels
  (@dylan-stark, #2072), and can draw the radius axis on the right
  (@thomasp85, #2005).

* `coord_trans()` now generates a warning when a transformation generates
  non-finite values (@foo-bar-baz-qux, #2147).

### Themes

* Complete themes now always override all elements of the default theme
  (@has2k1, #2058, #2079).

* Themes now set default grid colour in `panel.grid` rather than individually
  in `panel.grid.major` and `panel.grid.minor` individually. This makes it
  slightly easier to customise the theme (#2352).

* Fixed bug when setting strips to `element_blank()` (@thomasp85).

* Axes positioned on the top and to the right can now customize their ticks and
  lines separately (@thomasp85, #1899).

* Built-in themes gain parameters `base_line_size` and `base_rect_size` which
  control the default sizes of line and rectangle elements (@karawoo, #2176).

* Default themes use `rel()` to set line widths (@baptiste).

* Themes were tweaked for visual consistency and more graceful behavior when
  changing the base font size. All absolute heights or widths were replaced
  with heights or widths that are proportional to the base font size. One
  relative font size was eliminated (@clauswilke).

* The height of descenders is now calculated solely on font metrics and doesn't
  change with the specific letters in the string. This fixes minor alignment
  issues with plot titles, subtitles, and legend titles (#2288, @clauswilke).

### Guides

* `guide_colorbar()` is more configurable: tick marks and color bar frame
  can now by styled with arguments `ticks.colour`, `ticks.linewidth`,
  `frame.colour`, `frame.linewidth`, and `frame.linetype`
  (@clauswilke).

* `guide_colorbar()` now uses `legend.spacing.x` and `legend.spacing.y`
  correctly, and it can handle multi-line titles. Minor tweaks were made to
  `guide_legend()` to make sure the two legend functions behave as similarly as
  possible (@clauswilke, #2397 and #2398).

* The theme elements `legend.title` and `legend.text` now respect the settings
  of `margin`, `hjust`, and `vjust` (@clauswilke, #2465, #1502).

* Non-angle parameters of `label.theme` or `title.theme` can now be set in
  `guide_legend()` and `guide_colorbar()` (@clauswilke, #2544).

### Other

* `fortify()` gains a method for tbls (@karawoo, #2218).

* `ggplot` gains a method for `grouped_df`s that adds a `.group` variable,
  which computes a unique value for each group. Use it with
  `aes(group = .group)` (#2351).

* `ggproto()` produces objects with class `c("ggproto", "gg")`, allowing for
  a more informative error message when adding layers, scales, or other ggproto
  objects (@jrnold, #2056).

* `ggsave()`'s DPI argument now supports 3 string options: "retina" (320
  DPI), "print" (300 DPI), and "screen" (72 DPI) (@foo-bar-baz-qux, #2156).
  `ggsave()` now uses full argument names to avoid partial match warnings
  (#2355), and correctly restores the previous graphics device when several
  graphics devices are open (#2363).

* `print.ggplot()` now returns the original ggplot object, instead of the
  output from `ggplot_build()`. Also, the object returned from
  `ggplot_build()` now has the class `"ggplot_built"` (#2034).

* `map_data()` now works even when purrr is loaded (tidyverse#66).

* New functions `summarise_layout()`, `summarise_coord()`, and
  `summarise_layers()` summarise the layout, coordinate systems, and layers
  of a built ggplot object (#2034, @wch). This provides a tested API that
  (e.g.) shiny can depend on.

* Updated startup messages reflect new resources (#2410, @mine-cetinkaya-rundel).

# ggplot2 2.2.1

* Fix usage of `structure(NULL)` for R-devel compatibility (#1968).

# ggplot2 2.2.0

## Major new features

### Subtitle and caption

Thanks to @hrbrmstr plots now have subtitles and captions, which can be set with
the `subtitle`  and `caption` arguments to `ggtitle()` and `labs()`. You can
control their appearance with the theme settings `plot.caption` and
`plot.subtitle`. The main plot title is now left-aligned to better work better
with a subtitle. The caption is right-aligned (@hrbrmstr).

### Stacking

`position_stack()` and `position_fill()` now sort the stacking order to match
grouping order. This allows you to control the order through grouping, and
ensures that the default legend matches the plot (#1552, #1593). If you want the
opposite order (useful if you have horizontal bars and horizontal legend), you
can request reverse stacking by using `position = position_stack(reverse = TRUE)`
(#1837).

`position_stack()` and `position_fill()` now accepts negative values which will
create stacks extending below the x-axis (#1691).

`position_stack()` and `position_fill()` gain a `vjust` argument which makes it
easy to (e.g.) display labels in the middle of stacked bars (#1821).

### Layers

`geom_col()` was added to complement `geom_bar()` (@hrbrmstr). It uses
`stat="identity"` by default, making the `y` aesthetic mandatory. It does not
support any other `stat_()` and does not provide fallback support for the
`binwidth` parameter. Examples and references in other functions were updated to
demonstrate `geom_col()` usage.

When creating a layer, ggplot2 will warn if you use an unknown aesthetic or an
unknown parameter. Compared to the previous version, this is stricter for
aesthetics (previously there was no message), and less strict for parameters
(previously this threw an error) (#1585).

### Facetting

The facet system, as well as the internal panel class, has been rewritten in
ggproto. Facets are now extendable in the same manner as geoms and stats, as
described in `vignette("extending-ggplot2")`.

We have also added the following new features.

* `facet_grid()` and `facet_wrap()` now allow expressions in their faceting
  formulas (@DanRuderman, #1596).

* When `facet_wrap()` results in an uneven number of panels, axes will now be
  drawn underneath the hanging panels (fixes #1607)

* Strips can now be freely positioned in `facet_wrap()` using the
  `strip.position` argument (deprecates `switch`).

* The relative order of panel, strip, and axis can now be controlled with
  the theme setting `strip.placement` that takes either `inside` (strip between
  panel and axis) or `outside` (strip after axis).

* The theme option `panel.margin` has been deprecated in favour of
  `panel.spacing` to more clearly communicate intent.

### Extensions

Unfortunately there was a major oversight in the construction of ggproto which
lead to extensions capturing the super object at package build time, instead of
at package run time (#1826). This problem has been fixed, but requires
re-installation of all extension packages.

## Scales

* The position of x and y axes can now be changed using the `position` argument
  in `scale_x_*`and `scale_y_*` which can take `top` and `bottom`, and `left`
  and `right` respectively. The themes of top and right axes can be modified
  using the `.top` and `.right` modifiers to `axis.text.*` and `axis.title.*`.

### Continuous scales

* `scale_x_continuous()` and `scale_y_continuous()` can now display a secondary
  axis that is a __one-to-one__ transformation of the primary axis (e.g. degrees
  Celcius to degrees Fahrenheit). The secondary axis will be positioned opposite
  to the primary axis and can be controlled with the `sec.axis` argument to
  the scale constructor.

* Scales worry less about having breaks. If no breaks can be computed, the
  plot will work instead of throwing an uninformative error (#791). This
  is particularly helpful when you have facets with free scales, and not
  all panels contain data.

* Scales now warn when transformation introduces infinite values (#1696).

### Date time

* `scale_*_datetime()` now supports time zones. It will use the timezone
  attached to the variable by default, but can be overridden with the
  `timezone` argument.

* New `scale_x_time()` and `scale_y_time()` generate reasonable default
  breaks and labels for hms vectors (#1752).

### Discrete scales

The treatment of missing values by discrete scales has been thoroughly
overhauled (#1584). The underlying principle is that we can naturally represent
missing values on discrete variables (by treating just like another level), so
by default we should.

This principle applies to:

* character vectors
* factors with implicit NA
* factors with explicit NA

And to all scales (both position and non-position.)

Compared to the previous version of ggplot2, there are three main changes:

1.  `scale_x_discrete()` and `scale_y_discrete()` always show discrete NA,
    regardless of their source

1.  If present, `NA`s are shown in discrete legends.

1.  All discrete scales gain a `na.translate` argument that allows you to
    control whether `NA`s are translated to something that can be visualised,
    or should be left as missing. Note that if you don't translate (i.e.
    `na.translate = FALSE)` the missing values will passed on to the layer,
    which will warning that it's dropping missing values. To suppress the
    warnings, you'll also need to add `na.rm = TRUE` to the layer call.

There were also a number of other smaller changes

* Correctly use scale expansion factors.
* Don't preserve space for dropped levels (#1638).
* Only issue one warning when when asking for too many levels (#1674).
* Unicode labels work better on Windows (#1827).
* Warn when used with only continuous data (#1589)

## Themes

* The `theme()` constructor now has named arguments rather than ellipses. This
  should make autocomplete substantially more useful. The documentation
  (including examples) has been considerably improved.

* Built-in themes are more visually homogeneous, and match `theme_grey` better.
  (@jiho, #1679)

* When computing the height of titles, ggplot2 now includes the height of the
  descenders (i.e. the bits of `g` and `y` that hang beneath the baseline). This
  improves the margins around titles, particularly the y axis label (#1712).
  I have also very slightly increased the inner margins of axis titles, and
  removed the outer margins.

* Theme element inheritance is now easier to work with as modification now
  overrides default `element_blank` elements (#1555, #1557, #1565, #1567)

* Horizontal legends (i.e. legends on the top or bottom) are horizontally
  aligned by default (#1842). Use `legend.box = "vertical"` to switch back
  to the previous behaviour.

* `element_line()` now takes an `arrow` argument to specify arrows at the end of
  lines (#1740)

There were a number of tweaks to the theme elements that control legends:

* `legend.justification` now controls appearance will plotting the legend
  outside of the plot area. For example, you can use
  `theme(legend.justification = "top")` to make the legend align with the
  top of the plot.

* `panel.margin` and `legend.margin` have been renamed to `panel.spacing` and
  `legend.spacing` respectively, to better communicate intent (they only
  affect spacing between legends and panels, not the margins around them)

* `legend.margin` now controls margin around individual legends.

* New `legend.box.background`, `legend.box.spacing`, and `legend.box.margin`
  control the background, spacing, and margin of the legend box (the region
  that contains all legends).

## Bug fixes and minor improvements

* ggplot2 now imports tibble. This ensures that all built-in datasets print
  compactly even if you haven't explicitly loaded tibble or dplyr (#1677).

* Class of aesthetic mapping is preserved when adding `aes()` objects (#1624).

* `+.gg` now works for lists that include data frames.

* `annotation_x()` now works in the absense of global data (#1655)

* `geom_*(show.legend = FALSE)` now works for `guide_colorbar`.

* `geom_boxplot()` gains new `outlier.alpha` (@jonathan-g) and
  `outlier.fill` (@schloerke, #1787) parameters to control the alpha/fill of
   outlier points independently of the alpha of the boxes.

* `position_jitter()` (and hence `geom_jitter()`) now correctly computes
  the jitter width/jitter when supplied by the user (#1775, @has2k1).

* `geom_contour()` more clearly describes what inputs it needs (#1577).

* `geom_curve()` respects the `lineend` parameter (#1852).

* `geom_histogram()` and `stat_bin()` understand the `breaks` parameter once
  more. (#1665). The floating point adjustment for histogram bins is now
  actually used - it was previously inadvertently ignored (#1651).

* `geom_violin()` no longer transforms quantile lines with the alpha aesthetic
  (@mnbram, #1714). It no longer errors when quantiles are requested but data
  have zero range (#1687). When `trim = FALSE` it once again has a nice
  range that allows the density to reach zero (by extending the range 3
  bandwidths to either side of the data) (#1700).

* `geom_dotplot()` works better when faceting and binning on the y-axis.
  (#1618, @has2k1).

* `geom_hexbin()` once again supports `..density..` (@mikebirdgeneau, #1688).

* `geom_step()` gives useful warning if only one data point in layer (#1645).

* `layer()` gains new `check.aes` and `check.param` arguments. These allow
  geom/stat authors to optional suppress checks for known aesthetics/parameters.
  Currently this is used only in `geom_blank()` which powers `expand_limits()`
  (#1795).

* All `stat_*()` display a better error message when required aesthetics are
  missing.

* `stat_bin()` and `stat_summary_hex()` now accept length 1 `binwidth` (#1610)

* `stat_density()` gains new argument `n`, which is passed to underlying function
  `stats::density` ("number of equally spaced points at which the
  density is to be estimated"). (@hbuschme)

* `stat_binhex()` now again returns `count` rather than `value` (#1747)

* `stat_ecdf()` respects `pad` argument (#1646).

* `stat_smooth()` once again informs you about the method it has chosen.
  It also correctly calculates the size of the largest group within facets.

* `x` and `y` scales are now symmetric regarding the list of
  aesthetics they accept: `xmin_final`, `xmax_final`, `xlower`,
  `xmiddle` and `xupper` are now valid `x` aesthetics.

* `Scale` extensions can now override the `make_title` and `make_sec_title`
  methods to let the scale modify the axis/legend titles.

* The random stream is now reset after calling `.onAttach()` (#2409).

# ggplot2 2.1.0

## New features

* When mapping an aesthetic to a constant (e.g.
  `geom_smooth(aes(colour = "loess")))`), the default guide title is the name
  of the aesthetic (i.e. "colour"), not the value (i.e. "loess") (#1431).

* `layer()` now accepts a function as the data argument. The function will be
  applied to the data passed to the `ggplot()` function and must return a
  data.frame (#1527, @thomasp85). This is a more general version of the
  deprecated `subset` argument.

* `theme_update()` now uses the `+` operator instead of `%+replace%`, so that
  unspecified values will no longer be `NULL`ed out. `theme_replace()`
  preserves the old behaviour if desired (@oneillkza, #1519).

* `stat_bin()` has been overhauled to use the same algorithm as ggvis, which
  has been considerably improved thanks to the advice of Randy Prium (@rpruim).
  This includes:

    * Better arguments and a better algorithm for determining the origin.
      You can now specify either `boundary` or the `center` of a bin.
      `origin` has been deprecated in favour of these arguments.

    * `drop` is deprecated in favour of `pad`, which adds extra 0-count bins
      at either end (needed for frequency polygons). `geom_histogram()` defaults
      to `pad = FALSE` which considerably improves the default limits for
      the histogram, especially when the bins are big (#1477).

    * The default algorithm does a (somewhat) better job at picking nice widths
      and origins across a wider range of input data.

    * `bins = n` now gives a histogram with `n` bins, not `n + 1` (#1487).

## Bug fixes

* All `\donttest{}` examples run.

* All `geom_()` and `stat_()` functions now have consistent argument order:
  data + mapping, then geom/stat/position, then `...`, then specific arguments,
  then arguments common to all layers (#1305). This may break code if you were
  previously relying on partial name matching, but in the long-term should make
  ggplot2 easier to use. In particular, you can now set the `n` parameter
  in `geom_density2d()` without it partially matching `na.rm` (#1485).

* For geoms with both `colour` and `fill`, `alpha` once again only affects
  fill (Reverts #1371, #1523). This was causing problems for people.

* `facet_wrap()`/`facet_grid()` works with multiple empty panels of data
  (#1445).

* `facet_wrap()` correctly swaps `nrow` and `ncol` when faceting vertically
  (#1417).

* `ggsave("x.svg")` now uses svglite to produce the svg (#1432).

* `geom_boxplot()` now understands `outlier.color` (#1455).

* `geom_path()` knows that "solid" (not just 1) represents a solid line (#1534).

* `geom_ribbon()` preserves missing values so they correctly generate a
  gap in the ribbon (#1549).

* `geom_tile()` once again accepts `width` and `height` parameters (#1513).
  It uses `draw_key_polygon()` for better a legend, including a coloured
  outline (#1484).

* `layer()` now automatically adds a `na.rm` parameter if none is explicitly
  supplied.

* `position_jitterdodge()` now works on all possible dodge aesthetics,
  e.g. `color`, `linetype` etc. instead of only based on `fill` (@bleutner)

* `position = "nudge"` now works (although it doesn't do anything useful)
  (#1428).

* The default scale for columns of class "AsIs" is now "identity" (#1518).

* `scale_*_discrete()` has better defaults when used with purely continuous
  data (#1542).

* `scale_size()` warns when used with categorical data.

* `scale_size()`, `scale_colour()`, and `scale_fill()` gain date and date-time
  variants (#1526).

* `stat_bin_hex()` and `stat_bin_summary()` now use the same underlying
  algorithm so results are consistent (#1383). `stat_bin_hex()` now accepts
  a `weight` aesthetic. To be consistent with related stats, the output variable
  from `stat_bin_hex()` is now value instead of count.

* `stat_density()` gains a `bw` parameter which makes it easy to get consistent
   smoothing between facets (@jiho)

* `stat-density-2d()` no longer ignores the `h` parameter, and now accepts
  `bins` and `binwidth` parameters to control the number of contours
  (#1448, @has2k1).

* `stat_ecdf()` does a better job of adding padding to -Inf/Inf, and gains
  an argument `pad` to suppress the padding if not needed (#1467).

* `stat_function()` gains an `xlim` parameter (#1528). It once again works
  with discrete x values (#1509).

* `stat_summary()` preserves sorted x order which avoids artefacts when
  display results with `geom_smooth()` (#1520).

* All elements should now inherit correctly for all themes except `theme_void()`.
  (@Katiedaisey, #1555)

* `theme_void()` was completely void of text but facets and legends still
  need labels. They are now visible (@jiho).

* You can once again set legend key and height width to unit arithmetic
  objects (like `2 * unit(1, "cm")`) (#1437).

* Eliminate spurious warning if you have a layer with no data and no aesthetics
  (#1451).

* Removed a superfluous comma in `theme-defaults.r` code (@jschoeley)

* Fixed a compatibility issue with `ggproto` and R versions prior to 3.1.2.
  (#1444)

* Fixed issue where `coord_map()` fails when given an explicit `parameters`
  argument (@tdmcarthur, #1729)

* Fixed issue where `geom_errorbarh()` had a required `x` aesthetic (#1933)

# ggplot2 2.0.0

## Major changes

* ggplot no longer throws an error if your plot has no layers. Instead it
  automatically adds `geom_blank()` (#1246).

* New `cut_width()` is a convenient replacement for the verbose
  `plyr::round_any()`, with the additional benefit of offering finer
  control.

* New `geom_count()` is a convenient alias to `stat_sum()`. Use it when you
  have overlapping points on a scatterplot. `stat_sum()` now defaults to
  using counts instead of proportions.

* New `geom_curve()` adds curved lines, with a similar specification to
  `geom_segment()` (@veraanadi, #1088).

* Date and datetime scales now have `date_breaks`, `date_minor_breaks` and
  `date_labels` arguments so that you never need to use the long
  `scales::date_breaks()` or `scales::date_format()`.

* `geom_bar()` now has it's own stat, distinct from `stat_bin()` which was
  also used by `geom_histogram()`. `geom_bar()` now uses `stat_count()`
  which counts values at each distinct value of x (i.e. it does not bin
  the data first). This can be useful when you want to show exactly which
  values are used in a continuous variable.

* `geom_point()` gains a `stroke` aesthetic which controls the border width of
  shapes 21-25 (#1133, @SeySayux). `size` and `stroke` are additive so a point
  with `size = 5` and `stroke = 5` will have a diameter of 10mm. (#1142)

* New `position_nudge()` allows you to slightly offset labels (or other
  geoms) from their corresponding points (#1109).

* `scale_size()` now maps values to _area_, not radius. Use `scale_radius()`
  if you want the old behaviour (not recommended, except perhaps for lines).

* New `stat_summary_bin()` works like `stat_summary()` but on binned data.
  It's a generalisation of `stat_bin()` that can compute any aggregate,
  not just counts (#1274). Both default to `mean_se()` if no aggregation
  functions are supplied (#1386).

* Layers are now much stricter about their arguments - you will get an error
  if you've supplied an argument that isn't an aesthetic or a parameter.
  This is likely to cause some short-term pain but in the long-term it will make
  it much easier to spot spelling mistakes and other errors (#1293).

    This change does break a handful of geoms/stats that used `...` to pass
    additional arguments on to the underlying computation. Now
    `geom_smooth()`/`stat_smooth()` and `geom_quantile()`/`stat_quantile()`
    use `method.args` instead (#1245, #1289); and `stat_summary()` (#1242),
    `stat_summary_hex()`, and `stat_summary2d()` use `fun.args`.

### Extensibility

There is now an official mechanism for defining Stats, Geoms, and Positions in
other packages. See `vignette("extending-ggplot2")` for details.

* All Geoms, Stats and Positions are now exported, so you can inherit from them
  when making your own objects (#989).

* ggplot2 no longer uses proto or reference classes. Instead, we now use
  ggproto, a new OO system designed specifically for ggplot2. Unlike proto
  and RC, ggproto supports clean cross-package inheritance. Creating a new OO
  system isn't usually the right way to solve a problem, but I'm pretty sure
  it was necessary here. Read more about it in the vignette.

* `aes_()` replaces `aes_q()`. It also supports formulas, so the most concise
  SE version of `aes(carat, price)` is now `aes_(~carat, ~price)`. You may
  want to use this form in packages, as it will avoid spurious `R CMD check`
  warnings about undefined global variables.

### Text

* `geom_text()` has been overhauled to make labelling your data a little
  easier. It:

    * `nudge_x` and `nudge_y` arguments let you offset labels from their
      corresponding points (#1120).

    * `check_overlap = TRUE` provides a simple way to avoid overplotting
      of labels: labels that would otherwise overlap are omitted (#1039).

    * `hjust` and `vjust` can now be character vectors: "left", "center",
      "right", "bottom", "middle", "top". New options include "inward" and
      "outward" which align text towards and away from the center of the plot
      respectively.

* `geom_label()` works like `geom_text()` but draws a rounded rectangle
  underneath each label (#1039). This is useful when you want to label plots
  that are dense with data.

### Deprecated features

* The little used `aes_auto()` has been deprecated.

* `aes_q()` has been replaced with `aes_()` to be consistent with SE versions
  of NSE functions in other packages.

* The `order` aesthetic is officially deprecated. It never really worked, and
  was poorly documented.

* The `stat` and `position` arguments to `qplot()` have been deprecated.
  `qplot()` is designed for quick plots - if you need to specify position
  or stat, use `ggplot()` instead.

* The theme setting `axis.ticks.margin` has been deprecated: now use the margin
  property of `axis.text`.

* `stat_abline()`, `stat_hline()` and `stat_vline()` have been removed:
  these were never suitable for use other than with `geom_abline()` etc
  and were not documented.

* `show_guide` has been renamed to `show.legend`: this more accurately
  reflects what it does (controls appearance of layer in legend), and uses the
  same convention as other ggplot2 arguments (i.e. a `.` between names).
  (Yes, I know that's inconsistent with function names with use `_`, but it's
  too late to change now.)

A number of geoms have been renamed to be internally consistent:

* `stat_binhex()` and `stat_bin2d()` have been renamed to `stat_bin_hex()`
  and `stat_bin_2d()` (#1274). `stat_summary2d()` has been renamed to
  `stat_summary_2d()`, `geom_density2d()`/`stat_density2d()` has been renamed
  to `geom_density_2d()`/`stat_density_2d()`.

* `stat_spoke()` is now `geom_spoke()` since I realised it's a
  reparameterisation of `geom_segment()`.

* `stat_bindot()` has been removed because it's so tightly coupled to
  `geom_dotplot()`. If you happened to use `stat_bindot()`, just change to
  `geom_dotplot()` (#1194).

All defunct functions have been removed.

### Default appearance

* The default `theme_grey()` background colour has been changed from "grey90"
  to "grey92": this makes the background a little less visually prominent.

* Labels and titles have been tweaked for readability:

    * Axes labels are darker.

    * Legend and axis titles are given the same visual treatment.

    * The default font size dropped from 12 to 11. You might be surprised that
      I've made the default text size smaller as it was already hard for
      many people to read. It turns out there was a bug in RStudio (fixed in
      0.99.724), that shrunk the text of all grid based graphics. Once that
      was resolved the defaults seemed too big to my eyes.

    * More spacing between titles and borders.

    * Default margins scale with the theme font size, so the appearance at
      larger font sizes should be considerably improved (#1228).

* `alpha` now affects both fill and colour aesthetics (#1371).

* `element_text()` gains a margins argument which allows you to add additional
  padding around text elements. To help see what's going on use `debug = TRUE`
  to display the text region and anchors.

* The default font size in `geom_text()` has been decreased from 5mm (14 pts)
  to 3.8 mm (11 pts) to match the new default theme sizes.

* A diagonal line is no longer drawn on bar and rectangle legends. Instead, the
  border has been tweaked to be more visible, and more closely match the size of
  line drawn on the plot.

* `geom_pointrange()` and `geom_linerange()` get vertical (not horizontal)
  lines in the legend (#1389).

* The default line `size` for `geom_smooth()` has been increased from 0.5 to 1
  to make it easier to see when overlaid on data.

* `geom_bar()` and `geom_rect()` use a slightly paler shade of grey so they
  aren't so visually heavy.

* `geom_boxplot()` now colours outliers the same way as the boxes.

* `geom_point()` now uses shape 19 instead of 16. This looks much better on
  the default Linux graphics device. (It's very slightly smaller than the old
  point, but it shouldn't affect any graphics significantly)

* Sizes in ggplot2 are measured in mm. Previously they were converted to pts
  (for use in grid) by multiplying by 72 / 25.4. However, grid uses printer's
  points, not Adobe (big pts), so sizes are now correctly multiplied by
  72.27 / 25.4. This is unlikely to noticeably affect display, but it's
  technically correct (<https://youtu.be/hou0lU8WMgo>).

* The default legend will now allocate multiple rows (if vertical) or
  columns (if horizontal) in order to make a legend that is more likely to
  fit on the screen. You can override with the `nrow`/`ncol` arguments
  to `guide_legend()`

    ```R
    p <- ggplot(mpg, aes(displ,hwy, colour = model)) + geom_point()
    p
    p + theme(legend.position = "bottom")
    # Previous behaviour
    p + guides(colour = guide_legend(ncol = 1))
    ```

### New and updated themes

* New `theme_void()` is completely empty. It's useful for plots with non-
  standard coordinates or for drawings (@jiho, #976).

* New `theme_dark()` has a dark background designed to make colours pop out
  (@jiho, #1018)

* `theme_minimal()` became slightly more minimal by removing the axis ticks:
  labels now line up directly beneath grid lines (@tomschloss, #1084)

* New theme setting `panel.ontop` (logical) make it possible to place
  background elements (i.e., gridlines) on top of data. Best used with
  transparent `panel.background` (@noamross. #551).

### Labelling

The facet labelling system was updated with many new features and a
more flexible interface (@lionel-). It now works consistently across
grid and wrap facets. The most important user visible changes are:

* `facet_wrap()` gains a `labeller` option (#25).

* `facet_grid()` and `facet_wrap()` gain a `switch` argument to
  display the facet titles near the axes. When switched, the labels
  become axes subtitles. `switch` can be set to "x", "y" or "both"
  (the latter only for grids) to control which margin is switched.

The labellers (such as `label_value()` or `label_both()`) also get
some new features:

* They now offer the `multi_line` argument to control whether to
  display composite facets (those specified as `~var1 + var2`) on one
  or multiple lines.

* In `label_bquote()` you now refer directly to the names of
  variables. With this change, you can create math expressions that
  depend on more than one variable. This math expression can be
  specified either for the rows or the columns and you can also
  provide different expressions to each margin.

  As a consequence of these changes, referring to `x` in backquoted
  expressions is deprecated.

* Similarly to `label_bquote()`, `labeller()` now take `.rows` and
  `.cols` arguments. In addition, it also takes `.default`.
  `labeller()` is useful to customise how particular variables are
  labelled. The three additional arguments specify how to label the
  variables are not specifically mentioned, respectively for rows,
  columns or both. This makes it especially easy to set up a
  project-wide labeller dispatcher that can be reused across all your
  plots. See the documentation for an example.

* The new labeller `label_context()` adapts to the number of factors
  facetted over. With a single factor, it displays only the values,
  just as before. But with multiple factors in a composite margin
  (e.g. with `~cyl + am`), the labels are passed over to
  `label_both()`. This way the variables names are displayed with the
  values to help identifying them.

On the programming side, the labeller API has been rewritten in order
to offer more control when faceting over multiple factors (e.g. with
formulae such as `~cyl + am`). This also means that if you have
written custom labellers, you will need to update them for this
version of ggplot.

* Previously, a labeller function would take `variable` and `value`
  arguments and return a character vector. Now, they take a data frame
  of character vectors and return a list. The input data frame has one
  column per factor facetted over and each column in the returned list
  becomes one line in the strip label. See documentation for more
  details.

* The labels received by a labeller now contain metadata: their margin
  (in the "type" attribute) and whether they come from a wrap or a
  grid facet (in the "facet" attribute).

* Note that the new `as_labeller()` function operator provides an easy
  way to transform an existing function to a labeller function. The
  existing function just needs to take and return a character vector.

## Documentation

* Improved documentation for `aes()`, `layer()` and much much more.

* I've tried to reduce the use of `...` so that you can see all the
  documentation in one place rather than having to integrate multiple pages.
  In some cases this has involved adding additional arguments to geoms
  to make it more clear what you can do:

    *  `geom_smooth()` gains explicit `method`, `se` and `formula` arguments.

    * `geom_histogram()` gains `binwidth`, `bins`, `origin` and `right`
      arguments.

    * `geom_jitter()` gains `width` and `height` arguments to make it easier
      to control the amount of jittering without using the lengthy
      `position_jitter()` function (#1116)

* Use of `qplot()` in examples has been minimised (#1123, @hrbrmstr). This is
  inline with the 2nd edition of the ggplot2 box, which minimises the use of
  `qplot()` in favour of `ggplot()`.

* Tightly linked geoms and stats (e.g. `geom_boxplot()` and `stat_boxplot()`)
  are now documented in the same file so you can see all the arguments in one
  place. Variations of the same idea (e.g. `geom_path()`, `geom_line()`, and
  `geom_step()`) are also documented together.

* It's now obvious that you can set the `binwidth` parameter for
  `stat_bin_hex()`, `stat_summary_hex()`, `stat_bin_2d()`, and
  `stat_summary_2d()`.

* The internals of positions have been cleaned up considerably. You're unlikely
  to notice any external changes, although the documentation should be a little
  less confusing since positions now don't list parameters they never use.

## Data

* All datasets have class `tbl_df` so if you also use dplyr, you get a better
  print method.

* `economics` has been brought up to date to 2015-04-01.

* New `economics_long` is the economics data in long form.

* New `txhousing` dataset containing information about the Texas housing
  market. Useful for examples that need multiple time series, and for
  demonstrating model+vis methods.

* New `luv_colours` dataset which contains the locations of all
  built-in `colors()` in Luv space.

* `movies` has been moved into its own package, ggplot2movies, because it was
  large and not terribly useful. If you've used the movies dataset, you'll now
  need to explicitly load the package with `library(ggplot2movies)`.

## Bug fixes and minor improvements

* All partially matched arguments and `$` have been been replaced with
  full matches (@jimhester, #1134).

* ggplot2 now exports `alpha()` from the scales package (#1107), and `arrow()`
  and `unit()` from grid (#1225). This means you don't need attach scales/grid
  or do `scales::`/`grid::` for these commonly used functions.

* `aes_string()` now only parses character inputs. This fixes bugs when
  using it with numbers and non default `OutDec` settings (#1045).

* `annotation_custom()` automatically adds a unique id to each grob name,
  making it easier to plot multiple grobs with the same name (e.g. grobs of
  ggplot2 graphics) in the same plot (#1256).

* `borders()` now accepts xlim and ylim arguments for specifying the geographical
  region of interest (@markpayneatwork, #1392).

* `coord_cartesian()` applies the same expansion factor to limits as for scales.
  You can suppress with `expand = FALSE` (#1207).

* `coord_trans()` now works when breaks are suppressed (#1422).

* `cut_number()` gives error message if the number of requested bins can
  be created because there are two few unique values (#1046).

* Character labels in `facet_grid()` are no longer (incorrectly) coerced into
  factors. This caused problems with custom label functions (#1070).

* `facet_wrap()` and `facet_grid()` now allow you to use non-standard
  variable names by surrounding them with backticks (#1067).

* `facet_wrap()` more carefully checks its `nrow` and `ncol` arguments
  to ensure that they're specified correctly (@richierocks, #962)

* `facet_wrap()` gains a `dir` argument to control the direction the
  panels are wrapped in. The default is "h" for horizontal. Use "v" for
  vertical layout (#1260).

* `geom_abline()`, `geom_hline()` and `geom_vline()` have been rewritten to
  have simpler behaviour and be more consistent:

    * `stat_abline()`, `stat_hline()` and `stat_vline()` have been removed:
      these were never suitable for use other than with `geom_abline()` etc
      and were not documented.

    * `geom_abline()`, `geom_vline()` and `geom_hline()` are bound to
      `stat_identity()` and `position_identity()`

    * Intercept parameters can no longer be set to a function.

    * They are all documented in one file, since they are so closely related.

* `geom_bin2d()` will now let you specify one dimension's breaks exactly,
  without touching the other dimension's default breaks at all (#1126).

* `geom_crossbar()` sets grouping correctly so you can display multiple
  crossbars on one plot. It also makes the default `fatten` argument a little
  bigger to make the middle line more obvious (#1125).

* `geom_histogram()` and `geom_smooth()` now only inform you about the
  default values once per layer, rather than once per panel (#1220).

* `geom_pointrange()` gains `fatten` argument so you can control the
  size of the point relative to the size of the line.

* `geom_segment()` annotations were not transforming with scales
  (@BrianDiggs, #859).

* `geom_smooth()` is no longer so chatty. If you want to know what the default
  smoothing method is, look it up in the documentation! (#1247)

* `geom_violin()` now has the ability to draw quantile lines (@DanRuderman).

* `ggplot()` now captures the parent frame to use for evaluation,
  rather than always defaulting to the global environment. This should
  make ggplot more suitable to use in more situations (e.g. with knitr)

* `ggsave()` has been simplified a little to make it easier to maintain.
  It no longer checks that you're printing a ggplot2 object (so now also
  works with any grid grob) (#970), and always requires a filename.
  Parameter `device` now supports character argument to specify which supported
  device to use ('pdf', 'png', 'jpeg', etc.), for when it cannot be correctly
  inferred from the file extension (for example when a temporary filename is
  supplied server side in shiny apps) (@sebkopf, #939). It no longer opens
  a graphics device if one isn't already open - this is annoying when you're
  running from a script (#1326).

* `guide_colorbar()` creates correct legend if only one color (@krlmlr, #943).

* `guide_colorbar()` no longer fails when the legend is empty - previously
  this often masked misspecifications elsewhere in the plot (#967).

* New `layer_data()` function extracts the data used for plotting for a given
  layer. It's mostly useful for testing.

* User supplied `minor_breaks` can now be supplied on the same scale as
  the data, and will be automatically transformed with by scale (#1385).

* You can now suppress the appearance of an axis/legend title (and the space
  that would allocated for it) with `NULL` in the `scale_` function. To
  use the default label, use `waiver()` (#1145).

* Position adjustments no longer warn about potentially varying ranges
  because the problem rarely occurs in practice and there are currently a
  lot of false positives since I don't understand exactly what FP criteria
  I should be testing.

* `scale_fill_grey()` now uses red for missing values. This matches
  `scale_colour_grey()` and makes it obvious where missing values lie.
  Override with `na.value`.

* `scale_*_gradient2()` defaults to using Lab colour space.

* `scale_*_gradientn()` now allows `colours` or `colors` (#1290)

* `scale_y_continuous()` now also transforms the `lower`, `middle` and `upper`
  aesthetics used by `geom_boxplot()`: this only affects
  `geom_boxplot(stat = "identity")` (#1020).

* Legends no longer inherit aesthetics if `inherit.aes` is FALSE (#1267).

* `lims()` makes it easy to set the limits of any axis (#1138).

* `labels = NULL` now works with `guide_legend()` and `guide_colorbar()`.
  (#1175, #1183).

* `override.aes` now works with American aesthetic spelling, e.g. color

* Scales no longer round data points to improve performance of colour
  palettes. Instead the scales package now uses a much faster colour
  interpolation algorithm (#1022).

* `scale_*_brewer()` and `scale_*_distiller()` add new `direction` argument of
  `scales::brewer_pal`, making it easier to change the order of colours
  (@jiho, #1139).

* `scale_x_date()` now clips dates outside the limits in the same way as
  `scale_x_continuous()` (#1090).

* `stat_bin()` gains `bins` arguments, which denotes the number of bins. Now
  you can set `bins=100` instead of `binwidth=0.5`. Note that `breaks` or
  `binwidth` will override it (@tmshn, #1158, #102).

* `stat_boxplot()` warns if a continuous variable is used for the `x` aesthetic
  without also supplying a `group` aesthetic (#992, @krlmlr).

* `stat_summary_2d()` and `stat_bin_2d()` now share exactly the same code for
  determining breaks from `bins`, `binwidth`, and `origin`.

* `stat_summary_2d()` and `stat_bin_2d()` now output in tile/raster compatible
  form instead of rect compatible form.

* Automatically computed breaks do not lead to an error for transformations like
  "probit" where the inverse can map to infinity (#871, @krlmlr)

* `stat_function()` now always evaluates the function on the original scale.
  Previously it computed the function on transformed scales, giving incorrect
  values (@BrianDiggs, #1011).

* `strip_dots` works with anonymous functions within calculated aesthetics
  (e.g. `aes(sapply(..density.., function(x) mean(x))))` (#1154, @NikNakk)

* `theme()` gains `validate = FALSE` parameter to turn off validation, and
  hence store arbitrary additional data in the themes. (@tdhock, #1121)

* Improved the calculation of segments needed to draw the curve representing
  a line when plotted in polar coordinates. In some cases, the last segment
  of a multi-segment line was not drawn (@BrianDiggs, #952)<|MERGE_RESOLUTION|>--- conflicted
+++ resolved
@@ -1,16 +1,13 @@
 # ggplot2 (development version)
 
-<<<<<<< HEAD
 * New `coord_cartesian(ratio)` argument that absorbs the aspect ratio 
   functionality from `coord_equal()` and `coord_fixed()`, which are now 
   wrappers for `coord_cartesian()`.
-=======
 * Better handling of the `guide_axis_logticks(negative.small)` parameter when
   scale limits have small maximum (@teunbrand, #6121).
 * Fixed bug where the `ggplot2::`-prefix did not work with `stage()` 
 * New roxygen tag `@aesthetics` that takes a Geom, Stat or Position class and
   generates an 'Aesthetics' section.
->>>>>>> 8c86d97c
 * `annotation_borders()` replaces the now-deprecated `borders()` 
   (@teunbrand, #6392)
 * New `make_constructor()` function that builds a standard constructor for

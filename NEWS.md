# ggplot2 (development version)

<<<<<<< HEAD
* `coord_munch()` can now close polygon shapes (@teunbrand, #3271)
* The `layer_data()`, `layer_scales()` and `layer_grob()` now have the default
  `plot = last_plot()` (@teunbrand, #5166).
* To prevent changing the plotting order, `stat_sf()` is now computed per panel 
  instead of per group (@teunbrand, #4340).
=======
* You can now omit either `xend` or `yend` from `geom_segment()` as only one
  of these is now required. If one is missing, it will be filled from the `x`
  and `y` aesthetics respectively. This makes drawing horizontal or vertical
  segments a little bit more convenient (@teunbrand, #5140).
  
>>>>>>> d4db0805
* New `plot.tag.location` in `theme()` can control placement of the plot tag
  in the `"margin"`, `"plot"` or the new `"panel"` option (#4297).

* `geom_text()` and `geom_label()` gained a `size.unit` parameter that set the 
  text size to millimetres, points, centimetres, inches or picas 
  (@teunbrand, #3799).

* The guide system, as the last remaining chunk of ggplot2, has been rewritten 
  in ggproto. The axes and legends now inherit from a <Guide> class, which makes
  them extensible in the same manner as geoms, stats, facets and coords 
  (#3329, @teunbrand). In addition, the following changes were made:
    * Styling theme parts of the guide now inherit from the plot's theme 
      (#2728). 
    * Styling non-theme parts of the guides accept <element> objects, so that
      the following is possible: `guide_colourbar(frame = element_rect(...))`.
    * Primary axis titles are now placed at the primary guide, so that
      `guides(x = guide_axis(position = "top"))` will display the title at the
      top by default (#4650).
    * Unknown secondary axis guide positions are now inferred as the opposite 
      of the primary axis guide when the latter has a known `position` (#4650).
    * `guide_colourbar()`, `guide_coloursteps()` and `guide_bins()` gain a
      `ticks.length` argument.
    * In `guide_bins()`, the title no longer arbitrarily becomes offset from
      the guide when it has long labels.
    * The `order` argument of guides now strictly needs to be a length-1 
      integer (#4958).
    * More informative error for mismatched 
     `direction`/`theme(legend.direction = ...)` arguments (#4364, #4930).
    * `guide_coloursteps()` and `guide_bins()` sort breaks (#5152).

* `geom_label()` now uses the `angle` aesthetic (@teunbrand, #2785)
* 'lines' units in `geom_label()`, often used in the `label.padding` argument, 
  are now are relative to the text size. This causes a visual change, but fixes 
  a misalignment issue between the textbox and text (@teunbrand, #4753)
* The `label.padding` argument in `geom_label()` now supports inputs created
  with the `margin()` function (#5030).
* As an internal change, the `titleGrob()` has been refactored to be faster.
* The `translate_shape_string()` internal function is now exported for use in
  extensions of point layers (@teunbrand, #5191).
* Fixed bug in `coord_sf()` where graticule lines didn't obey 
  `panel.grid.major`'s linewidth setting (@teunbrand, #5179)
* Fixed bug in `annotation_logticks()` when no suitable tick positions could
  be found (@teunbrand, #5248).
* To improve `width` calculation in bar plots with empty factor levels, 
  `resolution()` considers `mapped_discrete` values as having resolution 1 
  (@teunbrand, #5211)
* When `geom_path()` has aesthetics varying within groups, the `arrow()` is
  applied to groups instead of individual segments (@teunbrand, #4935).
* The default width of `geom_bar()` is now based on panel-wise resolution of
  the data, rather than global resolution (@teunbrand, #4336).
* To apply dodging more consistently in violin plots, `stat_ydensity()` now
  has a `drop` argument to keep or discard groups with 1 observation.
* Aesthetics listed in `geom_*()` and `stat_*()` layers now point to relevant
  documentation (@teunbrand, #5123).
* `coord_flip()` has been marked as superseded. The recommended alternative is
  to swap the `x` and `y` aesthetic and/or using the `orientation` argument in
  a layer (@teunbrand, #5130).
* `stat_align()` is now applied per panel instead of globally, preventing issues
  when facets have different ranges (@teunbrand, #5227).
* A stacking bug in `stat_align()` was fixed (@teunbrand, #5176).
* `stat_contour()` and `stat_contour_filled()` now warn about and remove
  duplicated coordinates (@teunbrand, #5215).

# ggplot2 3.4.2
This is a hotfix release anticipating changes in r-devel, but folds in upkeep
changes and a few bug fixes as well.

## Minor improvements

* Various type checks and their messages have been standardised 
  (@teunbrand, #4834).
  
* ggplot2 now uses `scales::DiscreteRange` and `scales::ContinuousRange`, which
  are available to write scale extensions from scratch (@teunbrand, #2710).
  
* The `layer_data()`, `layer_scales()` and `layer_grob()` now have the default
  `plot = last_plot()` (@teunbrand, #5166).
  
* The `datetime_scale()` scale constructor is now exported for use in extension
  packages (@teunbrand, #4701).
  
## Bug fixes

* `update_geom_defaults()` and `update_stat_defaults()` now return properly 
  classed objects and have updated docs (@dkahle, #5146).

* For the purposes of checking required or non-missing aesthetics, character 
  vectors are no longer considered non-finite (@teunbrand, @4284).

* `annotation_logticks()` skips drawing ticks when the scale range is non-finite
  instead of throwing an error (@teunbrand, #5229).
  
* Fixed spurious warnings when the `weight` was used in `stat_bin_2d()`, 
  `stat_boxplot()`, `stat_contour()`, `stat_bin_hex()` and `stat_quantile()`
  (@teunbrand, #5216).

* To prevent changing the plotting order, `stat_sf()` is now computed per panel 
  instead of per group (@teunbrand, #4340).

* Fixed bug in `coord_sf()` where graticule lines didn't obey 
  `panel.grid.major`'s linewidth setting (@teunbrand, #5179).

* `geom_text()` drops observations where `angle = NA` instead of throwing an
  error (@teunbrand, #2757).
  
# ggplot2 3.4.1
This is a small release focusing on fixing regressions in the 3.4.0 release
and minor polishes.

## Breaking changes

* The computed variable `y` in `stat_ecdf()` has been superseded by `ecdf` to 
  prevent incorrect scale transformations (@teunbrand, #5113 and #5112).
  
## New features

* Added `scale_linewidth_manual()` and `scale_linewidth_identity()` to support
  the `linewidth` aesthetic (@teunbrand, #5050).
  
* `ggsave()` warns when multiple `filename`s are given, and only writes to the
  first file (@teunbrand, #5114).

## Bug fixes

* Fixed a regression in `geom_hex()` where aesthetics were replicated across 
  bins (@thomasp85, #5037 and #5044).
  
* Using two ordered factors as facetting variables in 
  `facet_grid(..., as.table = FALSE)` now throws a warning instead of an
  error (@teunbrand, #5109).
  
* Fixed misbehaviour of `draw_key_boxplot()` and `draw_key_crossbar()` with 
  skewed key aspect ratio (@teunbrand, #5082).
  
* Fixed spurious warning when `weight` aesthetic was used in `stat_smooth()` 
  (@teunbrand based on @clauswilke's suggestion, #5053).
  
* The `lwd` alias is now correctly replaced by `linewidth` instead of `size` 
  (@teunbrand based on @clauswilke's suggestion #5051).
  
* Fixed a regression in `Coord$train_panel_guides()` where names of guides were 
  dropped (@maxsutton, #5063).

In binned scales:

* Automatic breaks should no longer be out-of-bounds, and automatic limits are
  adjusted to include breaks (@teunbrand, #5082).
  
* Zero-range limits no longer throw an error and are treated akin to continuous
  scales with zero-range limits (@teunbrand, #5066).
  
* The `trans = "date"` and `trans = "time"` transformations were made compatible
  (@teunbrand, #4217).

# ggplot2 3.4.0
This is a minor release focusing on tightening up the internals and ironing out
some inconsistencies in the API. The biggest change is the addition of the 
`linewidth` aesthetic that takes of sizing the width of any line from `size`. 
This change, while attempting to be as non-breaking as possible, has the 
potential to change the look of some of your plots.

Other notable changes is a complete redo of the error and warning messaging in
ggplot2 using the cli package. Messaging is now better contextualised and it 
should be easier to identify which layer an error is coming from. Last, we have
now made the switch to using the vctrs package internally which means that 
support for vctrs classes as variables should improve, along with some small 
gains in rendering speed.

## Breaking changes

* A `linewidth` aesthetic has been introduced and supersedes the `size` 
  aesthetic for scaling the width of lines in line based geoms. `size` will 
  remain functioning but deprecated for these geoms and it is recommended to 
  update all code to reflect the new aesthetic. For geoms that have _both_ point 
  sizing and linewidth sizing (`geom_pointrange()` and `geom_sf`) `size` now 
  **only** refers to sizing of points which can leads to a visual change in old
  code (@thomasp85, #3672)
  
* The default line width for polygons in `geom_sf()` have been decreased to 0.2 
  to reflect that this is usually used for demarking borders where a thinner 
  line is better suited. This change was made since we already induced a 
  visual change in `geom_sf()` with the introduction of the `linewidth` 
  aesthetic.
  
* The dot-dot notation (`..var..`) and `stat()`, which have been superseded by
  `after_stat()`, are now formally deprecated (@yutannihilation, #3693).

* `qplot()` is now formally deprecated (@yutannihilation, #3956).

* `stage()` now properly refers to the values without scale transformations for
  the stage of `after_stat`. If your code requires the scaled version of the
  values for some reason, you have to apply the same transformation by yourself,
  e.g. `sqrt()` for `scale_{x,y}_sqrt()` (@yutannihilation and @teunbrand, #4155).

* Use `rlang::hash()` instead of `digest::digest()`. This update may lead to 
  changes in the automatic sorting of legends. In order to enforce a specific
  legend order use the `order` argument in the guide. (@thomasp85, #4458)

* referring to `x` in backquoted expressions with `label_bquote()` is no longer
  possible.

* The `ticks.linewidth` and `frame.linewidth` parameters of `guide_colourbar()`
  are now multiplied with `.pt` like elsewhere in ggplot2. It can cause visual
  changes when these arguments are not the defaults and these changes can be 
  restored to their previous behaviour by adding `/ .pt` (@teunbrand #4314).

* `scale_*_viridis_b()` now uses the full range of the viridis scales 
  (@gregleleu, #4737)

## New features

* `geom_col()` and `geom_bar()` gain a new `just` argument. This is set to `0.5`
  by default; use `just = 0`/`just = 1` to place columns on the left/right
  of the axis breaks.
  (@wurli, #4899)

* `geom_density()` and `stat_density()` now support `bounds` argument
  to estimate density with boundary correction (@echasnovski, #4013).

* ggplot now checks during statistical transformations whether any data 
  columns were dropped and warns about this. If stats intend to drop
  data columns they can declare them in the new field `dropped_aes`.
  (@clauswilke, #3250)

* `...` supports `rlang::list2` dynamic dots in all public functions. 
  (@mone27, #4764) 

* `theme()` now has a `strip.clip` argument, that can be set to `"off"` to 
  prevent the clipping of strip text and background borders (@teunbrand, #4118)
  
* `geom_contour()` now accepts a function in the `breaks` argument 
  (@eliocamp, #4652).

## Minor improvements and bug fixes

* Fix a bug in `position_jitter()` where infinity values were dropped (@javlon,
  #4790).

* `geom_linerange()` now respects the `na.rm` argument (#4927, @thomasp85)

* Improve the support for `guide_axis()` on `coord_trans()` 
  (@yutannihilation, #3959)
  
* Added `stat_align()` to align data without common x-coordinates prior to
  stacking. This is now the default stat for `geom_area()` (@thomasp85, #4850)

* Fix a bug in `stat_contour_filled()` where break value differences below a 
  certain number of digits would cause the computations to fail (@thomasp85, 
  #4874)

* Secondary axis ticks are now positioned more precisely, removing small visual
  artefacts with alignment between grid and ticks (@thomasp85, #3576)

* Improve `stat_function` documentation regarding `xlim` argument. 
  (@92amartins, #4474)

* Fix various issues with how `labels`, `breaks`, `limits`, and `show.limits`
  interact in the different binning guides (@thomasp85, #4831)

* Automatic break calculation now squishes the scale limits to the domain
  of the transformation. This allows `scale_{x/y}_sqrt()` to find breaks at 0   
  when appropriate (@teunbrand, #980).

* Using multiple modified aesthetics correctly will no longer trigger warnings. 
  If used incorrectly, the warning will now report the duplicated aesthetic 
  instead of `NA` (@teunbrand, #4707).

* `aes()` now supports the `!!!` operator in its first two arguments
  (#2675). Thanks to @yutannihilation and @teunbrand for draft
  implementations.

* Require rlang >= 1.0.0 (@billybarc, #4797)

* `geom_violin()` no longer issues "collapsing to unique 'x' values" warning
  (@bersbersbers, #4455)

* `annotate()` now documents unsupported geoms (`geom_abline()`, `geom_hline()`
  and `geom_vline()`), and warns when they are requested (@mikmart, #4719)

* `presidential` dataset now includes Trump's presidency (@bkmgit, #4703).

* `position_stack()` now works fully with `geom_text()` (@thomasp85, #4367)

* `geom_tile()` now correctly recognises missing data in `xmin`, `xmax`, `ymin`,
  and `ymax` (@thomasp85 and @sigmapi, #4495)

* `geom_hex()` will now use the binwidth from `stat_bin_hex()` if present, 
  instead of deriving it (@thomasp85, #4580)
  
* `geom_hex()` now works on non-linear coordinate systems (@thomasp85)

* Fixed a bug throwing errors when trying to render an empty plot with secondary
  axes (@thomasp85, #4509)

* Axes are now added correctly in `facet_wrap()` when `as.table = FALSE`
  (@thomasp85, #4553)

* Better compatibility of custom device functions in `ggsave()` 
  (@thomasp85, #4539)

* Binning scales are now more resilient to calculated limits that ends up being
  `NaN` after transformations (@thomasp85, #4510)

* Strip padding in `facet_grid()` is now only in effect if 
  `strip.placement = "outside"` _and_ an axis is present between the strip and 
  the panel (@thomasp85, #4610)

* Aesthetics of length 1 are now recycled to 0 if the length of the data is 0 
  (@thomasp85, #4588)

* Setting `size = NA` will no longer cause `guide_legend()` to error 
  (@thomasp85, #4559)

* Setting `stroke` to `NA` in `geom_point()` will no longer impair the sizing of
  the points (@thomasp85, #4624)

* `stat_bin_2d()` now correctly recognises the `weight` aesthetic 
  (@thomasp85, #4646)
  
* All geoms now have consistent exposure of linejoin and lineend parameters, and
  the guide keys will now respect these settings (@thomasp85, #4653)

* `geom_sf()` now respects `arrow` parameter for lines (@jakeruss, #4659)

* Updated documentation for `print.ggplot` to reflect that it returns
  the original plot, not the result of `ggplot_build()`. (@r2evans, #4390)

* `scale_*_manual()` no longer displays extra legend keys, or changes their 
  order, when a named `values` argument has more items than the data. To display
  all `values` on the legend instead, use
  `scale_*_manual(values = vals, limits = names(vals))`. (@teunbrand, @banfai, 
  #4511, #4534)

* Updated documentation for `geom_contour()` to correctly reflect argument 
  precedence between `bins` and `binwidth`. (@eliocamp, #4651)

* Dots in `geom_dotplot()` are now correctly aligned to the baseline when
  `stackratio != 1` and `stackdir != "up"` (@mjskay, #4614)

* Key glyphs for `geom_boxplot()`, `geom_crossbar()`, `geom_pointrange()`, and
  `geom_linerange()` are now orientation-aware (@mjskay, #4732)
  
* Updated documentation for `geom_smooth()` to more clearly describe effects of 
  the `fullrange` parameter (@thoolihan, #4399).

# ggplot2 3.3.6
This is a very small release only applying an internal change to comply with 
R 4.2 and its deprecation of `default.stringsAsFactors()`. There are no user
facing changes and no breaking changes.

# ggplot2 3.3.5
This is a very small release focusing on fixing a couple of untenable issues 
that surfaced with the 3.3.4 release

* Revert changes made in #4434 (apply transform to intercept in `geom_abline()`) 
  as it introduced undesirable issues far worse than the bug it fixed 
  (@thomasp85, #4514)
* Fixes an issue in `ggsave()` when producing emf/wmf files (@yutannihilation, 
  #4521)
* Warn when grDevices specific arguments are passed to ragg devices (@thomasp85, 
  #4524)
* Fix an issue where `coord_sf()` was reporting that it is non-linear
  even when data is provided in projected coordinates (@clauswilke, #4527)

# ggplot2 3.3.4
This is a larger patch release fixing a huge number of bugs and introduces a 
small selection of feature refinements.

## Features

* Alt-text can now be added to a plot using the `alt` label, i.e 
  `+ labs(alt = ...)`. Currently this alt text is not automatically propagated, 
  but we plan to integrate into Shiny, RMarkdown, and other tools in the future. 
  (@thomasp85, #4477)

* Add support for the BrailleR package for creating descriptions of the plot
  when rendered (@thomasp85, #4459)
  
* `coord_sf()` now has an argument `default_crs` that specifies the coordinate
  reference system (CRS) for non-sf layers and scale/coord limits. This argument
  defaults to `NULL`, which means non-sf layers are assumed to be in projected
  coordinates, as in prior ggplot2 versions. Setting `default_crs = sf::st_crs(4326)`
  provides a simple way to interpret x and y positions as longitude and latitude,
  regardless of the CRS used by `coord_sf()`. Authors of extension packages
  implementing `stat_sf()`-like functionality are encouraged to look at the source
  code of `stat_sf()`'s `compute_group()` function to see how to provide scale-limit
  hints to `coord_sf()` (@clauswilke, #3659).

* `ggsave()` now uses ragg to render raster output if ragg is available. It also
  handles custom devices that sets a default unit (e.g. `ragg::agg_png`) 
  correctly (@thomasp85, #4388)

* `ggsave()` now returns the saved file location invisibly (#3379, @eliocamp).
  Note that, as a side effect, an unofficial hack `<ggplot object> + ggsave()`
  no longer works (#4513).

* The scale arguments `limits`, `breaks`, `minor_breaks`, `labels`, `rescaler`
  and `oob` now accept purrr style lambda notation (@teunbrand, #4427). The same 
  is true for `as_labeller()` (and therefore also `labeller()`) 
  (@netique, #4188).

* Manual scales now allow named vectors passed to `values` to contain fewer 
  elements than existing in the data. Elements not present in values will be set
  to `NA` (@thomasp85, #3451)
  
* Date and datetime position scales support out-of-bounds (oob) arguments to 
  control how limits affect data outside those limits (@teunbrand, #4199).
  
## Fixes

* Fix a bug that `after_stat()` and `after_scale()` cannot refer to aesthetics
  if it's specified in the plot-global mapping (@yutannihilation, #4260).
  
* Fix bug in `annotate_logticks()` that would cause an error when used together
  with `coord_flip()` (@thomasp85, #3954)
  
* Fix a bug in `geom_abline()` that resulted in `intercept` not being subjected
  to the transformation of the y scale (@thomasp85, #3741)
  
* Extent the range of the line created by `geom_abline()` so that line ending
  is not visible for large linewidths (@thomasp85, #4024)

* Fix bug in `geom_dotplot()` where dots would be positioned wrong with 
  `stackgroups = TRUE` (@thomasp85, #1745)

* Fix calculation of confidence interval for locfit smoothing in `geom_smooth()`
  (@topepo, #3806)
  
* Fix bug in `geom_text()` where `"outward"` and `"inward"` justification for 
  some `angle` values was reversed (@aphalo, #4169, #4447)

* `ggsave()` now sets the default background to match the fill value of the
  `plot.background` theme element (@karawoo, #4057)

* It is now deprecated to specify `guides(<scale> = FALSE)` or
  `scale_*(guide = FALSE)` to remove a guide. Please use 
  `guides(<scale> = "none")` or `scale_*(guide = "none")` instead 
  (@yutannihilation, #4097)
  
* Fix a bug in `guide_bins()` where keys would disappear if the guide was 
  reversed (@thomasp85, #4210)
  
* Fix bug in `guide_coloursteps()` that would repeat the terminal bins if the
  breaks coincided with the limits of the scale (@thomasp85, #4019)

* Make sure that default labels from default mappings doesn't overwrite default
  labels from explicit mappings (@thomasp85, #2406)

* Fix bug in `labeller()` where parsing was turned off if `.multiline = FALSE`
  (@thomasp85, #4084)
  
* Make sure `label_bquote()` has access to the calling environment when 
  evaluating the labels (@thomasp85, #4141)

* Fix a bug in the layer implementation that introduced a new state after the 
  first render which could lead to a different look when rendered the second 
  time (@thomasp85, #4204)

* Fix a bug in legend justification where justification was lost of the legend
  dimensions exceeded the available size (@thomasp85, #3635)

* Fix a bug in `position_dodge2()` where `NA` values in thee data would cause an
  error (@thomasp85, #2905)

* Make sure `position_jitter()` creates the same jittering independent of 
  whether it is called by name or with constructor (@thomasp85, #2507)

* Fix a bug in `position_jitter()` where different jitters would be applied to 
  different position aesthetics of the same axis (@thomasp85, #2941)
  
* Fix a bug in `qplot()` when supplying `c(NA, NA)` as axis limits 
  (@thomasp85, #4027)
  
* Remove cross-inheritance of default discrete colour/fill scales and check the
  type and aesthetic of function output if `type` is a function 
  (@thomasp85, #4149)

* Fix bug in `scale_[x|y]_date()` where custom breaks functions that resulted in
  fracional dates would get misaligned (@thomasp85, #3965)
  
* Fix bug in `scale_[x|y]_datetime()` where a specified timezone would be 
  ignored by the scale (@thomasp85, #4007)
  
* Fix issue in `sec_axis()` that would throw warnings in the absence of any 
  secondary breaks (@thomasp85, #4368)

* `stat_bin()`'s computed variable `width` is now documented (#3522).
  
* `stat_count()` now computes width based on the full dataset instead of per 
  group (@thomasp85, #2047)

* Extended `stat_ecdf()` to calculate the cdf from either x or y instead from y 
  only (@jgjl, #4005)
  
* Fix a bug in `stat_summary_bin()` where one more than the requested number of
  bins would be created (@thomasp85, #3824)

* Only drop groups in `stat_ydensity()` when there are fewer than two data 
  points and throw a warning (@andrewwbutler, #4111).

* Fixed a bug in strip assembly when theme has `strip.text = element_blank()`
  and plots are faceted with multi-layered strips (@teunbrand, #4384).
  
* Using `theme(aspect.ratio = ...)` together with free space in `facet_grid()`
  now crrectly throws an error (@thomasp85, #3834)

* Fixed a bug in `labeller()` so that `.default` is passed to `as_labeller()`
  when labellers are specified by naming faceting variables. (@waltersom, #4031)
  
* Updated style for example code (@rjake, #4092)

* ggplot2 now requires R >= 3.3 (#4247).

* ggplot2 now uses `rlang::check_installed()` to check if a suggested package is
  installed, which will offer to install the package before continuing (#4375, 
  @malcolmbarrett)

* Improved error with hint when piping a `ggplot` object into a facet function
  (#4379, @mitchelloharawild).

# ggplot2 3.3.3
This is a small patch release mainly intended to address changes in R and CRAN.
It further changes the licensing model of ggplot2 to an MIT license.

* Update the ggplot2 licence to an MIT license (#4231, #4232, #4233, and #4281)

* Use vdiffr conditionally so ggplot2 can be tested on systems without vdiffr

* Update tests to work with the new `all.equal()` defaults in R >4.0.3

* Fixed a bug that `guide_bins()` mistakenly ignore `override.aes` argument
  (@yutannihilation, #4085).

# ggplot2 3.3.2
This is a small release focusing on fixing regressions introduced in 3.3.1.

* Added an `outside` option to `annotation_logticks()` that places tick marks
  outside of the plot bounds. (#3783, @kbodwin)

* `annotation_raster()` adds support for native rasters. For large rasters,
  native rasters render significantly faster than arrays (@kent37, #3388)
  
* Facet strips now have dedicated position-dependent theme elements 
  (`strip.text.x.top`, `strip.text.x.bottom`, `strip.text.y.left`, 
  `strip.text.y.right`) that inherit from `strip.text.x` and `strip.text.y`, 
  respectively. As a consequence, some theme stylings now need to be applied to 
  the position-dependent elements rather than to the parent elements. This 
  change was already introduced in ggplot2 3.3.0 but not listed in the 
  changelog. (@thomasp85, #3683)

* Facets now handle layers containing no data (@yutannihilation, #3853).
  
* A newly added geom `geom_density_2d_filled()` and associated stat 
  `stat_density_2d_filled()` can draw filled density contours
  (@clauswilke, #3846).

* A newly added `geom_function()` is now recommended to use in conjunction
  with/instead of `stat_function()`. In addition, `stat_function()` now
  works with transformed y axes, e.g. `scale_y_log10()`, and in plots
  containing no other data or layers (@clauswilke, #3611, #3905, #3983).

* Fixed a bug in `geom_sf()` that caused problems with legend-type
  autodetection (@clauswilke, #3963).
  
* Support graphics devices that use the `file` argument instead of `fileneame` 
  in `ggsave()` (@bwiernik, #3810)
  
* Default discrete color scales are now configurable through the `options()` of 
  `ggplot2.discrete.colour` and `ggplot2.discrete.fill`. When set to a character 
  vector of colour codes (or list of character vectors)  with sufficient length, 
  these colours are used for the default scale. See `help(scale_colour_discrete)` 
  for more details and examples (@cpsievert, #3833).

* Default continuous colour scales (i.e., the `options()` 
  `ggplot2.continuous.colour` and `ggplot2.continuous.fill`, which inform the 
  `type` argument of `scale_fill_continuous()` and `scale_colour_continuous()`) 
  now accept a function, which allows more control over these default 
  `continuous_scale()`s (@cpsievert, #3827).

* A bug was fixed in `stat_contour()` when calculating breaks based on 
  the `bins` argument (@clauswilke, #3879, #4004).
  
* Data columns can now contain `Vector` S4 objects, which are widely used in the 
  Bioconductor project. (@teunbrand, #3837)

# ggplot2 3.3.1

This is a small release with no code change. It removes all malicious links to a 
site that got hijacked from the readme and pkgdown site.

# ggplot2 3.3.0

This is a minor release but does contain a range of substantial new features, 
along with the standard bug fixes. The release contains a few visual breaking
changes, along with breaking changes for extension developers due to a shift in
internal representation of the position scales and their axes. No user breaking
changes are included.

This release also adds Dewey Dunnington (@paleolimbot) to the core team.

## Breaking changes
There are no user-facing breaking changes, but a change in some internal 
representations that extension developers may have relied on, along with a few 
breaking visual changes which may cause visual tests in downstream packages to 
fail.

* The `panel_params` field in the `Layout` now contains a list of list of 
  `ViewScale` objects, describing the trained coordinate system scales, instead
  of the list object used before. Any extensions that use this field will likely
  break, as will unit tests that checks aspects of this.

* `element_text()` now issues a warning when vectorized arguments are provided, 
  as in `colour = c("red", "green", "blue")`. Such use is discouraged and not 
  officially supported (@clauswilke, #3492).

* Changed `theme_grey()` setting for legend key so that it creates no border 
  (`NA`) rather than drawing a white one. (@annennenne, #3180)

* `geom_ribbon()` now draws separate lines for the upper and lower intervals if
  `colour` is mapped. Similarly, `geom_area()` and `geom_density()` now draw
  the upper lines only in the same case by default. If you want old-style full
  stroking, use `outline.type = "full"` (@yutannihilation, #3503 / @thomasp85, #3708).

## New features

* The evaluation time of aesthetics can now be controlled to a finer degree. 
  `after_stat()` supersedes the use of `stat()` and `..var..`-notation, and is
  joined by `after_scale()` to allow for mapping to scaled aesthetic values. 
  Remapping of the same aesthetic is now supported with `stage()`, so you can 
  map a data variable to a stat aesthetic, and remap the same aesthetic to 
  something else after statistical transformation (@thomasp85, #3534)

* All `coord_*()` functions with `xlim` and `ylim` arguments now accept
  vectors with `NA` as a placeholder for the minimum or maximum value
  (e.g., `ylim = c(0, NA)` would zoom the y-axis from 0 to the 
  maximum value observed in the data). This mimics the behaviour
  of the `limits` argument in continuous scale functions
  (@paleolimbot, #2907).

* Allowed reversing of discrete scales by re-writing `get_limits()` 
  (@AnneLyng, #3115)
  
* All geoms and stats that had a direction (i.e. where the x and y axes had 
  different interpretation), can now freely choose their direction, instead of
  relying on `coord_flip()`. The direction is deduced from the aesthetic 
  mapping, but can also be specified directly with the new `orientation` 
  argument (@thomasp85, #3506).
  
* Position guides can now be customized using the new `guide_axis()`, which can 
  be passed to position `scale_*()` functions or via `guides()`. The new axis 
  guide (`guide_axis()`) comes with arguments `check.overlap` (automatic removal 
  of overlapping labels), `angle` (easy rotation of axis labels), and
  `n.dodge` (dodge labels into multiple rows/columns) (@paleolimbot, #3322).
  
* A new scale type has been added, that allows binning of aesthetics at the 
  scale level. It has versions for both position and non-position aesthetics and
  comes with two new guides (`guide_bins` and `guide_coloursteps`) 
  (@thomasp85, #3096)
  
* `scale_x_continuous()` and `scale_y_continuous()` gains an `n.breaks` argument
  guiding the number of automatic generated breaks (@thomasp85, #3102)

* Added `stat_contour_filled()` and `geom_contour_filled()`, which compute 
  and draw filled contours of gridded data (@paleolimbot, #3044). 
  `geom_contour()` and `stat_contour()` now use the isoband package
  to compute contour lines. The `complete` parameter (which was undocumented
  and has been unused for at least four years) was removed (@paleolimbot, #3044).
  
* Themes have gained two new parameters, `plot.title.position` and 
  `plot.caption.position`, that can be used to customize how plot
  title/subtitle and plot caption are positioned relative to the overall plot
  (@clauswilke, #3252).

## Extensions
  
* `Geom` now gains a `setup_params()` method in line with the other ggproto
  classes (@thomasp85, #3509)

* The newly added function `register_theme_elements()` now allows developers
  of extension packages to define their own new theme elements and place them
  into the ggplot2 element tree (@clauswilke, #2540).

## Minor improvements and bug fixes

* `coord_trans()` now draws second axes and accepts `xlim`, `ylim`,
  and `expand` arguments to bring it up to feature parity with 
  `coord_cartesian()`. The `xtrans` and `ytrans` arguments that were 
  deprecated in version 1.0.1 in favour of `x` and `y` 
  were removed (@paleolimbot, #2990).

* `coord_trans()` now calculates breaks using the expanded range 
  (previously these were calculated using the unexpanded range, 
  which resulted in differences between plots made with `coord_trans()`
  and those made with `coord_cartesian()`). The expansion for discrete axes 
  in `coord_trans()` was also updated such that it behaves identically
  to that in `coord_cartesian()` (@paleolimbot, #3338).

* `expand_scale()` was deprecated in favour of `expansion()` for setting
  the `expand` argument of `x` and `y` scales (@paleolimbot).

* `geom_abline()`, `geom_hline()`, and `geom_vline()` now issue 
  more informative warnings when supplied with set aesthetics
  (i.e., `slope`, `intercept`, `yintercept`, and/or `xintercept`)
  and mapped aesthetics (i.e., `data` and/or `mapping`).

* Fix a bug in `geom_raster()` that squeezed the image when it went outside 
  scale limits (#3539, @thomasp85)

* `geom_sf()` now determines the legend type automatically (@microly, #3646).
  
* `geom_sf()` now removes rows that can't be plotted due to `NA` aesthetics 
  (#3546, @thomasp85)

* `geom_sf()` now applies alpha to linestring geometries 
  (#3589, @yutannihilation).

* `gg_dep()` was deprecated (@perezp44, #3382).

* Added function `ggplot_add.by()` for lists created with `by()`, allowing such
  lists to be added to ggplot objects (#2734, @Maschette)

* ggplot2 no longer depends on reshape2, which means that it no longer 
  (recursively) needs plyr, stringr, or stringi packages.

* Increase the default `nbin` of `guide_colourbar()` to place the ticks more 
  precisely (#3508, @yutannihilation).

* `manual_scale()` now matches `values` with the order of `breaks` whenever
  `values` is an unnamed vector. Previously, unnamed `values` would match with
  the limits of the scale and ignore the order of any `breaks` provided. Note
  that this may change the appearance of plots that previously relied on the
  unordered behaviour (#2429, @idno0001).

* `scale_manual_*(limits = ...)` now actually limits the scale (#3262,
  @yutannihilation).

* Fix a bug when `show.legend` is a named logical vector 
  (#3461, @yutannihilation).

* Added weight aesthetic option to `stat_density()` and made scaling of 
  weights the default (@annennenne, #2902)
  
* `stat_density2d()` can now take an `adjust` parameter to scale the default 
  bandwidth. (#2860, @haleyjeppson)

* `stat_smooth()` uses `REML` by default, if `method = "gam"` and
  `gam`'s method is not specified (@ikosmidis, #2630).

* stacking text when calculating the labels and the y axis with
  `stat_summary()` now works (@ikosmidis, #2709)
  
* `stat_summary()` and related functions now support rlang-style lambda functions
  (#3568, @dkahle).

* The data mask pronoun, `.data`, is now stripped from default labels.

* Addition of partial themes to plots has been made more predictable;
  stepwise addition of individual partial themes is now equivalent to
  addition of multple theme elements at once (@clauswilke, #3039).

* Facets now don't fail even when some variable in the spec are not available
  in all layers (@yutannihilation, #2963).

# ggplot2 3.2.1

This is a patch release fixing a few regressions introduced in 3.2.0 as well as
fixing some unit tests that broke due to upstream changes.

* `position_stack()` no longer changes the order of the input data. Changes to 
  the internal behaviour of `geom_ribbon()` made this reordering problematic 
  with ribbons that spanned `y = 0` (#3471)
* Using `qplot()` with a single positional aesthetic will no longer title the
  non-specified scale as `"NULL"` (#3473)
* Fixes unit tests for sf graticule labels caused by chages to sf

# ggplot2 3.2.0

This is a minor release with an emphasis on internal changes to make ggplot2 
faster and more consistent. The few interface changes will only affect the 
aesthetics of the plot in minor ways, and will only potentially break code of
extension developers if they have relied on internals that have been changed. 
This release also sees the addition of Hiroaki Yutani (@yutannihilation) to the 
core developer team.

With the release of R 3.6, ggplot2 now requires the R version to be at least 3.2,
as the tidyverse is committed to support 5 major versions of R.

## Breaking changes

* Two patches (#2996 and #3050) fixed minor rendering problems. In most cases,
  the visual changes are so subtle that they are difficult to see with the naked
  eye. However, these changes are detected by the vdiffr package, and therefore
  any package developers who use vdiffr to test for visual correctness of ggplot2
  plots will have to regenerate all reference images.
  
* In some cases, ggplot2 now produces a warning or an error for code that previously
  produced plot output. In all these cases, the previous plot output was accidental,
  and the plotting code uses the ggplot2 API in a way that would lead to undefined
  behavior. Examples include a missing `group` aesthetic in `geom_boxplot()` (#3316),
  annotations across multiple facets (#3305), and not using aesthetic mappings when
  drawing ribbons with `geom_ribbon()` (#3318).

## New features

* This release includes a range of internal changes that speeds up plot 
  generation. None of the changes are user facing and will not break any code,
  but in general ggplot2 should feel much faster. The changes includes, but are
  not limited to:
  
  - Caching ascent and descent dimensions of text to avoid recalculating it for
    every title.
  
  - Using a faster data.frame constructor as well as faster indexing into 
    data.frames
    
  - Removing the plyr dependency, replacing plyr functions with faster 
    equivalents.

* `geom_polygon()` can now draw polygons with holes using the new `subgroup` 
  aesthetic. This functionality requires R 3.6.0 (@thomasp85, #3128)

* Aesthetic mappings now accept functions that return `NULL` (@yutannihilation,
  #2997).

* `stat_function()` now accepts rlang/purrr style anonymous functions for the 
  `fun` parameter (@dkahle, #3159).

* `geom_rug()` gains an "outside" option to allow for moving the rug tassels to 
  outside the plot area (@njtierney, #3085) and a `length` option to allow for 
  changing the length of the rug lines (@daniel-wells, #3109). 
  
* All geoms now take a `key_glyph` paramter that allows users to customize
  how legend keys are drawn (@clauswilke, #3145). In addition, a new key glyph
  `timeseries` is provided to draw nice legends for time series
  (@mitchelloharawild, #3145).

## Extensions

* Layers now have a new member function `setup_layer()` which is called at the
  very beginning of the plot building process and which has access to the 
  original input data and the plot object being built. This function allows the 
  creation of custom layers that autogenerate aesthetic mappings based on the 
  input data or that filter the input data in some form. For the time being, this
  feature is not exported, but it has enabled the development of a new layer type,
  `layer_sf()` (see next item). Other special-purpose layer types may be added
  in the future (@clauswilke, #2872).
  
* A new layer type `layer_sf()` can auto-detect and auto-map sf geometry
  columns in the data. It should be used by extension developers who are writing
  new sf-based geoms or stats (@clauswilke, #3232).

* `x0` and `y0` are now recognized positional aesthetics so they will get scaled 
  if used in extension geoms and stats (@thomasp85, #3168)
  
* Continuous scale limits now accept functions which accept the default
  limits and return adjusted limits. This makes it possible to write
  a function that e.g. ensures the limits are always a multiple of 100,
  regardless of the data (@econandrew, #2307).

## Minor improvements and bug fixes

* `cut_width()` now accepts `...` to pass further arguments to `base::cut.default()`
   like `cut_number()` and `cut_interval()` already did (@cderv, #3055)

* `coord_map()` now can have axes on the top and right (@karawoo, #3042).

* `coord_polar()` now correctly rescales the secondary axis (@linzi-sg, #3278)

* `coord_sf()`, `coord_map()`, and `coord_polar()` now squash `-Inf` and `Inf`
  into the min and max of the plot (@yutannihilation, #2972).

* `coord_sf()` graticule lines are now drawn in the same thickness as panel grid 
  lines in `coord_cartesian()`, and seting panel grid lines to `element_blank()` 
  now also works in `coord_sf()` 
  (@clauswilke, #2991, #2525).

* `economics` data has been regenerated. This leads to some changes in the
  values of all columns (especially in `psavert`), but more importantly, strips 
  the grouping attributes from `economics_long`.

* `element_line()` now fills closed arrows (@yutannihilation, #2924).

* Facet strips on the left side of plots now have clipping turned on, preventing
  text from running out of the strip and borders from looking thicker than for
  other strips (@karawoo, #2772 and #3061).

* ggplot2 now works in Turkish locale (@yutannihilation, #3011).

* Clearer error messages for inappropriate aesthetics (@clairemcwhite, #3060).

* ggplot2 no longer attaches any external packages when using functions that 
  depend on packages that are suggested but not imported by ggplot2. The 
  affected functions include `geom_hex()`, `stat_binhex()`, 
  `stat_summary_hex()`, `geom_quantile()`, `stat_quantile()`, and `map_data()` 
  (@clauswilke, #3126).
  
* `geom_area()` and `geom_ribbon()` now sort the data along the x-axis in the 
  `setup_data()` method rather than as part of `draw_group()` (@thomasp85, 
  #3023)

* `geom_hline()`, `geom_vline()`, and `geom_abline()` now throw a warning if the 
  user supplies both an `xintercept`, `yintercept`, or `slope` value and a 
  mapping (@RichardJActon, #2950).

* `geom_rug()` now works with `coord_flip()` (@has2k1, #2987).

* `geom_violin()` no longer throws an error when quantile lines fall outside 
  the violin polygon (@thomasp85, #3254).

* `guide_legend()` and `guide_colorbar()` now use appropriate spacing between legend
  key glyphs and legend text even if the legend title is missing (@clauswilke, #2943).

* Default labels are now generated more consistently; e.g., symbols no longer
  get backticks, and long expressions are abbreviated with `...`
  (@yutannihilation, #2981).

* All-`Inf` layers are now ignored for picking the scale (@yutannihilation, 
  #3184).
  
* Diverging Brewer colour palette now use the correct mid-point colour 
  (@dariyasydykova, #3072).
  
* `scale_color_continuous()` now points to `scale_colour_continuous()` so that 
  it will handle `type = "viridis"` as the documentation states (@hlendway, 
  #3079).

* `scale_shape_identity()` now works correctly with `guide = "legend"` 
  (@malcolmbarrett, #3029)
  
* `scale_continuous` will now draw axis line even if the length of breaks is 0
  (@thomasp85, #3257)

* `stat_bin()` will now error when the number of bins exceeds 1e6 to avoid 
  accidentally freezing the user session (@thomasp85).
  
* `sec_axis()` now places ticks accurately when using nonlinear transformations (@dpseidel, #2978).

* `facet_wrap()` and `facet_grid()` now automatically remove NULL from facet
  specs, and accept empty specs (@yutannihilation, #3070, #2986).

* `stat_bin()` now handles data with only one unique value (@yutannihilation 
  #3047).

* `sec_axis()` now accepts functions as well as formulas (@yutannihilation, #3031).

*   New theme elements allowing different ticks lengths for each axis. For instance,
    this can be used to have inwards ticks on the x-axis (`axis.ticks.length.x`) and
    outwards ticks on the y-axis (`axis.ticks.length.y`) (@pank, #2935).

* The arguments of `Stat*$compute_layer()` and `Position*$compute_layer()` are
  now renamed to always match the ones of `Stat$compute_layer()` and
  `Position$compute_layer()` (@yutannihilation, #3202).

* `geom_*()` and `stat_*()` now accepts purrr-style lambda notation
  (@yutannihilation, #3138).

* `geom_tile()` and `geom_rect()` now draw rectangles without notches at the
  corners. The style of the corner can be controlled by `linejoin` parameters
  (@yutannihilation, #3050).

# ggplot2 3.1.0

## Breaking changes

This is a minor release and breaking changes have been kept to a minimum. End users of 
ggplot2 are unlikely to encounter any issues. However, there are a few items that developers 
of ggplot2 extensions should be aware of. For additional details, see also the discussion 
accompanying issue #2890.

*   In non-user-facing internal code (specifically in the `aes()` function and in
    the `aesthetics` argument of scale functions), ggplot2 now always uses the British
    spelling for aesthetics containing the word "colour". When users specify a "color"
    aesthetic it is automatically renamed to "colour". This renaming is also applied
    to non-standard aesthetics that contain the word "color". For example, "point_color"
    is renamed to "point_colour". This convention makes it easier to support both
    British and American spelling for novel, non-standard aesthetics, but it may require
    some adjustment for packages that have previously introduced non-standard color
    aesthetics using American spelling. A new function `standardise_aes_names()` is
    provided in case extension writers need to perform this renaming in their own code
    (@clauswilke, #2649).

*   Functions that generate other functions (closures) now force the arguments that are
    used from the generated functions, to avoid hard-to-catch errors. This may affect
    some users of manual scales (such as `scale_colour_manual()`, `scale_fill_manual()`,
    etc.) who depend on incorrect behavior (@krlmlr, #2807).
    
*   `Coord` objects now have a function `backtransform_range()` that returns the
    panel range in data coordinates. This change may affect developers of custom coords,
    who now should implement this function. It may also affect developers of custom
    geoms that use the `range()` function. In some applications, `backtransform_range()`
    may be more appropriate (@clauswilke, #2821).


## New features

*   `coord_sf()` has much improved customization of axis tick labels. Labels can now
    be set manually, and there are two new parameters, `label_graticule` and
    `label_axes`, that can be used to specify which graticules to label on which side
    of the plot (@clauswilke, #2846, #2857, #2881).
    
*   Two new geoms `geom_sf_label()` and `geom_sf_text()` can draw labels and text
    on sf objects. Under the hood, a new `stat_sf_coordinates()` calculates the
    x and y coordinates from the coordinates of the sf geometries. You can customize
    the calculation method via `fun.geometry` argument (@yutannihilation, #2761).
    

## Minor improvements and fixes

*   `benchplot()` now uses tidy evaluation (@dpseidel, #2699).

*   The error message in `compute_aesthetics()` now only provides the names of
    aesthetics with mismatched lengths, rather than all aesthetics (@karawoo,
    #2853).

*   For faceted plots, data is no longer internally reordered. This makes it
    safer to feed data columns into `aes()` or into parameters of geoms or
    stats. However, doing so remains discouraged (@clauswilke, #2694).

*   `coord_sf()` now also understands the `clip` argument, just like the other
    coords (@clauswilke, #2938).

*   `fortify()` now displays a more informative error message for
    `grouped_df()` objects when dplyr is not installed (@jimhester, #2822).

*   All `geom_*()` now display an informative error message when required 
    aesthetics are missing (@dpseidel, #2637 and #2706).

*   `geom_boxplot()` now understands the `width` parameter even when used with
    a non-standard stat, such as `stat_identity()` (@clauswilke, #2893).
    
*  `geom_hex()` now understands the `size` and `linetype` aesthetics
   (@mikmart, #2488).
    
*   `geom_hline()`, `geom_vline()`, and `geom_abline()` now work properly
    with `coord_trans()` (@clauswilke, #2149, #2812).
    
*   `geom_text(..., parse = TRUE)` now correctly renders the expected number of
    items instead of silently dropping items that are empty expressions, e.g.
    the empty string "". If an expression spans multiple lines, we take just
    the first line and drop the rest. This same issue is also fixed for
    `geom_label()` and the axis labels for `geom_sf()` (@slowkow, #2867).

*   `geom_sf()` now respects `lineend`, `linejoin`, and `linemitre` parameters 
    for lines and polygons (@alistaire47, #2826).
    
*   `ggsave()` now exits without creating a new graphics device if previously
    none was open (@clauswilke, #2363).

*   `labs()` now has named arguments `title`, `subtitle`, `caption`, and `tag`.
    Also, `labs()` now accepts tidyeval (@yutannihilation, #2669).

*   `position_nudge()` is now more robust and nudges only in the direction
    requested. This enables, for example, the horizontal nudging of boxplots
    (@clauswilke, #2733).

*   `sec_axis()` and `dup_axis()` now return appropriate breaks for the secondary
    axis when applied to log transformed scales (@dpseidel, #2729).

*   `sec_axis()` now works as expected when used in combination with tidy eval
    (@dpseidel, #2788).

*   `scale_*_date()`, `scale_*_time()` and `scale_*_datetime()` can now display 
    a secondary axis that is a __one-to-one__ transformation of the primary axis,
    implemented using the `sec.axis` argument to the scale constructor 
    (@dpseidel, #2244).
    
*   `stat_contour()`, `stat_density2d()`, `stat_bin2d()`,  `stat_binhex()`
    now calculate normalized statistics including `nlevel`, `ndensity`, and
    `ncount`. Also, `stat_density()` now includes the calculated statistic 
    `nlevel`, an alias for `scaled`, to better match the syntax of `stat_bin()`
    (@bjreisman, #2679).

# ggplot2 3.0.0

## Breaking changes

*   ggplot2 now supports/uses tidy evaluation (as described below). This is a 
    major change and breaks a number of packages; we made this breaking change 
    because it is important to make ggplot2 more programmable, and to be more 
    consistent with the rest of the tidyverse. The best general (and detailed)
    introduction to tidy evaluation can be found in the meta programming
    chapters in [Advanced R](https://adv-r.hadley.nz).
    
    The primary developer facing change is that `aes()` now contains 
    quosures (expression + environment pairs) rather than symbols, and you'll 
    need to take a different approach to extracting the information you need. 
    A common symptom of this change are errors "undefined columns selected" or 
    "invalid 'type' (list) of argument" (#2610). As in the previous version,
    constants (like `aes(x = 1)` or `aes(colour = "smoothed")`) are stored
    as is.
    
    In this version of ggplot2, if you need to describe a mapping in a string, 
    use `quo_name()` (to generate single-line strings; longer expressions may 
    be abbreviated) or `quo_text()` (to generate non-abbreviated strings that
    may span multiple lines). If you do need to extract the value of a variable
    instead use `rlang::eval_tidy()`. You may want to condition on 
    `(packageVersion("ggplot2") <= "2.2.1")` so that your code can work with
    both released and development versions of ggplot2.
    
    We recognise that this is a big change and if you're not already familiar
    with rlang, there's a lot to learn. If you are stuck, or need any help,
    please reach out on <https://community.rstudio.com>.

*   Error: Column `y` must be a 1d atomic vector or a list

    Internally, ggplot2 now uses `as.data.frame(tibble::as_tibble(x))` to
    convert a list into a data frame. This improves ggplot2's support for
    list-columns (needed for sf support), at a small cost: you can no longer
    use matrix-columns. Note that unlike tibble we still allow column vectors
    such as returned by `base::scale()` because of their widespread use.

*   Error: More than one expression parsed
  
    Previously `aes_string(x = c("a", "b", "c"))` silently returned 
    `aes(x = a)`. Now this is a clear error.

*   Error: `data` must be uniquely named but has duplicate columns
  
    If layer data contains columns with identical names an error will be 
    thrown. In earlier versions the first occuring column was chosen silently,
    potentially masking that the wrong data was chosen.

*   Error: Aesthetics must be either length 1 or the same as the data
    
    Layers are stricter about the columns they will combine into a single
    data frame. Each aesthetic now must be either the same length as the data
    frame or a single value. This makes silent recycling errors much less likely.

*   Error: `coord_*` doesn't support free scales 
   
    Free scales only work with selected coordinate systems; previously you'd
    get an incorrect plot.

*   Error in f(...) : unused argument (range = c(0, 1))

    This is because the `oob` argument to scale has been set to a function
    that only takes a single argument; it needs to take two arguments
    (`x`, and `range`). 

*   Error: unused argument (output)
  
    The function `guide_train()` now has an optional parameter `aesthetic`
    that allows you to override the `aesthetic` setting in the scale.
    To make your code work with the both released and development versions of 
    ggplot2 appropriate, add `aesthetic = NULL` to the `guide_train()` method
    signature.
    
    ```R
    # old
    guide_train.legend <- function(guide, scale) {...}
    
    # new 
    guide_train.legend <- function(guide, scale, aesthetic = NULL) {...}
    ```
    
    Then, inside the function, replace `scale$aesthetics[1]`,
    `aesthetic %||% scale$aesthetics[1]`. (The %||% operator is defined in the 
    rlang package).
    
    ```R
    # old
    setNames(list(scale$map(breaks)), scale$aesthetics[1])

    # new
    setNames(list(scale$map(breaks)), aesthetic %||% scale$aesthetics[1])
    ```

*   The long-deprecated `subset` argument to `layer()` has been removed.

## Tidy evaluation

* `aes()` now supports quasiquotation so that you can use `!!`, `!!!`,
  and `:=`. This replaces `aes_()` and `aes_string()` which are now
  soft-deprecated (but will remain around for a long time).

* `facet_wrap()` and `facet_grid()` now support `vars()` inputs. Like
  `dplyr::vars()`, this helper quotes its inputs and supports
  quasiquotation. For instance, you can now supply faceting variables
  like this: `facet_wrap(vars(am, cyl))` instead of 
  `facet_wrap(~am + cyl)`. Note that the formula interface is not going 
  away and will not be deprecated. `vars()` is simply meant to make it 
  easier to create functions around `facet_wrap()` and `facet_grid()`.

  The first two arguments of `facet_grid()` become `rows` and `cols`
  and now support `vars()` inputs. Note however that we took special
  care to ensure complete backward compatibility. With this change
  `facet_grid(vars(cyl), vars(am, vs))` is equivalent to
  `facet_grid(cyl ~ am + vs)`, and `facet_grid(cols = vars(am, vs))` is
  equivalent to `facet_grid(. ~ am + vs)`.

  One nice aspect of the new interface is that you can now easily
  supply names: `facet_grid(vars(Cylinder = cyl), labeller =
  label_both)` will give nice label titles to the facets. Of course,
  those names can be unquoted with the usual tidy eval syntax.

### sf

* ggplot2 now has full support for sf with `geom_sf()` and `coord_sf()`:

  ```r
  nc <- sf::st_read(system.file("shape/nc.shp", package = "sf"), quiet = TRUE)
  ggplot(nc) +
    geom_sf(aes(fill = AREA))
  ```
  It supports all simple features, automatically aligns CRS across layers, sets
  up the correct aspect ratio, and draws a graticule.

## New features

* ggplot2 now works on R 3.1 onwards, and uses the 
  [vdiffr](https://github.com/r-lib/vdiffr) package for visual testing.

* In most cases, accidentally using `%>%` instead of `+` will generate an 
  informative error (#2400).

* New syntax for calculated aesthetics. Instead of using `aes(y = ..count..)` 
  you can (and should!) use `aes(y = stat(count))`. `stat()` is a real function 
  with documentation which hopefully will make this part of ggplot2 less 
  confusing (#2059).
  
  `stat()` is particularly nice for more complex calculations because you 
  only need to specify it once: `aes(y = stat(count / max(count)))`,
  rather than `aes(y = ..count.. / max(..count..))`
  
* New `tag` label for adding identification tags to plots, typically used for 
  labelling a subplot with a letter. Add a tag with `labs(tag = "A")`, style it 
  with the `plot.tag` theme element, and control position with the
  `plot.tag.position` theme setting (@thomasp85).

### Layers: geoms, stats, and position adjustments

* `geom_segment()` and `geom_curve()` have a new `arrow.fill` parameter which 
  allows you to specify a separate fill colour for closed arrowheads 
  (@hrbrmstr and @clauswilke, #2375).

* `geom_point()` and friends can now take shapes as strings instead of integers,
  e.g. `geom_point(shape = "diamond")` (@daniel-barnett, #2075).

* `position_dodge()` gains a `preserve` argument that allows you to control
  whether the `total` width at each `x` value is preserved (the current 
  default), or ensure that the width of a `single` element is preserved
  (what many people want) (#1935).

* New `position_dodge2()` provides enhanced dodging for boxplots. Compared to
  `position_dodge()`, `position_dodge2()` compares `xmin` and `xmax` values  
  to determine which elements overlap, and spreads overlapping elements evenly
  within the region of overlap. `position_dodge2()` is now the default position
  adjustment for `geom_boxplot()`, because it handles `varwidth = TRUE`, and 
  will be considered for other geoms in the future.
  
  The `padding` parameter adds a small amount of padding between elements 
  (@karawoo, #2143) and a `reverse` parameter allows you to reverse the order 
  of placement (@karawoo, #2171).
  
* New `stat_qq_line()` makes it easy to add a simple line to a Q-Q plot, which 
  makes it easier to judge the fit of the theoretical distribution 
  (@nicksolomon).

### Scales and guides

* Improved support for mapping date/time variables to `alpha`, `size`, `colour`, 
  and `fill` aesthetics, including `date_breaks` and `date_labels` arguments 
  (@karawoo, #1526), and new `scale_alpha()` variants (@karawoo, #1526).

* Improved support for ordered factors. Ordered factors throw a warning when 
  mapped to shape (unordered factors do not), and do not throw warnings when 
  mapped to size or alpha (unordered factors do). Viridis is used as the 
  default colour and fill scale for ordered factors (@karawoo, #1526).

* The `expand` argument of `scale_*_continuous()` and `scale_*_discrete()`
  now accepts separate expansion values for the lower and upper range
  limits. The expansion limits can be specified using the convenience
  function `expand_scale()`.
  
  Separate expansion limits may be useful for bar charts, e.g. if one
  wants the bottom of the bars to be flush with the x axis but still 
  leave some (automatically calculated amount of) space above them:
  
    ```r
    ggplot(mtcars) +
        geom_bar(aes(x = factor(cyl))) +
        scale_y_continuous(expand = expand_scale(mult = c(0, .1)))
    ```
  
  It can also be useful for line charts, e.g. for counts over time,
  where one wants to have a ’hard’ lower limit of y = 0 but leave the
  upper limit unspecified (and perhaps differing between panels), with
  some extra space above the highest point on the line (with symmetrical 
  limits, the extra space above the highest point could in some cases 
  cause the lower limit to be negative).
  
  The old syntax for the `expand` argument will, of course, continue
  to work (@huftis, #1669).

* `scale_colour_continuous()` and `scale_colour_gradient()` are now controlled 
  by global options `ggplot2.continuous.colour` and `ggplot2.continuous.fill`. 
  These can be set to `"gradient"` (the default) or `"viridis"` (@karawoo).

* New `scale_colour_viridis_c()`/`scale_fill_viridis_c()` (continuous) and
  `scale_colour_viridis_d()`/`scale_fill_viridis_d()` (discrete) make it
  easy to use Viridis colour scales (@karawoo, #1526).

* Guides for `geom_text()` now accept custom labels with 
  `guide_legend(override.aes = list(label = "foo"))` (@brianwdavis, #2458).

### Margins

* Strips gain margins on all sides by default. This means that to fully justify
  text to the edge of a strip, you will need to also set the margins to 0
  (@karawoo).

* Rotated strip labels now correctly understand `hjust` and `vjust` parameters
  at all angles (@karawoo).

* Strip labels now understand justification relative to the direction of the
  text, meaning that in y facets, the strip text can be placed at either end of
  the strip using `hjust` (@karawoo).

* Legend titles and labels get a little extra space around them, which 
  prevents legend titles from overlapping the legend at large font sizes 
  (@karawoo, #1881).

## Extension points

* New `autolayer()` S3 generic (@mitchelloharawild, #1974). This is similar
  to `autoplot()` but produces layers rather than complete plots.

* Custom objects can now be added using `+` if a `ggplot_add` method has been
  defined for the class of the object (@thomasp85).

* Theme elements can now be subclassed. Add a `merge_element` method to control
  how properties are inherited from the parent element. Add an `element_grob` 
  method to define how elements are rendered into grobs (@thomasp85, #1981).

* Coords have gained new extension mechanisms.
  
    If you have an existing coord extension, you will need to revise the
    specification of the `train()` method. It is now called 
    `setup_panel_params()` (better reflecting what it actually does) and now 
    has arguments `scale_x`, and `scale_y` (the x and y scales respectively) 
    and `param`, a list of plot specific parameters generated by 
    `setup_params()`.

    What was formerly called `scale_details` (in coords), `panel_ranges` 
    (in layout) and `panel_scales` (in geoms) are now consistently called
    `panel_params` (#1311). These are parameters of the coord that vary from
    panel to panel.

* `ggplot_build()` and `ggplot_gtable()` are now generics, so ggplot-subclasses 
  can define additional behavior during the build stage.

* `guide_train()`, `guide_merge()`, `guide_geom()`, and `guide_gengrob()`
  are now exported as they are needed if you want to design your own guide.
  They are not currently documented; use at your own risk (#2528).

* `scale_type()` generic is now exported and documented. Use this if you 
  want to extend ggplot2 to work with a new type of vector.

## Minor bug fixes and improvements

### Faceting

* `facet_grid()` gives a more informative error message if you try to use
  a variable in both rows and cols (#1928).

* `facet_grid()` and `facet_wrap()` both give better error messages if you
  attempt to use an unsupported coord with free scales (#2049).

* `label_parsed()` works once again (#2279).

* You can now style the background of horizontal and vertical strips
  independently with `strip.background.x` and `strip.background.y` 
  theme settings (#2249).

### Scales

* `discrete_scale()` documentation now inherits shared definitions from 
  `continuous_scale()` (@alistaire47, #2052).

* `guide_colorbar()` shows all colours of the scale (@has2k1, #2343).

* `scale_identity()` once again produces legends by default (#2112).

* Tick marks for secondary axes with strong transformations are more 
  accurately placed (@thomasp85, #1992).

* Missing line types now reliably generate missing lines (with standard 
  warning) (#2206).

* Legends now ignore set aesthetics that are not length one (#1932).

* All colour and fill scales now have an `aesthetics` argument that can
  be used to set the aesthetic(s) the scale works with. This makes it
  possible to apply a colour scale to both colour and fill aesthetics
  at the same time, via `aesthetics = c("colour", "fill")` (@clauswilke).
  
* Three new generic scales work with any aesthetic or set of aesthetics: 
  `scale_continuous_identity()`, `scale_discrete_identity()`, and
  `scale_discrete_manual()` (@clauswilke).

* `scale_*_gradient2()` now consistently omits points outside limits by 
  rescaling after the limits are enforced (@foo-bar-baz-qux, #2230).

### Layers

* `geom_label()` now correctly produces unbordered labels when `label.size` 
  is 0, even when saving to PDF (@bfgray3, #2407).

* `layer()` gives considerably better error messages for incorrectly specified
  `geom`, `stat`, or `position` (#2401).

* In all layers that use it, `linemitre` now defaults to 10 (instead of 1)
  to better match base R.

* `geom_boxplot()` now supplies a default value if no `x` aesthetic is present
  (@foo-bar-baz-qux, #2110).

* `geom_density()` drops groups with fewer than two data points and throws a
  warning. For groups with two data points, density values are now calculated 
  with `stats::density` (@karawoo, #2127).

* `geom_segment()` now also takes a `linejoin` parameter. This allows more 
  control over the appearance of the segments, which is especially useful for 
  plotting thick arrows (@Ax3man, #774).

* `geom_smooth()` now reports the formula used when `method = "auto"` 
  (@davharris #1951). `geom_smooth()` now orders by the `x` aesthetic, making it 
  easier to pass pre-computed values without manual ordering (@izahn, #2028). It 
  also now knows it has `ymin` and `ymax` aesthetics (#1939). The legend 
  correctly reflects the status of the `se` argument when used with stats 
  other than the default (@clauswilke, #1546).

* `geom_tile()` now once again interprets `width` and `height` correctly 
  (@malcolmbarrett, #2510).

* `position_jitter()` and `position_jitterdodge()` gain a `seed` argument that
  allows the specification of a random seed for reproducible jittering 
  (@krlmlr, #1996 and @slowkow, #2445).

* `stat_density()` has better behaviour if all groups are dropped because they
  are too small (#2282).

* `stat_summary_bin()` now understands the `breaks` parameter (@karawoo, #2214).

* `stat_bin()` now accepts functions for `binwidth`. This allows better binning 
  when faceting along variables with different ranges (@botanize).

* `stat_bin()` and `geom_histogram()` now sum correctly when using the `weight` 
  aesthetic (@jiho, #1921).

* `stat_bin()` again uses correct scaling for the computed variable `ndensity` 
  (@timgoodman, #2324).

* `stat_bin()` and `stat_bin_2d()` now properly handle the `breaks` parameter 
  when the scales are transformed (@has2k1, #2366).

* `update_geom_defaults()` and `update_stat_defaults()` allow American 
  spelling of aesthetic parameters (@foo-bar-baz-qux, #2299).

* The `show.legend` parameter now accepts a named logical vector to hide/show
  only some aesthetics in the legend (@tutuchan, #1798).

* Layers now silently ignore unknown aesthetics with value `NULL` (#1909).

### Coords

* Clipping to the plot panel is now configurable, through a `clip` argument
  to coordinate systems, e.g. `coord_cartesian(clip = "off")` 
  (@clauswilke, #2536).

* Like scales, coordinate systems now give you a message when you're 
  replacing an existing coordinate system (#2264).

* `coord_polar()` now draws secondary axis ticks and labels 
  (@dylan-stark, #2072), and can draw the radius axis on the right 
  (@thomasp85, #2005).

* `coord_trans()` now generates a warning when a transformation generates 
  non-finite values (@foo-bar-baz-qux, #2147).

### Themes

* Complete themes now always override all elements of the default theme
  (@has2k1, #2058, #2079).

* Themes now set default grid colour in `panel.grid` rather than individually
  in `panel.grid.major` and `panel.grid.minor` individually. This makes it 
  slightly easier to customise the theme (#2352).

* Fixed bug when setting strips to `element_blank()` (@thomasp85). 

* Axes positioned on the top and to the right can now customize their ticks and
  lines separately (@thomasp85, #1899).

* Built-in themes gain parameters `base_line_size` and `base_rect_size` which 
  control the default sizes of line and rectangle elements (@karawoo, #2176).

* Default themes use `rel()` to set line widths (@baptiste).

* Themes were tweaked for visual consistency and more graceful behavior when 
  changing the base font size. All absolute heights or widths were replaced 
  with heights or widths that are proportional to the base font size. One 
  relative font size was eliminated (@clauswilke).
  
* The height of descenders is now calculated solely on font metrics and doesn't
  change with the specific letters in the string. This fixes minor alignment 
  issues with plot titles, subtitles, and legend titles (#2288, @clauswilke).

### Guides

* `guide_colorbar()` is more configurable: tick marks and color bar frame
  can now by styled with arguments `ticks.colour`, `ticks.linewidth`, 
  `frame.colour`, `frame.linewidth`, and `frame.linetype`
  (@clauswilke).
  
* `guide_colorbar()` now uses `legend.spacing.x` and `legend.spacing.y` 
  correctly, and it can handle multi-line titles. Minor tweaks were made to 
  `guide_legend()` to make sure the two legend functions behave as similarly as
  possible (@clauswilke, #2397 and #2398).
  
* The theme elements `legend.title` and `legend.text` now respect the settings 
  of `margin`, `hjust`, and `vjust` (@clauswilke, #2465, #1502).

* Non-angle parameters of `label.theme` or `title.theme` can now be set in 
  `guide_legend()` and `guide_colorbar()` (@clauswilke, #2544).

### Other

* `fortify()` gains a method for tbls (@karawoo, #2218).

* `ggplot` gains a method for `grouped_df`s that adds a `.group` variable,
  which computes a unique value for each group. Use it with 
  `aes(group = .group)` (#2351).

* `ggproto()` produces objects with class `c("ggproto", "gg")`, allowing for
  a more informative error message when adding layers, scales, or other ggproto 
  objects (@jrnold, #2056).

* `ggsave()`'s DPI argument now supports 3 string options: "retina" (320
  DPI), "print" (300 DPI), and "screen" (72 DPI) (@foo-bar-baz-qux, #2156).
  `ggsave()` now uses full argument names to avoid partial match warnings 
  (#2355), and correctly restores the previous graphics device when several
  graphics devices are open (#2363).

* `print.ggplot()` now returns the original ggplot object, instead of the 
  output from `ggplot_build()`. Also, the object returned from 
  `ggplot_build()` now has the class `"ggplot_built"` (#2034).

* `map_data()` now works even when purrr is loaded (tidyverse#66).

* New functions `summarise_layout()`, `summarise_coord()`, and 
  `summarise_layers()` summarise the layout, coordinate systems, and layers 
  of a built ggplot object (#2034, @wch). This provides a tested API that 
  (e.g.) shiny can depend on.

* Updated startup messages reflect new resources (#2410, @mine-cetinkaya-rundel).

# ggplot2 2.2.1

* Fix usage of `structure(NULL)` for R-devel compatibility (#1968).

# ggplot2 2.2.0

## Major new features

### Subtitle and caption

Thanks to @hrbrmstr plots now have subtitles and captions, which can be set with 
the `subtitle`  and `caption` arguments to `ggtitle()` and `labs()`. You can 
control their appearance with the theme settings `plot.caption` and 
`plot.subtitle`. The main plot title is now left-aligned to better work better 
with a subtitle. The caption is right-aligned (@hrbrmstr).

### Stacking

`position_stack()` and `position_fill()` now sort the stacking order to match 
grouping order. This allows you to control the order through grouping, and 
ensures that the default legend matches the plot (#1552, #1593). If you want the 
opposite order (useful if you have horizontal bars and horizontal legend), you 
can request reverse stacking by using `position = position_stack(reverse = TRUE)` 
(#1837).
  
`position_stack()` and `position_fill()` now accepts negative values which will 
create stacks extending below the x-axis (#1691).

`position_stack()` and `position_fill()` gain a `vjust` argument which makes it 
easy to (e.g.) display labels in the middle of stacked bars (#1821).

### Layers

`geom_col()` was added to complement `geom_bar()` (@hrbrmstr). It uses 
`stat="identity"` by default, making the `y` aesthetic mandatory. It does not 
support any other `stat_()` and does not provide fallback support for the 
`binwidth` parameter. Examples and references in other functions were updated to
demonstrate `geom_col()` usage. 

When creating a layer, ggplot2 will warn if you use an unknown aesthetic or an 
unknown parameter. Compared to the previous version, this is stricter for 
aesthetics (previously there was no message), and less strict for parameters 
(previously this threw an error) (#1585).

### Facetting

The facet system, as well as the internal panel class, has been rewritten in 
ggproto. Facets are now extendable in the same manner as geoms and stats, as 
described in `vignette("extending-ggplot2")`.

We have also added the following new fatures.
  
* `facet_grid()` and `facet_wrap()` now allow expressions in their faceting 
  formulas (@DanRuderman, #1596).

* When `facet_wrap()` results in an uneven number of panels, axes will now be
  drawn underneath the hanging panels (fixes #1607)

* Strips can now be freely positioned in `facet_wrap()` using the 
  `strip.position` argument (deprecates `switch`).

* The relative order of panel, strip, and axis can now be controlled with 
  the theme setting `strip.placement` that takes either `inside` (strip between 
  panel and axis) or `outside` (strip after axis).

* The theme option `panel.margin` has been deprecated in favour of 
  `panel.spacing` to more clearly communicate intent.

### Extensions

Unfortunately there was a major oversight in the construction of ggproto which 
lead to extensions capturing the super object at package build time, instead of 
at package run time (#1826). This problem has been fixed, but requires 
re-installation of all extension packages.

## Scales

* The position of x and y axes can now be changed using the `position` argument
  in `scale_x_*`and `scale_y_*` which can take `top` and `bottom`, and `left`
  and `right` respectively. The themes of top and right axes can be modified 
  using the `.top` and `.right` modifiers to `axis.text.*` and `axis.title.*`.

### Continuous scales

* `scale_x_continuous()` and `scale_y_continuous()` can now display a secondary 
  axis that is a __one-to-one__ transformation of the primary axis (e.g. degrees 
  Celcius to degrees Fahrenheit). The secondary axis will be positioned opposite 
  to the primary axis and can be controlled with the `sec.axis` argument to 
  the scale constructor.

* Scales worry less about having breaks. If no breaks can be computed, the
  plot will work instead of throwing an uninformative error (#791). This 
  is particularly helpful when you have facets with free scales, and not
  all panels contain data.

* Scales now warn when transformation introduces infinite values (#1696).

### Date time

* `scale_*_datetime()` now supports time zones. It will use the timezone 
  attached to the varaible by default, but can be overridden with the 
  `timezone` argument.

* New `scale_x_time()` and `scale_y_time()` generate reasonable default
  breaks and labels for hms vectors (#1752).

### Discrete scales

The treatment of missing values by discrete scales has been thoroughly 
overhauled (#1584). The underlying principle is that we can naturally represent 
missing values on discrete variables (by treating just like another level), so 
by default we should. 

This principle applies to:

* character vectors
* factors with implicit NA
* factors with explicit NA

And to all scales (both position and non-position.)

Compared to the previous version of ggplot2, there are three main changes:

1.  `scale_x_discrete()` and `scale_y_discrete()` always show discrete NA,
    regardless of their source

1.  If present, `NA`s are shown in discete legends.

1.  All discrete scales gain a `na.translate` argument that allows you to 
    control whether `NA`s are translated to something that can be visualised,
    or should be left as missing. Note that if you don't translate (i.e. 
    `na.translate = FALSE)` the missing values will passed on to the layer, 
    which will warning that it's dropping missing values. To suppress the
    warnings, you'll also need to add `na.rm = TRUE` to the layer call. 

There were also a number of other smaller changes

* Correctly use scale expansion factors.
* Don't preserve space for dropped levels (#1638).
* Only issue one warning when when asking for too many levels (#1674).
* Unicode labels work better on Windows (#1827).
* Warn when used with only continuous data (#1589)

## Themes

* The `theme()` constructor now has named arguments rather than ellipses. This 
  should make autocomplete substantially more useful. The documentation
  (including examples) has been considerably improved.
  
* Built-in themes are more visually homogeneous, and match `theme_grey` better.
  (@jiho, #1679)
  
* When computing the height of titles, ggplot2 now includes the height of the
  descenders (i.e. the bits of `g` and `y` that hang beneath the baseline). This 
  improves the margins around titles, particularly the y axis label (#1712).
  I have also very slightly increased the inner margins of axis titles, and 
  removed the outer margins. 

* Theme element inheritance is now easier to work with as modification now
  overrides default `element_blank` elements (#1555, #1557, #1565, #1567)
  
* Horizontal legends (i.e. legends on the top or bottom) are horizontally
  aligned by default (#1842). Use `legend.box = "vertical"` to switch back
  to the previous behaviour.
  
* `element_line()` now takes an `arrow` argument to specify arrows at the end of
  lines (#1740)

There were a number of tweaks to the theme elements that control legends:
  
* `legend.justification` now controls appearance will plotting the legend
  outside of the plot area. For example, you can use 
  `theme(legend.justification = "top")` to make the legend align with the 
  top of the plot.

* `panel.margin` and `legend.margin` have been renamed to `panel.spacing` and 
  `legend.spacing` respectively, to better communicate intent (they only
  affect spacing between legends and panels, not the margins around them)

* `legend.margin` now controls margin around individual legends.

* New `legend.box.background`, `legend.box.spacing`, and `legend.box.margin`
  control the background, spacing, and margin of the legend box (the region
  that contains all legends).

## Bug fixes and minor improvements

* ggplot2 now imports tibble. This ensures that all built-in datasets print 
  compactly even if you haven't explicitly loaded tibble or dplyr (#1677).

* Class of aesthetic mapping is preserved when adding `aes()` objects (#1624).

* `+.gg` now works for lists that include data frames.

* `annotation_x()` now works in the absense of global data (#1655)

* `geom_*(show.legend = FALSE)` now works for `guide_colorbar`.

* `geom_boxplot()` gains new `outlier.alpha` (@jonathan-g) and 
  `outlier.fill` (@schloerke, #1787) parameters to control the alpha/fill of
   outlier points independently of the alpha of the boxes. 

* `position_jitter()` (and hence `geom_jitter()`) now correctly computes 
  the jitter width/jitter when supplied by the user (#1775, @has2k1).

* `geom_contour()` more clearly describes what inputs it needs (#1577).

* `geom_curve()` respects the `lineend` paramater (#1852).

* `geom_histogram()` and `stat_bin()` understand the `breaks` parameter once 
  more. (#1665). The floating point adjustment for histogram bins is now 
  actually used - it was previously inadvertently ignored (#1651).

* `geom_violin()` no longer transforms quantile lines with the alpha aesthetic
  (@mnbram, #1714). It no longer errors when quantiles are requested but data
  have zero range (#1687). When `trim = FALSE` it once again has a nice 
  range that allows the density to reach zero (by extending the range 3 
  bandwidths to either side of the data) (#1700).

* `geom_dotplot()` works better when faceting and binning on the y-axis. 
  (#1618, @has2k1).
  
* `geom_hexbin()` once again supports `..density..` (@mikebirdgeneau, #1688).

* `geom_step()` gives useful warning if only one data point in layer (#1645).

* `layer()` gains new `check.aes` and `check.param` arguments. These allow
  geom/stat authors to optional suppress checks for known aesthetics/parameters.
  Currently this is used only in `geom_blank()` which powers `expand_limits()` 
  (#1795).

* All `stat_*()` display a better error message when required aesthetics are
  missing.
  
* `stat_bin()` and `stat_summary_hex()` now accept length 1 `binwidth` (#1610)

* `stat_density()` gains new argument `n`, which is passed to underlying function
  `stats::density` ("number of equally spaced points at which the
  density is to be estimated"). (@hbuschme)

* `stat_binhex()` now again returns `count` rather than `value` (#1747)

* `stat_ecdf()` respects `pad` argument (#1646).

* `stat_smooth()` once again informs you about the method it has chosen.
  It also correctly calculates the size of the largest group within facets.

* `x` and `y` scales are now symmetric regarding the list of
  aesthetics they accept: `xmin_final`, `xmax_final`, `xlower`,
  `xmiddle` and `xupper` are now valid `x` aesthetics.

* `Scale` extensions can now override the `make_title` and `make_sec_title` 
  methods to let the scale modify the axis/legend titles.

* The random stream is now reset after calling `.onAttach()` (#2409).

# ggplot2 2.1.0

## New features

* When mapping an aesthetic to a constant (e.g. 
  `geom_smooth(aes(colour = "loess")))`), the default guide title is the name 
  of the aesthetic (i.e. "colour"), not the value (i.e. "loess") (#1431).

* `layer()` now accepts a function as the data argument. The function will be
  applied to the data passed to the `ggplot()` function and must return a
  data.frame (#1527, @thomasp85). This is a more general version of the 
  deprecated `subset` argument.

* `theme_update()` now uses the `+` operator instead of `%+replace%`, so that
  unspecified values will no longer be `NULL`ed out. `theme_replace()`
  preserves the old behaviour if desired (@oneillkza, #1519). 

* `stat_bin()` has been overhauled to use the same algorithm as ggvis, which 
  has been considerably improved thanks to the advice of Randy Prium (@rpruim).
  This includes:
  
    * Better arguments and a better algorithm for determining the origin.
      You can now specify either `boundary` or the `center` of a bin.
      `origin` has been deprecated in favour of these arguments.
      
    * `drop` is deprecated in favour of `pad`, which adds extra 0-count bins
      at either end (needed for frequency polygons). `geom_histogram()` defaults 
      to `pad = FALSE` which considerably improves the default limits for 
      the histogram, especially when the bins are big (#1477).
      
    * The default algorithm does a (somewhat) better job at picking nice widths 
      and origins across a wider range of input data.
      
    * `bins = n` now gives a histogram with `n` bins, not `n + 1` (#1487).

## Bug fixes

* All `\donttest{}` examples run.

* All `geom_()` and `stat_()` functions now have consistent argument order:
  data + mapping, then geom/stat/position, then `...`, then specific arguments, 
  then arguments common to all layers (#1305). This may break code if you were
  previously relying on partial name matching, but in the long-term should make 
  ggplot2 easier to use. In particular, you can now set the `n` parameter
  in `geom_density2d()` without it partially matching `na.rm` (#1485).

* For geoms with both `colour` and `fill`, `alpha` once again only affects
  fill (Reverts #1371, #1523). This was causing problems for people.

* `facet_wrap()`/`facet_grid()` works with multiple empty panels of data 
  (#1445).

* `facet_wrap()` correctly swaps `nrow` and `ncol` when faceting vertically
  (#1417).

* `ggsave("x.svg")` now uses svglite to produce the svg (#1432).

* `geom_boxplot()` now understands `outlier.color` (#1455).

* `geom_path()` knows that "solid" (not just 1) represents a solid line (#1534).

* `geom_ribbon()` preserves missing values so they correctly generate a 
  gap in the ribbon (#1549).

* `geom_tile()` once again accepts `width` and `height` parameters (#1513). 
  It uses `draw_key_polygon()` for better a legend, including a coloured 
  outline (#1484).

* `layer()` now automatically adds a `na.rm` parameter if none is explicitly
  supplied.

* `position_jitterdodge()` now works on all possible dodge aesthetics, 
  e.g. `color`, `linetype` etc. instead of only based on `fill` (@bleutner)

* `position = "nudge"` now works (although it doesn't do anything useful)
  (#1428).

* The default scale for columns of class "AsIs" is now "identity" (#1518).

* `scale_*_discrete()` has better defaults when used with purely continuous
  data (#1542).

* `scale_size()` warns when used with categorical data.

* `scale_size()`, `scale_colour()`, and `scale_fill()` gain date and date-time
  variants (#1526).

* `stat_bin_hex()` and `stat_bin_summary()` now use the same underlying 
  algorithm so results are consistent (#1383). `stat_bin_hex()` now accepts
  a `weight` aesthetic. To be consistent with related stats, the output variable 
  from `stat_bin_hex()` is now value instead of count.

* `stat_density()` gains a `bw` parameter which makes it easy to get consistent 
   smoothing between facets (@jiho)

* `stat-density-2d()` no longer ignores the `h` parameter, and now accepts 
  `bins` and `binwidth` parameters to control the number of contours 
  (#1448, @has2k1).

* `stat_ecdf()` does a better job of adding padding to -Inf/Inf, and gains
  an argument `pad` to suppress the padding if not needed (#1467).

* `stat_function()` gains an `xlim` parameter (#1528). It once again works 
  with discrete x values (#1509).

* `stat_summary()` preserves sorted x order which avoids artefacts when
  display results with `geom_smooth()` (#1520).

* All elements should now inherit correctly for all themes except `theme_void()`.
  (@Katiedaisey, #1555) 

* `theme_void()` was completely void of text but facets and legends still
  need labels. They are now visible (@jiho). 

* You can once again set legend key and height width to unit arithmetic
  objects (like `2 * unit(1, "cm")`) (#1437).

* Eliminate spurious warning if you have a layer with no data and no aesthetics
  (#1451).

* Removed a superfluous comma in `theme-defaults.r` code (@jschoeley)

* Fixed a compatibility issue with `ggproto` and R versions prior to 3.1.2.
  (#1444)

* Fixed issue where `coord_map()` fails when given an explicit `parameters`
  argument (@tdmcarthur, #1729)
  
* Fixed issue where `geom_errorbarh()` had a required `x` aesthetic (#1933)  

# ggplot2 2.0.0

## Major changes

* ggplot no longer throws an error if your plot has no layers. Instead it 
  automatically adds `geom_blank()` (#1246).
  
* New `cut_width()` is a convenient replacement for the verbose
  `plyr::round_any()`, with the additional benefit of offering finer
  control.

* New `geom_count()` is a convenient alias to `stat_sum()`. Use it when you
  have overlapping points on a scatterplot. `stat_sum()` now defaults to 
  using counts instead of proportions.

* New `geom_curve()` adds curved lines, with a similar specification to 
  `geom_segment()` (@veraanadi, #1088).

* Date and datetime scales now have `date_breaks`, `date_minor_breaks` and
  `date_labels` arguments so that you never need to use the long
  `scales::date_breaks()` or `scales::date_format()`.
  
* `geom_bar()` now has it's own stat, distinct from `stat_bin()` which was
  also used by `geom_histogram()`. `geom_bar()` now uses `stat_count()` 
  which counts values at each distinct value of x (i.e. it does not bin
  the data first). This can be useful when you want to show exactly which 
  values are used in a continuous variable.

* `geom_point()` gains a `stroke` aesthetic which controls the border width of 
  shapes 21-25 (#1133, @SeySayux). `size` and `stroke` are additive so a point 
  with `size = 5` and `stroke = 5` will have a diameter of 10mm. (#1142)

* New `position_nudge()` allows you to slightly offset labels (or other 
  geoms) from their corresponding points (#1109).

* `scale_size()` now maps values to _area_, not radius. Use `scale_radius()`
  if you want the old behaviour (not recommended, except perhaps for lines).

* New `stat_summary_bin()` works like `stat_summary()` but on binned data. 
  It's a generalisation of `stat_bin()` that can compute any aggregate,
  not just counts (#1274). Both default to `mean_se()` if no aggregation
  functions are supplied (#1386).

* Layers are now much stricter about their arguments - you will get an error
  if you've supplied an argument that isn't an aesthetic or a parameter.
  This is likely to cause some short-term pain but in the long-term it will make
  it much easier to spot spelling mistakes and other errors (#1293).
  
    This change does break a handful of geoms/stats that used `...` to pass 
    additional arguments on to the underlying computation. Now 
    `geom_smooth()`/`stat_smooth()` and `geom_quantile()`/`stat_quantile()` 
    use `method.args` instead (#1245, #1289); and `stat_summary()` (#1242), 
    `stat_summary_hex()`, and `stat_summary2d()` use `fun.args`.

### Extensibility

There is now an official mechanism for defining Stats, Geoms, and Positions in 
other packages. See `vignette("extending-ggplot2")` for details.

* All Geoms, Stats and Positions are now exported, so you can inherit from them
  when making your own objects (#989).

* ggplot2 no longer uses proto or reference classes. Instead, we now use 
  ggproto, a new OO system designed specifically for ggplot2. Unlike proto
  and RC, ggproto supports clean cross-package inheritance. Creating a new OO
  system isn't usually the right way to solve a problem, but I'm pretty sure
  it was necessary here. Read more about it in the vignette.

* `aes_()` replaces `aes_q()`. It also supports formulas, so the most concise 
  SE version of `aes(carat, price)` is now `aes_(~carat, ~price)`. You may
  want to use this form in packages, as it will avoid spurious `R CMD check` 
  warnings about undefined global variables.

### Text

* `geom_text()` has been overhauled to make labelling your data a little
  easier. It:
  
    * `nudge_x` and `nudge_y` arguments let you offset labels from their
      corresponding points (#1120). 
      
    * `check_overlap = TRUE` provides a simple way to avoid overplotting 
      of labels: labels that would otherwise overlap are omitted (#1039).
      
    * `hjust` and `vjust` can now be character vectors: "left", "center", 
      "right", "bottom", "middle", "top". New options include "inward" and 
      "outward" which align text towards and away from the center of the plot 
      respectively.

* `geom_label()` works like `geom_text()` but draws a rounded rectangle 
  underneath each label (#1039). This is useful when you want to label plots
  that are dense with data.

### Deprecated features

* The little used `aes_auto()` has been deprecated. 

* `aes_q()` has been replaced with `aes_()` to be consistent with SE versions
  of NSE functions in other packages.

* The `order` aesthetic is officially deprecated. It never really worked, and 
  was poorly documented.

* The `stat` and `position` arguments to `qplot()` have been deprecated.
  `qplot()` is designed for quick plots - if you need to specify position
  or stat, use `ggplot()` instead.

* The theme setting `axis.ticks.margin` has been deprecated: now use the margin 
  property of `axis.text`.
  
* `stat_abline()`, `stat_hline()` and `stat_vline()` have been removed:
  these were never suitable for use other than with `geom_abline()` etc
  and were not documented.

* `show_guide` has been renamed to `show.legend`: this more accurately
  reflects what it does (controls appearance of layer in legend), and uses the 
  same convention as other ggplot2 arguments (i.e. a `.` between names).
  (Yes, I know that's inconsistent with function names with use `_`, but it's
  too late to change now.)

A number of geoms have been renamed to be internally consistent:

* `stat_binhex()` and `stat_bin2d()` have been renamed to `stat_bin_hex()` 
  and `stat_bin_2d()` (#1274). `stat_summary2d()` has been renamed to 
  `stat_summary_2d()`, `geom_density2d()`/`stat_density2d()` has been renamed 
  to `geom_density_2d()`/`stat_density_2d()`.

* `stat_spoke()` is now `geom_spoke()` since I realised it's a
  reparameterisation of `geom_segment()`.

* `stat_bindot()` has been removed because it's so tightly coupled to
  `geom_dotplot()`. If you happened to use `stat_bindot()`, just change to
  `geom_dotplot()` (#1194).

All defunct functions have been removed.

### Default appearance

* The default `theme_grey()` background colour has been changed from "grey90" 
  to "grey92": this makes the background a little less visually prominent.

* Labels and titles have been tweaked for readability:

    * Axes labels are darker.
    
    * Legend and axis titles are given the same visual treatment.
    
    * The default font size dropped from 12 to 11. You might be surprised that 
      I've made the default text size smaller as it was already hard for
      many people to read. It turns out there was a bug in RStudio (fixed in 
      0.99.724), that shrunk the text of all grid based graphics. Once that
      was resolved the defaults seemed too big to my eyes.
    
    * More spacing between titles and borders.
    
    * Default margins scale with the theme font size, so the appearance at 
      larger font sizes should be considerably improved (#1228). 

* `alpha` now affects both fill and colour aesthetics (#1371).

* `element_text()` gains a margins argument which allows you to add additional
  padding around text elements. To help see what's going on use `debug = TRUE` 
  to display the text region and anchors.

* The default font size in `geom_text()` has been decreased from 5mm (14 pts)
  to 3.8 mm (11 pts) to match the new default theme sizes.

* A diagonal line is no longer drawn on bar and rectangle legends. Instead, the
  border has been tweaked to be more visible, and more closely match the size of 
  line drawn on the plot.

* `geom_pointrange()` and `geom_linerange()` get vertical (not horizontal)
  lines in the legend (#1389).

* The default line `size` for `geom_smooth()` has been increased from 0.5 to 1 
  to make it easier to see when overlaid on data.
  
* `geom_bar()` and `geom_rect()` use a slightly paler shade of grey so they
  aren't so visually heavy.
  
* `geom_boxplot()` now colours outliers the same way as the boxes.

* `geom_point()` now uses shape 19 instead of 16. This looks much better on 
  the default Linux graphics device. (It's very slightly smaller than the old 
  point, but it shouldn't affect any graphics significantly)

* Sizes in ggplot2 are measured in mm. Previously they were converted to pts 
  (for use in grid) by multiplying by 72 / 25.4. However, grid uses printer's 
  points, not Adobe (big pts), so sizes are now correctly multiplied by 
  72.27 / 25.4. This is unlikely to noticeably affect display, but it's
  technically correct (<https://youtu.be/hou0lU8WMgo>).

* The default legend will now allocate multiple rows (if vertical) or
  columns (if horizontal) in order to make a legend that is more likely to
  fit on the screen. You can override with the `nrow`/`ncol` arguments
  to `guide_legend()`

    ```R
    p <- ggplot(mpg, aes(displ,hwy, colour = model)) + geom_point()
    p
    p + theme(legend.position = "bottom")
    # Previous behaviour
    p + guides(colour = guide_legend(ncol = 1))
    ```

### New and updated themes

* New `theme_void()` is completely empty. It's useful for plots with non-
  standard coordinates or for drawings (@jiho, #976).

* New `theme_dark()` has a dark background designed to make colours pop out
  (@jiho, #1018)

* `theme_minimal()` became slightly more minimal by removing the axis ticks:
  labels now line up directly beneath grid lines (@tomschloss, #1084)

* New theme setting `panel.ontop` (logical) make it possible to place 
  background elements (i.e., gridlines) on top of data. Best used with 
  transparent `panel.background` (@noamross. #551).

### Labelling

The facet labelling system was updated with many new features and a
more flexible interface (@lionel-). It now works consistently across
grid and wrap facets. The most important user visible changes are:

* `facet_wrap()` gains a `labeller` option (#25).

* `facet_grid()` and `facet_wrap()` gain a `switch` argument to
  display the facet titles near the axes. When switched, the labels
  become axes subtitles. `switch` can be set to "x", "y" or "both"
  (the latter only for grids) to control which margin is switched.

The labellers (such as `label_value()` or `label_both()`) also get
some new features:

* They now offer the `multi_line` argument to control whether to
  display composite facets (those specified as `~var1 + var2`) on one
  or multiple lines.

* In `label_bquote()` you now refer directly to the names of
  variables. With this change, you can create math expressions that
  depend on more than one variable. This math expression can be
  specified either for the rows or the columns and you can also
  provide different expressions to each margin.

  As a consequence of these changes, referring to `x` in backquoted
  expressions is deprecated.

* Similarly to `label_bquote()`, `labeller()` now take `.rows` and
  `.cols` arguments. In addition, it also takes `.default`.
  `labeller()` is useful to customise how particular variables are
  labelled. The three additional arguments specify how to label the
  variables are not specifically mentioned, respectively for rows,
  columns or both. This makes it especially easy to set up a
  project-wide labeller dispatcher that can be reused across all your
  plots. See the documentation for an example.

* The new labeller `label_context()` adapts to the number of factors
  facetted over. With a single factor, it displays only the values,
  just as before. But with multiple factors in a composite margin
  (e.g. with `~cyl + am`), the labels are passed over to
  `label_both()`. This way the variables names are displayed with the
  values to help identifying them.

On the programming side, the labeller API has been rewritten in order
to offer more control when faceting over multiple factors (e.g. with
formulae such as `~cyl + am`). This also means that if you have
written custom labellers, you will need to update them for this
version of ggplot.

* Previously, a labeller function would take `variable` and `value`
  arguments and return a character vector. Now, they take a data frame
  of character vectors and return a list. The input data frame has one
  column per factor facetted over and each column in the returned list
  becomes one line in the strip label. See documentation for more
  details.

* The labels received by a labeller now contain metadata: their margin
  (in the "type" attribute) and whether they come from a wrap or a
  grid facet (in the "facet" attribute).

* Note that the new `as_labeller()` function operator provides an easy
  way to transform an existing function to a labeller function. The
  existing function just needs to take and return a character vector.

## Documentation

* Improved documentation for `aes()`, `layer()` and much much more.

* I've tried to reduce the use of `...` so that you can see all the 
  documentation in one place rather than having to integrate multiple pages.
  In some cases this has involved adding additional arguments to geoms
  to make it more clear what you can do:
  
    *  `geom_smooth()` gains explicit `method`, `se` and `formula` arguments.
    
    * `geom_histogram()` gains `binwidth`, `bins`, `origin` and `right` 
      arguments.
      
    * `geom_jitter()` gains `width` and `height` arguments to make it easier
      to control the amount of jittering without using the lengthy 
      `position_jitter()` function (#1116)

* Use of `qplot()` in examples has been minimised (#1123, @hrbrmstr). This is
  inline with the 2nd edition of the ggplot2 box, which minimises the use of 
  `qplot()` in favour of `ggplot()`.

* Tighly linked geoms and stats (e.g. `geom_boxplot()` and `stat_boxplot()`) 
  are now documented in the same file so you can see all the arguments in one
  place. Variations of the same idea (e.g. `geom_path()`, `geom_line()`, and
  `geom_step()`) are also documented together.

* It's now obvious that you can set the `binwidth` parameter for
  `stat_bin_hex()`, `stat_summary_hex()`, `stat_bin_2d()`, and
  `stat_summary_2d()`. 

* The internals of positions have been cleaned up considerably. You're unlikely
  to notice any external changes, although the documentation should be a little
  less confusing since positions now don't list parameters they never use.

## Data

* All datasets have class `tbl_df` so if you also use dplyr, you get a better
  print method.

* `economics` has been brought up to date to 2015-04-01.

* New `economics_long` is the economics data in long form.

* New `txhousing` dataset containing information about the Texas housing
  market. Useful for examples that need multiple time series, and for
  demonstrating model+vis methods.

* New `luv_colours` dataset which contains the locations of all
  built-in `colors()` in Luv space.

* `movies` has been moved into its own package, ggplot2movies, because it was 
  large and not terribly useful. If you've used the movies dataset, you'll now 
  need to explicitly load the package with `library(ggplot2movies)`.

## Bug fixes and minor improvements

* All partially matched arguments and `$` have been been replaced with 
  full matches (@jimhester, #1134).

* ggplot2 now exports `alpha()` from the scales package (#1107), and `arrow()` 
  and `unit()` from grid (#1225). This means you don't need attach scales/grid 
  or do `scales::`/`grid::` for these commonly used functions.

* `aes_string()` now only parses character inputs. This fixes bugs when
  using it with numbers and non default `OutDec` settings (#1045).

* `annotation_custom()` automatically adds a unique id to each grob name,
  making it easier to plot multiple grobs with the same name (e.g. grobs of
  ggplot2 graphics) in the same plot (#1256).

* `borders()` now accepts xlim and ylim arguments for specifying the geographical 
  region of interest (@markpayneatwork, #1392).

* `coord_cartesian()` applies the same expansion factor to limits as for scales. 
  You can suppress with `expand = FALSE` (#1207).

* `coord_trans()` now works when breaks are suppressed (#1422).

* `cut_number()` gives error message if the number of requested bins can
  be created because there are two few unique values (#1046).

* Character labels in `facet_grid()` are no longer (incorrectly) coerced into
  factors. This caused problems with custom label functions (#1070).

* `facet_wrap()` and `facet_grid()` now allow you to use non-standard
  variable names by surrounding them with backticks (#1067).

* `facet_wrap()` more carefully checks its `nrow` and `ncol` arguments
  to ensure that they're specified correctly (@richierocks, #962)

* `facet_wrap()` gains a `dir` argument to control the direction the
  panels are wrapped in. The default is "h" for horizontal. Use "v" for
  vertical layout (#1260).

* `geom_abline()`, `geom_hline()` and `geom_vline()` have been rewritten to
  have simpler behaviour and be more consistent:

    * `stat_abline()`, `stat_hline()` and `stat_vline()` have been removed:
      these were never suitable for use other than with `geom_abline()` etc
      and were not documented.

    * `geom_abline()`, `geom_vline()` and `geom_hline()` are bound to
      `stat_identity()` and `position_identity()`

    * Intercept parameters can no longer be set to a function.

    * They are all documented in one file, since they are so closely related.

* `geom_bin2d()` will now let you specify one dimension's breaks exactly,
  without touching the other dimension's default breaks at all (#1126).

* `geom_crossbar()` sets grouping correctly so you can display multiple
  crossbars on one plot. It also makes the default `fatten` argument a little
  bigger to make the middle line more obvious (#1125).

* `geom_histogram()` and `geom_smooth()` now only inform you about the
  default values once per layer, rather than once per panel (#1220).

* `geom_pointrange()` gains `fatten` argument so you can control the
  size of the point relative to the size of the line.

* `geom_segment()` annotations were not transforming with scales 
  (@BrianDiggs, #859).

* `geom_smooth()` is no longer so chatty. If you want to know what the deafult
  smoothing method is, look it up in the documentation! (#1247)

* `geom_violin()` now has the ability to draw quantile lines (@DanRuderman).

* `ggplot()` now captures the parent frame to use for evaluation,
  rather than always defaulting to the global environment. This should
  make ggplot more suitable to use in more situations (e.g. with knitr)

* `ggsave()` has been simplified a little to make it easier to maintain.
  It no longer checks that you're printing a ggplot2 object (so now also
  works with any grid grob) (#970), and always requires a filename.
  Parameter `device` now supports character argument to specify which supported
  device to use ('pdf', 'png', 'jpeg', etc.), for when it cannot be correctly
  inferred from the file extension (for example when a temporary filename is
  supplied server side in shiny apps) (@sebkopf, #939). It no longer opens
  a graphics device if one isn't already open - this is annoying when you're
  running from a script (#1326).

* `guide_colorbar()` creates correct legend if only one color (@krlmlr, #943).

* `guide_colorbar()` no longer fails when the legend is empty - previously
  this often masked misspecifications elsewhere in the plot (#967).

* New `layer_data()` function extracts the data used for plotting for a given
  layer. It's mostly useful for testing.

* User supplied `minor_breaks` can now be supplied on the same scale as 
  the data, and will be automatically transformed with by scale (#1385).

* You can now suppress the appearance of an axis/legend title (and the space
  that would allocated for it) with `NULL` in the `scale_` function. To
  use the default lable, use `waiver()` (#1145).

* Position adjustments no longer warn about potentially varying ranges
  because the problem rarely occurs in practice and there are currently a
  lot of false positives since I don't understand exactly what FP criteria
  I should be testing.

* `scale_fill_grey()` now uses red for missing values. This matches
  `scale_colour_grey()` and makes it obvious where missing values lie.
  Override with `na.value`.

* `scale_*_gradient2()` defaults to using Lab colour space.

* `scale_*_gradientn()` now allows `colours` or `colors` (#1290)

* `scale_y_continuous()` now also transforms the `lower`, `middle` and `upper`
  aesthetics used by `geom_boxplot()`: this only affects
  `geom_boxplot(stat = "identity")` (#1020).

* Legends no longer inherit aesthetics if `inherit.aes` is FALSE (#1267).

* `lims()` makes it easy to set the limits of any axis (#1138).

* `labels = NULL` now works with `guide_legend()` and `guide_colorbar()`.
  (#1175, #1183).

* `override.aes` now works with American aesthetic spelling, e.g. color

* Scales no longer round data points to improve performance of colour
  palettes. Instead the scales package now uses a much faster colour
  interpolation algorithm (#1022).

* `scale_*_brewer()` and `scale_*_distiller()` add new `direction` argument of 
  `scales::brewer_pal`, making it easier to change the order of colours 
  (@jiho, #1139).

* `scale_x_date()` now clips dates outside the limits in the same way as
  `scale_x_continuous()` (#1090).

* `stat_bin()` gains `bins` arguments, which denotes the number of bins. Now
  you can set `bins=100` instead of `binwidth=0.5`. Note that `breaks` or
  `binwidth` will override it (@tmshn, #1158, #102).

* `stat_boxplot()` warns if a continuous variable is used for the `x` aesthetic
  without also supplying a `group` aesthetic (#992, @krlmlr).

* `stat_summary_2d()` and `stat_bin_2d()` now share exactly the same code for 
  determining breaks from `bins`, `binwidth`, and `origin`. 
  
* `stat_summary_2d()` and `stat_bin_2d()` now output in tile/raster compatible 
  form instead of rect compatible form. 

* Automatically computed breaks do not lead to an error for transformations like
  "probit" where the inverse can map to infinity (#871, @krlmlr)

* `stat_function()` now always evaluates the function on the original scale.
  Previously it computed the function on transformed scales, giving incorrect
  values (@BrianDiggs, #1011).

* `strip_dots` works with anonymous functions within calculated aesthetics 
  (e.g. `aes(sapply(..density.., function(x) mean(x))))` (#1154, @NikNakk)

* `theme()` gains `validate = FALSE` parameter to turn off validation, and 
  hence store arbitrary additional data in the themes. (@tdhock, #1121)

* Improved the calculation of segments needed to draw the curve representing
  a line when plotted in polar coordinates. In some cases, the last segment
  of a multi-segment line was not drawn (@BrianDiggs, #952)<|MERGE_RESOLUTION|>--- conflicted
+++ resolved
@@ -1,18 +1,12 @@
 # ggplot2 (development version)
 
-<<<<<<< HEAD
 * `coord_munch()` can now close polygon shapes (@teunbrand, #3271)
-* The `layer_data()`, `layer_scales()` and `layer_grob()` now have the default
-  `plot = last_plot()` (@teunbrand, #5166).
-* To prevent changing the plotting order, `stat_sf()` is now computed per panel 
-  instead of per group (@teunbrand, #4340).
-=======
+
 * You can now omit either `xend` or `yend` from `geom_segment()` as only one
   of these is now required. If one is missing, it will be filled from the `x`
   and `y` aesthetics respectively. This makes drawing horizontal or vertical
   segments a little bit more convenient (@teunbrand, #5140).
   
->>>>>>> d4db0805
 * New `plot.tag.location` in `theme()` can control placement of the plot tag
   in the `"margin"`, `"plot"` or the new `"panel"` option (#4297).
 

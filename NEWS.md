# ggplot2 (development version)

<<<<<<< HEAD
* You can now omit either `xend` or `yend` from `geom_segment()` as only one
  of these is now required. If one is missing, it will be filled from the `x`
  and `y` aesthetics respectively. This makes drawing horizontal or vertical
  segments a little bit more convenient (@teunbrand, #5140).
=======
* New `plot.tag.location` in `theme()` can control placement of the plot tag
  in the `"margin"`, `"plot"` or the new `"panel"` option (#4297).

* `geom_text()` and `geom_label()` gained a `size.unit` parameter that set the 
  text size to millimetres, points, centimetres, inches or picas 
  (@teunbrand, #3799).

* The guide system, as the last remaining chunk of ggplot2, has been rewritten 
  in ggproto. The axes and legends now inherit from a <Guide> class, which makes
  them extensible in the same manner as geoms, stats, facets and coords 
  (#3329, @teunbrand). In addition, the following changes were made:
    * Styling theme parts of the guide now inherit from the plot's theme 
      (#2728). 
    * Styling non-theme parts of the guides accept <element> objects, so that
      the following is possible: `guide_colourbar(frame = element_rect(...))`.
    * Primary axis titles are now placed at the primary guide, so that
      `guides(x = guide_axis(position = "top"))` will display the title at the
      top by default (#4650).
    * Unknown secondary axis guide positions are now inferred as the opposite 
      of the primary axis guide when the latter has a known `position` (#4650).
    * `guide_colourbar()`, `guide_coloursteps()` and `guide_bins()` gain a
      `ticks.length` argument.
    * In `guide_bins()`, the title no longer arbitrarily becomes offset from
      the guide when it has long labels.
    * The `order` argument of guides now strictly needs to be a length-1 
      integer (#4958).
    * More informative error for mismatched 
     `direction`/`theme(legend.direction = ...)` arguments (#4364, #4930).
    * `guide_coloursteps()` and `guide_bins()` sort breaks (#5152).

* `geom_label()` now uses the `angle` aesthetic (@teunbrand, #2785)
* 'lines' units in `geom_label()`, often used in the `label.padding` argument, 
  are now are relative to the text size. This causes a visual change, but fixes 
  a misalignment issue between the textbox and text (@teunbrand, #4753)
* The `label.padding` argument in `geom_label()` now supports inputs created
  with the `margin()` function (#5030).
* As an internal change, the `titleGrob()` has been refactored to be faster.
* The `translate_shape_string()` internal function is now exported for use in
  extensions of point layers (@teunbrand, #5191).
* Fixed bug in `coord_sf()` where graticule lines didn't obey 
  `panel.grid.major`'s linewidth setting (@teunbrand, #5179)
* Fixed bug in `annotation_logticks()` when no suitable tick positions could
  be found (@teunbrand, #5248).
* To improve `width` calculation in bar plots with empty factor levels, 
  `resolution()` considers `mapped_discrete` values as having resolution 1 
  (@teunbrand, #5211)
* When `geom_path()` has aesthetics varying within groups, the `arrow()` is
  applied to groups instead of individual segments (@teunbrand, #4935).
* The default width of `geom_bar()` is now based on panel-wise resolution of
  the data, rather than global resolution (@teunbrand, #4336).
* To apply dodging more consistently in violin plots, `stat_ydensity()` now
  has a `drop` argument to keep or discard groups with 1 observation.
* Aesthetics listed in `geom_*()` and `stat_*()` layers now point to relevant
  documentation (@teunbrand, #5123).
* `coord_flip()` has been marked as superseded. The recommended alternative is
  to swap the `x` and `y` aesthetic and/or using the `orientation` argument in
  a layer (@teunbrand, #5130).
* `stat_align()` is now applied per panel instead of globally, preventing issues
  when facets have different ranges (@teunbrand, #5227).
* A stacking bug in `stat_align()` was fixed (@teunbrand, #5176).
* `stat_contour()` and `stat_contour_filled()` now warn about and remove
  duplicated coordinates (@teunbrand, #5215).

# ggplot2 3.4.2
This is a hotfix release anticipating changes in r-devel, but folds in upkeep
changes and a few bug fixes as well.

## Minor improvements

* Various type checks and their messages have been standardised 
  (@teunbrand, #4834).
  
* ggplot2 now uses `scales::DiscreteRange` and `scales::ContinuousRange`, which
  are available to write scale extensions from scratch (@teunbrand, #2710).
  
* The `layer_data()`, `layer_scales()` and `layer_grob()` now have the default
  `plot = last_plot()` (@teunbrand, #5166).
  
* The `datetime_scale()` scale constructor is now exported for use in extension
  packages (@teunbrand, #4701).
  
## Bug fixes

* `update_geom_defaults()` and `update_stat_defaults()` now return properly 
  classed objects and have updated docs (@dkahle, #5146).

* For the purposes of checking required or non-missing aesthetics, character 
  vectors are no longer considered non-finite (@teunbrand, @4284).

* `annotation_logticks()` skips drawing ticks when the scale range is non-finite
  instead of throwing an error (@teunbrand, #5229).
  
* Fixed spurious warnings when the `weight` was used in `stat_bin_2d()`, 
  `stat_boxplot()`, `stat_contour()`, `stat_bin_hex()` and `stat_quantile()`
  (@teunbrand, #5216).

* To prevent changing the plotting order, `stat_sf()` is now computed per panel 
  instead of per group (@teunbrand, #4340).

* Fixed bug in `coord_sf()` where graticule lines didn't obey 
  `panel.grid.major`'s linewidth setting (@teunbrand, #5179).

* `geom_text()` drops observations where `angle = NA` instead of throwing an
  error (@teunbrand, #2757).
  
# ggplot2 3.4.1
This is a small release focusing on fixing regressions in the 3.4.0 release
and minor polishes.

## Breaking changes

* The computed variable `y` in `stat_ecdf()` has been superseded by `ecdf` to 
  prevent incorrect scale transformations (@teunbrand, #5113 and #5112).
  
## New features

* Added `scale_linewidth_manual()` and `scale_linewidth_identity()` to support
  the `linewidth` aesthetic (@teunbrand, #5050).
  
* `ggsave()` warns when multiple `filename`s are given, and only writes to the
  first file (@teunbrand, #5114).

## Bug fixes

* Fixed a regression in `geom_hex()` where aesthetics were replicated across 
  bins (@thomasp85, #5037 and #5044).
  
>>>>>>> 7c59ba69
* Using two ordered factors as facetting variables in 
  `facet_grid(..., as.table = FALSE)` now throws a warning instead of an
  error (@teunbrand, #5109).
  
* Fixed misbehaviour of `draw_key_boxplot()` and `draw_key_crossbar()` with 
  skewed key aspect ratio (@teunbrand, #5082).
  
* Fixed spurious warning when `weight` aesthetic was used in `stat_smooth()` 
  (@teunbrand based on @clauswilke's suggestion, #5053).
  
* The `lwd` alias is now correctly replaced by `linewidth` instead of `size` 
  (@teunbrand based on @clauswilke's suggestion #5051).
  
* Fixed a regression in `Coord$train_panel_guides()` where names of guides were 
  dropped (@maxsutton, #5063).

In binned scales:

* Automatic breaks should no longer be out-of-bounds, and automatic limits are
  adjusted to include breaks (@teunbrand, #5082).
  
* Zero-range limits no longer throw an error and are treated akin to continuous
  scales with zero-range limits (@teunbrand, #5066).
  
* The `trans = "date"` and `trans = "time"` transformations were made compatible
  (@teunbrand, #4217).

# ggplot2 3.4.0
This is a minor release focusing on tightening up the internals and ironing out
some inconsistencies in the API. The biggest change is the addition of the 
`linewidth` aesthetic that takes of sizing the width of any line from `size`. 
This change, while attempting to be as non-breaking as possible, has the 
potential to change the look of some of your plots.

Other notable changes is a complete redo of the error and warning messaging in
ggplot2 using the cli package. Messaging is now better contextualised and it 
should be easier to identify which layer an error is coming from. Last, we have
now made the switch to using the vctrs package internally which means that 
support for vctrs classes as variables should improve, along with some small 
gains in rendering speed.

## Breaking changes

* A `linewidth` aesthetic has been introduced and supersedes the `size` 
  aesthetic for scaling the width of lines in line based geoms. `size` will 
  remain functioning but deprecated for these geoms and it is recommended to 
  update all code to reflect the new aesthetic. For geoms that have _both_ point 
  sizing and linewidth sizing (`geom_pointrange()` and `geom_sf`) `size` now 
  **only** refers to sizing of points which can leads to a visual change in old
  code (@thomasp85, #3672)
  
* The default line width for polygons in `geom_sf()` have been decreased to 0.2 
  to reflect that this is usually used for demarking borders where a thinner 
  line is better suited. This change was made since we already induced a 
  visual change in `geom_sf()` with the introduction of the `linewidth` 
  aesthetic.
  
* The dot-dot notation (`..var..`) and `stat()`, which have been superseded by
  `after_stat()`, are now formally deprecated (@yutannihilation, #3693).

* `qplot()` is now formally deprecated (@yutannihilation, #3956).

* `stage()` now properly refers to the values without scale transformations for
  the stage of `after_stat`. If your code requires the scaled version of the
  values for some reason, you have to apply the same transformation by yourself,
  e.g. `sqrt()` for `scale_{x,y}_sqrt()` (@yutannihilation and @teunbrand, #4155).

* Use `rlang::hash()` instead of `digest::digest()`. This update may lead to 
  changes in the automatic sorting of legends. In order to enforce a specific
  legend order use the `order` argument in the guide. (@thomasp85, #4458)

* referring to `x` in backquoted expressions with `label_bquote()` is no longer
  possible.

* The `ticks.linewidth` and `frame.linewidth` parameters of `guide_colourbar()`
  are now multiplied with `.pt` like elsewhere in ggplot2. It can cause visual
  changes when these arguments are not the defaults and these changes can be 
  restored to their previous behaviour by adding `/ .pt` (@teunbrand #4314).

* `scale_*_viridis_b()` now uses the full range of the viridis scales 
  (@gregleleu, #4737)

## New features

* `geom_col()` and `geom_bar()` gain a new `just` argument. This is set to `0.5`
  by default; use `just = 0`/`just = 1` to place columns on the left/right
  of the axis breaks.
  (@wurli, #4899)

* `geom_density()` and `stat_density()` now support `bounds` argument
  to estimate density with boundary correction (@echasnovski, #4013).

* ggplot now checks during statistical transformations whether any data 
  columns were dropped and warns about this. If stats intend to drop
  data columns they can declare them in the new field `dropped_aes`.
  (@clauswilke, #3250)

* `...` supports `rlang::list2` dynamic dots in all public functions. 
  (@mone27, #4764) 

* `theme()` now has a `strip.clip` argument, that can be set to `"off"` to 
  prevent the clipping of strip text and background borders (@teunbrand, #4118)
  
* `geom_contour()` now accepts a function in the `breaks` argument 
  (@eliocamp, #4652).

## Minor improvements and bug fixes

* Fix a bug in `position_jitter()` where infinity values were dropped (@javlon,
  #4790).

* `geom_linerange()` now respects the `na.rm` argument (#4927, @thomasp85)

* Improve the support for `guide_axis()` on `coord_trans()` 
  (@yutannihilation, #3959)
  
* Added `stat_align()` to align data without common x-coordinates prior to
  stacking. This is now the default stat for `geom_area()` (@thomasp85, #4850)

* Fix a bug in `stat_contour_filled()` where break value differences below a 
  certain number of digits would cause the computations to fail (@thomasp85, 
  #4874)

* Secondary axis ticks are now positioned more precisely, removing small visual
  artefacts with alignment between grid and ticks (@thomasp85, #3576)

* Improve `stat_function` documentation regarding `xlim` argument. 
  (@92amartins, #4474)

* Fix various issues with how `labels`, `breaks`, `limits`, and `show.limits`
  interact in the different binning guides (@thomasp85, #4831)

* Automatic break calculation now squishes the scale limits to the domain
  of the transformation. This allows `scale_{x/y}_sqrt()` to find breaks at 0   
  when appropriate (@teunbrand, #980).

* Using multiple modified aesthetics correctly will no longer trigger warnings. 
  If used incorrectly, the warning will now report the duplicated aesthetic 
  instead of `NA` (@teunbrand, #4707).

* `aes()` now supports the `!!!` operator in its first two arguments
  (#2675). Thanks to @yutannihilation and @teunbrand for draft
  implementations.

* Require rlang >= 1.0.0 (@billybarc, #4797)

* `geom_violin()` no longer issues "collapsing to unique 'x' values" warning
  (@bersbersbers, #4455)

* `annotate()` now documents unsupported geoms (`geom_abline()`, `geom_hline()`
  and `geom_vline()`), and warns when they are requested (@mikmart, #4719)

* `presidential` dataset now includes Trump's presidency (@bkmgit, #4703).

* `position_stack()` now works fully with `geom_text()` (@thomasp85, #4367)

* `geom_tile()` now correctly recognises missing data in `xmin`, `xmax`, `ymin`,
  and `ymax` (@thomasp85 and @sigmapi, #4495)

* `geom_hex()` will now use the binwidth from `stat_bin_hex()` if present, 
  instead of deriving it (@thomasp85, #4580)
  
* `geom_hex()` now works on non-linear coordinate systems (@thomasp85)

* Fixed a bug throwing errors when trying to render an empty plot with secondary
  axes (@thomasp85, #4509)

* Axes are now added correctly in `facet_wrap()` when `as.table = FALSE`
  (@thomasp85, #4553)

* Better compatibility of custom device functions in `ggsave()` 
  (@thomasp85, #4539)

* Binning scales are now more resilient to calculated limits that ends up being
  `NaN` after transformations (@thomasp85, #4510)

* Strip padding in `facet_grid()` is now only in effect if 
  `strip.placement = "outside"` _and_ an axis is present between the strip and 
  the panel (@thomasp85, #4610)

* Aesthetics of length 1 are now recycled to 0 if the length of the data is 0 
  (@thomasp85, #4588)

* Setting `size = NA` will no longer cause `guide_legend()` to error 
  (@thomasp85, #4559)

* Setting `stroke` to `NA` in `geom_point()` will no longer impair the sizing of
  the points (@thomasp85, #4624)

* `stat_bin_2d()` now correctly recognises the `weight` aesthetic 
  (@thomasp85, #4646)
  
* All geoms now have consistent exposure of linejoin and lineend parameters, and
  the guide keys will now respect these settings (@thomasp85, #4653)

* `geom_sf()` now respects `arrow` parameter for lines (@jakeruss, #4659)

* Updated documentation for `print.ggplot` to reflect that it returns
  the original plot, not the result of `ggplot_build()`. (@r2evans, #4390)

* `scale_*_manual()` no longer displays extra legend keys, or changes their 
  order, when a named `values` argument has more items than the data. To display
  all `values` on the legend instead, use
  `scale_*_manual(values = vals, limits = names(vals))`. (@teunbrand, @banfai, 
  #4511, #4534)

* Updated documentation for `geom_contour()` to correctly reflect argument 
  precedence between `bins` and `binwidth`. (@eliocamp, #4651)

* Dots in `geom_dotplot()` are now correctly aligned to the baseline when
  `stackratio != 1` and `stackdir != "up"` (@mjskay, #4614)

* Key glyphs for `geom_boxplot()`, `geom_crossbar()`, `geom_pointrange()`, and
  `geom_linerange()` are now orientation-aware (@mjskay, #4732)
  
* Updated documentation for `geom_smooth()` to more clearly describe effects of 
  the `fullrange` parameter (@thoolihan, #4399).

# ggplot2 3.3.6
This is a very small release only applying an internal change to comply with 
R 4.2 and its deprecation of `default.stringsAsFactors()`. There are no user
facing changes and no breaking changes.

# ggplot2 3.3.5
This is a very small release focusing on fixing a couple of untenable issues 
that surfaced with the 3.3.4 release

* Revert changes made in #4434 (apply transform to intercept in `geom_abline()`) 
  as it introduced undesirable issues far worse than the bug it fixed 
  (@thomasp85, #4514)
* Fixes an issue in `ggsave()` when producing emf/wmf files (@yutannihilation, 
  #4521)
* Warn when grDevices specific arguments are passed to ragg devices (@thomasp85, 
  #4524)
* Fix an issue where `coord_sf()` was reporting that it is non-linear
  even when data is provided in projected coordinates (@clauswilke, #4527)

# ggplot2 3.3.4
This is a larger patch release fixing a huge number of bugs and introduces a 
small selection of feature refinements.

## Features

* Alt-text can now be added to a plot using the `alt` label, i.e 
  `+ labs(alt = ...)`. Currently this alt text is not automatically propagated, 
  but we plan to integrate into Shiny, RMarkdown, and other tools in the future. 
  (@thomasp85, #4477)

* Add support for the BrailleR package for creating descriptions of the plot
  when rendered (@thomasp85, #4459)
  
* `coord_sf()` now has an argument `default_crs` that specifies the coordinate
  reference system (CRS) for non-sf layers and scale/coord limits. This argument
  defaults to `NULL`, which means non-sf layers are assumed to be in projected
  coordinates, as in prior ggplot2 versions. Setting `default_crs = sf::st_crs(4326)`
  provides a simple way to interpret x and y positions as longitude and latitude,
  regardless of the CRS used by `coord_sf()`. Authors of extension packages
  implementing `stat_sf()`-like functionality are encouraged to look at the source
  code of `stat_sf()`'s `compute_group()` function to see how to provide scale-limit
  hints to `coord_sf()` (@clauswilke, #3659).

* `ggsave()` now uses ragg to render raster output if ragg is available. It also
  handles custom devices that sets a default unit (e.g. `ragg::agg_png`) 
  correctly (@thomasp85, #4388)

* `ggsave()` now returns the saved file location invisibly (#3379, @eliocamp).
  Note that, as a side effect, an unofficial hack `<ggplot object> + ggsave()`
  no longer works (#4513).

* The scale arguments `limits`, `breaks`, `minor_breaks`, `labels`, `rescaler`
  and `oob` now accept purrr style lambda notation (@teunbrand, #4427). The same 
  is true for `as_labeller()` (and therefore also `labeller()`) 
  (@netique, #4188).

* Manual scales now allow named vectors passed to `values` to contain fewer 
  elements than existing in the data. Elements not present in values will be set
  to `NA` (@thomasp85, #3451)
  
* Date and datetime position scales support out-of-bounds (oob) arguments to 
  control how limits affect data outside those limits (@teunbrand, #4199).
  
## Fixes

* Fix a bug that `after_stat()` and `after_scale()` cannot refer to aesthetics
  if it's specified in the plot-global mapping (@yutannihilation, #4260).
  
* Fix bug in `annotate_logticks()` that would cause an error when used together
  with `coord_flip()` (@thomasp85, #3954)
  
* Fix a bug in `geom_abline()` that resulted in `intercept` not being subjected
  to the transformation of the y scale (@thomasp85, #3741)
  
* Extent the range of the line created by `geom_abline()` so that line ending
  is not visible for large linewidths (@thomasp85, #4024)

* Fix bug in `geom_dotplot()` where dots would be positioned wrong with 
  `stackgroups = TRUE` (@thomasp85, #1745)

* Fix calculation of confidence interval for locfit smoothing in `geom_smooth()`
  (@topepo, #3806)
  
* Fix bug in `geom_text()` where `"outward"` and `"inward"` justification for 
  some `angle` values was reversed (@aphalo, #4169, #4447)

* `ggsave()` now sets the default background to match the fill value of the
  `plot.background` theme element (@karawoo, #4057)

* It is now deprecated to specify `guides(<scale> = FALSE)` or
  `scale_*(guide = FALSE)` to remove a guide. Please use 
  `guides(<scale> = "none")` or `scale_*(guide = "none")` instead 
  (@yutannihilation, #4097)
  
* Fix a bug in `guide_bins()` where keys would disappear if the guide was 
  reversed (@thomasp85, #4210)
  
* Fix bug in `guide_coloursteps()` that would repeat the terminal bins if the
  breaks coincided with the limits of the scale (@thomasp85, #4019)

* Make sure that default labels from default mappings doesn't overwrite default
  labels from explicit mappings (@thomasp85, #2406)

* Fix bug in `labeller()` where parsing was turned off if `.multiline = FALSE`
  (@thomasp85, #4084)
  
* Make sure `label_bquote()` has access to the calling environment when 
  evaluating the labels (@thomasp85, #4141)

* Fix a bug in the layer implementation that introduced a new state after the 
  first render which could lead to a different look when rendered the second 
  time (@thomasp85, #4204)

* Fix a bug in legend justification where justification was lost of the legend
  dimensions exceeded the available size (@thomasp85, #3635)

* Fix a bug in `position_dodge2()` where `NA` values in thee data would cause an
  error (@thomasp85, #2905)

* Make sure `position_jitter()` creates the same jittering independent of 
  whether it is called by name or with constructor (@thomasp85, #2507)

* Fix a bug in `position_jitter()` where different jitters would be applied to 
  different position aesthetics of the same axis (@thomasp85, #2941)
  
* Fix a bug in `qplot()` when supplying `c(NA, NA)` as axis limits 
  (@thomasp85, #4027)
  
* Remove cross-inheritance of default discrete colour/fill scales and check the
  type and aesthetic of function output if `type` is a function 
  (@thomasp85, #4149)

* Fix bug in `scale_[x|y]_date()` where custom breaks functions that resulted in
  fracional dates would get misaligned (@thomasp85, #3965)
  
* Fix bug in `scale_[x|y]_datetime()` where a specified timezone would be 
  ignored by the scale (@thomasp85, #4007)
  
* Fix issue in `sec_axis()` that would throw warnings in the absence of any 
  secondary breaks (@thomasp85, #4368)

* `stat_bin()`'s computed variable `width` is now documented (#3522).
  
* `stat_count()` now computes width based on the full dataset instead of per 
  group (@thomasp85, #2047)

* Extended `stat_ecdf()` to calculate the cdf from either x or y instead from y 
  only (@jgjl, #4005)
  
* Fix a bug in `stat_summary_bin()` where one more than the requested number of
  bins would be created (@thomasp85, #3824)

* Only drop groups in `stat_ydensity()` when there are fewer than two data 
  points and throw a warning (@andrewwbutler, #4111).

* Fixed a bug in strip assembly when theme has `strip.text = element_blank()`
  and plots are faceted with multi-layered strips (@teunbrand, #4384).
  
* Using `theme(aspect.ratio = ...)` together with free space in `facet_grid()`
  now crrectly throws an error (@thomasp85, #3834)

* Fixed a bug in `labeller()` so that `.default` is passed to `as_labeller()`
  when labellers are specified by naming faceting variables. (@waltersom, #4031)
  
* Updated style for example code (@rjake, #4092)

* ggplot2 now requires R >= 3.3 (#4247).

* ggplot2 now uses `rlang::check_installed()` to check if a suggested package is
  installed, which will offer to install the package before continuing (#4375, 
  @malcolmbarrett)

* Improved error with hint when piping a `ggplot` object into a facet function
  (#4379, @mitchelloharawild).

# ggplot2 3.3.3
This is a small patch release mainly intended to address changes in R and CRAN.
It further changes the licensing model of ggplot2 to an MIT license.

* Update the ggplot2 licence to an MIT license (#4231, #4232, #4233, and #4281)

* Use vdiffr conditionally so ggplot2 can be tested on systems without vdiffr

* Update tests to work with the new `all.equal()` defaults in R >4.0.3

* Fixed a bug that `guide_bins()` mistakenly ignore `override.aes` argument
  (@yutannihilation, #4085).

# ggplot2 3.3.2
This is a small release focusing on fixing regressions introduced in 3.3.1.

* Added an `outside` option to `annotation_logticks()` that places tick marks
  outside of the plot bounds. (#3783, @kbodwin)

* `annotation_raster()` adds support for native rasters. For large rasters,
  native rasters render significantly faster than arrays (@kent37, #3388)
  
* Facet strips now have dedicated position-dependent theme elements 
  (`strip.text.x.top`, `strip.text.x.bottom`, `strip.text.y.left`, 
  `strip.text.y.right`) that inherit from `strip.text.x` and `strip.text.y`, 
  respectively. As a consequence, some theme stylings now need to be applied to 
  the position-dependent elements rather than to the parent elements. This 
  change was already introduced in ggplot2 3.3.0 but not listed in the 
  changelog. (@thomasp85, #3683)

* Facets now handle layers containing no data (@yutannihilation, #3853).
  
* A newly added geom `geom_density_2d_filled()` and associated stat 
  `stat_density_2d_filled()` can draw filled density contours
  (@clauswilke, #3846).

* A newly added `geom_function()` is now recommended to use in conjunction
  with/instead of `stat_function()`. In addition, `stat_function()` now
  works with transformed y axes, e.g. `scale_y_log10()`, and in plots
  containing no other data or layers (@clauswilke, #3611, #3905, #3983).

* Fixed a bug in `geom_sf()` that caused problems with legend-type
  autodetection (@clauswilke, #3963).
  
* Support graphics devices that use the `file` argument instead of `fileneame` 
  in `ggsave()` (@bwiernik, #3810)
  
* Default discrete color scales are now configurable through the `options()` of 
  `ggplot2.discrete.colour` and `ggplot2.discrete.fill`. When set to a character 
  vector of colour codes (or list of character vectors)  with sufficient length, 
  these colours are used for the default scale. See `help(scale_colour_discrete)` 
  for more details and examples (@cpsievert, #3833).

* Default continuous colour scales (i.e., the `options()` 
  `ggplot2.continuous.colour` and `ggplot2.continuous.fill`, which inform the 
  `type` argument of `scale_fill_continuous()` and `scale_colour_continuous()`) 
  now accept a function, which allows more control over these default 
  `continuous_scale()`s (@cpsievert, #3827).

* A bug was fixed in `stat_contour()` when calculating breaks based on 
  the `bins` argument (@clauswilke, #3879, #4004).
  
* Data columns can now contain `Vector` S4 objects, which are widely used in the 
  Bioconductor project. (@teunbrand, #3837)

# ggplot2 3.3.1

This is a small release with no code change. It removes all malicious links to a 
site that got hijacked from the readme and pkgdown site.

# ggplot2 3.3.0

This is a minor release but does contain a range of substantial new features, 
along with the standard bug fixes. The release contains a few visual breaking
changes, along with breaking changes for extension developers due to a shift in
internal representation of the position scales and their axes. No user breaking
changes are included.

This release also adds Dewey Dunnington (@paleolimbot) to the core team.

## Breaking changes
There are no user-facing breaking changes, but a change in some internal 
representations that extension developers may have relied on, along with a few 
breaking visual changes which may cause visual tests in downstream packages to 
fail.

* The `panel_params` field in the `Layout` now contains a list of list of 
  `ViewScale` objects, describing the trained coordinate system scales, instead
  of the list object used before. Any extensions that use this field will likely
  break, as will unit tests that checks aspects of this.

* `element_text()` now issues a warning when vectorized arguments are provided, 
  as in `colour = c("red", "green", "blue")`. Such use is discouraged and not 
  officially supported (@clauswilke, #3492).

* Changed `theme_grey()` setting for legend key so that it creates no border 
  (`NA`) rather than drawing a white one. (@annennenne, #3180)

* `geom_ribbon()` now draws separate lines for the upper and lower intervals if
  `colour` is mapped. Similarly, `geom_area()` and `geom_density()` now draw
  the upper lines only in the same case by default. If you want old-style full
  stroking, use `outline.type = "full"` (@yutannihilation, #3503 / @thomasp85, #3708).

## New features

* The evaluation time of aesthetics can now be controlled to a finer degree. 
  `after_stat()` supersedes the use of `stat()` and `..var..`-notation, and is
  joined by `after_scale()` to allow for mapping to scaled aesthetic values. 
  Remapping of the same aesthetic is now supported with `stage()`, so you can 
  map a data variable to a stat aesthetic, and remap the same aesthetic to 
  something else after statistical transformation (@thomasp85, #3534)

* All `coord_*()` functions with `xlim` and `ylim` arguments now accept
  vectors with `NA` as a placeholder for the minimum or maximum value
  (e.g., `ylim = c(0, NA)` would zoom the y-axis from 0 to the 
  maximum value observed in the data). This mimics the behaviour
  of the `limits` argument in continuous scale functions
  (@paleolimbot, #2907).

* Allowed reversing of discrete scales by re-writing `get_limits()` 
  (@AnneLyng, #3115)
  
* All geoms and stats that had a direction (i.e. where the x and y axes had 
  different interpretation), can now freely choose their direction, instead of
  relying on `coord_flip()`. The direction is deduced from the aesthetic 
  mapping, but can also be specified directly with the new `orientation` 
  argument (@thomasp85, #3506).
  
* Position guides can now be customized using the new `guide_axis()`, which can 
  be passed to position `scale_*()` functions or via `guides()`. The new axis 
  guide (`guide_axis()`) comes with arguments `check.overlap` (automatic removal 
  of overlapping labels), `angle` (easy rotation of axis labels), and
  `n.dodge` (dodge labels into multiple rows/columns) (@paleolimbot, #3322).
  
* A new scale type has been added, that allows binning of aesthetics at the 
  scale level. It has versions for both position and non-position aesthetics and
  comes with two new guides (`guide_bins` and `guide_coloursteps`) 
  (@thomasp85, #3096)
  
* `scale_x_continuous()` and `scale_y_continuous()` gains an `n.breaks` argument
  guiding the number of automatic generated breaks (@thomasp85, #3102)

* Added `stat_contour_filled()` and `geom_contour_filled()`, which compute 
  and draw filled contours of gridded data (@paleolimbot, #3044). 
  `geom_contour()` and `stat_contour()` now use the isoband package
  to compute contour lines. The `complete` parameter (which was undocumented
  and has been unused for at least four years) was removed (@paleolimbot, #3044).
  
* Themes have gained two new parameters, `plot.title.position` and 
  `plot.caption.position`, that can be used to customize how plot
  title/subtitle and plot caption are positioned relative to the overall plot
  (@clauswilke, #3252).

## Extensions
  
* `Geom` now gains a `setup_params()` method in line with the other ggproto
  classes (@thomasp85, #3509)

* The newly added function `register_theme_elements()` now allows developers
  of extension packages to define their own new theme elements and place them
  into the ggplot2 element tree (@clauswilke, #2540).

## Minor improvements and bug fixes

* `coord_trans()` now draws second axes and accepts `xlim`, `ylim`,
  and `expand` arguments to bring it up to feature parity with 
  `coord_cartesian()`. The `xtrans` and `ytrans` arguments that were 
  deprecated in version 1.0.1 in favour of `x` and `y` 
  were removed (@paleolimbot, #2990).

* `coord_trans()` now calculates breaks using the expanded range 
  (previously these were calculated using the unexpanded range, 
  which resulted in differences between plots made with `coord_trans()`
  and those made with `coord_cartesian()`). The expansion for discrete axes 
  in `coord_trans()` was also updated such that it behaves identically
  to that in `coord_cartesian()` (@paleolimbot, #3338).

* `expand_scale()` was deprecated in favour of `expansion()` for setting
  the `expand` argument of `x` and `y` scales (@paleolimbot).

* `geom_abline()`, `geom_hline()`, and `geom_vline()` now issue 
  more informative warnings when supplied with set aesthetics
  (i.e., `slope`, `intercept`, `yintercept`, and/or `xintercept`)
  and mapped aesthetics (i.e., `data` and/or `mapping`).

* Fix a bug in `geom_raster()` that squeezed the image when it went outside 
  scale limits (#3539, @thomasp85)

* `geom_sf()` now determines the legend type automatically (@microly, #3646).
  
* `geom_sf()` now removes rows that can't be plotted due to `NA` aesthetics 
  (#3546, @thomasp85)

* `geom_sf()` now applies alpha to linestring geometries 
  (#3589, @yutannihilation).

* `gg_dep()` was deprecated (@perezp44, #3382).

* Added function `ggplot_add.by()` for lists created with `by()`, allowing such
  lists to be added to ggplot objects (#2734, @Maschette)

* ggplot2 no longer depends on reshape2, which means that it no longer 
  (recursively) needs plyr, stringr, or stringi packages.

* Increase the default `nbin` of `guide_colourbar()` to place the ticks more 
  precisely (#3508, @yutannihilation).

* `manual_scale()` now matches `values` with the order of `breaks` whenever
  `values` is an unnamed vector. Previously, unnamed `values` would match with
  the limits of the scale and ignore the order of any `breaks` provided. Note
  that this may change the appearance of plots that previously relied on the
  unordered behaviour (#2429, @idno0001).

* `scale_manual_*(limits = ...)` now actually limits the scale (#3262,
  @yutannihilation).

* Fix a bug when `show.legend` is a named logical vector 
  (#3461, @yutannihilation).

* Added weight aesthetic option to `stat_density()` and made scaling of 
  weights the default (@annennenne, #2902)
  
* `stat_density2d()` can now take an `adjust` parameter to scale the default 
  bandwidth. (#2860, @haleyjeppson)

* `stat_smooth()` uses `REML` by default, if `method = "gam"` and
  `gam`'s method is not specified (@ikosmidis, #2630).

* stacking text when calculating the labels and the y axis with
  `stat_summary()` now works (@ikosmidis, #2709)
  
* `stat_summary()` and related functions now support rlang-style lambda functions
  (#3568, @dkahle).

* The data mask pronoun, `.data`, is now stripped from default labels.

* Addition of partial themes to plots has been made more predictable;
  stepwise addition of individual partial themes is now equivalent to
  addition of multple theme elements at once (@clauswilke, #3039).

* Facets now don't fail even when some variable in the spec are not available
  in all layers (@yutannihilation, #2963).

# ggplot2 3.2.1

This is a patch release fixing a few regressions introduced in 3.2.0 as well as
fixing some unit tests that broke due to upstream changes.

* `position_stack()` no longer changes the order of the input data. Changes to 
  the internal behaviour of `geom_ribbon()` made this reordering problematic 
  with ribbons that spanned `y = 0` (#3471)
* Using `qplot()` with a single positional aesthetic will no longer title the
  non-specified scale as `"NULL"` (#3473)
* Fixes unit tests for sf graticule labels caused by chages to sf

# ggplot2 3.2.0

This is a minor release with an emphasis on internal changes to make ggplot2 
faster and more consistent. The few interface changes will only affect the 
aesthetics of the plot in minor ways, and will only potentially break code of
extension developers if they have relied on internals that have been changed. 
This release also sees the addition of Hiroaki Yutani (@yutannihilation) to the 
core developer team.

With the release of R 3.6, ggplot2 now requires the R version to be at least 3.2,
as the tidyverse is committed to support 5 major versions of R.

## Breaking changes

* Two patches (#2996 and #3050) fixed minor rendering problems. In most cases,
  the visual changes are so subtle that they are difficult to see with the naked
  eye. However, these changes are detected by the vdiffr package, and therefore
  any package developers who use vdiffr to test for visual correctness of ggplot2
  plots will have to regenerate all reference images.
  
* In some cases, ggplot2 now produces a warning or an error for code that previously
  produced plot output. In all these cases, the previous plot output was accidental,
  and the plotting code uses the ggplot2 API in a way that would lead to undefined
  behavior. Examples include a missing `group` aesthetic in `geom_boxplot()` (#3316),
  annotations across multiple facets (#3305), and not using aesthetic mappings when
  drawing ribbons with `geom_ribbon()` (#3318).

## New features

* This release includes a range of internal changes that speeds up plot 
  generation. None of the changes are user facing and will not break any code,
  but in general ggplot2 should feel much faster. The changes includes, but are
  not limited to:
  
  - Caching ascent and descent dimensions of text to avoid recalculating it for
    every title.
  
  - Using a faster data.frame constructor as well as faster indexing into 
    data.frames
    
  - Removing the plyr dependency, replacing plyr functions with faster 
    equivalents.

* `geom_polygon()` can now draw polygons with holes using the new `subgroup` 
  aesthetic. This functionality requires R 3.6.0 (@thomasp85, #3128)

* Aesthetic mappings now accept functions that return `NULL` (@yutannihilation,
  #2997).

* `stat_function()` now accepts rlang/purrr style anonymous functions for the 
  `fun` parameter (@dkahle, #3159).

* `geom_rug()` gains an "outside" option to allow for moving the rug tassels to 
  outside the plot area (@njtierney, #3085) and a `length` option to allow for 
  changing the length of the rug lines (@daniel-wells, #3109). 
  
* All geoms now take a `key_glyph` paramter that allows users to customize
  how legend keys are drawn (@clauswilke, #3145). In addition, a new key glyph
  `timeseries` is provided to draw nice legends for time series
  (@mitchelloharawild, #3145).

## Extensions

* Layers now have a new member function `setup_layer()` which is called at the
  very beginning of the plot building process and which has access to the 
  original input data and the plot object being built. This function allows the 
  creation of custom layers that autogenerate aesthetic mappings based on the 
  input data or that filter the input data in some form. For the time being, this
  feature is not exported, but it has enabled the development of a new layer type,
  `layer_sf()` (see next item). Other special-purpose layer types may be added
  in the future (@clauswilke, #2872).
  
* A new layer type `layer_sf()` can auto-detect and auto-map sf geometry
  columns in the data. It should be used by extension developers who are writing
  new sf-based geoms or stats (@clauswilke, #3232).

* `x0` and `y0` are now recognized positional aesthetics so they will get scaled 
  if used in extension geoms and stats (@thomasp85, #3168)
  
* Continuous scale limits now accept functions which accept the default
  limits and return adjusted limits. This makes it possible to write
  a function that e.g. ensures the limits are always a multiple of 100,
  regardless of the data (@econandrew, #2307).

## Minor improvements and bug fixes

* `cut_width()` now accepts `...` to pass further arguments to `base::cut.default()`
   like `cut_number()` and `cut_interval()` already did (@cderv, #3055)

* `coord_map()` now can have axes on the top and right (@karawoo, #3042).

* `coord_polar()` now correctly rescales the secondary axis (@linzi-sg, #3278)

* `coord_sf()`, `coord_map()`, and `coord_polar()` now squash `-Inf` and `Inf`
  into the min and max of the plot (@yutannihilation, #2972).

* `coord_sf()` graticule lines are now drawn in the same thickness as panel grid 
  lines in `coord_cartesian()`, and seting panel grid lines to `element_blank()` 
  now also works in `coord_sf()` 
  (@clauswilke, #2991, #2525).

* `economics` data has been regenerated. This leads to some changes in the
  values of all columns (especially in `psavert`), but more importantly, strips 
  the grouping attributes from `economics_long`.

* `element_line()` now fills closed arrows (@yutannihilation, #2924).

* Facet strips on the left side of plots now have clipping turned on, preventing
  text from running out of the strip and borders from looking thicker than for
  other strips (@karawoo, #2772 and #3061).

* ggplot2 now works in Turkish locale (@yutannihilation, #3011).

* Clearer error messages for inappropriate aesthetics (@clairemcwhite, #3060).

* ggplot2 no longer attaches any external packages when using functions that 
  depend on packages that are suggested but not imported by ggplot2. The 
  affected functions include `geom_hex()`, `stat_binhex()`, 
  `stat_summary_hex()`, `geom_quantile()`, `stat_quantile()`, and `map_data()` 
  (@clauswilke, #3126).
  
* `geom_area()` and `geom_ribbon()` now sort the data along the x-axis in the 
  `setup_data()` method rather than as part of `draw_group()` (@thomasp85, 
  #3023)

* `geom_hline()`, `geom_vline()`, and `geom_abline()` now throw a warning if the 
  user supplies both an `xintercept`, `yintercept`, or `slope` value and a 
  mapping (@RichardJActon, #2950).

* `geom_rug()` now works with `coord_flip()` (@has2k1, #2987).

* `geom_violin()` no longer throws an error when quantile lines fall outside 
  the violin polygon (@thomasp85, #3254).

* `guide_legend()` and `guide_colorbar()` now use appropriate spacing between legend
  key glyphs and legend text even if the legend title is missing (@clauswilke, #2943).

* Default labels are now generated more consistently; e.g., symbols no longer
  get backticks, and long expressions are abbreviated with `...`
  (@yutannihilation, #2981).

* All-`Inf` layers are now ignored for picking the scale (@yutannihilation, 
  #3184).
  
* Diverging Brewer colour palette now use the correct mid-point colour 
  (@dariyasydykova, #3072).
  
* `scale_color_continuous()` now points to `scale_colour_continuous()` so that 
  it will handle `type = "viridis"` as the documentation states (@hlendway, 
  #3079).

* `scale_shape_identity()` now works correctly with `guide = "legend"` 
  (@malcolmbarrett, #3029)
  
* `scale_continuous` will now draw axis line even if the length of breaks is 0
  (@thomasp85, #3257)

* `stat_bin()` will now error when the number of bins exceeds 1e6 to avoid 
  accidentally freezing the user session (@thomasp85).
  
* `sec_axis()` now places ticks accurately when using nonlinear transformations (@dpseidel, #2978).

* `facet_wrap()` and `facet_grid()` now automatically remove NULL from facet
  specs, and accept empty specs (@yutannihilation, #3070, #2986).

* `stat_bin()` now handles data with only one unique value (@yutannihilation 
  #3047).

* `sec_axis()` now accepts functions as well as formulas (@yutannihilation, #3031).

*   New theme elements allowing different ticks lengths for each axis. For instance,
    this can be used to have inwards ticks on the x-axis (`axis.ticks.length.x`) and
    outwards ticks on the y-axis (`axis.ticks.length.y`) (@pank, #2935).

* The arguments of `Stat*$compute_layer()` and `Position*$compute_layer()` are
  now renamed to always match the ones of `Stat$compute_layer()` and
  `Position$compute_layer()` (@yutannihilation, #3202).

* `geom_*()` and `stat_*()` now accepts purrr-style lambda notation
  (@yutannihilation, #3138).

* `geom_tile()` and `geom_rect()` now draw rectangles without notches at the
  corners. The style of the corner can be controlled by `linejoin` parameters
  (@yutannihilation, #3050).

# ggplot2 3.1.0

## Breaking changes

This is a minor release and breaking changes have been kept to a minimum. End users of 
ggplot2 are unlikely to encounter any issues. However, there are a few items that developers 
of ggplot2 extensions should be aware of. For additional details, see also the discussion 
accompanying issue #2890.

*   In non-user-facing internal code (specifically in the `aes()` function and in
    the `aesthetics` argument of scale functions), ggplot2 now always uses the British
    spelling for aesthetics containing the word "colour". When users specify a "color"
    aesthetic it is automatically renamed to "colour". This renaming is also applied
    to non-standard aesthetics that contain the word "color". For example, "point_color"
    is renamed to "point_colour". This convention makes it easier to support both
    British and American spelling for novel, non-standard aesthetics, but it may require
    some adjustment for packages that have previously introduced non-standard color
    aesthetics using American spelling. A new function `standardise_aes_names()` is
    provided in case extension writers need to perform this renaming in their own code
    (@clauswilke, #2649).

*   Functions that generate other functions (closures) now force the arguments that are
    used from the generated functions, to avoid hard-to-catch errors. This may affect
    some users of manual scales (such as `scale_colour_manual()`, `scale_fill_manual()`,
    etc.) who depend on incorrect behavior (@krlmlr, #2807).
    
*   `Coord` objects now have a function `backtransform_range()` that returns the
    panel range in data coordinates. This change may affect developers of custom coords,
    who now should implement this function. It may also affect developers of custom
    geoms that use the `range()` function. In some applications, `backtransform_range()`
    may be more appropriate (@clauswilke, #2821).


## New features

*   `coord_sf()` has much improved customization of axis tick labels. Labels can now
    be set manually, and there are two new parameters, `label_graticule` and
    `label_axes`, that can be used to specify which graticules to label on which side
    of the plot (@clauswilke, #2846, #2857, #2881).
    
*   Two new geoms `geom_sf_label()` and `geom_sf_text()` can draw labels and text
    on sf objects. Under the hood, a new `stat_sf_coordinates()` calculates the
    x and y coordinates from the coordinates of the sf geometries. You can customize
    the calculation method via `fun.geometry` argument (@yutannihilation, #2761).
    

## Minor improvements and fixes

*   `benchplot()` now uses tidy evaluation (@dpseidel, #2699).

*   The error message in `compute_aesthetics()` now only provides the names of
    aesthetics with mismatched lengths, rather than all aesthetics (@karawoo,
    #2853).

*   For faceted plots, data is no longer internally reordered. This makes it
    safer to feed data columns into `aes()` or into parameters of geoms or
    stats. However, doing so remains discouraged (@clauswilke, #2694).

*   `coord_sf()` now also understands the `clip` argument, just like the other
    coords (@clauswilke, #2938).

*   `fortify()` now displays a more informative error message for
    `grouped_df()` objects when dplyr is not installed (@jimhester, #2822).

*   All `geom_*()` now display an informative error message when required 
    aesthetics are missing (@dpseidel, #2637 and #2706).

*   `geom_boxplot()` now understands the `width` parameter even when used with
    a non-standard stat, such as `stat_identity()` (@clauswilke, #2893).
    
*  `geom_hex()` now understands the `size` and `linetype` aesthetics
   (@mikmart, #2488).
    
*   `geom_hline()`, `geom_vline()`, and `geom_abline()` now work properly
    with `coord_trans()` (@clauswilke, #2149, #2812).
    
*   `geom_text(..., parse = TRUE)` now correctly renders the expected number of
    items instead of silently dropping items that are empty expressions, e.g.
    the empty string "". If an expression spans multiple lines, we take just
    the first line and drop the rest. This same issue is also fixed for
    `geom_label()` and the axis labels for `geom_sf()` (@slowkow, #2867).

*   `geom_sf()` now respects `lineend`, `linejoin`, and `linemitre` parameters 
    for lines and polygons (@alistaire47, #2826).
    
*   `ggsave()` now exits without creating a new graphics device if previously
    none was open (@clauswilke, #2363).

*   `labs()` now has named arguments `title`, `subtitle`, `caption`, and `tag`.
    Also, `labs()` now accepts tidyeval (@yutannihilation, #2669).

*   `position_nudge()` is now more robust and nudges only in the direction
    requested. This enables, for example, the horizontal nudging of boxplots
    (@clauswilke, #2733).

*   `sec_axis()` and `dup_axis()` now return appropriate breaks for the secondary
    axis when applied to log transformed scales (@dpseidel, #2729).

*   `sec_axis()` now works as expected when used in combination with tidy eval
    (@dpseidel, #2788).

*   `scale_*_date()`, `scale_*_time()` and `scale_*_datetime()` can now display 
    a secondary axis that is a __one-to-one__ transformation of the primary axis,
    implemented using the `sec.axis` argument to the scale constructor 
    (@dpseidel, #2244).
    
*   `stat_contour()`, `stat_density2d()`, `stat_bin2d()`,  `stat_binhex()`
    now calculate normalized statistics including `nlevel`, `ndensity`, and
    `ncount`. Also, `stat_density()` now includes the calculated statistic 
    `nlevel`, an alias for `scaled`, to better match the syntax of `stat_bin()`
    (@bjreisman, #2679).

# ggplot2 3.0.0

## Breaking changes

*   ggplot2 now supports/uses tidy evaluation (as described below). This is a 
    major change and breaks a number of packages; we made this breaking change 
    because it is important to make ggplot2 more programmable, and to be more 
    consistent with the rest of the tidyverse. The best general (and detailed)
    introduction to tidy evaluation can be found in the meta programming
    chapters in [Advanced R](https://adv-r.hadley.nz).
    
    The primary developer facing change is that `aes()` now contains 
    quosures (expression + environment pairs) rather than symbols, and you'll 
    need to take a different approach to extracting the information you need. 
    A common symptom of this change are errors "undefined columns selected" or 
    "invalid 'type' (list) of argument" (#2610). As in the previous version,
    constants (like `aes(x = 1)` or `aes(colour = "smoothed")`) are stored
    as is.
    
    In this version of ggplot2, if you need to describe a mapping in a string, 
    use `quo_name()` (to generate single-line strings; longer expressions may 
    be abbreviated) or `quo_text()` (to generate non-abbreviated strings that
    may span multiple lines). If you do need to extract the value of a variable
    instead use `rlang::eval_tidy()`. You may want to condition on 
    `(packageVersion("ggplot2") <= "2.2.1")` so that your code can work with
    both released and development versions of ggplot2.
    
    We recognise that this is a big change and if you're not already familiar
    with rlang, there's a lot to learn. If you are stuck, or need any help,
    please reach out on <https://community.rstudio.com>.

*   Error: Column `y` must be a 1d atomic vector or a list

    Internally, ggplot2 now uses `as.data.frame(tibble::as_tibble(x))` to
    convert a list into a data frame. This improves ggplot2's support for
    list-columns (needed for sf support), at a small cost: you can no longer
    use matrix-columns. Note that unlike tibble we still allow column vectors
    such as returned by `base::scale()` because of their widespread use.

*   Error: More than one expression parsed
  
    Previously `aes_string(x = c("a", "b", "c"))` silently returned 
    `aes(x = a)`. Now this is a clear error.

*   Error: `data` must be uniquely named but has duplicate columns
  
    If layer data contains columns with identical names an error will be 
    thrown. In earlier versions the first occuring column was chosen silently,
    potentially masking that the wrong data was chosen.

*   Error: Aesthetics must be either length 1 or the same as the data
    
    Layers are stricter about the columns they will combine into a single
    data frame. Each aesthetic now must be either the same length as the data
    frame or a single value. This makes silent recycling errors much less likely.

*   Error: `coord_*` doesn't support free scales 
   
    Free scales only work with selected coordinate systems; previously you'd
    get an incorrect plot.

*   Error in f(...) : unused argument (range = c(0, 1))

    This is because the `oob` argument to scale has been set to a function
    that only takes a single argument; it needs to take two arguments
    (`x`, and `range`). 

*   Error: unused argument (output)
  
    The function `guide_train()` now has an optional parameter `aesthetic`
    that allows you to override the `aesthetic` setting in the scale.
    To make your code work with the both released and development versions of 
    ggplot2 appropriate, add `aesthetic = NULL` to the `guide_train()` method
    signature.
    
    ```R
    # old
    guide_train.legend <- function(guide, scale) {...}
    
    # new 
    guide_train.legend <- function(guide, scale, aesthetic = NULL) {...}
    ```
    
    Then, inside the function, replace `scale$aesthetics[1]`,
    `aesthetic %||% scale$aesthetics[1]`. (The %||% operator is defined in the 
    rlang package).
    
    ```R
    # old
    setNames(list(scale$map(breaks)), scale$aesthetics[1])

    # new
    setNames(list(scale$map(breaks)), aesthetic %||% scale$aesthetics[1])
    ```

*   The long-deprecated `subset` argument to `layer()` has been removed.

## Tidy evaluation

* `aes()` now supports quasiquotation so that you can use `!!`, `!!!`,
  and `:=`. This replaces `aes_()` and `aes_string()` which are now
  soft-deprecated (but will remain around for a long time).

* `facet_wrap()` and `facet_grid()` now support `vars()` inputs. Like
  `dplyr::vars()`, this helper quotes its inputs and supports
  quasiquotation. For instance, you can now supply faceting variables
  like this: `facet_wrap(vars(am, cyl))` instead of 
  `facet_wrap(~am + cyl)`. Note that the formula interface is not going 
  away and will not be deprecated. `vars()` is simply meant to make it 
  easier to create functions around `facet_wrap()` and `facet_grid()`.

  The first two arguments of `facet_grid()` become `rows` and `cols`
  and now support `vars()` inputs. Note however that we took special
  care to ensure complete backward compatibility. With this change
  `facet_grid(vars(cyl), vars(am, vs))` is equivalent to
  `facet_grid(cyl ~ am + vs)`, and `facet_grid(cols = vars(am, vs))` is
  equivalent to `facet_grid(. ~ am + vs)`.

  One nice aspect of the new interface is that you can now easily
  supply names: `facet_grid(vars(Cylinder = cyl), labeller =
  label_both)` will give nice label titles to the facets. Of course,
  those names can be unquoted with the usual tidy eval syntax.

### sf

* ggplot2 now has full support for sf with `geom_sf()` and `coord_sf()`:

  ```r
  nc <- sf::st_read(system.file("shape/nc.shp", package = "sf"), quiet = TRUE)
  ggplot(nc) +
    geom_sf(aes(fill = AREA))
  ```
  It supports all simple features, automatically aligns CRS across layers, sets
  up the correct aspect ratio, and draws a graticule.

## New features

* ggplot2 now works on R 3.1 onwards, and uses the 
  [vdiffr](https://github.com/r-lib/vdiffr) package for visual testing.

* In most cases, accidentally using `%>%` instead of `+` will generate an 
  informative error (#2400).

* New syntax for calculated aesthetics. Instead of using `aes(y = ..count..)` 
  you can (and should!) use `aes(y = stat(count))`. `stat()` is a real function 
  with documentation which hopefully will make this part of ggplot2 less 
  confusing (#2059).
  
  `stat()` is particularly nice for more complex calculations because you 
  only need to specify it once: `aes(y = stat(count / max(count)))`,
  rather than `aes(y = ..count.. / max(..count..))`
  
* New `tag` label for adding identification tags to plots, typically used for 
  labelling a subplot with a letter. Add a tag with `labs(tag = "A")`, style it 
  with the `plot.tag` theme element, and control position with the
  `plot.tag.position` theme setting (@thomasp85).

### Layers: geoms, stats, and position adjustments

* `geom_segment()` and `geom_curve()` have a new `arrow.fill` parameter which 
  allows you to specify a separate fill colour for closed arrowheads 
  (@hrbrmstr and @clauswilke, #2375).

* `geom_point()` and friends can now take shapes as strings instead of integers,
  e.g. `geom_point(shape = "diamond")` (@daniel-barnett, #2075).

* `position_dodge()` gains a `preserve` argument that allows you to control
  whether the `total` width at each `x` value is preserved (the current 
  default), or ensure that the width of a `single` element is preserved
  (what many people want) (#1935).

* New `position_dodge2()` provides enhanced dodging for boxplots. Compared to
  `position_dodge()`, `position_dodge2()` compares `xmin` and `xmax` values  
  to determine which elements overlap, and spreads overlapping elements evenly
  within the region of overlap. `position_dodge2()` is now the default position
  adjustment for `geom_boxplot()`, because it handles `varwidth = TRUE`, and 
  will be considered for other geoms in the future.
  
  The `padding` parameter adds a small amount of padding between elements 
  (@karawoo, #2143) and a `reverse` parameter allows you to reverse the order 
  of placement (@karawoo, #2171).
  
* New `stat_qq_line()` makes it easy to add a simple line to a Q-Q plot, which 
  makes it easier to judge the fit of the theoretical distribution 
  (@nicksolomon).

### Scales and guides

* Improved support for mapping date/time variables to `alpha`, `size`, `colour`, 
  and `fill` aesthetics, including `date_breaks` and `date_labels` arguments 
  (@karawoo, #1526), and new `scale_alpha()` variants (@karawoo, #1526).

* Improved support for ordered factors. Ordered factors throw a warning when 
  mapped to shape (unordered factors do not), and do not throw warnings when 
  mapped to size or alpha (unordered factors do). Viridis is used as the 
  default colour and fill scale for ordered factors (@karawoo, #1526).

* The `expand` argument of `scale_*_continuous()` and `scale_*_discrete()`
  now accepts separate expansion values for the lower and upper range
  limits. The expansion limits can be specified using the convenience
  function `expand_scale()`.
  
  Separate expansion limits may be useful for bar charts, e.g. if one
  wants the bottom of the bars to be flush with the x axis but still 
  leave some (automatically calculated amount of) space above them:
  
    ```r
    ggplot(mtcars) +
        geom_bar(aes(x = factor(cyl))) +
        scale_y_continuous(expand = expand_scale(mult = c(0, .1)))
    ```
  
  It can also be useful for line charts, e.g. for counts over time,
  where one wants to have a ’hard’ lower limit of y = 0 but leave the
  upper limit unspecified (and perhaps differing between panels), with
  some extra space above the highest point on the line (with symmetrical 
  limits, the extra space above the highest point could in some cases 
  cause the lower limit to be negative).
  
  The old syntax for the `expand` argument will, of course, continue
  to work (@huftis, #1669).

* `scale_colour_continuous()` and `scale_colour_gradient()` are now controlled 
  by global options `ggplot2.continuous.colour` and `ggplot2.continuous.fill`. 
  These can be set to `"gradient"` (the default) or `"viridis"` (@karawoo).

* New `scale_colour_viridis_c()`/`scale_fill_viridis_c()` (continuous) and
  `scale_colour_viridis_d()`/`scale_fill_viridis_d()` (discrete) make it
  easy to use Viridis colour scales (@karawoo, #1526).

* Guides for `geom_text()` now accept custom labels with 
  `guide_legend(override.aes = list(label = "foo"))` (@brianwdavis, #2458).

### Margins

* Strips gain margins on all sides by default. This means that to fully justify
  text to the edge of a strip, you will need to also set the margins to 0
  (@karawoo).

* Rotated strip labels now correctly understand `hjust` and `vjust` parameters
  at all angles (@karawoo).

* Strip labels now understand justification relative to the direction of the
  text, meaning that in y facets, the strip text can be placed at either end of
  the strip using `hjust` (@karawoo).

* Legend titles and labels get a little extra space around them, which 
  prevents legend titles from overlapping the legend at large font sizes 
  (@karawoo, #1881).

## Extension points

* New `autolayer()` S3 generic (@mitchelloharawild, #1974). This is similar
  to `autoplot()` but produces layers rather than complete plots.

* Custom objects can now be added using `+` if a `ggplot_add` method has been
  defined for the class of the object (@thomasp85).

* Theme elements can now be subclassed. Add a `merge_element` method to control
  how properties are inherited from the parent element. Add an `element_grob` 
  method to define how elements are rendered into grobs (@thomasp85, #1981).

* Coords have gained new extension mechanisms.
  
    If you have an existing coord extension, you will need to revise the
    specification of the `train()` method. It is now called 
    `setup_panel_params()` (better reflecting what it actually does) and now 
    has arguments `scale_x`, and `scale_y` (the x and y scales respectively) 
    and `param`, a list of plot specific parameters generated by 
    `setup_params()`.

    What was formerly called `scale_details` (in coords), `panel_ranges` 
    (in layout) and `panel_scales` (in geoms) are now consistently called
    `panel_params` (#1311). These are parameters of the coord that vary from
    panel to panel.

* `ggplot_build()` and `ggplot_gtable()` are now generics, so ggplot-subclasses 
  can define additional behavior during the build stage.

* `guide_train()`, `guide_merge()`, `guide_geom()`, and `guide_gengrob()`
  are now exported as they are needed if you want to design your own guide.
  They are not currently documented; use at your own risk (#2528).

* `scale_type()` generic is now exported and documented. Use this if you 
  want to extend ggplot2 to work with a new type of vector.

## Minor bug fixes and improvements

### Faceting

* `facet_grid()` gives a more informative error message if you try to use
  a variable in both rows and cols (#1928).

* `facet_grid()` and `facet_wrap()` both give better error messages if you
  attempt to use an unsupported coord with free scales (#2049).

* `label_parsed()` works once again (#2279).

* You can now style the background of horizontal and vertical strips
  independently with `strip.background.x` and `strip.background.y` 
  theme settings (#2249).

### Scales

* `discrete_scale()` documentation now inherits shared definitions from 
  `continuous_scale()` (@alistaire47, #2052).

* `guide_colorbar()` shows all colours of the scale (@has2k1, #2343).

* `scale_identity()` once again produces legends by default (#2112).

* Tick marks for secondary axes with strong transformations are more 
  accurately placed (@thomasp85, #1992).

* Missing line types now reliably generate missing lines (with standard 
  warning) (#2206).

* Legends now ignore set aesthetics that are not length one (#1932).

* All colour and fill scales now have an `aesthetics` argument that can
  be used to set the aesthetic(s) the scale works with. This makes it
  possible to apply a colour scale to both colour and fill aesthetics
  at the same time, via `aesthetics = c("colour", "fill")` (@clauswilke).
  
* Three new generic scales work with any aesthetic or set of aesthetics: 
  `scale_continuous_identity()`, `scale_discrete_identity()`, and
  `scale_discrete_manual()` (@clauswilke).

* `scale_*_gradient2()` now consistently omits points outside limits by 
  rescaling after the limits are enforced (@foo-bar-baz-qux, #2230).

### Layers

* `geom_label()` now correctly produces unbordered labels when `label.size` 
  is 0, even when saving to PDF (@bfgray3, #2407).

* `layer()` gives considerably better error messages for incorrectly specified
  `geom`, `stat`, or `position` (#2401).

* In all layers that use it, `linemitre` now defaults to 10 (instead of 1)
  to better match base R.

* `geom_boxplot()` now supplies a default value if no `x` aesthetic is present
  (@foo-bar-baz-qux, #2110).

* `geom_density()` drops groups with fewer than two data points and throws a
  warning. For groups with two data points, density values are now calculated 
  with `stats::density` (@karawoo, #2127).

* `geom_segment()` now also takes a `linejoin` parameter. This allows more 
  control over the appearance of the segments, which is especially useful for 
  plotting thick arrows (@Ax3man, #774).

* `geom_smooth()` now reports the formula used when `method = "auto"` 
  (@davharris #1951). `geom_smooth()` now orders by the `x` aesthetic, making it 
  easier to pass pre-computed values without manual ordering (@izahn, #2028). It 
  also now knows it has `ymin` and `ymax` aesthetics (#1939). The legend 
  correctly reflects the status of the `se` argument when used with stats 
  other than the default (@clauswilke, #1546).

* `geom_tile()` now once again interprets `width` and `height` correctly 
  (@malcolmbarrett, #2510).

* `position_jitter()` and `position_jitterdodge()` gain a `seed` argument that
  allows the specification of a random seed for reproducible jittering 
  (@krlmlr, #1996 and @slowkow, #2445).

* `stat_density()` has better behaviour if all groups are dropped because they
  are too small (#2282).

* `stat_summary_bin()` now understands the `breaks` parameter (@karawoo, #2214).

* `stat_bin()` now accepts functions for `binwidth`. This allows better binning 
  when faceting along variables with different ranges (@botanize).

* `stat_bin()` and `geom_histogram()` now sum correctly when using the `weight` 
  aesthetic (@jiho, #1921).

* `stat_bin()` again uses correct scaling for the computed variable `ndensity` 
  (@timgoodman, #2324).

* `stat_bin()` and `stat_bin_2d()` now properly handle the `breaks` parameter 
  when the scales are transformed (@has2k1, #2366).

* `update_geom_defaults()` and `update_stat_defaults()` allow American 
  spelling of aesthetic parameters (@foo-bar-baz-qux, #2299).

* The `show.legend` parameter now accepts a named logical vector to hide/show
  only some aesthetics in the legend (@tutuchan, #1798).

* Layers now silently ignore unknown aesthetics with value `NULL` (#1909).

### Coords

* Clipping to the plot panel is now configurable, through a `clip` argument
  to coordinate systems, e.g. `coord_cartesian(clip = "off")` 
  (@clauswilke, #2536).

* Like scales, coordinate systems now give you a message when you're 
  replacing an existing coordinate system (#2264).

* `coord_polar()` now draws secondary axis ticks and labels 
  (@dylan-stark, #2072), and can draw the radius axis on the right 
  (@thomasp85, #2005).

* `coord_trans()` now generates a warning when a transformation generates 
  non-finite values (@foo-bar-baz-qux, #2147).

### Themes

* Complete themes now always override all elements of the default theme
  (@has2k1, #2058, #2079).

* Themes now set default grid colour in `panel.grid` rather than individually
  in `panel.grid.major` and `panel.grid.minor` individually. This makes it 
  slightly easier to customise the theme (#2352).

* Fixed bug when setting strips to `element_blank()` (@thomasp85). 

* Axes positioned on the top and to the right can now customize their ticks and
  lines separately (@thomasp85, #1899).

* Built-in themes gain parameters `base_line_size` and `base_rect_size` which 
  control the default sizes of line and rectangle elements (@karawoo, #2176).

* Default themes use `rel()` to set line widths (@baptiste).

* Themes were tweaked for visual consistency and more graceful behavior when 
  changing the base font size. All absolute heights or widths were replaced 
  with heights or widths that are proportional to the base font size. One 
  relative font size was eliminated (@clauswilke).
  
* The height of descenders is now calculated solely on font metrics and doesn't
  change with the specific letters in the string. This fixes minor alignment 
  issues with plot titles, subtitles, and legend titles (#2288, @clauswilke).

### Guides

* `guide_colorbar()` is more configurable: tick marks and color bar frame
  can now by styled with arguments `ticks.colour`, `ticks.linewidth`, 
  `frame.colour`, `frame.linewidth`, and `frame.linetype`
  (@clauswilke).
  
* `guide_colorbar()` now uses `legend.spacing.x` and `legend.spacing.y` 
  correctly, and it can handle multi-line titles. Minor tweaks were made to 
  `guide_legend()` to make sure the two legend functions behave as similarly as
  possible (@clauswilke, #2397 and #2398).
  
* The theme elements `legend.title` and `legend.text` now respect the settings 
  of `margin`, `hjust`, and `vjust` (@clauswilke, #2465, #1502).

* Non-angle parameters of `label.theme` or `title.theme` can now be set in 
  `guide_legend()` and `guide_colorbar()` (@clauswilke, #2544).

### Other

* `fortify()` gains a method for tbls (@karawoo, #2218).

* `ggplot` gains a method for `grouped_df`s that adds a `.group` variable,
  which computes a unique value for each group. Use it with 
  `aes(group = .group)` (#2351).

* `ggproto()` produces objects with class `c("ggproto", "gg")`, allowing for
  a more informative error message when adding layers, scales, or other ggproto 
  objects (@jrnold, #2056).

* `ggsave()`'s DPI argument now supports 3 string options: "retina" (320
  DPI), "print" (300 DPI), and "screen" (72 DPI) (@foo-bar-baz-qux, #2156).
  `ggsave()` now uses full argument names to avoid partial match warnings 
  (#2355), and correctly restores the previous graphics device when several
  graphics devices are open (#2363).

* `print.ggplot()` now returns the original ggplot object, instead of the 
  output from `ggplot_build()`. Also, the object returned from 
  `ggplot_build()` now has the class `"ggplot_built"` (#2034).

* `map_data()` now works even when purrr is loaded (tidyverse#66).

* New functions `summarise_layout()`, `summarise_coord()`, and 
  `summarise_layers()` summarise the layout, coordinate systems, and layers 
  of a built ggplot object (#2034, @wch). This provides a tested API that 
  (e.g.) shiny can depend on.

* Updated startup messages reflect new resources (#2410, @mine-cetinkaya-rundel).

# ggplot2 2.2.1

* Fix usage of `structure(NULL)` for R-devel compatibility (#1968).

# ggplot2 2.2.0

## Major new features

### Subtitle and caption

Thanks to @hrbrmstr plots now have subtitles and captions, which can be set with 
the `subtitle`  and `caption` arguments to `ggtitle()` and `labs()`. You can 
control their appearance with the theme settings `plot.caption` and 
`plot.subtitle`. The main plot title is now left-aligned to better work better 
with a subtitle. The caption is right-aligned (@hrbrmstr).

### Stacking

`position_stack()` and `position_fill()` now sort the stacking order to match 
grouping order. This allows you to control the order through grouping, and 
ensures that the default legend matches the plot (#1552, #1593). If you want the 
opposite order (useful if you have horizontal bars and horizontal legend), you 
can request reverse stacking by using `position = position_stack(reverse = TRUE)` 
(#1837).
  
`position_stack()` and `position_fill()` now accepts negative values which will 
create stacks extending below the x-axis (#1691).

`position_stack()` and `position_fill()` gain a `vjust` argument which makes it 
easy to (e.g.) display labels in the middle of stacked bars (#1821).

### Layers

`geom_col()` was added to complement `geom_bar()` (@hrbrmstr). It uses 
`stat="identity"` by default, making the `y` aesthetic mandatory. It does not 
support any other `stat_()` and does not provide fallback support for the 
`binwidth` parameter. Examples and references in other functions were updated to
demonstrate `geom_col()` usage. 

When creating a layer, ggplot2 will warn if you use an unknown aesthetic or an 
unknown parameter. Compared to the previous version, this is stricter for 
aesthetics (previously there was no message), and less strict for parameters 
(previously this threw an error) (#1585).

### Facetting

The facet system, as well as the internal panel class, has been rewritten in 
ggproto. Facets are now extendable in the same manner as geoms and stats, as 
described in `vignette("extending-ggplot2")`.

We have also added the following new fatures.
  
* `facet_grid()` and `facet_wrap()` now allow expressions in their faceting 
  formulas (@DanRuderman, #1596).

* When `facet_wrap()` results in an uneven number of panels, axes will now be
  drawn underneath the hanging panels (fixes #1607)

* Strips can now be freely positioned in `facet_wrap()` using the 
  `strip.position` argument (deprecates `switch`).

* The relative order of panel, strip, and axis can now be controlled with 
  the theme setting `strip.placement` that takes either `inside` (strip between 
  panel and axis) or `outside` (strip after axis).

* The theme option `panel.margin` has been deprecated in favour of 
  `panel.spacing` to more clearly communicate intent.

### Extensions

Unfortunately there was a major oversight in the construction of ggproto which 
lead to extensions capturing the super object at package build time, instead of 
at package run time (#1826). This problem has been fixed, but requires 
re-installation of all extension packages.

## Scales

* The position of x and y axes can now be changed using the `position` argument
  in `scale_x_*`and `scale_y_*` which can take `top` and `bottom`, and `left`
  and `right` respectively. The themes of top and right axes can be modified 
  using the `.top` and `.right` modifiers to `axis.text.*` and `axis.title.*`.

### Continuous scales

* `scale_x_continuous()` and `scale_y_continuous()` can now display a secondary 
  axis that is a __one-to-one__ transformation of the primary axis (e.g. degrees 
  Celcius to degrees Fahrenheit). The secondary axis will be positioned opposite 
  to the primary axis and can be controlled with the `sec.axis` argument to 
  the scale constructor.

* Scales worry less about having breaks. If no breaks can be computed, the
  plot will work instead of throwing an uninformative error (#791). This 
  is particularly helpful when you have facets with free scales, and not
  all panels contain data.

* Scales now warn when transformation introduces infinite values (#1696).

### Date time

* `scale_*_datetime()` now supports time zones. It will use the timezone 
  attached to the varaible by default, but can be overridden with the 
  `timezone` argument.

* New `scale_x_time()` and `scale_y_time()` generate reasonable default
  breaks and labels for hms vectors (#1752).

### Discrete scales

The treatment of missing values by discrete scales has been thoroughly 
overhauled (#1584). The underlying principle is that we can naturally represent 
missing values on discrete variables (by treating just like another level), so 
by default we should. 

This principle applies to:

* character vectors
* factors with implicit NA
* factors with explicit NA

And to all scales (both position and non-position.)

Compared to the previous version of ggplot2, there are three main changes:

1.  `scale_x_discrete()` and `scale_y_discrete()` always show discrete NA,
    regardless of their source

1.  If present, `NA`s are shown in discete legends.

1.  All discrete scales gain a `na.translate` argument that allows you to 
    control whether `NA`s are translated to something that can be visualised,
    or should be left as missing. Note that if you don't translate (i.e. 
    `na.translate = FALSE)` the missing values will passed on to the layer, 
    which will warning that it's dropping missing values. To suppress the
    warnings, you'll also need to add `na.rm = TRUE` to the layer call. 

There were also a number of other smaller changes

* Correctly use scale expansion factors.
* Don't preserve space for dropped levels (#1638).
* Only issue one warning when when asking for too many levels (#1674).
* Unicode labels work better on Windows (#1827).
* Warn when used with only continuous data (#1589)

## Themes

* The `theme()` constructor now has named arguments rather than ellipses. This 
  should make autocomplete substantially more useful. The documentation
  (including examples) has been considerably improved.
  
* Built-in themes are more visually homogeneous, and match `theme_grey` better.
  (@jiho, #1679)
  
* When computing the height of titles, ggplot2 now includes the height of the
  descenders (i.e. the bits of `g` and `y` that hang beneath the baseline). This 
  improves the margins around titles, particularly the y axis label (#1712).
  I have also very slightly increased the inner margins of axis titles, and 
  removed the outer margins. 

* Theme element inheritance is now easier to work with as modification now
  overrides default `element_blank` elements (#1555, #1557, #1565, #1567)
  
* Horizontal legends (i.e. legends on the top or bottom) are horizontally
  aligned by default (#1842). Use `legend.box = "vertical"` to switch back
  to the previous behaviour.
  
* `element_line()` now takes an `arrow` argument to specify arrows at the end of
  lines (#1740)

There were a number of tweaks to the theme elements that control legends:
  
* `legend.justification` now controls appearance will plotting the legend
  outside of the plot area. For example, you can use 
  `theme(legend.justification = "top")` to make the legend align with the 
  top of the plot.

* `panel.margin` and `legend.margin` have been renamed to `panel.spacing` and 
  `legend.spacing` respectively, to better communicate intent (they only
  affect spacing between legends and panels, not the margins around them)

* `legend.margin` now controls margin around individual legends.

* New `legend.box.background`, `legend.box.spacing`, and `legend.box.margin`
  control the background, spacing, and margin of the legend box (the region
  that contains all legends).

## Bug fixes and minor improvements

* ggplot2 now imports tibble. This ensures that all built-in datasets print 
  compactly even if you haven't explicitly loaded tibble or dplyr (#1677).

* Class of aesthetic mapping is preserved when adding `aes()` objects (#1624).

* `+.gg` now works for lists that include data frames.

* `annotation_x()` now works in the absense of global data (#1655)

* `geom_*(show.legend = FALSE)` now works for `guide_colorbar`.

* `geom_boxplot()` gains new `outlier.alpha` (@jonathan-g) and 
  `outlier.fill` (@schloerke, #1787) parameters to control the alpha/fill of
   outlier points independently of the alpha of the boxes. 

* `position_jitter()` (and hence `geom_jitter()`) now correctly computes 
  the jitter width/jitter when supplied by the user (#1775, @has2k1).

* `geom_contour()` more clearly describes what inputs it needs (#1577).

* `geom_curve()` respects the `lineend` paramater (#1852).

* `geom_histogram()` and `stat_bin()` understand the `breaks` parameter once 
  more. (#1665). The floating point adjustment for histogram bins is now 
  actually used - it was previously inadvertently ignored (#1651).

* `geom_violin()` no longer transforms quantile lines with the alpha aesthetic
  (@mnbram, #1714). It no longer errors when quantiles are requested but data
  have zero range (#1687). When `trim = FALSE` it once again has a nice 
  range that allows the density to reach zero (by extending the range 3 
  bandwidths to either side of the data) (#1700).

* `geom_dotplot()` works better when faceting and binning on the y-axis. 
  (#1618, @has2k1).
  
* `geom_hexbin()` once again supports `..density..` (@mikebirdgeneau, #1688).

* `geom_step()` gives useful warning if only one data point in layer (#1645).

* `layer()` gains new `check.aes` and `check.param` arguments. These allow
  geom/stat authors to optional suppress checks for known aesthetics/parameters.
  Currently this is used only in `geom_blank()` which powers `expand_limits()` 
  (#1795).

* All `stat_*()` display a better error message when required aesthetics are
  missing.
  
* `stat_bin()` and `stat_summary_hex()` now accept length 1 `binwidth` (#1610)

* `stat_density()` gains new argument `n`, which is passed to underlying function
  `stats::density` ("number of equally spaced points at which the
  density is to be estimated"). (@hbuschme)

* `stat_binhex()` now again returns `count` rather than `value` (#1747)

* `stat_ecdf()` respects `pad` argument (#1646).

* `stat_smooth()` once again informs you about the method it has chosen.
  It also correctly calculates the size of the largest group within facets.

* `x` and `y` scales are now symmetric regarding the list of
  aesthetics they accept: `xmin_final`, `xmax_final`, `xlower`,
  `xmiddle` and `xupper` are now valid `x` aesthetics.

* `Scale` extensions can now override the `make_title` and `make_sec_title` 
  methods to let the scale modify the axis/legend titles.

* The random stream is now reset after calling `.onAttach()` (#2409).

# ggplot2 2.1.0

## New features

* When mapping an aesthetic to a constant (e.g. 
  `geom_smooth(aes(colour = "loess")))`), the default guide title is the name 
  of the aesthetic (i.e. "colour"), not the value (i.e. "loess") (#1431).

* `layer()` now accepts a function as the data argument. The function will be
  applied to the data passed to the `ggplot()` function and must return a
  data.frame (#1527, @thomasp85). This is a more general version of the 
  deprecated `subset` argument.

* `theme_update()` now uses the `+` operator instead of `%+replace%`, so that
  unspecified values will no longer be `NULL`ed out. `theme_replace()`
  preserves the old behaviour if desired (@oneillkza, #1519). 

* `stat_bin()` has been overhauled to use the same algorithm as ggvis, which 
  has been considerably improved thanks to the advice of Randy Prium (@rpruim).
  This includes:
  
    * Better arguments and a better algorithm for determining the origin.
      You can now specify either `boundary` or the `center` of a bin.
      `origin` has been deprecated in favour of these arguments.
      
    * `drop` is deprecated in favour of `pad`, which adds extra 0-count bins
      at either end (needed for frequency polygons). `geom_histogram()` defaults 
      to `pad = FALSE` which considerably improves the default limits for 
      the histogram, especially when the bins are big (#1477).
      
    * The default algorithm does a (somewhat) better job at picking nice widths 
      and origins across a wider range of input data.
      
    * `bins = n` now gives a histogram with `n` bins, not `n + 1` (#1487).

## Bug fixes

* All `\donttest{}` examples run.

* All `geom_()` and `stat_()` functions now have consistent argument order:
  data + mapping, then geom/stat/position, then `...`, then specific arguments, 
  then arguments common to all layers (#1305). This may break code if you were
  previously relying on partial name matching, but in the long-term should make 
  ggplot2 easier to use. In particular, you can now set the `n` parameter
  in `geom_density2d()` without it partially matching `na.rm` (#1485).

* For geoms with both `colour` and `fill`, `alpha` once again only affects
  fill (Reverts #1371, #1523). This was causing problems for people.

* `facet_wrap()`/`facet_grid()` works with multiple empty panels of data 
  (#1445).

* `facet_wrap()` correctly swaps `nrow` and `ncol` when faceting vertically
  (#1417).

* `ggsave("x.svg")` now uses svglite to produce the svg (#1432).

* `geom_boxplot()` now understands `outlier.color` (#1455).

* `geom_path()` knows that "solid" (not just 1) represents a solid line (#1534).

* `geom_ribbon()` preserves missing values so they correctly generate a 
  gap in the ribbon (#1549).

* `geom_tile()` once again accepts `width` and `height` parameters (#1513). 
  It uses `draw_key_polygon()` for better a legend, including a coloured 
  outline (#1484).

* `layer()` now automatically adds a `na.rm` parameter if none is explicitly
  supplied.

* `position_jitterdodge()` now works on all possible dodge aesthetics, 
  e.g. `color`, `linetype` etc. instead of only based on `fill` (@bleutner)

* `position = "nudge"` now works (although it doesn't do anything useful)
  (#1428).

* The default scale for columns of class "AsIs" is now "identity" (#1518).

* `scale_*_discrete()` has better defaults when used with purely continuous
  data (#1542).

* `scale_size()` warns when used with categorical data.

* `scale_size()`, `scale_colour()`, and `scale_fill()` gain date and date-time
  variants (#1526).

* `stat_bin_hex()` and `stat_bin_summary()` now use the same underlying 
  algorithm so results are consistent (#1383). `stat_bin_hex()` now accepts
  a `weight` aesthetic. To be consistent with related stats, the output variable 
  from `stat_bin_hex()` is now value instead of count.

* `stat_density()` gains a `bw` parameter which makes it easy to get consistent 
   smoothing between facets (@jiho)

* `stat-density-2d()` no longer ignores the `h` parameter, and now accepts 
  `bins` and `binwidth` parameters to control the number of contours 
  (#1448, @has2k1).

* `stat_ecdf()` does a better job of adding padding to -Inf/Inf, and gains
  an argument `pad` to suppress the padding if not needed (#1467).

* `stat_function()` gains an `xlim` parameter (#1528). It once again works 
  with discrete x values (#1509).

* `stat_summary()` preserves sorted x order which avoids artefacts when
  display results with `geom_smooth()` (#1520).

* All elements should now inherit correctly for all themes except `theme_void()`.
  (@Katiedaisey, #1555) 

* `theme_void()` was completely void of text but facets and legends still
  need labels. They are now visible (@jiho). 

* You can once again set legend key and height width to unit arithmetic
  objects (like `2 * unit(1, "cm")`) (#1437).

* Eliminate spurious warning if you have a layer with no data and no aesthetics
  (#1451).

* Removed a superfluous comma in `theme-defaults.r` code (@jschoeley)

* Fixed a compatibility issue with `ggproto` and R versions prior to 3.1.2.
  (#1444)

* Fixed issue where `coord_map()` fails when given an explicit `parameters`
  argument (@tdmcarthur, #1729)
  
* Fixed issue where `geom_errorbarh()` had a required `x` aesthetic (#1933)  

# ggplot2 2.0.0

## Major changes

* ggplot no longer throws an error if your plot has no layers. Instead it 
  automatically adds `geom_blank()` (#1246).
  
* New `cut_width()` is a convenient replacement for the verbose
  `plyr::round_any()`, with the additional benefit of offering finer
  control.

* New `geom_count()` is a convenient alias to `stat_sum()`. Use it when you
  have overlapping points on a scatterplot. `stat_sum()` now defaults to 
  using counts instead of proportions.

* New `geom_curve()` adds curved lines, with a similar specification to 
  `geom_segment()` (@veraanadi, #1088).

* Date and datetime scales now have `date_breaks`, `date_minor_breaks` and
  `date_labels` arguments so that you never need to use the long
  `scales::date_breaks()` or `scales::date_format()`.
  
* `geom_bar()` now has it's own stat, distinct from `stat_bin()` which was
  also used by `geom_histogram()`. `geom_bar()` now uses `stat_count()` 
  which counts values at each distinct value of x (i.e. it does not bin
  the data first). This can be useful when you want to show exactly which 
  values are used in a continuous variable.

* `geom_point()` gains a `stroke` aesthetic which controls the border width of 
  shapes 21-25 (#1133, @SeySayux). `size` and `stroke` are additive so a point 
  with `size = 5` and `stroke = 5` will have a diameter of 10mm. (#1142)

* New `position_nudge()` allows you to slightly offset labels (or other 
  geoms) from their corresponding points (#1109).

* `scale_size()` now maps values to _area_, not radius. Use `scale_radius()`
  if you want the old behaviour (not recommended, except perhaps for lines).

* New `stat_summary_bin()` works like `stat_summary()` but on binned data. 
  It's a generalisation of `stat_bin()` that can compute any aggregate,
  not just counts (#1274). Both default to `mean_se()` if no aggregation
  functions are supplied (#1386).

* Layers are now much stricter about their arguments - you will get an error
  if you've supplied an argument that isn't an aesthetic or a parameter.
  This is likely to cause some short-term pain but in the long-term it will make
  it much easier to spot spelling mistakes and other errors (#1293).
  
    This change does break a handful of geoms/stats that used `...` to pass 
    additional arguments on to the underlying computation. Now 
    `geom_smooth()`/`stat_smooth()` and `geom_quantile()`/`stat_quantile()` 
    use `method.args` instead (#1245, #1289); and `stat_summary()` (#1242), 
    `stat_summary_hex()`, and `stat_summary2d()` use `fun.args`.

### Extensibility

There is now an official mechanism for defining Stats, Geoms, and Positions in 
other packages. See `vignette("extending-ggplot2")` for details.

* All Geoms, Stats and Positions are now exported, so you can inherit from them
  when making your own objects (#989).

* ggplot2 no longer uses proto or reference classes. Instead, we now use 
  ggproto, a new OO system designed specifically for ggplot2. Unlike proto
  and RC, ggproto supports clean cross-package inheritance. Creating a new OO
  system isn't usually the right way to solve a problem, but I'm pretty sure
  it was necessary here. Read more about it in the vignette.

* `aes_()` replaces `aes_q()`. It also supports formulas, so the most concise 
  SE version of `aes(carat, price)` is now `aes_(~carat, ~price)`. You may
  want to use this form in packages, as it will avoid spurious `R CMD check` 
  warnings about undefined global variables.

### Text

* `geom_text()` has been overhauled to make labelling your data a little
  easier. It:
  
    * `nudge_x` and `nudge_y` arguments let you offset labels from their
      corresponding points (#1120). 
      
    * `check_overlap = TRUE` provides a simple way to avoid overplotting 
      of labels: labels that would otherwise overlap are omitted (#1039).
      
    * `hjust` and `vjust` can now be character vectors: "left", "center", 
      "right", "bottom", "middle", "top". New options include "inward" and 
      "outward" which align text towards and away from the center of the plot 
      respectively.

* `geom_label()` works like `geom_text()` but draws a rounded rectangle 
  underneath each label (#1039). This is useful when you want to label plots
  that are dense with data.

### Deprecated features

* The little used `aes_auto()` has been deprecated. 

* `aes_q()` has been replaced with `aes_()` to be consistent with SE versions
  of NSE functions in other packages.

* The `order` aesthetic is officially deprecated. It never really worked, and 
  was poorly documented.

* The `stat` and `position` arguments to `qplot()` have been deprecated.
  `qplot()` is designed for quick plots - if you need to specify position
  or stat, use `ggplot()` instead.

* The theme setting `axis.ticks.margin` has been deprecated: now use the margin 
  property of `axis.text`.
  
* `stat_abline()`, `stat_hline()` and `stat_vline()` have been removed:
  these were never suitable for use other than with `geom_abline()` etc
  and were not documented.

* `show_guide` has been renamed to `show.legend`: this more accurately
  reflects what it does (controls appearance of layer in legend), and uses the 
  same convention as other ggplot2 arguments (i.e. a `.` between names).
  (Yes, I know that's inconsistent with function names with use `_`, but it's
  too late to change now.)

A number of geoms have been renamed to be internally consistent:

* `stat_binhex()` and `stat_bin2d()` have been renamed to `stat_bin_hex()` 
  and `stat_bin_2d()` (#1274). `stat_summary2d()` has been renamed to 
  `stat_summary_2d()`, `geom_density2d()`/`stat_density2d()` has been renamed 
  to `geom_density_2d()`/`stat_density_2d()`.

* `stat_spoke()` is now `geom_spoke()` since I realised it's a
  reparameterisation of `geom_segment()`.

* `stat_bindot()` has been removed because it's so tightly coupled to
  `geom_dotplot()`. If you happened to use `stat_bindot()`, just change to
  `geom_dotplot()` (#1194).

All defunct functions have been removed.

### Default appearance

* The default `theme_grey()` background colour has been changed from "grey90" 
  to "grey92": this makes the background a little less visually prominent.

* Labels and titles have been tweaked for readability:

    * Axes labels are darker.
    
    * Legend and axis titles are given the same visual treatment.
    
    * The default font size dropped from 12 to 11. You might be surprised that 
      I've made the default text size smaller as it was already hard for
      many people to read. It turns out there was a bug in RStudio (fixed in 
      0.99.724), that shrunk the text of all grid based graphics. Once that
      was resolved the defaults seemed too big to my eyes.
    
    * More spacing between titles and borders.
    
    * Default margins scale with the theme font size, so the appearance at 
      larger font sizes should be considerably improved (#1228). 

* `alpha` now affects both fill and colour aesthetics (#1371).

* `element_text()` gains a margins argument which allows you to add additional
  padding around text elements. To help see what's going on use `debug = TRUE` 
  to display the text region and anchors.

* The default font size in `geom_text()` has been decreased from 5mm (14 pts)
  to 3.8 mm (11 pts) to match the new default theme sizes.

* A diagonal line is no longer drawn on bar and rectangle legends. Instead, the
  border has been tweaked to be more visible, and more closely match the size of 
  line drawn on the plot.

* `geom_pointrange()` and `geom_linerange()` get vertical (not horizontal)
  lines in the legend (#1389).

* The default line `size` for `geom_smooth()` has been increased from 0.5 to 1 
  to make it easier to see when overlaid on data.
  
* `geom_bar()` and `geom_rect()` use a slightly paler shade of grey so they
  aren't so visually heavy.
  
* `geom_boxplot()` now colours outliers the same way as the boxes.

* `geom_point()` now uses shape 19 instead of 16. This looks much better on 
  the default Linux graphics device. (It's very slightly smaller than the old 
  point, but it shouldn't affect any graphics significantly)

* Sizes in ggplot2 are measured in mm. Previously they were converted to pts 
  (for use in grid) by multiplying by 72 / 25.4. However, grid uses printer's 
  points, not Adobe (big pts), so sizes are now correctly multiplied by 
  72.27 / 25.4. This is unlikely to noticeably affect display, but it's
  technically correct (<https://youtu.be/hou0lU8WMgo>).

* The default legend will now allocate multiple rows (if vertical) or
  columns (if horizontal) in order to make a legend that is more likely to
  fit on the screen. You can override with the `nrow`/`ncol` arguments
  to `guide_legend()`

    ```R
    p <- ggplot(mpg, aes(displ,hwy, colour = model)) + geom_point()
    p
    p + theme(legend.position = "bottom")
    # Previous behaviour
    p + guides(colour = guide_legend(ncol = 1))
    ```

### New and updated themes

* New `theme_void()` is completely empty. It's useful for plots with non-
  standard coordinates or for drawings (@jiho, #976).

* New `theme_dark()` has a dark background designed to make colours pop out
  (@jiho, #1018)

* `theme_minimal()` became slightly more minimal by removing the axis ticks:
  labels now line up directly beneath grid lines (@tomschloss, #1084)

* New theme setting `panel.ontop` (logical) make it possible to place 
  background elements (i.e., gridlines) on top of data. Best used with 
  transparent `panel.background` (@noamross. #551).

### Labelling

The facet labelling system was updated with many new features and a
more flexible interface (@lionel-). It now works consistently across
grid and wrap facets. The most important user visible changes are:

* `facet_wrap()` gains a `labeller` option (#25).

* `facet_grid()` and `facet_wrap()` gain a `switch` argument to
  display the facet titles near the axes. When switched, the labels
  become axes subtitles. `switch` can be set to "x", "y" or "both"
  (the latter only for grids) to control which margin is switched.

The labellers (such as `label_value()` or `label_both()`) also get
some new features:

* They now offer the `multi_line` argument to control whether to
  display composite facets (those specified as `~var1 + var2`) on one
  or multiple lines.

* In `label_bquote()` you now refer directly to the names of
  variables. With this change, you can create math expressions that
  depend on more than one variable. This math expression can be
  specified either for the rows or the columns and you can also
  provide different expressions to each margin.

  As a consequence of these changes, referring to `x` in backquoted
  expressions is deprecated.

* Similarly to `label_bquote()`, `labeller()` now take `.rows` and
  `.cols` arguments. In addition, it also takes `.default`.
  `labeller()` is useful to customise how particular variables are
  labelled. The three additional arguments specify how to label the
  variables are not specifically mentioned, respectively for rows,
  columns or both. This makes it especially easy to set up a
  project-wide labeller dispatcher that can be reused across all your
  plots. See the documentation for an example.

* The new labeller `label_context()` adapts to the number of factors
  facetted over. With a single factor, it displays only the values,
  just as before. But with multiple factors in a composite margin
  (e.g. with `~cyl + am`), the labels are passed over to
  `label_both()`. This way the variables names are displayed with the
  values to help identifying them.

On the programming side, the labeller API has been rewritten in order
to offer more control when faceting over multiple factors (e.g. with
formulae such as `~cyl + am`). This also means that if you have
written custom labellers, you will need to update them for this
version of ggplot.

* Previously, a labeller function would take `variable` and `value`
  arguments and return a character vector. Now, they take a data frame
  of character vectors and return a list. The input data frame has one
  column per factor facetted over and each column in the returned list
  becomes one line in the strip label. See documentation for more
  details.

* The labels received by a labeller now contain metadata: their margin
  (in the "type" attribute) and whether they come from a wrap or a
  grid facet (in the "facet" attribute).

* Note that the new `as_labeller()` function operator provides an easy
  way to transform an existing function to a labeller function. The
  existing function just needs to take and return a character vector.

## Documentation

* Improved documentation for `aes()`, `layer()` and much much more.

* I've tried to reduce the use of `...` so that you can see all the 
  documentation in one place rather than having to integrate multiple pages.
  In some cases this has involved adding additional arguments to geoms
  to make it more clear what you can do:
  
    *  `geom_smooth()` gains explicit `method`, `se` and `formula` arguments.
    
    * `geom_histogram()` gains `binwidth`, `bins`, `origin` and `right` 
      arguments.
      
    * `geom_jitter()` gains `width` and `height` arguments to make it easier
      to control the amount of jittering without using the lengthy 
      `position_jitter()` function (#1116)

* Use of `qplot()` in examples has been minimised (#1123, @hrbrmstr). This is
  inline with the 2nd edition of the ggplot2 box, which minimises the use of 
  `qplot()` in favour of `ggplot()`.

* Tighly linked geoms and stats (e.g. `geom_boxplot()` and `stat_boxplot()`) 
  are now documented in the same file so you can see all the arguments in one
  place. Variations of the same idea (e.g. `geom_path()`, `geom_line()`, and
  `geom_step()`) are also documented together.

* It's now obvious that you can set the `binwidth` parameter for
  `stat_bin_hex()`, `stat_summary_hex()`, `stat_bin_2d()`, and
  `stat_summary_2d()`. 

* The internals of positions have been cleaned up considerably. You're unlikely
  to notice any external changes, although the documentation should be a little
  less confusing since positions now don't list parameters they never use.

## Data

* All datasets have class `tbl_df` so if you also use dplyr, you get a better
  print method.

* `economics` has been brought up to date to 2015-04-01.

* New `economics_long` is the economics data in long form.

* New `txhousing` dataset containing information about the Texas housing
  market. Useful for examples that need multiple time series, and for
  demonstrating model+vis methods.

* New `luv_colours` dataset which contains the locations of all
  built-in `colors()` in Luv space.

* `movies` has been moved into its own package, ggplot2movies, because it was 
  large and not terribly useful. If you've used the movies dataset, you'll now 
  need to explicitly load the package with `library(ggplot2movies)`.

## Bug fixes and minor improvements

* All partially matched arguments and `$` have been been replaced with 
  full matches (@jimhester, #1134).

* ggplot2 now exports `alpha()` from the scales package (#1107), and `arrow()` 
  and `unit()` from grid (#1225). This means you don't need attach scales/grid 
  or do `scales::`/`grid::` for these commonly used functions.

* `aes_string()` now only parses character inputs. This fixes bugs when
  using it with numbers and non default `OutDec` settings (#1045).

* `annotation_custom()` automatically adds a unique id to each grob name,
  making it easier to plot multiple grobs with the same name (e.g. grobs of
  ggplot2 graphics) in the same plot (#1256).

* `borders()` now accepts xlim and ylim arguments for specifying the geographical 
  region of interest (@markpayneatwork, #1392).

* `coord_cartesian()` applies the same expansion factor to limits as for scales. 
  You can suppress with `expand = FALSE` (#1207).

* `coord_trans()` now works when breaks are suppressed (#1422).

* `cut_number()` gives error message if the number of requested bins can
  be created because there are two few unique values (#1046).

* Character labels in `facet_grid()` are no longer (incorrectly) coerced into
  factors. This caused problems with custom label functions (#1070).

* `facet_wrap()` and `facet_grid()` now allow you to use non-standard
  variable names by surrounding them with backticks (#1067).

* `facet_wrap()` more carefully checks its `nrow` and `ncol` arguments
  to ensure that they're specified correctly (@richierocks, #962)

* `facet_wrap()` gains a `dir` argument to control the direction the
  panels are wrapped in. The default is "h" for horizontal. Use "v" for
  vertical layout (#1260).

* `geom_abline()`, `geom_hline()` and `geom_vline()` have been rewritten to
  have simpler behaviour and be more consistent:

    * `stat_abline()`, `stat_hline()` and `stat_vline()` have been removed:
      these were never suitable for use other than with `geom_abline()` etc
      and were not documented.

    * `geom_abline()`, `geom_vline()` and `geom_hline()` are bound to
      `stat_identity()` and `position_identity()`

    * Intercept parameters can no longer be set to a function.

    * They are all documented in one file, since they are so closely related.

* `geom_bin2d()` will now let you specify one dimension's breaks exactly,
  without touching the other dimension's default breaks at all (#1126).

* `geom_crossbar()` sets grouping correctly so you can display multiple
  crossbars on one plot. It also makes the default `fatten` argument a little
  bigger to make the middle line more obvious (#1125).

* `geom_histogram()` and `geom_smooth()` now only inform you about the
  default values once per layer, rather than once per panel (#1220).

* `geom_pointrange()` gains `fatten` argument so you can control the
  size of the point relative to the size of the line.

* `geom_segment()` annotations were not transforming with scales 
  (@BrianDiggs, #859).

* `geom_smooth()` is no longer so chatty. If you want to know what the deafult
  smoothing method is, look it up in the documentation! (#1247)

* `geom_violin()` now has the ability to draw quantile lines (@DanRuderman).

* `ggplot()` now captures the parent frame to use for evaluation,
  rather than always defaulting to the global environment. This should
  make ggplot more suitable to use in more situations (e.g. with knitr)

* `ggsave()` has been simplified a little to make it easier to maintain.
  It no longer checks that you're printing a ggplot2 object (so now also
  works with any grid grob) (#970), and always requires a filename.
  Parameter `device` now supports character argument to specify which supported
  device to use ('pdf', 'png', 'jpeg', etc.), for when it cannot be correctly
  inferred from the file extension (for example when a temporary filename is
  supplied server side in shiny apps) (@sebkopf, #939). It no longer opens
  a graphics device if one isn't already open - this is annoying when you're
  running from a script (#1326).

* `guide_colorbar()` creates correct legend if only one color (@krlmlr, #943).

* `guide_colorbar()` no longer fails when the legend is empty - previously
  this often masked misspecifications elsewhere in the plot (#967).

* New `layer_data()` function extracts the data used for plotting for a given
  layer. It's mostly useful for testing.

* User supplied `minor_breaks` can now be supplied on the same scale as 
  the data, and will be automatically transformed with by scale (#1385).

* You can now suppress the appearance of an axis/legend title (and the space
  that would allocated for it) with `NULL` in the `scale_` function. To
  use the default lable, use `waiver()` (#1145).

* Position adjustments no longer warn about potentially varying ranges
  because the problem rarely occurs in practice and there are currently a
  lot of false positives since I don't understand exactly what FP criteria
  I should be testing.

* `scale_fill_grey()` now uses red for missing values. This matches
  `scale_colour_grey()` and makes it obvious where missing values lie.
  Override with `na.value`.

* `scale_*_gradient2()` defaults to using Lab colour space.

* `scale_*_gradientn()` now allows `colours` or `colors` (#1290)

* `scale_y_continuous()` now also transforms the `lower`, `middle` and `upper`
  aesthetics used by `geom_boxplot()`: this only affects
  `geom_boxplot(stat = "identity")` (#1020).

* Legends no longer inherit aesthetics if `inherit.aes` is FALSE (#1267).

* `lims()` makes it easy to set the limits of any axis (#1138).

* `labels = NULL` now works with `guide_legend()` and `guide_colorbar()`.
  (#1175, #1183).

* `override.aes` now works with American aesthetic spelling, e.g. color

* Scales no longer round data points to improve performance of colour
  palettes. Instead the scales package now uses a much faster colour
  interpolation algorithm (#1022).

* `scale_*_brewer()` and `scale_*_distiller()` add new `direction` argument of 
  `scales::brewer_pal`, making it easier to change the order of colours 
  (@jiho, #1139).

* `scale_x_date()` now clips dates outside the limits in the same way as
  `scale_x_continuous()` (#1090).

* `stat_bin()` gains `bins` arguments, which denotes the number of bins. Now
  you can set `bins=100` instead of `binwidth=0.5`. Note that `breaks` or
  `binwidth` will override it (@tmshn, #1158, #102).

* `stat_boxplot()` warns if a continuous variable is used for the `x` aesthetic
  without also supplying a `group` aesthetic (#992, @krlmlr).

* `stat_summary_2d()` and `stat_bin_2d()` now share exactly the same code for 
  determining breaks from `bins`, `binwidth`, and `origin`. 
  
* `stat_summary_2d()` and `stat_bin_2d()` now output in tile/raster compatible 
  form instead of rect compatible form. 

* Automatically computed breaks do not lead to an error for transformations like
  "probit" where the inverse can map to infinity (#871, @krlmlr)

* `stat_function()` now always evaluates the function on the original scale.
  Previously it computed the function on transformed scales, giving incorrect
  values (@BrianDiggs, #1011).

* `strip_dots` works with anonymous functions within calculated aesthetics 
  (e.g. `aes(sapply(..density.., function(x) mean(x))))` (#1154, @NikNakk)

* `theme()` gains `validate = FALSE` parameter to turn off validation, and 
  hence store arbitrary additional data in the themes. (@tdhock, #1121)

* Improved the calculation of segments needed to draw the curve representing
  a line when plotted in polar coordinates. In some cases, the last segment
  of a multi-segment line was not drawn (@BrianDiggs, #952)<|MERGE_RESOLUTION|>--- conflicted
+++ resolved
@@ -1,11 +1,10 @@
 # ggplot2 (development version)
 
-<<<<<<< HEAD
 * You can now omit either `xend` or `yend` from `geom_segment()` as only one
   of these is now required. If one is missing, it will be filled from the `x`
   and `y` aesthetics respectively. This makes drawing horizontal or vertical
   segments a little bit more convenient (@teunbrand, #5140).
-=======
+  
 * New `plot.tag.location` in `theme()` can control placement of the plot tag
   in the `"margin"`, `"plot"` or the new `"panel"` option (#4297).
 
@@ -133,7 +132,6 @@
 * Fixed a regression in `geom_hex()` where aesthetics were replicated across 
   bins (@thomasp85, #5037 and #5044).
   
->>>>>>> 7c59ba69
 * Using two ordered factors as facetting variables in 
   `facet_grid(..., as.table = FALSE)` now throws a warning instead of an
   error (@teunbrand, #5109).

--- conflicted
+++ resolved
@@ -1,9 +1,7 @@
 # ggplot2 (development version)
 
-<<<<<<< HEAD
 * (internal) The ViewScale class has a `freeze()` method to permit copying
   trained position scales (#3441).
-=======
 * New parameters for `geom_label()` (@teunbrand and @steveharoz, #5365):
   * The `linewidth` aesthetic is now applied and replaces the `label.size` 
     argument.
@@ -39,7 +37,6 @@
   `theme(axis.line, axis.text, axis.ticks, axis.ticks.length, axis.line)`. This
   should allow slightly terser and more organised theme declarations 
   (@teunbrand, #5301).
->>>>>>> 1bfb3c9b
 * `scale_{x/y}_discrete(continuous.limits)` is a new argument to control the
   display range of discrete scales (@teunbrand, #4174, #6259).
 * `geom_ribbon()` now appropriately warns about, and removes, missing values 

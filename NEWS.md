--- conflicted
+++ resolved
@@ -1,9 +1,5 @@
 # ggplot2 (development version)
 
-<<<<<<< HEAD
-* Staged expressions are handled more gracefully if legends cannot resolve them 
-  (@teunbrand, #6264).
-=======
 * Axis labels are now preserved better when using `coord_sf(expand = TRUE)` and
   graticule lines are straight but do not meet the edge (@teunbrand, #2985).
 * Attempt to boost detail in `coord_polar()` and `coord_radial()` near the 
@@ -29,7 +25,6 @@
   display range of discrete scales (@teunbrand, #4174, #6259).
 * `geom_ribbon()` now appropriately warns about, and removes, missing values 
   (@teunbrand, #6243).
->>>>>>> 1b9ee73e
 * `guide_*()` can now accept two inside legend theme elements:
   `legend.position.inside` and `legend.justification.inside`, allowing inside
   legends to be placed at different positions. Only inside legends with the same
@@ -293,6 +288,8 @@
   particularly for data-points with a low radius near the center 
   (@teunbrand, #5023).
 * All scales now expose the `aesthetics` parameter (@teunbrand, #5841)
+* Staged expressions are handled more gracefully if legends cannot resolve them 
+  (@teunbrand, #6264).
 
 # ggplot2 3.5.1
 

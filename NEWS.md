# ggplot2 (development version)

<<<<<<< HEAD
* (Breaking) The defaults for all geoms can be set at one in the theme. 
  (@teunbrand based on pioneering work by @dpseidel, #2239)
    * A new `theme(geom)` argument is used to track these defaults.
    * The `element_geom()` function can be used to populate that argument.
    * The `from_theme()` function allows access to the theme default fields from
      inside the `aes()` function.
=======
* The `arrow.fill` parameter is now applied to more line-based functions: 
  `geom_path()`, `geom_line()`, `geom_step()` `geom_function()`, line 
   geometries in `geom_sf()` and `element_line()`.
* Fixed bug where binned guides would keep out-of-bounds breaks 
  (@teunbrand, #5870).
* The size of the `draw_key_polygon()` glyph now reflects the `linewidth` 
  aesthetic (#4852).
* New function `complete_theme()` to replicate how themes are handled during
  plot building (#5801).
* Special getter and setter functions have been renamed for consistency, allowing
  for better tab-completion with `get_*`- and `set_*`-prefixes. The old names 
  remain available for backward compatibility (@teunbrand, #5568).
  
  | New name             | Old name          |
  | -------------------- | ----------------- |
  | `get_theme()`        | `theme_get()`     |
  | `set_theme()`        | `theme_set()`     |
  | `replace_theme()`    | `theme_replace()` |
  | `update_theme()`     | `theme_update()`  |
  | `get_last_plot()`    | `last_plot()`     |
  | `get_layer_data()`   | `layer_data()`    |
  | `get_layer_grob()`   | `layer_grob()`    |
  | `get_panel_scales()` | `layer_scales()`  |

* Discrete scales now support `minor_breaks`. This may only make sense in
  discrete position scales, where it affects the placement of minor ticks
  and minor gridlines (#5434).
* Discrete position scales now expose the `palette` argument, which can be used 
  to customise spacings between levels (@teunbrand, #5770).
* The default `se` parameter in layers with `geom = "smooth"` will be `TRUE` 
  when the data has `ymin` and `ymax` parameters and `FALSE` if these are 
  absent. Note that this does not affect the default of `geom_smooth()` or
  `stat_smooth()` (@teunbrand, #5572).
* The bounded density option in `stat_density()` uses a wider range to
  prevent discontinuities (#5641).
* `geom_raster()` now falls back to rendering as `geom_rect()` when coordinates
  are not Cartesian (#5503).
* `stat_ecdf()` now has an optional `weight` aesthetic (@teunbrand, #5058).
* Position scales combined with `coord_sf()` can now use functions in the 
 `breaks` argument. In addition, `n.breaks` works as intended and 
 `breaks = NULL` removes grid lines and axes (@teunbrand, #4622).
>>>>>>> 5199cee6
* (Internal) Applying defaults in `geom_sf()` has moved from the internal 
  `sf_grob()` to `GeomSf$use_defaults()` (@teunbrand).
* `facet_wrap()` has new options for the `dir` argument to more precisely
  control panel directions (@teunbrand, #5212)
* Prevented `facet_wrap(..., drop = FALSE)` from throwing spurious errors when
  a character facetting variable contained `NA`s (@teunbrand, #5485).
* When facets coerce the faceting variables to factors, the 'ordered' class
  is dropped (@teunbrand, #5666).
* `geom_curve()` now appropriately removes missing data instead of throwing
  errors (@teunbrand, #5831).
* `update_geom_defaults()` and `update_stat_defaults()` have a reset mechanism
  when using `new = NULL` and invisible return the previous defaults (#4993).
* Fixed regression in axes where `breaks = NULL` caused the axes to disappear
  instead of just rendering the axis line (@teunbrand, #5816).
* `geom_point()` can be dodged vertically by using 
  `position_dodge(..., orientation = "y")` (@teunbrand, #5809).
* Fixed bug where `na.value` was incorrectly mapped to non-`NA` values 
  (@teunbrand, #5756).
* Fixed bug in `guide_custom()` that would throw error with `theme_void()` 
  (@teunbrand, #5856).
* New helper function `ggpar()` to translate ggplot2's interpretation of 
  graphical parameters to {grid}'s interpretation (@teunbrand, #5866).
* `scale_{x/y}_discrete()` can now accept a `sec.axis`. It is recommended to
  only use `dup_axis()` to set custom breaks or labels, as discrete variables 
  cannot be transformed (@teunbrand, #3171).
* `stat_density()` has the new computed variable: `wdensity`, which is
  calculated as the density times the sum of weights (@teunbrand, #4176).
* `theme()` gets new `spacing` and `margins` arguments that all other spacings
  and (non-text) margins inherit from (@teunbrand, #5622).
* `geom_ribbon()` can have varying `fill` or `alpha` in linear coordinate
  systems (@teunbrand, #4690).
* `geom_tile()` computes default widths and heights per panel instead of
  per layer (@teunbrand, #5740).
* The `fill` of the `panel.border` theme setting is ignored and forced to be
  transparent (#5782).
* `stat_align()` skips computation when there is only 1 group and therefore
  alignment is not necessary (#5788).
* `position_stack()` skips computation when all `x` values are unique and 
  therefore stacking is not necessary (#5788).
* A new `ggplot_build()` S3 method for <ggplot_built> classes was added, which
  returns input unaltered (@teunbrand, #5800).
* `width` is implemented as aesthetic instead of parameter in `geom_col()` and
  `geom_bar()` (#3142).
* Fix a bug in `position_jitterdodge()` where different jitters would be applied
  to different position aesthetics of the same axis (@teunbrand, #5818).
* In `stat_bin()`, the default `boundary` is now chosen to better adhere to 
  the `nbin` argument (@teunbrand, #5882, #5036)

# ggplot2 3.5.1

This is a small release focusing on fixing regressions from 3.5.0 and 
documentation updates.

## Bug fixes

* Fixed bug where discrete scales could not map aesthetics only consisting of
  `NA`s (#5623)
* Fixed spurious warnings from `sec_axis()` with `breaks = NULL` (#5713).
* Patterns and gradients are now also enabled in `geom_sf()` 
  (@teunbrand, #5716).
* The default behaviour of `resolution()` has been reverted to pre-3.5.0 
  behaviour. Whether mapped discrete vectors should be treated as having 
  resolution of 1 is controlled by the new `discrete` argument.
* Fixed bug in `guide_bins()` and `guide_coloursteps()` where discrete breaks,
  such as the levels produced by `cut()`, were ordered incorrectly 
  (@teunbrand, #5757).
  
## Improvements

* When facets coerce the faceting variables to factors, the 'ordered' class
  is dropped (@teunbrand, #5666).
* `coord_map()` and `coord_polar()` throw informative warnings when used
  with the guide system (#5707).
* When passing a function to `stat_contour(breaks)`, that function is used to
  calculate the breaks even if `bins` and `binwidth` are missing 
  (@teunbrand, #5686).
* `geom_step()` now supports `lineend`, `linejoin` and `linemitre` parameters 
  (@teunbrand, #5705).
* Fixed performance loss when the `.data` pronoun is used in `aes()` (#5730).
* Facet evaluation is better at dealing with inherited errors 
  (@teunbrand, #5670).
* `stat_bin()` deals with non-finite breaks better (@teunbrand, #5665).
* While axes in `coord_radial()` don't neatly fit the top/right/bottom/left
  organisation, specifying `position = "top"` or `position = "right"` 
  in the scale will flip the placement of the radial axis (#5735)
* Theme elements that do not exist now throw warnings instead of errors (#5719).
* Fixed bug in `coord_radial()` where full circles were not treated as such 
  (@teunbrand, #5750).
* When legends detect the presence of values in a layer, `NA` is now detected
  if the data contains values outside the given breaks (@teunbrand, #5749).
* `annotate()` now warns about `stat` or `position` arguments (@teunbrand, #5151)
* `guide_coloursteps(even.steps = FALSE)` now works with discrete data that has 
  been formatted by `cut()` (@teunbrand, #3877).

# ggplot2 3.5.0

This is a minor release that turned out quite beefy. It is focused on 
overhauling the guide system: the system responsible for displaying information 
from scales in the guise of axes and legends. As part of that overhaul, new 
guides have been implemented and existing guides have been refined. The look 
and feel of guides has been mostly preserved, but their internals and 
styling options have changed drastically.

Briefly summarising other highlights, we also welcome `coord_radial()` as a 
successor of  `coord_polar()`. Initial support for newer graphical features, 
such as pattern fills has been added. The API has changed how `I()`/`<AsIs>` 
vectors interact with the scale system, namely: not at all. 

## Breaking changes

* The guide system. As a whole. See 'new features' for more information. 
  While the S3 guide generics are still in place, the S3 methods for 
  `guide_train()`, `guide_merge()`, `guide_geom()`, `guide_transform()`,
  `guide_gengrob()` have been superseded by the respective ggproto methods.
  In practice, this will mean that `NextMethod()` or sub-classing ggplot2's
  guides with the S3 system will no longer work.
  
* By default, `guide_legend()` now only draws a key glyph for a layer when
  the value is in the layer's data. To revert to the old behaviour, you
  can still set `show.legend = c({aesthetic} = TRUE)` (@teunbrand, #3648).

* In the `scale_{colour/fill}_gradient2()` and 
  `scale_{colour/fill}_steps2()` functions, the `midpoint` argument is 
  transformed by the scale transformation (#3198).
  
* The `legend.key` theme element is set to inherit from the `panel.background`
  theme element. The default themes no longer set the `legend.key` element.
  This causes a visual change with the default `theme_gray()` (#5549).
  
* The `scale_name` argument in `continuous_scale()`, `discrete_scale()` and
  `binned_scale()` is soft-deprecated. If you have implemented custom scales,
  be advised to double-check that unnamed arguments ends up where they should 
  (@teunbrand, #1312).  
  
* The `legend.text.align` and `legend.title.align` arguments in `theme()` are 
  deprecated. The `hjust` setting of the `legend.text` and `legend.title` 
  elements continues to fulfill the role of text alignment (@teunbrand, #5347).
  
* 'lines' units in `geom_label()`, often used in the `label.padding` argument, 
  are now are relative to the text size. This causes a visual change, but fixes 
  a misalignment issue between the textbox and text (@teunbrand, #4753)
  
* `coord_flip()` has been marked as superseded. The recommended alternative is
  to swap the `x` and `y` aesthetic and/or using the `orientation` argument in
  a layer (@teunbrand, #5130).
  
* The `trans` argument in scales and secondary axes has been renamed to 
  `transform`. The `trans` argument itself is deprecated. To access the
  transformation from the scale, a new `get_transformation()` method is 
  added to Scale-classes (#5558).
  
* Providing a numeric vector to `theme(legend.position)` has been deprecated.
  To set the default legend position inside the plot use 
  `theme(legend.position = "inside", legend.position.inside = c(...))` instead.

## New features

* Plot scales now ignore `AsIs` objects constructed with `I(x)`, instead of
  invoking the identity scale. This allows these columns to co-exist with other
  layers that need a non-identity scale for the same aesthetic. Also, it makes
  it easy to specify relative positions (@teunbrand, #5142).
  
* The `fill` aesthetic in many geoms now accepts grid's patterns and gradients.
  For developers of layer extensions, this feature can be enabled by switching 
  from `fill = alpha(fill, alpha)` to `fill = fill_alpha(fill, alpha)` when 
  providing fills to `grid::gpar()` (@teunbrand, #3997).
  
* New function `check_device()` for testing the availability of advanced 
  graphics features introduced in R 4.1.0 onward (@teunbrand, #5332).
  
* `coord_radial()` is a successor to `coord_polar()` with more customisation 
  options. `coord_radial()` can:
  
  * integrate with the new guide system via a dedicated `guide_axis_theta()` to
    display the angle coordinate.
  * in addition to drawing full circles, also draw circle sectors by using the 
    `end` argument.
  * avoid data vanishing in the center of the plot by setting the `donut` 
    argument.
  * adjust the `angle` aesthetic of layers, such as `geom_text()`, to align 
    with the coordinate system using the `rotate_angle` argument.
    
### The guide system

The guide system encompassing axes and legends, as the last remaining chunk of 
ggplot2, has been rewritten to use the `<ggproto>` system instead of the S3 
system. This change was a necessary step to officially break open the guide 
system for extension package developers. The axes and legends now inherit from 
a `<Guide>` class, which makes them extensible in the same manner as geoms, 
stats, facets and coords (#3329, @teunbrand)

* The most user-facing change is that the styling of guides is rewired through
  the theme system. Guides now have a `theme` argument that can style 
  individual guides, while `theme()` has gained additional arguments to style
  guides. Theme elements declared in the guide override theme elements set
  through the plot. The new theme elements for guides are: 
  `legend.key.spacing{.x/.y}`, `legend.frame`, `legend.axis.line`, 
  `legend.ticks`, `legend.ticks.length`, `legend.text.position` and 
  `legend.title.position`. Previous style options in the arguments of 
  `guide_*()` functions are soft-deprecated.

* Unfortunately, we could not fully preserve the function of pre-existing
  guide extensions written in the S3 system. A fallback for these old guides
  is encapsulated in the `<GuideOld>` class, which calls the old S3 generics.
  The S3 methods have been removed as part of cleaning up, so the old guides
  will still work if the S3 methods are reimplemented, but we encourage to
  switch to the new system (#2728).
  
* The `order` argument of guides now strictly needs to be a length-1 
  integer (#4958).
  
#### Axes

* New `guide_axis_stack()` to combine other axis guides on top of one another.

* New `guide_axis_theta()` to draw an axis in a circular arc in 
  `coord_radial()`. The guide can be controlled by adding 
  `guides(theta = guide_axis_theta(...))` to a plot.

* New `guide_axis_logticks()` can be used to draw logarithmic tick marks as
  an axis. It supersedes the `annotation_logticks()` function 
  (@teunbrand, #5325).

* `guide_axis()` gains a `minor.ticks` argument to draw minor ticks (#4387).

* `guide_axis()` gains a `cap` argument that can be used to trim the
      axis line to extreme breaks (#4907).

* Primary axis titles are now placed at the primary guide, so that
  `guides(x = guide_axis(position = "top"))` will display the title at the
  top by default (#4650).
  
* The default `vjust` for the `axis.title.y.right` element is now 1 instead of
  0.
  
* Unknown secondary axis guide positions are now inferred as the opposite 
  of the primary axis guide when the latter has a known `position` (#4650).
  
#### Legends

* New `guide_custom()` function for drawing custom graphical objects (grobs)
  unrelated to scales in legend positions (#5416).
  
* All legends have acquired a `position` argument, that allows individual guides
  to deviate from the `legend.position` set in the `theme()` function. This
  means that legends can now be placed at multiple sides of the plot (#5488).
  
* The spacing between legend keys and their labels, in addition to legends
  and their titles, is now controlled by the text's `margin` setting. Not
  specifying margins will automatically add appropriate text margins. To
  control the spacing within a legend between keys, the new 
  `legend.key.spacing.{x/y}` argument can be used in `theme()`. This leaves the 
  `legend.spacing` theme setting dedicated to solely controlling the spacing 
  between different guides (#5455).
  
* `guide_colourbar()` and `guide_coloursteps()` gain an `alpha` argument to
  set the transparency of the bar (#5085).

* New `display` argument in `guide_colourbar()` supplants the `raster` argument.
  In R 4.1.0 and above, `display = "gradient"` will draw a gradient.
  
* Legend keys that can draw arrows have their size adjusted for arrows.

* When legend titles are larger than the legend, title justification extends
  to the placement of keys and labels (#1903).

* Glyph drawing functions of the `draw_key_*()` family can now set `"width"`
  and `"height"` attributes (in centimetres) to the produced keys to control
  their displayed size in the legend.
  
* `coord_sf()` now uses customisable guides provided in the scales or 
  `guides()` function (@teunbrand).

## Improvements

* `guide_coloursteps(even.steps = FALSE)` now draws one rectangle per interval
  instead of many small ones (#5481).

* `draw_key_label()` now better reflects the appearance of labels (#5561).

* `position_stack()` no longer silently removes missing data, which is now
  handled by the geom instead of position (#3532).
  
* The `minor_breaks` function argument in scales can now also take a function 
  with two arguments: the scale's limits and the scale's major breaks (#3583).
  
* Failing to fit or predict in `stat_smooth()` now gives a warning and omits
  the failed group, instead of throwing an error (@teunbrand, #5352).
  
* `labeller()` now handles unspecified entries from lookup tables
  (@92amartins, #4599).
  
* `fortify.default()` now accepts a data-frame-like object granted the object
  exhibits healthy `dim()`, `colnames()`, and `as.data.frame()` behaviours
  (@hpages, #5390).

* `geom_violin()` gains a `bounds` argument analogous to `geom_density()`s 
  (@eliocamp, #5493).

* To apply dodging more consistently in violin plots, `stat_ydensity()` now
  has a `drop` argument to keep or discard groups with 1 observation.
  
* `geom_boxplot()` gains a new argument, `staplewidth` that can draw staples
  at the ends of whiskers (@teunbrand, #5126)
  
* `geom_boxplot()` gains an `outliers` argument to switch outliers on or off,
  in a manner that does affects the scale range. For hiding outliers that does
  not affect the scale range, you can continue to use `outlier.shape = NA` 
  (@teunbrand, #4892).
  
* Nicer error messages for xlim/ylim arguments in coord-* functions
  (@92amartins, #4601, #5297).

* You can now omit either `xend` or `yend` from `geom_segment()` as only one
  of these is now required. If one is missing, it will be filled from the `x`
  and `y` aesthetics respectively. This makes drawing horizontal or vertical
  segments a little bit more convenient (@teunbrand, #5140).
  
* When `geom_path()` has aesthetics varying within groups, the `arrow()` is
  applied to groups instead of individual segments (@teunbrand, #4935).
  
* `geom_text()` and `geom_label()` gained a `size.unit` parameter that set the 
  text size to millimetres, points, centimetres, inches or picas 
  (@teunbrand, #3799).
  
* `geom_label()` now uses the `angle` aesthetic (@teunbrand, #2785)

* The `label.padding` argument in `geom_label()` now supports inputs created
  with the `margin()` function (#5030).
  
* `ScaleContinuous$get_breaks()` now only calls `scales::zero_range()` on limits
  in transformed space, rather than in data space (#5304).
  
* Scales throw more informative messages (@teunbrand, #4185, #4258)
  
* `scale_*_manual()` with a named `values` argument now emits a warning when
  none of those names match the values found in the data (@teunbrand, #5298).
  
* The `name` argument in most scales is now explicitly the first argument 
  (#5535)
  
* The `translate_shape_string()` internal function is now exported for use in
  extensions of point layers (@teunbrand, #5191).
  
* To improve `width` calculation in bar plots with empty factor levels, 
  `resolution()` considers `mapped_discrete` values as having resolution 1 
  (@teunbrand, #5211)
  
* In `theme()`, some elements can be specified with `rel()` to inherit from
  `unit`-class objects in a relative fashion (@teunbrand, #3951).
  
* `theme()` now supports splicing a list of arguments (#5542).

* In the theme element hierarchy, parent elements that are a strict subclass
  of child elements now confer their subclass upon the children (#5457).
  
* New `plot.tag.location` in `theme()` can control placement of the plot tag
  in the `"margin"`, `"plot"` or the new `"panel"` option (#4297).
  
* `coord_munch()` can now close polygon shapes (@teunbrand, #3271)
  
* Aesthetics listed in `geom_*()` and `stat_*()` layers now point to relevant
  documentation (@teunbrand, #5123).
  
* The new argument `axes` in `facet_grid()` and `facet_wrap()` controls the
  display of axes at interior panel positions. Additionally, the `axis.labels`
  argument can be used to only draw tick marks or fully labelled axes 
  (@teunbrand, #4064).
  
* `coord_polar()` can have free scales in facets (@teunbrand, #2815).

* The `get_guide_data()` function can be used to extract position and label
  information from the plot (#5004).
  
* Improve performance of layers without positional scales (@zeehio, #4990)

* More informative error for mismatched 
  `direction`/`theme(legend.direction = ...)` arguments (#4364, #4930).

## Bug fixes

* Fixed regression in `guide_legend()` where the `linewidth` key size
  wasn't adapted to the width of the lines (#5160).

* In `guide_bins()`, the title no longer arbitrarily becomes offset from
  the guide when it has long labels.
  
* `guide_colourbar()` and `guide_coloursteps()` merge properly when one
  of the aesthetics is dropped (#5324).

* When using `geom_dotplot(binaxis = "x")` with a discrete y-variable, dots are
  now stacked from the y-position rather than from 0 (@teunbrand, #5462)
  
* `stat_count()` treats `x` as unique in the same manner `unique()` does 
  (#4609).
  
* The plot's title, subtitle and caption now obey horizontal text margins
  (#5533).
  
* Contour functions will not fail when `options("OutDec")` is not `.` (@eliocamp, #5555).

* Lines where `linewidth = NA` are now dropped in `geom_sf()` (#5204).

* `ggsave()` no longer sometimes creates new directories, which is now 
  controlled by the new `create.dir` argument (#5489).
  
* Legend titles no longer take up space if they've been removed by setting 
  `legend.title = element_blank()` (@teunbrand, #3587).
  
* `resolution()` has a small tolerance, preventing spuriously small resolutions 
  due to rounding errors (@teunbrand, #2516).
  
* `stage()` now works correctly, even with aesthetics that do not have scales 
  (#5408)
  
* `stat_ydensity()` with incomplete groups calculates the default `width` 
  parameter more stably (@teunbrand, #5396)
  
* The `size` argument in `annotation_logticks()` has been deprecated in favour
  of the `linewidth` argument (#5292).
  
* Binned scales now treat `NA`s in limits the same way continuous scales do 
  (#5355).

* Binned scales work better with `trans = "reverse"` (#5355).

* Integers are once again valid input to theme arguments that expect numeric
  input (@teunbrand, #5369)
  
* Legends in `scale_*_manual()` can show `NA` values again when the `values` is
  a named vector (@teunbrand, #5214, #5286).
  
* Fixed bug in `coord_sf()` where graticule lines didn't obey 
  `panel.grid.major`'s linewidth setting (@teunbrand, #5179)
  
* Fixed bug in `annotation_logticks()` when no suitable tick positions could
  be found (@teunbrand, #5248).
  
* The default width of `geom_bar()` is now based on panel-wise resolution of
  the data, rather than global resolution (@teunbrand, #4336).
  
* `stat_align()` is now applied per panel instead of globally, preventing issues
  when facets have different ranges (@teunbrand, #5227).
  
* A stacking bug in `stat_align()` was fixed (@teunbrand, #5176).

* `stat_contour()` and `stat_contour_filled()` now warn about and remove
  duplicated coordinates (@teunbrand, #5215).
  
* `guide_coloursteps()` and `guide_bins()` sort breaks (#5152). 
  
## Internal changes
  
* The `ScaleContinuous$get_breaks()` method no longer censors
  the computed breaks.
  
* The ggplot object now contains `$layout` which points to the `Layout` ggproto
  object and will be used by the `ggplot_build.ggplot` method. This was exposed
  so that package developers may extend the behaviour of the `Layout` ggproto 
  object without needing to develop an entirely new `ggplot_build` method 
  (@jtlandis, #5077).
  
* Guide building is now part of `ggplot_build()` instead of 
  `ggplot_gtable()` to allow guides to observe unmapped data (#5483).
  
* The `titleGrob()` function has been refactored to be faster and less
  complicated.

* The `scales_*()` functions related to managing the `<ScalesList>` class have
  been implemented as methods in the `<ScalesList>` class, rather than stray
  functions (#1310).
  
# ggplot2 3.4.4

This hotfix release adapts to a change in r-devel's `base::is.atomic()` and 
the upcoming retirement of maptools.

* `fortify()` for sp objects (e.g., `SpatialPolygonsDataFrame`) is now deprecated
  and will be removed soon in support of [the upcoming retirement of rgdal, rgeos,
  and maptools](https://r-spatial.org/r/2023/05/15/evolution4.html). In advance
  of the whole removal, `fortify(<SpatialPolygonsDataFrame>, region = ...)`
  no longer works as of this version (@yutannihilation, #5244).

# ggplot2 3.4.3
This hotfix release addresses a version comparison change in r-devel. There are
no user-facing or breaking changes.

# ggplot2 3.4.2
This is a hotfix release anticipating changes in r-devel, but folds in upkeep
changes and a few bug fixes as well.

## Minor improvements

* Various type checks and their messages have been standardised 
  (@teunbrand, #4834).
  
* ggplot2 now uses `scales::DiscreteRange` and `scales::ContinuousRange`, which
  are available to write scale extensions from scratch (@teunbrand, #2710).
  
* The `layer_data()`, `layer_scales()` and `layer_grob()` now have the default
  `plot = last_plot()` (@teunbrand, #5166).
  
* The `datetime_scale()` scale constructor is now exported for use in extension
  packages (@teunbrand, #4701).
  
## Bug fixes

* `update_geom_defaults()` and `update_stat_defaults()` now return properly 
  classed objects and have updated docs (@dkahle, #5146).

* For the purposes of checking required or non-missing aesthetics, character 
  vectors are no longer considered non-finite (@teunbrand, @4284).

* `annotation_logticks()` skips drawing ticks when the scale range is non-finite
  instead of throwing an error (@teunbrand, #5229).
  
* Fixed spurious warnings when the `weight` was used in `stat_bin_2d()`, 
  `stat_boxplot()`, `stat_contour()`, `stat_bin_hex()` and `stat_quantile()`
  (@teunbrand, #5216).

* To prevent changing the plotting order, `stat_sf()` is now computed per panel 
  instead of per group (@teunbrand, #4340).

* Fixed bug in `coord_sf()` where graticule lines didn't obey 
  `panel.grid.major`'s linewidth setting (@teunbrand, #5179).

* `geom_text()` drops observations where `angle = NA` instead of throwing an
  error (@teunbrand, #2757).
  
# ggplot2 3.4.1
This is a small release focusing on fixing regressions in the 3.4.0 release
and minor polishes.

## Breaking changes

* The computed variable `y` in `stat_ecdf()` has been superseded by `ecdf` to 
  prevent incorrect scale transformations (@teunbrand, #5113 and #5112).
  
## New features

* Added `scale_linewidth_manual()` and `scale_linewidth_identity()` to support
  the `linewidth` aesthetic (@teunbrand, #5050).
  
* `ggsave()` warns when multiple `filename`s are given, and only writes to the
  first file (@teunbrand, #5114).

## Bug fixes

* Fixed a regression in `geom_hex()` where aesthetics were replicated across 
  bins (@thomasp85, #5037 and #5044).
  
* Using two ordered factors as facetting variables in 
  `facet_grid(..., as.table = FALSE)` now throws a warning instead of an
  error (@teunbrand, #5109).
  
* Fixed misbehaviour of `draw_key_boxplot()` and `draw_key_crossbar()` with 
  skewed key aspect ratio (@teunbrand, #5082).
  
* Fixed spurious warning when `weight` aesthetic was used in `stat_smooth()` 
  (@teunbrand based on @clauswilke's suggestion, #5053).
  
* The `lwd` alias is now correctly replaced by `linewidth` instead of `size` 
  (@teunbrand based on @clauswilke's suggestion #5051).
  
* Fixed a regression in `Coord$train_panel_guides()` where names of guides were 
  dropped (@maxsutton, #5063).

In binned scales:

* Automatic breaks should no longer be out-of-bounds, and automatic limits are
  adjusted to include breaks (@teunbrand, #5082).
  
* Zero-range limits no longer throw an error and are treated akin to continuous
  scales with zero-range limits (@teunbrand, #5066).
  
* The `trans = "date"` and `trans = "time"` transformations were made compatible
  (@teunbrand, #4217).

# ggplot2 3.4.0
This is a minor release focusing on tightening up the internals and ironing out
some inconsistencies in the API. The biggest change is the addition of the 
`linewidth` aesthetic that takes of sizing the width of any line from `size`. 
This change, while attempting to be as non-breaking as possible, has the 
potential to change the look of some of your plots.

Other notable changes is a complete redo of the error and warning messaging in
ggplot2 using the cli package. Messaging is now better contextualised and it 
should be easier to identify which layer an error is coming from. Last, we have
now made the switch to using the vctrs package internally which means that 
support for vctrs classes as variables should improve, along with some small 
gains in rendering speed.

## Breaking changes

* A `linewidth` aesthetic has been introduced and supersedes the `size` 
  aesthetic for scaling the width of lines in line based geoms. `size` will 
  remain functioning but deprecated for these geoms and it is recommended to 
  update all code to reflect the new aesthetic. For geoms that have _both_ point 
  sizing and linewidth sizing (`geom_pointrange()` and `geom_sf`) `size` now 
  **only** refers to sizing of points which can leads to a visual change in old
  code (@thomasp85, #3672)
  
* The default line width for polygons in `geom_sf()` have been decreased to 0.2 
  to reflect that this is usually used for demarking borders where a thinner 
  line is better suited. This change was made since we already induced a 
  visual change in `geom_sf()` with the introduction of the `linewidth` 
  aesthetic.
  
* The dot-dot notation (`..var..`) and `stat()`, which have been superseded by
  `after_stat()`, are now formally deprecated (@yutannihilation, #3693).

* `qplot()` is now formally deprecated (@yutannihilation, #3956).

* `stage()` now properly refers to the values without scale transformations for
  the stage of `after_stat`. If your code requires the scaled version of the
  values for some reason, you have to apply the same transformation by yourself,
  e.g. `sqrt()` for `scale_{x,y}_sqrt()` (@yutannihilation and @teunbrand, #4155).

* Use `rlang::hash()` instead of `digest::digest()`. This update may lead to 
  changes in the automatic sorting of legends. In order to enforce a specific
  legend order use the `order` argument in the guide. (@thomasp85, #4458)

* referring to `x` in backquoted expressions with `label_bquote()` is no longer
  possible.

* The `ticks.linewidth` and `frame.linewidth` parameters of `guide_colourbar()`
  are now multiplied with `.pt` like elsewhere in ggplot2. It can cause visual
  changes when these arguments are not the defaults and these changes can be 
  restored to their previous behaviour by adding `/ .pt` (@teunbrand #4314).

* `scale_*_viridis_b()` now uses the full range of the viridis scales 
  (@gregleleu, #4737)

## New features

* `geom_col()` and `geom_bar()` gain a new `just` argument. This is set to `0.5`
  by default; use `just = 0`/`just = 1` to place columns on the left/right
  of the axis breaks.
  (@wurli, #4899)

* `geom_density()` and `stat_density()` now support `bounds` argument
  to estimate density with boundary correction (@echasnovski, #4013).

* ggplot now checks during statistical transformations whether any data 
  columns were dropped and warns about this. If stats intend to drop
  data columns they can declare them in the new field `dropped_aes`.
  (@clauswilke, #3250)

* `...` supports `rlang::list2` dynamic dots in all public functions. 
  (@mone27, #4764) 

* `theme()` now has a `strip.clip` argument, that can be set to `"off"` to 
  prevent the clipping of strip text and background borders (@teunbrand, #4118)
  
* `geom_contour()` now accepts a function in the `breaks` argument 
  (@eliocamp, #4652).

## Minor improvements and bug fixes

* Fix a bug in `position_jitter()` where infinity values were dropped (@javlon,
  #4790).

* `geom_linerange()` now respects the `na.rm` argument (#4927, @thomasp85)

* Improve the support for `guide_axis()` on `coord_trans()` 
  (@yutannihilation, #3959)
  
* Added `stat_align()` to align data without common x-coordinates prior to
  stacking. This is now the default stat for `geom_area()` (@thomasp85, #4850)

* Fix a bug in `stat_contour_filled()` where break value differences below a 
  certain number of digits would cause the computations to fail (@thomasp85, 
  #4874)

* Secondary axis ticks are now positioned more precisely, removing small visual
  artefacts with alignment between grid and ticks (@thomasp85, #3576)

* Improve `stat_function` documentation regarding `xlim` argument. 
  (@92amartins, #4474)

* Fix various issues with how `labels`, `breaks`, `limits`, and `show.limits`
  interact in the different binning guides (@thomasp85, #4831)

* Automatic break calculation now squishes the scale limits to the domain
  of the transformation. This allows `scale_{x/y}_sqrt()` to find breaks at 0   
  when appropriate (@teunbrand, #980).

* Using multiple modified aesthetics correctly will no longer trigger warnings. 
  If used incorrectly, the warning will now report the duplicated aesthetic 
  instead of `NA` (@teunbrand, #4707).

* `aes()` now supports the `!!!` operator in its first two arguments
  (#2675). Thanks to @yutannihilation and @teunbrand for draft
  implementations.

* Require rlang >= 1.0.0 (@billybarc, #4797)

* `geom_violin()` no longer issues "collapsing to unique 'x' values" warning
  (@bersbersbers, #4455)

* `annotate()` now documents unsupported geoms (`geom_abline()`, `geom_hline()`
  and `geom_vline()`), and warns when they are requested (@mikmart, #4719)

* `presidential` dataset now includes Trump's presidency (@bkmgit, #4703).

* `position_stack()` now works fully with `geom_text()` (@thomasp85, #4367)

* `geom_tile()` now correctly recognises missing data in `xmin`, `xmax`, `ymin`,
  and `ymax` (@thomasp85 and @sigmapi, #4495)

* `geom_hex()` will now use the binwidth from `stat_bin_hex()` if present, 
  instead of deriving it (@thomasp85, #4580)
  
* `geom_hex()` now works on non-linear coordinate systems (@thomasp85)

* Fixed a bug throwing errors when trying to render an empty plot with secondary
  axes (@thomasp85, #4509)

* Axes are now added correctly in `facet_wrap()` when `as.table = FALSE`
  (@thomasp85, #4553)

* Better compatibility of custom device functions in `ggsave()` 
  (@thomasp85, #4539)

* Binning scales are now more resilient to calculated limits that ends up being
  `NaN` after transformations (@thomasp85, #4510)

* Strip padding in `facet_grid()` is now only in effect if 
  `strip.placement = "outside"` _and_ an axis is present between the strip and 
  the panel (@thomasp85, #4610)

* Aesthetics of length 1 are now recycled to 0 if the length of the data is 0 
  (@thomasp85, #4588)

* Setting `size = NA` will no longer cause `guide_legend()` to error 
  (@thomasp85, #4559)

* Setting `stroke` to `NA` in `geom_point()` will no longer impair the sizing of
  the points (@thomasp85, #4624)

* `stat_bin_2d()` now correctly recognises the `weight` aesthetic 
  (@thomasp85, #4646)
  
* All geoms now have consistent exposure of linejoin and lineend parameters, and
  the guide keys will now respect these settings (@thomasp85, #4653)

* `geom_sf()` now respects `arrow` parameter for lines (@jakeruss, #4659)

* Updated documentation for `print.ggplot` to reflect that it returns
  the original plot, not the result of `ggplot_build()`. (@r2evans, #4390)

* `scale_*_manual()` no longer displays extra legend keys, or changes their 
  order, when a named `values` argument has more items than the data. To display
  all `values` on the legend instead, use
  `scale_*_manual(values = vals, limits = names(vals))`. (@teunbrand, @banfai, 
  #4511, #4534)

* Updated documentation for `geom_contour()` to correctly reflect argument 
  precedence between `bins` and `binwidth`. (@eliocamp, #4651)

* Dots in `geom_dotplot()` are now correctly aligned to the baseline when
  `stackratio != 1` and `stackdir != "up"` (@mjskay, #4614)

* Key glyphs for `geom_boxplot()`, `geom_crossbar()`, `geom_pointrange()`, and
  `geom_linerange()` are now orientation-aware (@mjskay, #4732)
  
* Updated documentation for `geom_smooth()` to more clearly describe effects of 
  the `fullrange` parameter (@thoolihan, #4399).

# ggplot2 3.3.6
This is a very small release only applying an internal change to comply with 
R 4.2 and its deprecation of `default.stringsAsFactors()`. There are no user
facing changes and no breaking changes.

# ggplot2 3.3.5
This is a very small release focusing on fixing a couple of untenable issues 
that surfaced with the 3.3.4 release

* Revert changes made in #4434 (apply transform to intercept in `geom_abline()`) 
  as it introduced undesirable issues far worse than the bug it fixed 
  (@thomasp85, #4514)
* Fixes an issue in `ggsave()` when producing emf/wmf files (@yutannihilation, 
  #4521)
* Warn when grDevices specific arguments are passed to ragg devices (@thomasp85, 
  #4524)
* Fix an issue where `coord_sf()` was reporting that it is non-linear
  even when data is provided in projected coordinates (@clauswilke, #4527)

# ggplot2 3.3.4
This is a larger patch release fixing a huge number of bugs and introduces a 
small selection of feature refinements.

## Features

* Alt-text can now be added to a plot using the `alt` label, i.e 
  `+ labs(alt = ...)`. Currently this alt text is not automatically propagated, 
  but we plan to integrate into Shiny, RMarkdown, and other tools in the future. 
  (@thomasp85, #4477)

* Add support for the BrailleR package for creating descriptions of the plot
  when rendered (@thomasp85, #4459)
  
* `coord_sf()` now has an argument `default_crs` that specifies the coordinate
  reference system (CRS) for non-sf layers and scale/coord limits. This argument
  defaults to `NULL`, which means non-sf layers are assumed to be in projected
  coordinates, as in prior ggplot2 versions. Setting `default_crs = sf::st_crs(4326)`
  provides a simple way to interpret x and y positions as longitude and latitude,
  regardless of the CRS used by `coord_sf()`. Authors of extension packages
  implementing `stat_sf()`-like functionality are encouraged to look at the source
  code of `stat_sf()`'s `compute_group()` function to see how to provide scale-limit
  hints to `coord_sf()` (@clauswilke, #3659).

* `ggsave()` now uses ragg to render raster output if ragg is available. It also
  handles custom devices that sets a default unit (e.g. `ragg::agg_png`) 
  correctly (@thomasp85, #4388)

* `ggsave()` now returns the saved file location invisibly (#3379, @eliocamp).
  Note that, as a side effect, an unofficial hack `<ggplot object> + ggsave()`
  no longer works (#4513).

* The scale arguments `limits`, `breaks`, `minor_breaks`, `labels`, `rescaler`
  and `oob` now accept purrr style lambda notation (@teunbrand, #4427). The same 
  is true for `as_labeller()` (and therefore also `labeller()`) 
  (@netique, #4188).

* Manual scales now allow named vectors passed to `values` to contain fewer 
  elements than existing in the data. Elements not present in values will be set
  to `NA` (@thomasp85, #3451)
  
* Date and datetime position scales support out-of-bounds (oob) arguments to 
  control how limits affect data outside those limits (@teunbrand, #4199).
  
## Fixes

* Fix a bug that `after_stat()` and `after_scale()` cannot refer to aesthetics
  if it's specified in the plot-global mapping (@yutannihilation, #4260).
  
* Fix bug in `annotate_logticks()` that would cause an error when used together
  with `coord_flip()` (@thomasp85, #3954)
  
* Fix a bug in `geom_abline()` that resulted in `intercept` not being subjected
  to the transformation of the y scale (@thomasp85, #3741)
  
* Extent the range of the line created by `geom_abline()` so that line ending
  is not visible for large linewidths (@thomasp85, #4024)

* Fix bug in `geom_dotplot()` where dots would be positioned wrong with 
  `stackgroups = TRUE` (@thomasp85, #1745)

* Fix calculation of confidence interval for locfit smoothing in `geom_smooth()`
  (@topepo, #3806)
  
* Fix bug in `geom_text()` where `"outward"` and `"inward"` justification for 
  some `angle` values was reversed (@aphalo, #4169, #4447)

* `ggsave()` now sets the default background to match the fill value of the
  `plot.background` theme element (@karawoo, #4057)

* It is now deprecated to specify `guides(<scale> = FALSE)` or
  `scale_*(guide = FALSE)` to remove a guide. Please use 
  `guides(<scale> = "none")` or `scale_*(guide = "none")` instead 
  (@yutannihilation, #4097)
  
* Fix a bug in `guide_bins()` where keys would disappear if the guide was 
  reversed (@thomasp85, #4210)
  
* Fix bug in `guide_coloursteps()` that would repeat the terminal bins if the
  breaks coincided with the limits of the scale (@thomasp85, #4019)

* Make sure that default labels from default mappings doesn't overwrite default
  labels from explicit mappings (@thomasp85, #2406)

* Fix bug in `labeller()` where parsing was turned off if `.multiline = FALSE`
  (@thomasp85, #4084)
  
* Make sure `label_bquote()` has access to the calling environment when 
  evaluating the labels (@thomasp85, #4141)

* Fix a bug in the layer implementation that introduced a new state after the 
  first render which could lead to a different look when rendered the second 
  time (@thomasp85, #4204)

* Fix a bug in legend justification where justification was lost of the legend
  dimensions exceeded the available size (@thomasp85, #3635)

* Fix a bug in `position_dodge2()` where `NA` values in thee data would cause an
  error (@thomasp85, #2905)

* Make sure `position_jitter()` creates the same jittering independent of 
  whether it is called by name or with constructor (@thomasp85, #2507)

* Fix a bug in `position_jitter()` where different jitters would be applied to 
  different position aesthetics of the same axis (@thomasp85, #2941)
  
* Fix a bug in `qplot()` when supplying `c(NA, NA)` as axis limits 
  (@thomasp85, #4027)
  
* Remove cross-inheritance of default discrete colour/fill scales and check the
  type and aesthetic of function output if `type` is a function 
  (@thomasp85, #4149)

* Fix bug in `scale_[x|y]_date()` where custom breaks functions that resulted in
  fractional dates would get misaligned (@thomasp85, #3965)
  
* Fix bug in `scale_[x|y]_datetime()` where a specified timezone would be 
  ignored by the scale (@thomasp85, #4007)
  
* Fix issue in `sec_axis()` that would throw warnings in the absence of any 
  secondary breaks (@thomasp85, #4368)

* `stat_bin()`'s computed variable `width` is now documented (#3522).
  
* `stat_count()` now computes width based on the full dataset instead of per 
  group (@thomasp85, #2047)

* Extended `stat_ecdf()` to calculate the cdf from either x or y instead from y 
  only (@jgjl, #4005)
  
* Fix a bug in `stat_summary_bin()` where one more than the requested number of
  bins would be created (@thomasp85, #3824)

* Only drop groups in `stat_ydensity()` when there are fewer than two data 
  points and throw a warning (@andrewwbutler, #4111).

* Fixed a bug in strip assembly when theme has `strip.text = element_blank()`
  and plots are faceted with multi-layered strips (@teunbrand, #4384).
  
* Using `theme(aspect.ratio = ...)` together with free space in `facet_grid()`
  now correctly throws an error (@thomasp85, #3834)

* Fixed a bug in `labeller()` so that `.default` is passed to `as_labeller()`
  when labellers are specified by naming faceting variables. (@waltersom, #4031)
  
* Updated style for example code (@rjake, #4092)

* ggplot2 now requires R >= 3.3 (#4247).

* ggplot2 now uses `rlang::check_installed()` to check if a suggested package is
  installed, which will offer to install the package before continuing (#4375, 
  @malcolmbarrett)

* Improved error with hint when piping a `ggplot` object into a facet function
  (#4379, @mitchelloharawild).

# ggplot2 3.3.3
This is a small patch release mainly intended to address changes in R and CRAN.
It further changes the licensing model of ggplot2 to an MIT license.

* Update the ggplot2 licence to an MIT license (#4231, #4232, #4233, and #4281)

* Use vdiffr conditionally so ggplot2 can be tested on systems without vdiffr

* Update tests to work with the new `all.equal()` defaults in R >4.0.3

* Fixed a bug that `guide_bins()` mistakenly ignore `override.aes` argument
  (@yutannihilation, #4085).

# ggplot2 3.3.2
This is a small release focusing on fixing regressions introduced in 3.3.1.

* Added an `outside` option to `annotation_logticks()` that places tick marks
  outside of the plot bounds. (#3783, @kbodwin)

* `annotation_raster()` adds support for native rasters. For large rasters,
  native rasters render significantly faster than arrays (@kent37, #3388)
  
* Facet strips now have dedicated position-dependent theme elements 
  (`strip.text.x.top`, `strip.text.x.bottom`, `strip.text.y.left`, 
  `strip.text.y.right`) that inherit from `strip.text.x` and `strip.text.y`, 
  respectively. As a consequence, some theme stylings now need to be applied to 
  the position-dependent elements rather than to the parent elements. This 
  change was already introduced in ggplot2 3.3.0 but not listed in the 
  changelog. (@thomasp85, #3683)

* Facets now handle layers containing no data (@yutannihilation, #3853).
  
* A newly added geom `geom_density_2d_filled()` and associated stat 
  `stat_density_2d_filled()` can draw filled density contours
  (@clauswilke, #3846).

* A newly added `geom_function()` is now recommended to use in conjunction
  with/instead of `stat_function()`. In addition, `stat_function()` now
  works with transformed y axes, e.g. `scale_y_log10()`, and in plots
  containing no other data or layers (@clauswilke, #3611, #3905, #3983).

* Fixed a bug in `geom_sf()` that caused problems with legend-type
  autodetection (@clauswilke, #3963).
  
* Support graphics devices that use the `file` argument instead of `fileneame` 
  in `ggsave()` (@bwiernik, #3810)
  
* Default discrete color scales are now configurable through the `options()` of 
  `ggplot2.discrete.colour` and `ggplot2.discrete.fill`. When set to a character 
  vector of colour codes (or list of character vectors)  with sufficient length, 
  these colours are used for the default scale. See `help(scale_colour_discrete)` 
  for more details and examples (@cpsievert, #3833).

* Default continuous colour scales (i.e., the `options()` 
  `ggplot2.continuous.colour` and `ggplot2.continuous.fill`, which inform the 
  `type` argument of `scale_fill_continuous()` and `scale_colour_continuous()`) 
  now accept a function, which allows more control over these default 
  `continuous_scale()`s (@cpsievert, #3827).

* A bug was fixed in `stat_contour()` when calculating breaks based on 
  the `bins` argument (@clauswilke, #3879, #4004).
  
* Data columns can now contain `Vector` S4 objects, which are widely used in the 
  Bioconductor project. (@teunbrand, #3837)

# ggplot2 3.3.1

This is a small release with no code change. It removes all malicious links to a 
site that got hijacked from the readme and pkgdown site.

# ggplot2 3.3.0

This is a minor release but does contain a range of substantial new features, 
along with the standard bug fixes. The release contains a few visual breaking
changes, along with breaking changes for extension developers due to a shift in
internal representation of the position scales and their axes. No user breaking
changes are included.

This release also adds Dewey Dunnington (@paleolimbot) to the core team.

## Breaking changes
There are no user-facing breaking changes, but a change in some internal 
representations that extension developers may have relied on, along with a few 
breaking visual changes which may cause visual tests in downstream packages to 
fail.

* The `panel_params` field in the `Layout` now contains a list of list of 
  `ViewScale` objects, describing the trained coordinate system scales, instead
  of the list object used before. Any extensions that use this field will likely
  break, as will unit tests that checks aspects of this.

* `element_text()` now issues a warning when vectorized arguments are provided, 
  as in `colour = c("red", "green", "blue")`. Such use is discouraged and not 
  officially supported (@clauswilke, #3492).

* Changed `theme_grey()` setting for legend key so that it creates no border 
  (`NA`) rather than drawing a white one. (@annennenne, #3180)

* `geom_ribbon()` now draws separate lines for the upper and lower intervals if
  `colour` is mapped. Similarly, `geom_area()` and `geom_density()` now draw
  the upper lines only in the same case by default. If you want old-style full
  stroking, use `outline.type = "full"` (@yutannihilation, #3503 / @thomasp85, #3708).

## New features

* The evaluation time of aesthetics can now be controlled to a finer degree. 
  `after_stat()` supersedes the use of `stat()` and `..var..`-notation, and is
  joined by `after_scale()` to allow for mapping to scaled aesthetic values. 
  Remapping of the same aesthetic is now supported with `stage()`, so you can 
  map a data variable to a stat aesthetic, and remap the same aesthetic to 
  something else after statistical transformation (@thomasp85, #3534)

* All `coord_*()` functions with `xlim` and `ylim` arguments now accept
  vectors with `NA` as a placeholder for the minimum or maximum value
  (e.g., `ylim = c(0, NA)` would zoom the y-axis from 0 to the 
  maximum value observed in the data). This mimics the behaviour
  of the `limits` argument in continuous scale functions
  (@paleolimbot, #2907).

* Allowed reversing of discrete scales by re-writing `get_limits()` 
  (@AnneLyng, #3115)
  
* All geoms and stats that had a direction (i.e. where the x and y axes had 
  different interpretation), can now freely choose their direction, instead of
  relying on `coord_flip()`. The direction is deduced from the aesthetic 
  mapping, but can also be specified directly with the new `orientation` 
  argument (@thomasp85, #3506).
  
* Position guides can now be customized using the new `guide_axis()`, which can 
  be passed to position `scale_*()` functions or via `guides()`. The new axis 
  guide (`guide_axis()`) comes with arguments `check.overlap` (automatic removal 
  of overlapping labels), `angle` (easy rotation of axis labels), and
  `n.dodge` (dodge labels into multiple rows/columns) (@paleolimbot, #3322).
  
* A new scale type has been added, that allows binning of aesthetics at the 
  scale level. It has versions for both position and non-position aesthetics and
  comes with two new guides (`guide_bins` and `guide_coloursteps`) 
  (@thomasp85, #3096)
  
* `scale_x_continuous()` and `scale_y_continuous()` gains an `n.breaks` argument
  guiding the number of automatic generated breaks (@thomasp85, #3102)

* Added `stat_contour_filled()` and `geom_contour_filled()`, which compute 
  and draw filled contours of gridded data (@paleolimbot, #3044). 
  `geom_contour()` and `stat_contour()` now use the isoband package
  to compute contour lines. The `complete` parameter (which was undocumented
  and has been unused for at least four years) was removed (@paleolimbot, #3044).
  
* Themes have gained two new parameters, `plot.title.position` and 
  `plot.caption.position`, that can be used to customize how plot
  title/subtitle and plot caption are positioned relative to the overall plot
  (@clauswilke, #3252).

## Extensions
  
* `Geom` now gains a `setup_params()` method in line with the other ggproto
  classes (@thomasp85, #3509)

* The newly added function `register_theme_elements()` now allows developers
  of extension packages to define their own new theme elements and place them
  into the ggplot2 element tree (@clauswilke, #2540).

## Minor improvements and bug fixes

* `coord_trans()` now draws second axes and accepts `xlim`, `ylim`,
  and `expand` arguments to bring it up to feature parity with 
  `coord_cartesian()`. The `xtrans` and `ytrans` arguments that were 
  deprecated in version 1.0.1 in favour of `x` and `y` 
  were removed (@paleolimbot, #2990).

* `coord_trans()` now calculates breaks using the expanded range 
  (previously these were calculated using the unexpanded range, 
  which resulted in differences between plots made with `coord_trans()`
  and those made with `coord_cartesian()`). The expansion for discrete axes 
  in `coord_trans()` was also updated such that it behaves identically
  to that in `coord_cartesian()` (@paleolimbot, #3338).

* `expand_scale()` was deprecated in favour of `expansion()` for setting
  the `expand` argument of `x` and `y` scales (@paleolimbot).

* `geom_abline()`, `geom_hline()`, and `geom_vline()` now issue 
  more informative warnings when supplied with set aesthetics
  (i.e., `slope`, `intercept`, `yintercept`, and/or `xintercept`)
  and mapped aesthetics (i.e., `data` and/or `mapping`).

* Fix a bug in `geom_raster()` that squeezed the image when it went outside 
  scale limits (#3539, @thomasp85)

* `geom_sf()` now determines the legend type automatically (@microly, #3646).
  
* `geom_sf()` now removes rows that can't be plotted due to `NA` aesthetics 
  (#3546, @thomasp85)

* `geom_sf()` now applies alpha to linestring geometries 
  (#3589, @yutannihilation).

* `gg_dep()` was deprecated (@perezp44, #3382).

* Added function `ggplot_add.by()` for lists created with `by()`, allowing such
  lists to be added to ggplot objects (#2734, @Maschette)

* ggplot2 no longer depends on reshape2, which means that it no longer 
  (recursively) needs plyr, stringr, or stringi packages.

* Increase the default `nbin` of `guide_colourbar()` to place the ticks more 
  precisely (#3508, @yutannihilation).

* `manual_scale()` now matches `values` with the order of `breaks` whenever
  `values` is an unnamed vector. Previously, unnamed `values` would match with
  the limits of the scale and ignore the order of any `breaks` provided. Note
  that this may change the appearance of plots that previously relied on the
  unordered behaviour (#2429, @idno0001).

* `scale_manual_*(limits = ...)` now actually limits the scale (#3262,
  @yutannihilation).

* Fix a bug when `show.legend` is a named logical vector 
  (#3461, @yutannihilation).

* Added weight aesthetic option to `stat_density()` and made scaling of 
  weights the default (@annennenne, #2902)
  
* `stat_density2d()` can now take an `adjust` parameter to scale the default 
  bandwidth. (#2860, @haleyjeppson)

* `stat_smooth()` uses `REML` by default, if `method = "gam"` and
  `gam`'s method is not specified (@ikosmidis, #2630).

* stacking text when calculating the labels and the y axis with
  `stat_summary()` now works (@ikosmidis, #2709)
  
* `stat_summary()` and related functions now support rlang-style lambda functions
  (#3568, @dkahle).

* The data mask pronoun, `.data`, is now stripped from default labels.

* Addition of partial themes to plots has been made more predictable;
  stepwise addition of individual partial themes is now equivalent to
  addition of multple theme elements at once (@clauswilke, #3039).

* Facets now don't fail even when some variable in the spec are not available
  in all layers (@yutannihilation, #2963).

# ggplot2 3.2.1

This is a patch release fixing a few regressions introduced in 3.2.0 as well as
fixing some unit tests that broke due to upstream changes.

* `position_stack()` no longer changes the order of the input data. Changes to 
  the internal behaviour of `geom_ribbon()` made this reordering problematic 
  with ribbons that spanned `y = 0` (#3471)
* Using `qplot()` with a single positional aesthetic will no longer title the
  non-specified scale as `"NULL"` (#3473)
* Fixes unit tests for sf graticule labels caused by changes to sf

# ggplot2 3.2.0

This is a minor release with an emphasis on internal changes to make ggplot2 
faster and more consistent. The few interface changes will only affect the 
aesthetics of the plot in minor ways, and will only potentially break code of
extension developers if they have relied on internals that have been changed. 
This release also sees the addition of Hiroaki Yutani (@yutannihilation) to the 
core developer team.

With the release of R 3.6, ggplot2 now requires the R version to be at least 3.2,
as the tidyverse is committed to support 5 major versions of R.

## Breaking changes

* Two patches (#2996 and #3050) fixed minor rendering problems. In most cases,
  the visual changes are so subtle that they are difficult to see with the naked
  eye. However, these changes are detected by the vdiffr package, and therefore
  any package developers who use vdiffr to test for visual correctness of ggplot2
  plots will have to regenerate all reference images.
  
* In some cases, ggplot2 now produces a warning or an error for code that previously
  produced plot output. In all these cases, the previous plot output was accidental,
  and the plotting code uses the ggplot2 API in a way that would lead to undefined
  behavior. Examples include a missing `group` aesthetic in `geom_boxplot()` (#3316),
  annotations across multiple facets (#3305), and not using aesthetic mappings when
  drawing ribbons with `geom_ribbon()` (#3318).

## New features

* This release includes a range of internal changes that speeds up plot 
  generation. None of the changes are user facing and will not break any code,
  but in general ggplot2 should feel much faster. The changes includes, but are
  not limited to:
  
  - Caching ascent and descent dimensions of text to avoid recalculating it for
    every title.
  
  - Using a faster data.frame constructor as well as faster indexing into 
    data.frames
    
  - Removing the plyr dependency, replacing plyr functions with faster 
    equivalents.

* `geom_polygon()` can now draw polygons with holes using the new `subgroup` 
  aesthetic. This functionality requires R 3.6.0 (@thomasp85, #3128)

* Aesthetic mappings now accept functions that return `NULL` (@yutannihilation,
  #2997).

* `stat_function()` now accepts rlang/purrr style anonymous functions for the 
  `fun` parameter (@dkahle, #3159).

* `geom_rug()` gains an "outside" option to allow for moving the rug tassels to 
  outside the plot area (@njtierney, #3085) and a `length` option to allow for 
  changing the length of the rug lines (@daniel-wells, #3109). 
  
* All geoms now take a `key_glyph` paramter that allows users to customize
  how legend keys are drawn (@clauswilke, #3145). In addition, a new key glyph
  `timeseries` is provided to draw nice legends for time series
  (@mitchelloharawild, #3145).

## Extensions

* Layers now have a new member function `setup_layer()` which is called at the
  very beginning of the plot building process and which has access to the 
  original input data and the plot object being built. This function allows the 
  creation of custom layers that autogenerate aesthetic mappings based on the 
  input data or that filter the input data in some form. For the time being, this
  feature is not exported, but it has enabled the development of a new layer type,
  `layer_sf()` (see next item). Other special-purpose layer types may be added
  in the future (@clauswilke, #2872).
  
* A new layer type `layer_sf()` can auto-detect and auto-map sf geometry
  columns in the data. It should be used by extension developers who are writing
  new sf-based geoms or stats (@clauswilke, #3232).

* `x0` and `y0` are now recognized positional aesthetics so they will get scaled 
  if used in extension geoms and stats (@thomasp85, #3168)
  
* Continuous scale limits now accept functions which accept the default
  limits and return adjusted limits. This makes it possible to write
  a function that e.g. ensures the limits are always a multiple of 100,
  regardless of the data (@econandrew, #2307).

## Minor improvements and bug fixes

* `cut_width()` now accepts `...` to pass further arguments to `base::cut.default()`
   like `cut_number()` and `cut_interval()` already did (@cderv, #3055)

* `coord_map()` now can have axes on the top and right (@karawoo, #3042).

* `coord_polar()` now correctly rescales the secondary axis (@linzi-sg, #3278)

* `coord_sf()`, `coord_map()`, and `coord_polar()` now squash `-Inf` and `Inf`
  into the min and max of the plot (@yutannihilation, #2972).

* `coord_sf()` graticule lines are now drawn in the same thickness as panel grid 
  lines in `coord_cartesian()`, and seting panel grid lines to `element_blank()` 
  now also works in `coord_sf()` 
  (@clauswilke, #2991, #2525).

* `economics` data has been regenerated. This leads to some changes in the
  values of all columns (especially in `psavert`), but more importantly, strips 
  the grouping attributes from `economics_long`.

* `element_line()` now fills closed arrows (@yutannihilation, #2924).

* Facet strips on the left side of plots now have clipping turned on, preventing
  text from running out of the strip and borders from looking thicker than for
  other strips (@karawoo, #2772 and #3061).

* ggplot2 now works in Turkish locale (@yutannihilation, #3011).

* Clearer error messages for inappropriate aesthetics (@clairemcwhite, #3060).

* ggplot2 no longer attaches any external packages when using functions that 
  depend on packages that are suggested but not imported by ggplot2. The 
  affected functions include `geom_hex()`, `stat_binhex()`, 
  `stat_summary_hex()`, `geom_quantile()`, `stat_quantile()`, and `map_data()` 
  (@clauswilke, #3126).
  
* `geom_area()` and `geom_ribbon()` now sort the data along the x-axis in the 
  `setup_data()` method rather than as part of `draw_group()` (@thomasp85, 
  #3023)

* `geom_hline()`, `geom_vline()`, and `geom_abline()` now throw a warning if the 
  user supplies both an `xintercept`, `yintercept`, or `slope` value and a 
  mapping (@RichardJActon, #2950).

* `geom_rug()` now works with `coord_flip()` (@has2k1, #2987).

* `geom_violin()` no longer throws an error when quantile lines fall outside 
  the violin polygon (@thomasp85, #3254).

* `guide_legend()` and `guide_colorbar()` now use appropriate spacing between legend
  key glyphs and legend text even if the legend title is missing (@clauswilke, #2943).

* Default labels are now generated more consistently; e.g., symbols no longer
  get backticks, and long expressions are abbreviated with `...`
  (@yutannihilation, #2981).

* All-`Inf` layers are now ignored for picking the scale (@yutannihilation, 
  #3184).
  
* Diverging Brewer colour palette now use the correct mid-point colour 
  (@dariyasydykova, #3072).
  
* `scale_color_continuous()` now points to `scale_colour_continuous()` so that 
  it will handle `type = "viridis"` as the documentation states (@hlendway, 
  #3079).

* `scale_shape_identity()` now works correctly with `guide = "legend"` 
  (@malcolmbarrett, #3029)
  
* `scale_continuous` will now draw axis line even if the length of breaks is 0
  (@thomasp85, #3257)

* `stat_bin()` will now error when the number of bins exceeds 1e6 to avoid 
  accidentally freezing the user session (@thomasp85).
  
* `sec_axis()` now places ticks accurately when using nonlinear transformations (@dpseidel, #2978).

* `facet_wrap()` and `facet_grid()` now automatically remove NULL from facet
  specs, and accept empty specs (@yutannihilation, #3070, #2986).

* `stat_bin()` now handles data with only one unique value (@yutannihilation 
  #3047).

* `sec_axis()` now accepts functions as well as formulas (@yutannihilation, #3031).

*   New theme elements allowing different ticks lengths for each axis. For instance,
    this can be used to have inwards ticks on the x-axis (`axis.ticks.length.x`) and
    outwards ticks on the y-axis (`axis.ticks.length.y`) (@pank, #2935).

* The arguments of `Stat*$compute_layer()` and `Position*$compute_layer()` are
  now renamed to always match the ones of `Stat$compute_layer()` and
  `Position$compute_layer()` (@yutannihilation, #3202).

* `geom_*()` and `stat_*()` now accepts purrr-style lambda notation
  (@yutannihilation, #3138).

* `geom_tile()` and `geom_rect()` now draw rectangles without notches at the
  corners. The style of the corner can be controlled by `linejoin` parameters
  (@yutannihilation, #3050).

# ggplot2 3.1.0

## Breaking changes

This is a minor release and breaking changes have been kept to a minimum. End users of 
ggplot2 are unlikely to encounter any issues. However, there are a few items that developers 
of ggplot2 extensions should be aware of. For additional details, see also the discussion 
accompanying issue #2890.

*   In non-user-facing internal code (specifically in the `aes()` function and in
    the `aesthetics` argument of scale functions), ggplot2 now always uses the British
    spelling for aesthetics containing the word "colour". When users specify a "color"
    aesthetic it is automatically renamed to "colour". This renaming is also applied
    to non-standard aesthetics that contain the word "color". For example, "point_color"
    is renamed to "point_colour". This convention makes it easier to support both
    British and American spelling for novel, non-standard aesthetics, but it may require
    some adjustment for packages that have previously introduced non-standard color
    aesthetics using American spelling. A new function `standardise_aes_names()` is
    provided in case extension writers need to perform this renaming in their own code
    (@clauswilke, #2649).

*   Functions that generate other functions (closures) now force the arguments that are
    used from the generated functions, to avoid hard-to-catch errors. This may affect
    some users of manual scales (such as `scale_colour_manual()`, `scale_fill_manual()`,
    etc.) who depend on incorrect behavior (@krlmlr, #2807).
    
*   `Coord` objects now have a function `backtransform_range()` that returns the
    panel range in data coordinates. This change may affect developers of custom coords,
    who now should implement this function. It may also affect developers of custom
    geoms that use the `range()` function. In some applications, `backtransform_range()`
    may be more appropriate (@clauswilke, #2821).


## New features

*   `coord_sf()` has much improved customization of axis tick labels. Labels can now
    be set manually, and there are two new parameters, `label_graticule` and
    `label_axes`, that can be used to specify which graticules to label on which side
    of the plot (@clauswilke, #2846, #2857, #2881).
    
*   Two new geoms `geom_sf_label()` and `geom_sf_text()` can draw labels and text
    on sf objects. Under the hood, a new `stat_sf_coordinates()` calculates the
    x and y coordinates from the coordinates of the sf geometries. You can customize
    the calculation method via `fun.geometry` argument (@yutannihilation, #2761).
    

## Minor improvements and fixes

*   `benchplot()` now uses tidy evaluation (@dpseidel, #2699).

*   The error message in `compute_aesthetics()` now only provides the names of
    aesthetics with mismatched lengths, rather than all aesthetics (@karawoo,
    #2853).

*   For faceted plots, data is no longer internally reordered. This makes it
    safer to feed data columns into `aes()` or into parameters of geoms or
    stats. However, doing so remains discouraged (@clauswilke, #2694).

*   `coord_sf()` now also understands the `clip` argument, just like the other
    coords (@clauswilke, #2938).

*   `fortify()` now displays a more informative error message for
    `grouped_df()` objects when dplyr is not installed (@jimhester, #2822).

*   All `geom_*()` now display an informative error message when required 
    aesthetics are missing (@dpseidel, #2637 and #2706).

*   `geom_boxplot()` now understands the `width` parameter even when used with
    a non-standard stat, such as `stat_identity()` (@clauswilke, #2893).
    
*  `geom_hex()` now understands the `size` and `linetype` aesthetics
   (@mikmart, #2488).
    
*   `geom_hline()`, `geom_vline()`, and `geom_abline()` now work properly
    with `coord_trans()` (@clauswilke, #2149, #2812).
    
*   `geom_text(..., parse = TRUE)` now correctly renders the expected number of
    items instead of silently dropping items that are empty expressions, e.g.
    the empty string "". If an expression spans multiple lines, we take just
    the first line and drop the rest. This same issue is also fixed for
    `geom_label()` and the axis labels for `geom_sf()` (@slowkow, #2867).

*   `geom_sf()` now respects `lineend`, `linejoin`, and `linemitre` parameters 
    for lines and polygons (@alistaire47, #2826).
    
*   `ggsave()` now exits without creating a new graphics device if previously
    none was open (@clauswilke, #2363).

*   `labs()` now has named arguments `title`, `subtitle`, `caption`, and `tag`.
    Also, `labs()` now accepts tidyeval (@yutannihilation, #2669).

*   `position_nudge()` is now more robust and nudges only in the direction
    requested. This enables, for example, the horizontal nudging of boxplots
    (@clauswilke, #2733).

*   `sec_axis()` and `dup_axis()` now return appropriate breaks for the secondary
    axis when applied to log transformed scales (@dpseidel, #2729).

*   `sec_axis()` now works as expected when used in combination with tidy eval
    (@dpseidel, #2788).

*   `scale_*_date()`, `scale_*_time()` and `scale_*_datetime()` can now display 
    a secondary axis that is a __one-to-one__ transformation of the primary axis,
    implemented using the `sec.axis` argument to the scale constructor 
    (@dpseidel, #2244).
    
*   `stat_contour()`, `stat_density2d()`, `stat_bin2d()`,  `stat_binhex()`
    now calculate normalized statistics including `nlevel`, `ndensity`, and
    `ncount`. Also, `stat_density()` now includes the calculated statistic 
    `nlevel`, an alias for `scaled`, to better match the syntax of `stat_bin()`
    (@bjreisman, #2679).

# ggplot2 3.0.0

## Breaking changes

*   ggplot2 now supports/uses tidy evaluation (as described below). This is a 
    major change and breaks a number of packages; we made this breaking change 
    because it is important to make ggplot2 more programmable, and to be more 
    consistent with the rest of the tidyverse. The best general (and detailed)
    introduction to tidy evaluation can be found in the meta programming
    chapters in [Advanced R](https://adv-r.hadley.nz).
    
    The primary developer facing change is that `aes()` now contains 
    quosures (expression + environment pairs) rather than symbols, and you'll 
    need to take a different approach to extracting the information you need. 
    A common symptom of this change are errors "undefined columns selected" or 
    "invalid 'type' (list) of argument" (#2610). As in the previous version,
    constants (like `aes(x = 1)` or `aes(colour = "smoothed")`) are stored
    as is.
    
    In this version of ggplot2, if you need to describe a mapping in a string, 
    use `quo_name()` (to generate single-line strings; longer expressions may 
    be abbreviated) or `quo_text()` (to generate non-abbreviated strings that
    may span multiple lines). If you do need to extract the value of a variable
    instead use `rlang::eval_tidy()`. You may want to condition on 
    `(packageVersion("ggplot2") <= "2.2.1")` so that your code can work with
    both released and development versions of ggplot2.
    
    We recognise that this is a big change and if you're not already familiar
    with rlang, there's a lot to learn. If you are stuck, or need any help,
    please reach out on <https://forum.posit.co/>.

*   Error: Column `y` must be a 1d atomic vector or a list

    Internally, ggplot2 now uses `as.data.frame(tibble::as_tibble(x))` to
    convert a list into a data frame. This improves ggplot2's support for
    list-columns (needed for sf support), at a small cost: you can no longer
    use matrix-columns. Note that unlike tibble we still allow column vectors
    such as returned by `base::scale()` because of their widespread use.

*   Error: More than one expression parsed
  
    Previously `aes_string(x = c("a", "b", "c"))` silently returned 
    `aes(x = a)`. Now this is a clear error.

*   Error: `data` must be uniquely named but has duplicate columns
  
    If layer data contains columns with identical names an error will be 
    thrown. In earlier versions the first occurring column was chosen silently,
    potentially masking that the wrong data was chosen.

*   Error: Aesthetics must be either length 1 or the same as the data
    
    Layers are stricter about the columns they will combine into a single
    data frame. Each aesthetic now must be either the same length as the data
    frame or a single value. This makes silent recycling errors much less likely.

*   Error: `coord_*` doesn't support free scales 
   
    Free scales only work with selected coordinate systems; previously you'd
    get an incorrect plot.

*   Error in f(...) : unused argument (range = c(0, 1))

    This is because the `oob` argument to scale has been set to a function
    that only takes a single argument; it needs to take two arguments
    (`x`, and `range`). 

*   Error: unused argument (output)
  
    The function `guide_train()` now has an optional parameter `aesthetic`
    that allows you to override the `aesthetic` setting in the scale.
    To make your code work with the both released and development versions of 
    ggplot2 appropriate, add `aesthetic = NULL` to the `guide_train()` method
    signature.
    
    ```R
    # old
    guide_train.legend <- function(guide, scale) {...}
    
    # new 
    guide_train.legend <- function(guide, scale, aesthetic = NULL) {...}
    ```
    
    Then, inside the function, replace `scale$aesthetics[1]`,
    `aesthetic %||% scale$aesthetics[1]`. (The %||% operator is defined in the 
    rlang package).
    
    ```R
    # old
    setNames(list(scale$map(breaks)), scale$aesthetics[1])

    # new
    setNames(list(scale$map(breaks)), aesthetic %||% scale$aesthetics[1])
    ```

*   The long-deprecated `subset` argument to `layer()` has been removed.

## Tidy evaluation

* `aes()` now supports quasiquotation so that you can use `!!`, `!!!`,
  and `:=`. This replaces `aes_()` and `aes_string()` which are now
  soft-deprecated (but will remain around for a long time).

* `facet_wrap()` and `facet_grid()` now support `vars()` inputs. Like
  `dplyr::vars()`, this helper quotes its inputs and supports
  quasiquotation. For instance, you can now supply faceting variables
  like this: `facet_wrap(vars(am, cyl))` instead of 
  `facet_wrap(~am + cyl)`. Note that the formula interface is not going 
  away and will not be deprecated. `vars()` is simply meant to make it 
  easier to create functions around `facet_wrap()` and `facet_grid()`.

  The first two arguments of `facet_grid()` become `rows` and `cols`
  and now support `vars()` inputs. Note however that we took special
  care to ensure complete backward compatibility. With this change
  `facet_grid(vars(cyl), vars(am, vs))` is equivalent to
  `facet_grid(cyl ~ am + vs)`, and `facet_grid(cols = vars(am, vs))` is
  equivalent to `facet_grid(. ~ am + vs)`.

  One nice aspect of the new interface is that you can now easily
  supply names: `facet_grid(vars(Cylinder = cyl), labeller =
  label_both)` will give nice label titles to the facets. Of course,
  those names can be unquoted with the usual tidy eval syntax.

### sf

* ggplot2 now has full support for sf with `geom_sf()` and `coord_sf()`:

  ```r
  nc <- sf::st_read(system.file("shape/nc.shp", package = "sf"), quiet = TRUE)
  ggplot(nc) +
    geom_sf(aes(fill = AREA))
  ```
  It supports all simple features, automatically aligns CRS across layers, sets
  up the correct aspect ratio, and draws a graticule.

## New features

* ggplot2 now works on R 3.1 onwards, and uses the 
  [vdiffr](https://github.com/r-lib/vdiffr) package for visual testing.

* In most cases, accidentally using `%>%` instead of `+` will generate an 
  informative error (#2400).

* New syntax for calculated aesthetics. Instead of using `aes(y = ..count..)` 
  you can (and should!) use `aes(y = stat(count))`. `stat()` is a real function 
  with documentation which hopefully will make this part of ggplot2 less 
  confusing (#2059).
  
  `stat()` is particularly nice for more complex calculations because you 
  only need to specify it once: `aes(y = stat(count / max(count)))`,
  rather than `aes(y = ..count.. / max(..count..))`
  
* New `tag` label for adding identification tags to plots, typically used for 
  labelling a subplot with a letter. Add a tag with `labs(tag = "A")`, style it 
  with the `plot.tag` theme element, and control position with the
  `plot.tag.position` theme setting (@thomasp85).

### Layers: geoms, stats, and position adjustments

* `geom_segment()` and `geom_curve()` have a new `arrow.fill` parameter which 
  allows you to specify a separate fill colour for closed arrowheads 
  (@hrbrmstr and @clauswilke, #2375).

* `geom_point()` and friends can now take shapes as strings instead of integers,
  e.g. `geom_point(shape = "diamond")` (@daniel-barnett, #2075).

* `position_dodge()` gains a `preserve` argument that allows you to control
  whether the `total` width at each `x` value is preserved (the current 
  default), or ensure that the width of a `single` element is preserved
  (what many people want) (#1935).

* New `position_dodge2()` provides enhanced dodging for boxplots. Compared to
  `position_dodge()`, `position_dodge2()` compares `xmin` and `xmax` values  
  to determine which elements overlap, and spreads overlapping elements evenly
  within the region of overlap. `position_dodge2()` is now the default position
  adjustment for `geom_boxplot()`, because it handles `varwidth = TRUE`, and 
  will be considered for other geoms in the future.
  
  The `padding` parameter adds a small amount of padding between elements 
  (@karawoo, #2143) and a `reverse` parameter allows you to reverse the order 
  of placement (@karawoo, #2171).
  
* New `stat_qq_line()` makes it easy to add a simple line to a Q-Q plot, which 
  makes it easier to judge the fit of the theoretical distribution 
  (@nicksolomon).

### Scales and guides

* Improved support for mapping date/time variables to `alpha`, `size`, `colour`, 
  and `fill` aesthetics, including `date_breaks` and `date_labels` arguments 
  (@karawoo, #1526), and new `scale_alpha()` variants (@karawoo, #1526).

* Improved support for ordered factors. Ordered factors throw a warning when 
  mapped to shape (unordered factors do not), and do not throw warnings when 
  mapped to size or alpha (unordered factors do). Viridis is used as the 
  default colour and fill scale for ordered factors (@karawoo, #1526).

* The `expand` argument of `scale_*_continuous()` and `scale_*_discrete()`
  now accepts separate expansion values for the lower and upper range
  limits. The expansion limits can be specified using the convenience
  function `expand_scale()`.
  
  Separate expansion limits may be useful for bar charts, e.g. if one
  wants the bottom of the bars to be flush with the x axis but still 
  leave some (automatically calculated amount of) space above them:
  
    ```r
    ggplot(mtcars) +
        geom_bar(aes(x = factor(cyl))) +
        scale_y_continuous(expand = expand_scale(mult = c(0, .1)))
    ```
  
  It can also be useful for line charts, e.g. for counts over time,
  where one wants to have a ’hard’ lower limit of y = 0 but leave the
  upper limit unspecified (and perhaps differing between panels), with
  some extra space above the highest point on the line (with symmetrical 
  limits, the extra space above the highest point could in some cases 
  cause the lower limit to be negative).
  
  The old syntax for the `expand` argument will, of course, continue
  to work (@huftis, #1669).

* `scale_colour_continuous()` and `scale_colour_gradient()` are now controlled 
  by global options `ggplot2.continuous.colour` and `ggplot2.continuous.fill`. 
  These can be set to `"gradient"` (the default) or `"viridis"` (@karawoo).

* New `scale_colour_viridis_c()`/`scale_fill_viridis_c()` (continuous) and
  `scale_colour_viridis_d()`/`scale_fill_viridis_d()` (discrete) make it
  easy to use Viridis colour scales (@karawoo, #1526).

* Guides for `geom_text()` now accept custom labels with 
  `guide_legend(override.aes = list(label = "foo"))` (@brianwdavis, #2458).

### Margins

* Strips gain margins on all sides by default. This means that to fully justify
  text to the edge of a strip, you will need to also set the margins to 0
  (@karawoo).

* Rotated strip labels now correctly understand `hjust` and `vjust` parameters
  at all angles (@karawoo).

* Strip labels now understand justification relative to the direction of the
  text, meaning that in y facets, the strip text can be placed at either end of
  the strip using `hjust` (@karawoo).

* Legend titles and labels get a little extra space around them, which 
  prevents legend titles from overlapping the legend at large font sizes 
  (@karawoo, #1881).

## Extension points

* New `autolayer()` S3 generic (@mitchelloharawild, #1974). This is similar
  to `autoplot()` but produces layers rather than complete plots.

* Custom objects can now be added using `+` if a `ggplot_add` method has been
  defined for the class of the object (@thomasp85).

* Theme elements can now be subclassed. Add a `merge_element` method to control
  how properties are inherited from the parent element. Add an `element_grob` 
  method to define how elements are rendered into grobs (@thomasp85, #1981).

* Coords have gained new extension mechanisms.
  
    If you have an existing coord extension, you will need to revise the
    specification of the `train()` method. It is now called 
    `setup_panel_params()` (better reflecting what it actually does) and now 
    has arguments `scale_x`, and `scale_y` (the x and y scales respectively) 
    and `param`, a list of plot specific parameters generated by 
    `setup_params()`.

    What was formerly called `scale_details` (in coords), `panel_ranges` 
    (in layout) and `panel_scales` (in geoms) are now consistently called
    `panel_params` (#1311). These are parameters of the coord that vary from
    panel to panel.

* `ggplot_build()` and `ggplot_gtable()` are now generics, so ggplot-subclasses 
  can define additional behavior during the build stage.

* `guide_train()`, `guide_merge()`, `guide_geom()`, and `guide_gengrob()`
  are now exported as they are needed if you want to design your own guide.
  They are not currently documented; use at your own risk (#2528).

* `scale_type()` generic is now exported and documented. Use this if you 
  want to extend ggplot2 to work with a new type of vector.

## Minor bug fixes and improvements

### Faceting

* `facet_grid()` gives a more informative error message if you try to use
  a variable in both rows and cols (#1928).

* `facet_grid()` and `facet_wrap()` both give better error messages if you
  attempt to use an unsupported coord with free scales (#2049).

* `label_parsed()` works once again (#2279).

* You can now style the background of horizontal and vertical strips
  independently with `strip.background.x` and `strip.background.y` 
  theme settings (#2249).

### Scales

* `discrete_scale()` documentation now inherits shared definitions from 
  `continuous_scale()` (@alistaire47, #2052).

* `guide_colorbar()` shows all colours of the scale (@has2k1, #2343).

* `scale_identity()` once again produces legends by default (#2112).

* Tick marks for secondary axes with strong transformations are more 
  accurately placed (@thomasp85, #1992).

* Missing line types now reliably generate missing lines (with standard 
  warning) (#2206).

* Legends now ignore set aesthetics that are not length one (#1932).

* All colour and fill scales now have an `aesthetics` argument that can
  be used to set the aesthetic(s) the scale works with. This makes it
  possible to apply a colour scale to both colour and fill aesthetics
  at the same time, via `aesthetics = c("colour", "fill")` (@clauswilke).
  
* Three new generic scales work with any aesthetic or set of aesthetics: 
  `scale_continuous_identity()`, `scale_discrete_identity()`, and
  `scale_discrete_manual()` (@clauswilke).

* `scale_*_gradient2()` now consistently omits points outside limits by 
  rescaling after the limits are enforced (@foo-bar-baz-qux, #2230).

### Layers

* `geom_label()` now correctly produces unbordered labels when `label.size` 
  is 0, even when saving to PDF (@bfgray3, #2407).

* `layer()` gives considerably better error messages for incorrectly specified
  `geom`, `stat`, or `position` (#2401).

* In all layers that use it, `linemitre` now defaults to 10 (instead of 1)
  to better match base R.

* `geom_boxplot()` now supplies a default value if no `x` aesthetic is present
  (@foo-bar-baz-qux, #2110).

* `geom_density()` drops groups with fewer than two data points and throws a
  warning. For groups with two data points, density values are now calculated 
  with `stats::density` (@karawoo, #2127).

* `geom_segment()` now also takes a `linejoin` parameter. This allows more 
  control over the appearance of the segments, which is especially useful for 
  plotting thick arrows (@Ax3man, #774).

* `geom_smooth()` now reports the formula used when `method = "auto"` 
  (@davharris #1951). `geom_smooth()` now orders by the `x` aesthetic, making it 
  easier to pass pre-computed values without manual ordering (@izahn, #2028). It 
  also now knows it has `ymin` and `ymax` aesthetics (#1939). The legend 
  correctly reflects the status of the `se` argument when used with stats 
  other than the default (@clauswilke, #1546).

* `geom_tile()` now once again interprets `width` and `height` correctly 
  (@malcolmbarrett, #2510).

* `position_jitter()` and `position_jitterdodge()` gain a `seed` argument that
  allows the specification of a random seed for reproducible jittering 
  (@krlmlr, #1996 and @slowkow, #2445).

* `stat_density()` has better behaviour if all groups are dropped because they
  are too small (#2282).

* `stat_summary_bin()` now understands the `breaks` parameter (@karawoo, #2214).

* `stat_bin()` now accepts functions for `binwidth`. This allows better binning 
  when faceting along variables with different ranges (@botanize).

* `stat_bin()` and `geom_histogram()` now sum correctly when using the `weight` 
  aesthetic (@jiho, #1921).

* `stat_bin()` again uses correct scaling for the computed variable `ndensity` 
  (@timgoodman, #2324).

* `stat_bin()` and `stat_bin_2d()` now properly handle the `breaks` parameter 
  when the scales are transformed (@has2k1, #2366).

* `update_geom_defaults()` and `update_stat_defaults()` allow American 
  spelling of aesthetic parameters (@foo-bar-baz-qux, #2299).

* The `show.legend` parameter now accepts a named logical vector to hide/show
  only some aesthetics in the legend (@tutuchan, #1798).

* Layers now silently ignore unknown aesthetics with value `NULL` (#1909).

### Coords

* Clipping to the plot panel is now configurable, through a `clip` argument
  to coordinate systems, e.g. `coord_cartesian(clip = "off")` 
  (@clauswilke, #2536).

* Like scales, coordinate systems now give you a message when you're 
  replacing an existing coordinate system (#2264).

* `coord_polar()` now draws secondary axis ticks and labels 
  (@dylan-stark, #2072), and can draw the radius axis on the right 
  (@thomasp85, #2005).

* `coord_trans()` now generates a warning when a transformation generates 
  non-finite values (@foo-bar-baz-qux, #2147).

### Themes

* Complete themes now always override all elements of the default theme
  (@has2k1, #2058, #2079).

* Themes now set default grid colour in `panel.grid` rather than individually
  in `panel.grid.major` and `panel.grid.minor` individually. This makes it 
  slightly easier to customise the theme (#2352).

* Fixed bug when setting strips to `element_blank()` (@thomasp85). 

* Axes positioned on the top and to the right can now customize their ticks and
  lines separately (@thomasp85, #1899).

* Built-in themes gain parameters `base_line_size` and `base_rect_size` which 
  control the default sizes of line and rectangle elements (@karawoo, #2176).

* Default themes use `rel()` to set line widths (@baptiste).

* Themes were tweaked for visual consistency and more graceful behavior when 
  changing the base font size. All absolute heights or widths were replaced 
  with heights or widths that are proportional to the base font size. One 
  relative font size was eliminated (@clauswilke).
  
* The height of descenders is now calculated solely on font metrics and doesn't
  change with the specific letters in the string. This fixes minor alignment 
  issues with plot titles, subtitles, and legend titles (#2288, @clauswilke).

### Guides

* `guide_colorbar()` is more configurable: tick marks and color bar frame
  can now by styled with arguments `ticks.colour`, `ticks.linewidth`, 
  `frame.colour`, `frame.linewidth`, and `frame.linetype`
  (@clauswilke).
  
* `guide_colorbar()` now uses `legend.spacing.x` and `legend.spacing.y` 
  correctly, and it can handle multi-line titles. Minor tweaks were made to 
  `guide_legend()` to make sure the two legend functions behave as similarly as
  possible (@clauswilke, #2397 and #2398).
  
* The theme elements `legend.title` and `legend.text` now respect the settings 
  of `margin`, `hjust`, and `vjust` (@clauswilke, #2465, #1502).

* Non-angle parameters of `label.theme` or `title.theme` can now be set in 
  `guide_legend()` and `guide_colorbar()` (@clauswilke, #2544).

### Other

* `fortify()` gains a method for tbls (@karawoo, #2218).

* `ggplot` gains a method for `grouped_df`s that adds a `.group` variable,
  which computes a unique value for each group. Use it with 
  `aes(group = .group)` (#2351).

* `ggproto()` produces objects with class `c("ggproto", "gg")`, allowing for
  a more informative error message when adding layers, scales, or other ggproto 
  objects (@jrnold, #2056).

* `ggsave()`'s DPI argument now supports 3 string options: "retina" (320
  DPI), "print" (300 DPI), and "screen" (72 DPI) (@foo-bar-baz-qux, #2156).
  `ggsave()` now uses full argument names to avoid partial match warnings 
  (#2355), and correctly restores the previous graphics device when several
  graphics devices are open (#2363).

* `print.ggplot()` now returns the original ggplot object, instead of the 
  output from `ggplot_build()`. Also, the object returned from 
  `ggplot_build()` now has the class `"ggplot_built"` (#2034).

* `map_data()` now works even when purrr is loaded (tidyverse#66).

* New functions `summarise_layout()`, `summarise_coord()`, and 
  `summarise_layers()` summarise the layout, coordinate systems, and layers 
  of a built ggplot object (#2034, @wch). This provides a tested API that 
  (e.g.) shiny can depend on.

* Updated startup messages reflect new resources (#2410, @mine-cetinkaya-rundel).

# ggplot2 2.2.1

* Fix usage of `structure(NULL)` for R-devel compatibility (#1968).

# ggplot2 2.2.0

## Major new features

### Subtitle and caption

Thanks to @hrbrmstr plots now have subtitles and captions, which can be set with 
the `subtitle`  and `caption` arguments to `ggtitle()` and `labs()`. You can 
control their appearance with the theme settings `plot.caption` and 
`plot.subtitle`. The main plot title is now left-aligned to better work better 
with a subtitle. The caption is right-aligned (@hrbrmstr).

### Stacking

`position_stack()` and `position_fill()` now sort the stacking order to match 
grouping order. This allows you to control the order through grouping, and 
ensures that the default legend matches the plot (#1552, #1593). If you want the 
opposite order (useful if you have horizontal bars and horizontal legend), you 
can request reverse stacking by using `position = position_stack(reverse = TRUE)` 
(#1837).
  
`position_stack()` and `position_fill()` now accepts negative values which will 
create stacks extending below the x-axis (#1691).

`position_stack()` and `position_fill()` gain a `vjust` argument which makes it 
easy to (e.g.) display labels in the middle of stacked bars (#1821).

### Layers

`geom_col()` was added to complement `geom_bar()` (@hrbrmstr). It uses 
`stat="identity"` by default, making the `y` aesthetic mandatory. It does not 
support any other `stat_()` and does not provide fallback support for the 
`binwidth` parameter. Examples and references in other functions were updated to
demonstrate `geom_col()` usage. 

When creating a layer, ggplot2 will warn if you use an unknown aesthetic or an 
unknown parameter. Compared to the previous version, this is stricter for 
aesthetics (previously there was no message), and less strict for parameters 
(previously this threw an error) (#1585).

### Facetting

The facet system, as well as the internal panel class, has been rewritten in 
ggproto. Facets are now extendable in the same manner as geoms and stats, as 
described in `vignette("extending-ggplot2")`.

We have also added the following new features.
  
* `facet_grid()` and `facet_wrap()` now allow expressions in their faceting 
  formulas (@DanRuderman, #1596).

* When `facet_wrap()` results in an uneven number of panels, axes will now be
  drawn underneath the hanging panels (fixes #1607)

* Strips can now be freely positioned in `facet_wrap()` using the 
  `strip.position` argument (deprecates `switch`).

* The relative order of panel, strip, and axis can now be controlled with 
  the theme setting `strip.placement` that takes either `inside` (strip between 
  panel and axis) or `outside` (strip after axis).

* The theme option `panel.margin` has been deprecated in favour of 
  `panel.spacing` to more clearly communicate intent.

### Extensions

Unfortunately there was a major oversight in the construction of ggproto which 
lead to extensions capturing the super object at package build time, instead of 
at package run time (#1826). This problem has been fixed, but requires 
re-installation of all extension packages.

## Scales

* The position of x and y axes can now be changed using the `position` argument
  in `scale_x_*`and `scale_y_*` which can take `top` and `bottom`, and `left`
  and `right` respectively. The themes of top and right axes can be modified 
  using the `.top` and `.right` modifiers to `axis.text.*` and `axis.title.*`.

### Continuous scales

* `scale_x_continuous()` and `scale_y_continuous()` can now display a secondary 
  axis that is a __one-to-one__ transformation of the primary axis (e.g. degrees 
  Celcius to degrees Fahrenheit). The secondary axis will be positioned opposite 
  to the primary axis and can be controlled with the `sec.axis` argument to 
  the scale constructor.

* Scales worry less about having breaks. If no breaks can be computed, the
  plot will work instead of throwing an uninformative error (#791). This 
  is particularly helpful when you have facets with free scales, and not
  all panels contain data.

* Scales now warn when transformation introduces infinite values (#1696).

### Date time

* `scale_*_datetime()` now supports time zones. It will use the timezone 
  attached to the variable by default, but can be overridden with the 
  `timezone` argument.

* New `scale_x_time()` and `scale_y_time()` generate reasonable default
  breaks and labels for hms vectors (#1752).

### Discrete scales

The treatment of missing values by discrete scales has been thoroughly 
overhauled (#1584). The underlying principle is that we can naturally represent 
missing values on discrete variables (by treating just like another level), so 
by default we should. 

This principle applies to:

* character vectors
* factors with implicit NA
* factors with explicit NA

And to all scales (both position and non-position.)

Compared to the previous version of ggplot2, there are three main changes:

1.  `scale_x_discrete()` and `scale_y_discrete()` always show discrete NA,
    regardless of their source

1.  If present, `NA`s are shown in discrete legends.

1.  All discrete scales gain a `na.translate` argument that allows you to 
    control whether `NA`s are translated to something that can be visualised,
    or should be left as missing. Note that if you don't translate (i.e. 
    `na.translate = FALSE)` the missing values will passed on to the layer, 
    which will warning that it's dropping missing values. To suppress the
    warnings, you'll also need to add `na.rm = TRUE` to the layer call. 

There were also a number of other smaller changes

* Correctly use scale expansion factors.
* Don't preserve space for dropped levels (#1638).
* Only issue one warning when when asking for too many levels (#1674).
* Unicode labels work better on Windows (#1827).
* Warn when used with only continuous data (#1589)

## Themes

* The `theme()` constructor now has named arguments rather than ellipses. This 
  should make autocomplete substantially more useful. The documentation
  (including examples) has been considerably improved.
  
* Built-in themes are more visually homogeneous, and match `theme_grey` better.
  (@jiho, #1679)
  
* When computing the height of titles, ggplot2 now includes the height of the
  descenders (i.e. the bits of `g` and `y` that hang beneath the baseline). This 
  improves the margins around titles, particularly the y axis label (#1712).
  I have also very slightly increased the inner margins of axis titles, and 
  removed the outer margins. 

* Theme element inheritance is now easier to work with as modification now
  overrides default `element_blank` elements (#1555, #1557, #1565, #1567)
  
* Horizontal legends (i.e. legends on the top or bottom) are horizontally
  aligned by default (#1842). Use `legend.box = "vertical"` to switch back
  to the previous behaviour.
  
* `element_line()` now takes an `arrow` argument to specify arrows at the end of
  lines (#1740)

There were a number of tweaks to the theme elements that control legends:
  
* `legend.justification` now controls appearance will plotting the legend
  outside of the plot area. For example, you can use 
  `theme(legend.justification = "top")` to make the legend align with the 
  top of the plot.

* `panel.margin` and `legend.margin` have been renamed to `panel.spacing` and 
  `legend.spacing` respectively, to better communicate intent (they only
  affect spacing between legends and panels, not the margins around them)

* `legend.margin` now controls margin around individual legends.

* New `legend.box.background`, `legend.box.spacing`, and `legend.box.margin`
  control the background, spacing, and margin of the legend box (the region
  that contains all legends).

## Bug fixes and minor improvements

* ggplot2 now imports tibble. This ensures that all built-in datasets print 
  compactly even if you haven't explicitly loaded tibble or dplyr (#1677).

* Class of aesthetic mapping is preserved when adding `aes()` objects (#1624).

* `+.gg` now works for lists that include data frames.

* `annotation_x()` now works in the absense of global data (#1655)

* `geom_*(show.legend = FALSE)` now works for `guide_colorbar`.

* `geom_boxplot()` gains new `outlier.alpha` (@jonathan-g) and 
  `outlier.fill` (@schloerke, #1787) parameters to control the alpha/fill of
   outlier points independently of the alpha of the boxes. 

* `position_jitter()` (and hence `geom_jitter()`) now correctly computes 
  the jitter width/jitter when supplied by the user (#1775, @has2k1).

* `geom_contour()` more clearly describes what inputs it needs (#1577).

* `geom_curve()` respects the `lineend` parameter (#1852).

* `geom_histogram()` and `stat_bin()` understand the `breaks` parameter once 
  more. (#1665). The floating point adjustment for histogram bins is now 
  actually used - it was previously inadvertently ignored (#1651).

* `geom_violin()` no longer transforms quantile lines with the alpha aesthetic
  (@mnbram, #1714). It no longer errors when quantiles are requested but data
  have zero range (#1687). When `trim = FALSE` it once again has a nice 
  range that allows the density to reach zero (by extending the range 3 
  bandwidths to either side of the data) (#1700).

* `geom_dotplot()` works better when faceting and binning on the y-axis. 
  (#1618, @has2k1).
  
* `geom_hexbin()` once again supports `..density..` (@mikebirdgeneau, #1688).

* `geom_step()` gives useful warning if only one data point in layer (#1645).

* `layer()` gains new `check.aes` and `check.param` arguments. These allow
  geom/stat authors to optional suppress checks for known aesthetics/parameters.
  Currently this is used only in `geom_blank()` which powers `expand_limits()` 
  (#1795).

* All `stat_*()` display a better error message when required aesthetics are
  missing.
  
* `stat_bin()` and `stat_summary_hex()` now accept length 1 `binwidth` (#1610)

* `stat_density()` gains new argument `n`, which is passed to underlying function
  `stats::density` ("number of equally spaced points at which the
  density is to be estimated"). (@hbuschme)

* `stat_binhex()` now again returns `count` rather than `value` (#1747)

* `stat_ecdf()` respects `pad` argument (#1646).

* `stat_smooth()` once again informs you about the method it has chosen.
  It also correctly calculates the size of the largest group within facets.

* `x` and `y` scales are now symmetric regarding the list of
  aesthetics they accept: `xmin_final`, `xmax_final`, `xlower`,
  `xmiddle` and `xupper` are now valid `x` aesthetics.

* `Scale` extensions can now override the `make_title` and `make_sec_title` 
  methods to let the scale modify the axis/legend titles.

* The random stream is now reset after calling `.onAttach()` (#2409).

# ggplot2 2.1.0

## New features

* When mapping an aesthetic to a constant (e.g. 
  `geom_smooth(aes(colour = "loess")))`), the default guide title is the name 
  of the aesthetic (i.e. "colour"), not the value (i.e. "loess") (#1431).

* `layer()` now accepts a function as the data argument. The function will be
  applied to the data passed to the `ggplot()` function and must return a
  data.frame (#1527, @thomasp85). This is a more general version of the 
  deprecated `subset` argument.

* `theme_update()` now uses the `+` operator instead of `%+replace%`, so that
  unspecified values will no longer be `NULL`ed out. `theme_replace()`
  preserves the old behaviour if desired (@oneillkza, #1519). 

* `stat_bin()` has been overhauled to use the same algorithm as ggvis, which 
  has been considerably improved thanks to the advice of Randy Prium (@rpruim).
  This includes:
  
    * Better arguments and a better algorithm for determining the origin.
      You can now specify either `boundary` or the `center` of a bin.
      `origin` has been deprecated in favour of these arguments.
      
    * `drop` is deprecated in favour of `pad`, which adds extra 0-count bins
      at either end (needed for frequency polygons). `geom_histogram()` defaults 
      to `pad = FALSE` which considerably improves the default limits for 
      the histogram, especially when the bins are big (#1477).
      
    * The default algorithm does a (somewhat) better job at picking nice widths 
      and origins across a wider range of input data.
      
    * `bins = n` now gives a histogram with `n` bins, not `n + 1` (#1487).

## Bug fixes

* All `\donttest{}` examples run.

* All `geom_()` and `stat_()` functions now have consistent argument order:
  data + mapping, then geom/stat/position, then `...`, then specific arguments, 
  then arguments common to all layers (#1305). This may break code if you were
  previously relying on partial name matching, but in the long-term should make 
  ggplot2 easier to use. In particular, you can now set the `n` parameter
  in `geom_density2d()` without it partially matching `na.rm` (#1485).

* For geoms with both `colour` and `fill`, `alpha` once again only affects
  fill (Reverts #1371, #1523). This was causing problems for people.

* `facet_wrap()`/`facet_grid()` works with multiple empty panels of data 
  (#1445).

* `facet_wrap()` correctly swaps `nrow` and `ncol` when faceting vertically
  (#1417).

* `ggsave("x.svg")` now uses svglite to produce the svg (#1432).

* `geom_boxplot()` now understands `outlier.color` (#1455).

* `geom_path()` knows that "solid" (not just 1) represents a solid line (#1534).

* `geom_ribbon()` preserves missing values so they correctly generate a 
  gap in the ribbon (#1549).

* `geom_tile()` once again accepts `width` and `height` parameters (#1513). 
  It uses `draw_key_polygon()` for better a legend, including a coloured 
  outline (#1484).

* `layer()` now automatically adds a `na.rm` parameter if none is explicitly
  supplied.

* `position_jitterdodge()` now works on all possible dodge aesthetics, 
  e.g. `color`, `linetype` etc. instead of only based on `fill` (@bleutner)

* `position = "nudge"` now works (although it doesn't do anything useful)
  (#1428).

* The default scale for columns of class "AsIs" is now "identity" (#1518).

* `scale_*_discrete()` has better defaults when used with purely continuous
  data (#1542).

* `scale_size()` warns when used with categorical data.

* `scale_size()`, `scale_colour()`, and `scale_fill()` gain date and date-time
  variants (#1526).

* `stat_bin_hex()` and `stat_bin_summary()` now use the same underlying 
  algorithm so results are consistent (#1383). `stat_bin_hex()` now accepts
  a `weight` aesthetic. To be consistent with related stats, the output variable 
  from `stat_bin_hex()` is now value instead of count.

* `stat_density()` gains a `bw` parameter which makes it easy to get consistent 
   smoothing between facets (@jiho)

* `stat-density-2d()` no longer ignores the `h` parameter, and now accepts 
  `bins` and `binwidth` parameters to control the number of contours 
  (#1448, @has2k1).

* `stat_ecdf()` does a better job of adding padding to -Inf/Inf, and gains
  an argument `pad` to suppress the padding if not needed (#1467).

* `stat_function()` gains an `xlim` parameter (#1528). It once again works 
  with discrete x values (#1509).

* `stat_summary()` preserves sorted x order which avoids artefacts when
  display results with `geom_smooth()` (#1520).

* All elements should now inherit correctly for all themes except `theme_void()`.
  (@Katiedaisey, #1555) 

* `theme_void()` was completely void of text but facets and legends still
  need labels. They are now visible (@jiho). 

* You can once again set legend key and height width to unit arithmetic
  objects (like `2 * unit(1, "cm")`) (#1437).

* Eliminate spurious warning if you have a layer with no data and no aesthetics
  (#1451).

* Removed a superfluous comma in `theme-defaults.r` code (@jschoeley)

* Fixed a compatibility issue with `ggproto` and R versions prior to 3.1.2.
  (#1444)

* Fixed issue where `coord_map()` fails when given an explicit `parameters`
  argument (@tdmcarthur, #1729)
  
* Fixed issue where `geom_errorbarh()` had a required `x` aesthetic (#1933)  

# ggplot2 2.0.0

## Major changes

* ggplot no longer throws an error if your plot has no layers. Instead it 
  automatically adds `geom_blank()` (#1246).
  
* New `cut_width()` is a convenient replacement for the verbose
  `plyr::round_any()`, with the additional benefit of offering finer
  control.

* New `geom_count()` is a convenient alias to `stat_sum()`. Use it when you
  have overlapping points on a scatterplot. `stat_sum()` now defaults to 
  using counts instead of proportions.

* New `geom_curve()` adds curved lines, with a similar specification to 
  `geom_segment()` (@veraanadi, #1088).

* Date and datetime scales now have `date_breaks`, `date_minor_breaks` and
  `date_labels` arguments so that you never need to use the long
  `scales::date_breaks()` or `scales::date_format()`.
  
* `geom_bar()` now has it's own stat, distinct from `stat_bin()` which was
  also used by `geom_histogram()`. `geom_bar()` now uses `stat_count()` 
  which counts values at each distinct value of x (i.e. it does not bin
  the data first). This can be useful when you want to show exactly which 
  values are used in a continuous variable.

* `geom_point()` gains a `stroke` aesthetic which controls the border width of 
  shapes 21-25 (#1133, @SeySayux). `size` and `stroke` are additive so a point 
  with `size = 5` and `stroke = 5` will have a diameter of 10mm. (#1142)

* New `position_nudge()` allows you to slightly offset labels (or other 
  geoms) from their corresponding points (#1109).

* `scale_size()` now maps values to _area_, not radius. Use `scale_radius()`
  if you want the old behaviour (not recommended, except perhaps for lines).

* New `stat_summary_bin()` works like `stat_summary()` but on binned data. 
  It's a generalisation of `stat_bin()` that can compute any aggregate,
  not just counts (#1274). Both default to `mean_se()` if no aggregation
  functions are supplied (#1386).

* Layers are now much stricter about their arguments - you will get an error
  if you've supplied an argument that isn't an aesthetic or a parameter.
  This is likely to cause some short-term pain but in the long-term it will make
  it much easier to spot spelling mistakes and other errors (#1293).
  
    This change does break a handful of geoms/stats that used `...` to pass 
    additional arguments on to the underlying computation. Now 
    `geom_smooth()`/`stat_smooth()` and `geom_quantile()`/`stat_quantile()` 
    use `method.args` instead (#1245, #1289); and `stat_summary()` (#1242), 
    `stat_summary_hex()`, and `stat_summary2d()` use `fun.args`.

### Extensibility

There is now an official mechanism for defining Stats, Geoms, and Positions in 
other packages. See `vignette("extending-ggplot2")` for details.

* All Geoms, Stats and Positions are now exported, so you can inherit from them
  when making your own objects (#989).

* ggplot2 no longer uses proto or reference classes. Instead, we now use 
  ggproto, a new OO system designed specifically for ggplot2. Unlike proto
  and RC, ggproto supports clean cross-package inheritance. Creating a new OO
  system isn't usually the right way to solve a problem, but I'm pretty sure
  it was necessary here. Read more about it in the vignette.

* `aes_()` replaces `aes_q()`. It also supports formulas, so the most concise 
  SE version of `aes(carat, price)` is now `aes_(~carat, ~price)`. You may
  want to use this form in packages, as it will avoid spurious `R CMD check` 
  warnings about undefined global variables.

### Text

* `geom_text()` has been overhauled to make labelling your data a little
  easier. It:
  
    * `nudge_x` and `nudge_y` arguments let you offset labels from their
      corresponding points (#1120). 
      
    * `check_overlap = TRUE` provides a simple way to avoid overplotting 
      of labels: labels that would otherwise overlap are omitted (#1039).
      
    * `hjust` and `vjust` can now be character vectors: "left", "center", 
      "right", "bottom", "middle", "top". New options include "inward" and 
      "outward" which align text towards and away from the center of the plot 
      respectively.

* `geom_label()` works like `geom_text()` but draws a rounded rectangle 
  underneath each label (#1039). This is useful when you want to label plots
  that are dense with data.

### Deprecated features

* The little used `aes_auto()` has been deprecated. 

* `aes_q()` has been replaced with `aes_()` to be consistent with SE versions
  of NSE functions in other packages.

* The `order` aesthetic is officially deprecated. It never really worked, and 
  was poorly documented.

* The `stat` and `position` arguments to `qplot()` have been deprecated.
  `qplot()` is designed for quick plots - if you need to specify position
  or stat, use `ggplot()` instead.

* The theme setting `axis.ticks.margin` has been deprecated: now use the margin 
  property of `axis.text`.
  
* `stat_abline()`, `stat_hline()` and `stat_vline()` have been removed:
  these were never suitable for use other than with `geom_abline()` etc
  and were not documented.

* `show_guide` has been renamed to `show.legend`: this more accurately
  reflects what it does (controls appearance of layer in legend), and uses the 
  same convention as other ggplot2 arguments (i.e. a `.` between names).
  (Yes, I know that's inconsistent with function names with use `_`, but it's
  too late to change now.)

A number of geoms have been renamed to be internally consistent:

* `stat_binhex()` and `stat_bin2d()` have been renamed to `stat_bin_hex()` 
  and `stat_bin_2d()` (#1274). `stat_summary2d()` has been renamed to 
  `stat_summary_2d()`, `geom_density2d()`/`stat_density2d()` has been renamed 
  to `geom_density_2d()`/`stat_density_2d()`.

* `stat_spoke()` is now `geom_spoke()` since I realised it's a
  reparameterisation of `geom_segment()`.

* `stat_bindot()` has been removed because it's so tightly coupled to
  `geom_dotplot()`. If you happened to use `stat_bindot()`, just change to
  `geom_dotplot()` (#1194).

All defunct functions have been removed.

### Default appearance

* The default `theme_grey()` background colour has been changed from "grey90" 
  to "grey92": this makes the background a little less visually prominent.

* Labels and titles have been tweaked for readability:

    * Axes labels are darker.
    
    * Legend and axis titles are given the same visual treatment.
    
    * The default font size dropped from 12 to 11. You might be surprised that 
      I've made the default text size smaller as it was already hard for
      many people to read. It turns out there was a bug in RStudio (fixed in 
      0.99.724), that shrunk the text of all grid based graphics. Once that
      was resolved the defaults seemed too big to my eyes.
    
    * More spacing between titles and borders.
    
    * Default margins scale with the theme font size, so the appearance at 
      larger font sizes should be considerably improved (#1228). 

* `alpha` now affects both fill and colour aesthetics (#1371).

* `element_text()` gains a margins argument which allows you to add additional
  padding around text elements. To help see what's going on use `debug = TRUE` 
  to display the text region and anchors.

* The default font size in `geom_text()` has been decreased from 5mm (14 pts)
  to 3.8 mm (11 pts) to match the new default theme sizes.

* A diagonal line is no longer drawn on bar and rectangle legends. Instead, the
  border has been tweaked to be more visible, and more closely match the size of 
  line drawn on the plot.

* `geom_pointrange()` and `geom_linerange()` get vertical (not horizontal)
  lines in the legend (#1389).

* The default line `size` for `geom_smooth()` has been increased from 0.5 to 1 
  to make it easier to see when overlaid on data.
  
* `geom_bar()` and `geom_rect()` use a slightly paler shade of grey so they
  aren't so visually heavy.
  
* `geom_boxplot()` now colours outliers the same way as the boxes.

* `geom_point()` now uses shape 19 instead of 16. This looks much better on 
  the default Linux graphics device. (It's very slightly smaller than the old 
  point, but it shouldn't affect any graphics significantly)

* Sizes in ggplot2 are measured in mm. Previously they were converted to pts 
  (for use in grid) by multiplying by 72 / 25.4. However, grid uses printer's 
  points, not Adobe (big pts), so sizes are now correctly multiplied by 
  72.27 / 25.4. This is unlikely to noticeably affect display, but it's
  technically correct (<https://youtu.be/hou0lU8WMgo>).

* The default legend will now allocate multiple rows (if vertical) or
  columns (if horizontal) in order to make a legend that is more likely to
  fit on the screen. You can override with the `nrow`/`ncol` arguments
  to `guide_legend()`

    ```R
    p <- ggplot(mpg, aes(displ,hwy, colour = model)) + geom_point()
    p
    p + theme(legend.position = "bottom")
    # Previous behaviour
    p + guides(colour = guide_legend(ncol = 1))
    ```

### New and updated themes

* New `theme_void()` is completely empty. It's useful for plots with non-
  standard coordinates or for drawings (@jiho, #976).

* New `theme_dark()` has a dark background designed to make colours pop out
  (@jiho, #1018)

* `theme_minimal()` became slightly more minimal by removing the axis ticks:
  labels now line up directly beneath grid lines (@tomschloss, #1084)

* New theme setting `panel.ontop` (logical) make it possible to place 
  background elements (i.e., gridlines) on top of data. Best used with 
  transparent `panel.background` (@noamross. #551).

### Labelling

The facet labelling system was updated with many new features and a
more flexible interface (@lionel-). It now works consistently across
grid and wrap facets. The most important user visible changes are:

* `facet_wrap()` gains a `labeller` option (#25).

* `facet_grid()` and `facet_wrap()` gain a `switch` argument to
  display the facet titles near the axes. When switched, the labels
  become axes subtitles. `switch` can be set to "x", "y" or "both"
  (the latter only for grids) to control which margin is switched.

The labellers (such as `label_value()` or `label_both()`) also get
some new features:

* They now offer the `multi_line` argument to control whether to
  display composite facets (those specified as `~var1 + var2`) on one
  or multiple lines.

* In `label_bquote()` you now refer directly to the names of
  variables. With this change, you can create math expressions that
  depend on more than one variable. This math expression can be
  specified either for the rows or the columns and you can also
  provide different expressions to each margin.

  As a consequence of these changes, referring to `x` in backquoted
  expressions is deprecated.

* Similarly to `label_bquote()`, `labeller()` now take `.rows` and
  `.cols` arguments. In addition, it also takes `.default`.
  `labeller()` is useful to customise how particular variables are
  labelled. The three additional arguments specify how to label the
  variables are not specifically mentioned, respectively for rows,
  columns or both. This makes it especially easy to set up a
  project-wide labeller dispatcher that can be reused across all your
  plots. See the documentation for an example.

* The new labeller `label_context()` adapts to the number of factors
  facetted over. With a single factor, it displays only the values,
  just as before. But with multiple factors in a composite margin
  (e.g. with `~cyl + am`), the labels are passed over to
  `label_both()`. This way the variables names are displayed with the
  values to help identifying them.

On the programming side, the labeller API has been rewritten in order
to offer more control when faceting over multiple factors (e.g. with
formulae such as `~cyl + am`). This also means that if you have
written custom labellers, you will need to update them for this
version of ggplot.

* Previously, a labeller function would take `variable` and `value`
  arguments and return a character vector. Now, they take a data frame
  of character vectors and return a list. The input data frame has one
  column per factor facetted over and each column in the returned list
  becomes one line in the strip label. See documentation for more
  details.

* The labels received by a labeller now contain metadata: their margin
  (in the "type" attribute) and whether they come from a wrap or a
  grid facet (in the "facet" attribute).

* Note that the new `as_labeller()` function operator provides an easy
  way to transform an existing function to a labeller function. The
  existing function just needs to take and return a character vector.

## Documentation

* Improved documentation for `aes()`, `layer()` and much much more.

* I've tried to reduce the use of `...` so that you can see all the 
  documentation in one place rather than having to integrate multiple pages.
  In some cases this has involved adding additional arguments to geoms
  to make it more clear what you can do:
  
    *  `geom_smooth()` gains explicit `method`, `se` and `formula` arguments.
    
    * `geom_histogram()` gains `binwidth`, `bins`, `origin` and `right` 
      arguments.
      
    * `geom_jitter()` gains `width` and `height` arguments to make it easier
      to control the amount of jittering without using the lengthy 
      `position_jitter()` function (#1116)

* Use of `qplot()` in examples has been minimised (#1123, @hrbrmstr). This is
  inline with the 2nd edition of the ggplot2 box, which minimises the use of 
  `qplot()` in favour of `ggplot()`.

* Tightly linked geoms and stats (e.g. `geom_boxplot()` and `stat_boxplot()`) 
  are now documented in the same file so you can see all the arguments in one
  place. Variations of the same idea (e.g. `geom_path()`, `geom_line()`, and
  `geom_step()`) are also documented together.

* It's now obvious that you can set the `binwidth` parameter for
  `stat_bin_hex()`, `stat_summary_hex()`, `stat_bin_2d()`, and
  `stat_summary_2d()`. 

* The internals of positions have been cleaned up considerably. You're unlikely
  to notice any external changes, although the documentation should be a little
  less confusing since positions now don't list parameters they never use.

## Data

* All datasets have class `tbl_df` so if you also use dplyr, you get a better
  print method.

* `economics` has been brought up to date to 2015-04-01.

* New `economics_long` is the economics data in long form.

* New `txhousing` dataset containing information about the Texas housing
  market. Useful for examples that need multiple time series, and for
  demonstrating model+vis methods.

* New `luv_colours` dataset which contains the locations of all
  built-in `colors()` in Luv space.

* `movies` has been moved into its own package, ggplot2movies, because it was 
  large and not terribly useful. If you've used the movies dataset, you'll now 
  need to explicitly load the package with `library(ggplot2movies)`.

## Bug fixes and minor improvements

* All partially matched arguments and `$` have been been replaced with 
  full matches (@jimhester, #1134).

* ggplot2 now exports `alpha()` from the scales package (#1107), and `arrow()` 
  and `unit()` from grid (#1225). This means you don't need attach scales/grid 
  or do `scales::`/`grid::` for these commonly used functions.

* `aes_string()` now only parses character inputs. This fixes bugs when
  using it with numbers and non default `OutDec` settings (#1045).

* `annotation_custom()` automatically adds a unique id to each grob name,
  making it easier to plot multiple grobs with the same name (e.g. grobs of
  ggplot2 graphics) in the same plot (#1256).

* `borders()` now accepts xlim and ylim arguments for specifying the geographical 
  region of interest (@markpayneatwork, #1392).

* `coord_cartesian()` applies the same expansion factor to limits as for scales. 
  You can suppress with `expand = FALSE` (#1207).

* `coord_trans()` now works when breaks are suppressed (#1422).

* `cut_number()` gives error message if the number of requested bins can
  be created because there are two few unique values (#1046).

* Character labels in `facet_grid()` are no longer (incorrectly) coerced into
  factors. This caused problems with custom label functions (#1070).

* `facet_wrap()` and `facet_grid()` now allow you to use non-standard
  variable names by surrounding them with backticks (#1067).

* `facet_wrap()` more carefully checks its `nrow` and `ncol` arguments
  to ensure that they're specified correctly (@richierocks, #962)

* `facet_wrap()` gains a `dir` argument to control the direction the
  panels are wrapped in. The default is "h" for horizontal. Use "v" for
  vertical layout (#1260).

* `geom_abline()`, `geom_hline()` and `geom_vline()` have been rewritten to
  have simpler behaviour and be more consistent:

    * `stat_abline()`, `stat_hline()` and `stat_vline()` have been removed:
      these were never suitable for use other than with `geom_abline()` etc
      and were not documented.

    * `geom_abline()`, `geom_vline()` and `geom_hline()` are bound to
      `stat_identity()` and `position_identity()`

    * Intercept parameters can no longer be set to a function.

    * They are all documented in one file, since they are so closely related.

* `geom_bin2d()` will now let you specify one dimension's breaks exactly,
  without touching the other dimension's default breaks at all (#1126).

* `geom_crossbar()` sets grouping correctly so you can display multiple
  crossbars on one plot. It also makes the default `fatten` argument a little
  bigger to make the middle line more obvious (#1125).

* `geom_histogram()` and `geom_smooth()` now only inform you about the
  default values once per layer, rather than once per panel (#1220).

* `geom_pointrange()` gains `fatten` argument so you can control the
  size of the point relative to the size of the line.

* `geom_segment()` annotations were not transforming with scales 
  (@BrianDiggs, #859).

* `geom_smooth()` is no longer so chatty. If you want to know what the default
  smoothing method is, look it up in the documentation! (#1247)

* `geom_violin()` now has the ability to draw quantile lines (@DanRuderman).

* `ggplot()` now captures the parent frame to use for evaluation,
  rather than always defaulting to the global environment. This should
  make ggplot more suitable to use in more situations (e.g. with knitr)

* `ggsave()` has been simplified a little to make it easier to maintain.
  It no longer checks that you're printing a ggplot2 object (so now also
  works with any grid grob) (#970), and always requires a filename.
  Parameter `device` now supports character argument to specify which supported
  device to use ('pdf', 'png', 'jpeg', etc.), for when it cannot be correctly
  inferred from the file extension (for example when a temporary filename is
  supplied server side in shiny apps) (@sebkopf, #939). It no longer opens
  a graphics device if one isn't already open - this is annoying when you're
  running from a script (#1326).

* `guide_colorbar()` creates correct legend if only one color (@krlmlr, #943).

* `guide_colorbar()` no longer fails when the legend is empty - previously
  this often masked misspecifications elsewhere in the plot (#967).

* New `layer_data()` function extracts the data used for plotting for a given
  layer. It's mostly useful for testing.

* User supplied `minor_breaks` can now be supplied on the same scale as 
  the data, and will be automatically transformed with by scale (#1385).

* You can now suppress the appearance of an axis/legend title (and the space
  that would allocated for it) with `NULL` in the `scale_` function. To
  use the default label, use `waiver()` (#1145).

* Position adjustments no longer warn about potentially varying ranges
  because the problem rarely occurs in practice and there are currently a
  lot of false positives since I don't understand exactly what FP criteria
  I should be testing.

* `scale_fill_grey()` now uses red for missing values. This matches
  `scale_colour_grey()` and makes it obvious where missing values lie.
  Override with `na.value`.

* `scale_*_gradient2()` defaults to using Lab colour space.

* `scale_*_gradientn()` now allows `colours` or `colors` (#1290)

* `scale_y_continuous()` now also transforms the `lower`, `middle` and `upper`
  aesthetics used by `geom_boxplot()`: this only affects
  `geom_boxplot(stat = "identity")` (#1020).

* Legends no longer inherit aesthetics if `inherit.aes` is FALSE (#1267).

* `lims()` makes it easy to set the limits of any axis (#1138).

* `labels = NULL` now works with `guide_legend()` and `guide_colorbar()`.
  (#1175, #1183).

* `override.aes` now works with American aesthetic spelling, e.g. color

* Scales no longer round data points to improve performance of colour
  palettes. Instead the scales package now uses a much faster colour
  interpolation algorithm (#1022).

* `scale_*_brewer()` and `scale_*_distiller()` add new `direction` argument of 
  `scales::brewer_pal`, making it easier to change the order of colours 
  (@jiho, #1139).

* `scale_x_date()` now clips dates outside the limits in the same way as
  `scale_x_continuous()` (#1090).

* `stat_bin()` gains `bins` arguments, which denotes the number of bins. Now
  you can set `bins=100` instead of `binwidth=0.5`. Note that `breaks` or
  `binwidth` will override it (@tmshn, #1158, #102).

* `stat_boxplot()` warns if a continuous variable is used for the `x` aesthetic
  without also supplying a `group` aesthetic (#992, @krlmlr).

* `stat_summary_2d()` and `stat_bin_2d()` now share exactly the same code for 
  determining breaks from `bins`, `binwidth`, and `origin`. 
  
* `stat_summary_2d()` and `stat_bin_2d()` now output in tile/raster compatible 
  form instead of rect compatible form. 

* Automatically computed breaks do not lead to an error for transformations like
  "probit" where the inverse can map to infinity (#871, @krlmlr)

* `stat_function()` now always evaluates the function on the original scale.
  Previously it computed the function on transformed scales, giving incorrect
  values (@BrianDiggs, #1011).

* `strip_dots` works with anonymous functions within calculated aesthetics 
  (e.g. `aes(sapply(..density.., function(x) mean(x))))` (#1154, @NikNakk)

* `theme()` gains `validate = FALSE` parameter to turn off validation, and 
  hence store arbitrary additional data in the themes. (@tdhock, #1121)

* Improved the calculation of segments needed to draw the curve representing
  a line when plotted in polar coordinates. In some cases, the last segment
  of a multi-segment line was not drawn (@BrianDiggs, #952)<|MERGE_RESOLUTION|>--- conflicted
+++ resolved
@@ -1,13 +1,11 @@
 # ggplot2 (development version)
 
-<<<<<<< HEAD
 * (Breaking) The defaults for all geoms can be set at one in the theme. 
   (@teunbrand based on pioneering work by @dpseidel, #2239)
     * A new `theme(geom)` argument is used to track these defaults.
     * The `element_geom()` function can be used to populate that argument.
     * The `from_theme()` function allows access to the theme default fields from
       inside the `aes()` function.
-=======
 * The `arrow.fill` parameter is now applied to more line-based functions: 
   `geom_path()`, `geom_line()`, `geom_step()` `geom_function()`, line 
    geometries in `geom_sf()` and `element_line()`.
@@ -49,7 +47,6 @@
 * Position scales combined with `coord_sf()` can now use functions in the 
  `breaks` argument. In addition, `n.breaks` works as intended and 
  `breaks = NULL` removes grid lines and axes (@teunbrand, #4622).
->>>>>>> 5199cee6
 * (Internal) Applying defaults in `geom_sf()` has moved from the internal 
   `sf_grob()` to `GeomSf$use_defaults()` (@teunbrand).
 * `facet_wrap()` has new options for the `dir` argument to more precisely

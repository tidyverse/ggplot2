# ggplot2 (development version)

<<<<<<< HEAD
* Glyphs drawing functions of the `draw_key_*()` family can now set `"width"`
  and `"height"` attributes (in centimetres) to the produced keys to control
  their displayed size in the legend.
=======
* `coord_radial()` is a successor to `coord_polar()` with more customisation 
  options. `coord_radial()` can:
  
  * integrate with the new guide system via a dedicated `guide_axis_theta()` to
    display the angle coordinate.
  * in addition to drawing full circles, also draw circle sectors by using the 
    `end` argument.
  * avoid data vanishing in the center of the plot by setting the `donut` 
    argument.
  * adjust the `angle` aesthetic of layers, such as `geom_text()`, to align 
    with the coordinate system using the `rotate_angle` argument.

* By default, `guide_legend()` now only draws a key glyph for a layer when
  the value is is the layer's data. To revert to the old behaviour, you
  can still set `show.legend = c({aesthetic} = TRUE)` (@teunbrand, #3648).

* The spacing between legend keys and their labels, in addition to legends
  and their titles, is now controlled by the text's `margin` setting. Not
  specifying margins will automatically add appropriate text margins. To
  control the spacing within a legend between keys, the new 
  `key.spacing.{x/y}` argument can be used. This leaves the 
  `legend.spacing` dedicated to controlling the spacing between
  different guides (#5455).

* In the theme element hierarchy, parent elements that are a strict subclass
  of child elements now confer their subclass upon the children (#5457).

>>>>>>> 5e29f33e
* `ggsave()` no longer sometimes creates new directories, which is now 
  controlled by the new `create.dir` argument (#5489).

* `guide_coloursteps(even.steps = FALSE)` now draws one rectangle per interval
  instead of many small ones (#5481).

* (internal) guide building is now part of `ggplot_build()` instead of 
  `ggplot_gtable()` to allow guides to observe unmapped data (#5483).

* `geom_violin()` gains a `bounds` argument analogous to `geom_density()`s (@eliocamp, #5493).

* Legend titles no longer take up space if they've been removed by setting 
  `legend.title = element_blank()` (@teunbrand, #3587).

* New function `check_device()` for testing the availability of advanced 
  graphics features introduced in R 4.1.0 onwards (@teunbrand, #5332).

* Failing to fit or predict in `stat_smooth()` now gives a warning and omits
  the failed group, instead of throwing an error (@teunbrand, #5352).
  
* `resolution()` has a small tolerance, preventing spuriously small resolutions 
  due to rounding errors (@teunbrand, #2516).

* `stage()` now works correctly, even with aesthetics that do not have scales 
  (#5408)

* `labeller()` now handles unspecified entries from lookup tables
  (@92amartins, #4599).

* `fortify.default()` now accepts a data-frame-like object granted the object
  exhibits healthy `dim()`, `colnames()`, and `as.data.frame()` behaviors
  (@hpages, #5390).

* `ScaleContinuous$get_breaks()` now only calls `scales::zero_range()` on limits
  in transformed space, rather than in data space (#5304).

* Scales throw more informative messages (@teunbrand, #4185, #4258)

* The `scale_name` argument in `continuous_scale()`, `discrete_scale()` and
  `binned_scale()` is soft-deprecated (@teunbrand, #1312).

* In `theme()`, some elements can be specified with `rel()` to inherit from
  `unit`-class objects in a relative fashion (@teunbrand, #3951).

* `stat_ydensity()` with incomplete groups calculates the default `width` 
  parameter more stably (@teunbrand, #5396)

* `geom_boxplot()` gains a new argument, `staplewidth` that can draw staples
  at the ends of whiskers (@teunbrand, #5126)

* The `size` argument in `annotation_logticks()` has been deprecated in favour
  of the `linewidth` argument (#5292).

* `geom_boxplot()` gains an `outliers` argument to switch outliers on or off,
  in a manner that does affects the scale range. For hiding outliers that does
  not affect the scale range, you can continue to use `outlier.shape = NA` 
  (@teunbrand, #4892).

* Binned scales now treat `NA`s in limits the same way continuous scales do 
  (#5355).

* Binned scales work better with `trans = "reverse"` (#5355).

* The `legend.text.align` and `legend.title.align` arguments in `theme()` are 
  deprecated. The `hjust` setting of the `legend.text` and `legend.title` 
  elements continues to fulfil the role of text alignment (@teunbrand, #5347).

* Integers are once again valid input to theme arguments that expect numeric
  input (@teunbrand, #5369)

* Nicer error messages for xlim/ylim arguments in coord-* functions
  (@92amartins, #4601, #5297).

* `coord_sf()` now uses customisable guides provided in the scales or 
  `guides()` function (@teunbrand).

* Legends in `scale_*_manual()` can show `NA` values again when the `values` is
  a named vector (@teunbrand, #5214, #5286).
  
* `scale_*_manual()` with a named `values` argument now emits a warning when
  none of those names match the values found in the data (@teunbrand, #5298).

* `coord_munch()` can now close polygon shapes (@teunbrand, #3271)

* You can now omit either `xend` or `yend` from `geom_segment()` as only one
  of these is now required. If one is missing, it will be filled from the `x`
  and `y` aesthetics respectively. This makes drawing horizontal or vertical
  segments a little bit more convenient (@teunbrand, #5140).
  
* New `plot.tag.location` in `theme()` can control placement of the plot tag
  in the `"margin"`, `"plot"` or the new `"panel"` option (#4297).

* `geom_text()` and `geom_label()` gained a `size.unit` parameter that set the 
  text size to millimetres, points, centimetres, inches or picas 
  (@teunbrand, #3799).

* The guide system, as the last remaining chunk of ggplot2, has been rewritten 
  in ggproto. The axes and legends now inherit from a <Guide> class, which makes
  them extensible in the same manner as geoms, stats, facets and coords 
  (#3329, @teunbrand). In addition, the following changes were made:
    * A fallback for old S3 guides is encapsulated in the `GuideOld` ggproto
      class, which mostly just calls the old S3 generics.
    * While the S3 guide generics are still in place, the S3 methods for 
      `guide_train()`, `guide_merge()`, `guide_geom()`, `guide_transform()`,
      `guide_gengrob()` have been superseded by the respective ggproto methods.
      In practise, this will mean that `NextMethod()` or sub-classing ggplot2's
      guides with the S3 system will no longer work.
    * Styling theme parts of the guide now inherit from the plot's theme 
      (#2728). 
    * Styling non-theme parts of the guides accept <element> objects, so that
      the following is possible: `guide_colourbar(frame = element_rect(...))`.
    * Primary axis titles are now placed at the primary guide, so that
      `guides(x = guide_axis(position = "top"))` will display the title at the
      top by default (#4650).
    * Unknown secondary axis guide positions are now inferred as the opposite 
      of the primary axis guide when the latter has a known `position` (#4650).
    * `guide_colourbar()`, `guide_coloursteps()` and `guide_bins()` gain a
      `ticks.length` argument.
    * In `guide_bins()`, the title no longer arbitrarily becomes offset from
      the guide when it has long labels.
    * The `order` argument of guides now strictly needs to be a length-1 
      integer (#4958).
    * More informative error for mismatched 
     `direction`/`theme(legend.direction = ...)` arguments (#4364, #4930).
    * `guide_coloursteps()` and `guide_bins()` sort breaks (#5152).
    * `guide_axis()` gains a `minor.ticks` argument to draw minor ticks (#4387).
    * `guide_axis()` gains a `cap` argument that can be used to trim the
      axis line to extreme breaks (#4907).
    * `guide_colourbar()` and `guide_coloursteps()` merge properly when one
      of aesthetics is dropped (#5324).
    * Fixed regression in `guide_legend()` where the `linewidth` key size
      wasn't adapted to the width of the lines (#5160).

* `geom_label()` now uses the `angle` aesthetic (@teunbrand, #2785)
* 'lines' units in `geom_label()`, often used in the `label.padding` argument, 
  are now are relative to the text size. This causes a visual change, but fixes 
  a misalignment issue between the textbox and text (@teunbrand, #4753)
* The `label.padding` argument in `geom_label()` now supports inputs created
  with the `margin()` function (#5030).
* As an internal change, the `titleGrob()` has been refactored to be faster.
* The `translate_shape_string()` internal function is now exported for use in
  extensions of point layers (@teunbrand, #5191).
* Fixed bug in `coord_sf()` where graticule lines didn't obey 
  `panel.grid.major`'s linewidth setting (@teunbrand, #5179)
* Fixed bug in `annotation_logticks()` when no suitable tick positions could
  be found (@teunbrand, #5248).
* To improve `width` calculation in bar plots with empty factor levels, 
  `resolution()` considers `mapped_discrete` values as having resolution 1 
  (@teunbrand, #5211)
* When `geom_path()` has aesthetics varying within groups, the `arrow()` is
  applied to groups instead of individual segments (@teunbrand, #4935).
* The default width of `geom_bar()` is now based on panel-wise resolution of
  the data, rather than global resolution (@teunbrand, #4336).
* To apply dodging more consistently in violin plots, `stat_ydensity()` now
  has a `drop` argument to keep or discard groups with 1 observation.
* Aesthetics listed in `geom_*()` and `stat_*()` layers now point to relevant
  documentation (@teunbrand, #5123).
* `coord_flip()` has been marked as superseded. The recommended alternative is
  to swap the `x` and `y` aesthetic and/or using the `orientation` argument in
  a layer (@teunbrand, #5130).
* `stat_align()` is now applied per panel instead of globally, preventing issues
  when facets have different ranges (@teunbrand, #5227).
* A stacking bug in `stat_align()` was fixed (@teunbrand, #5176).
* `stat_contour()` and `stat_contour_filled()` now warn about and remove
  duplicated coordinates (@teunbrand, #5215).
* Improve performance of layers without positional scales (@zeehio, #4990)

# ggplot2 3.4.4

This hotfix release adapts to a change in r-devel's `base::is.atomic()` and 
the upcoming retirement of maptools.

* `fortify()` for sp objects (e.g., `SpatialPolygonsDataFrame`) is now deprecated
  and will be removed soon in support of [the upcoming retirement of rgdal, rgeos,
  and maptools](https://r-spatial.org/r/2023/05/15/evolution4.html). In advance
  of the whole removal, `fortify(<SpatialPolygonsDataFrame>, region = ...)`
  no longer works as of this version (@yutannihilation, #5244).

# ggplot2 3.4.3
This hotfix release addresses a version comparison change in r-devel. There are
no user-facing or breaking changes.

# ggplot2 3.4.2
This is a hotfix release anticipating changes in r-devel, but folds in upkeep
changes and a few bug fixes as well.

## Minor improvements

* Various type checks and their messages have been standardised 
  (@teunbrand, #4834).
  
* ggplot2 now uses `scales::DiscreteRange` and `scales::ContinuousRange`, which
  are available to write scale extensions from scratch (@teunbrand, #2710).
  
* The `layer_data()`, `layer_scales()` and `layer_grob()` now have the default
  `plot = last_plot()` (@teunbrand, #5166).
  
* The `datetime_scale()` scale constructor is now exported for use in extension
  packages (@teunbrand, #4701).
  
## Bug fixes

* `update_geom_defaults()` and `update_stat_defaults()` now return properly 
  classed objects and have updated docs (@dkahle, #5146).

* For the purposes of checking required or non-missing aesthetics, character 
  vectors are no longer considered non-finite (@teunbrand, @4284).

* `annotation_logticks()` skips drawing ticks when the scale range is non-finite
  instead of throwing an error (@teunbrand, #5229).
  
* Fixed spurious warnings when the `weight` was used in `stat_bin_2d()`, 
  `stat_boxplot()`, `stat_contour()`, `stat_bin_hex()` and `stat_quantile()`
  (@teunbrand, #5216).

* To prevent changing the plotting order, `stat_sf()` is now computed per panel 
  instead of per group (@teunbrand, #4340).

* Fixed bug in `coord_sf()` where graticule lines didn't obey 
  `panel.grid.major`'s linewidth setting (@teunbrand, #5179).

* `geom_text()` drops observations where `angle = NA` instead of throwing an
  error (@teunbrand, #2757).
  
# ggplot2 3.4.1
This is a small release focusing on fixing regressions in the 3.4.0 release
and minor polishes.

## Breaking changes

* The computed variable `y` in `stat_ecdf()` has been superseded by `ecdf` to 
  prevent incorrect scale transformations (@teunbrand, #5113 and #5112).
  
## New features

* Added `scale_linewidth_manual()` and `scale_linewidth_identity()` to support
  the `linewidth` aesthetic (@teunbrand, #5050).
  
* `ggsave()` warns when multiple `filename`s are given, and only writes to the
  first file (@teunbrand, #5114).

## Bug fixes

* Fixed a regression in `geom_hex()` where aesthetics were replicated across 
  bins (@thomasp85, #5037 and #5044).
  
* Using two ordered factors as facetting variables in 
  `facet_grid(..., as.table = FALSE)` now throws a warning instead of an
  error (@teunbrand, #5109).
  
* Fixed misbehaviour of `draw_key_boxplot()` and `draw_key_crossbar()` with 
  skewed key aspect ratio (@teunbrand, #5082).
  
* Fixed spurious warning when `weight` aesthetic was used in `stat_smooth()` 
  (@teunbrand based on @clauswilke's suggestion, #5053).
  
* The `lwd` alias is now correctly replaced by `linewidth` instead of `size` 
  (@teunbrand based on @clauswilke's suggestion #5051).
  
* Fixed a regression in `Coord$train_panel_guides()` where names of guides were 
  dropped (@maxsutton, #5063).

In binned scales:

* Automatic breaks should no longer be out-of-bounds, and automatic limits are
  adjusted to include breaks (@teunbrand, #5082).
  
* Zero-range limits no longer throw an error and are treated akin to continuous
  scales with zero-range limits (@teunbrand, #5066).
  
* The `trans = "date"` and `trans = "time"` transformations were made compatible
  (@teunbrand, #4217).

# ggplot2 3.4.0
This is a minor release focusing on tightening up the internals and ironing out
some inconsistencies in the API. The biggest change is the addition of the 
`linewidth` aesthetic that takes of sizing the width of any line from `size`. 
This change, while attempting to be as non-breaking as possible, has the 
potential to change the look of some of your plots.

Other notable changes is a complete redo of the error and warning messaging in
ggplot2 using the cli package. Messaging is now better contextualised and it 
should be easier to identify which layer an error is coming from. Last, we have
now made the switch to using the vctrs package internally which means that 
support for vctrs classes as variables should improve, along with some small 
gains in rendering speed.

## Breaking changes

* A `linewidth` aesthetic has been introduced and supersedes the `size` 
  aesthetic for scaling the width of lines in line based geoms. `size` will 
  remain functioning but deprecated for these geoms and it is recommended to 
  update all code to reflect the new aesthetic. For geoms that have _both_ point 
  sizing and linewidth sizing (`geom_pointrange()` and `geom_sf`) `size` now 
  **only** refers to sizing of points which can leads to a visual change in old
  code (@thomasp85, #3672)
  
* The default line width for polygons in `geom_sf()` have been decreased to 0.2 
  to reflect that this is usually used for demarking borders where a thinner 
  line is better suited. This change was made since we already induced a 
  visual change in `geom_sf()` with the introduction of the `linewidth` 
  aesthetic.
  
* The dot-dot notation (`..var..`) and `stat()`, which have been superseded by
  `after_stat()`, are now formally deprecated (@yutannihilation, #3693).

* `qplot()` is now formally deprecated (@yutannihilation, #3956).

* `stage()` now properly refers to the values without scale transformations for
  the stage of `after_stat`. If your code requires the scaled version of the
  values for some reason, you have to apply the same transformation by yourself,
  e.g. `sqrt()` for `scale_{x,y}_sqrt()` (@yutannihilation and @teunbrand, #4155).

* Use `rlang::hash()` instead of `digest::digest()`. This update may lead to 
  changes in the automatic sorting of legends. In order to enforce a specific
  legend order use the `order` argument in the guide. (@thomasp85, #4458)

* referring to `x` in backquoted expressions with `label_bquote()` is no longer
  possible.

* The `ticks.linewidth` and `frame.linewidth` parameters of `guide_colourbar()`
  are now multiplied with `.pt` like elsewhere in ggplot2. It can cause visual
  changes when these arguments are not the defaults and these changes can be 
  restored to their previous behaviour by adding `/ .pt` (@teunbrand #4314).

* `scale_*_viridis_b()` now uses the full range of the viridis scales 
  (@gregleleu, #4737)

## New features

* `geom_col()` and `geom_bar()` gain a new `just` argument. This is set to `0.5`
  by default; use `just = 0`/`just = 1` to place columns on the left/right
  of the axis breaks.
  (@wurli, #4899)

* `geom_density()` and `stat_density()` now support `bounds` argument
  to estimate density with boundary correction (@echasnovski, #4013).

* ggplot now checks during statistical transformations whether any data 
  columns were dropped and warns about this. If stats intend to drop
  data columns they can declare them in the new field `dropped_aes`.
  (@clauswilke, #3250)

* `...` supports `rlang::list2` dynamic dots in all public functions. 
  (@mone27, #4764) 

* `theme()` now has a `strip.clip` argument, that can be set to `"off"` to 
  prevent the clipping of strip text and background borders (@teunbrand, #4118)
  
* `geom_contour()` now accepts a function in the `breaks` argument 
  (@eliocamp, #4652).

## Minor improvements and bug fixes

* Fix a bug in `position_jitter()` where infinity values were dropped (@javlon,
  #4790).

* `geom_linerange()` now respects the `na.rm` argument (#4927, @thomasp85)

* Improve the support for `guide_axis()` on `coord_trans()` 
  (@yutannihilation, #3959)
  
* Added `stat_align()` to align data without common x-coordinates prior to
  stacking. This is now the default stat for `geom_area()` (@thomasp85, #4850)

* Fix a bug in `stat_contour_filled()` where break value differences below a 
  certain number of digits would cause the computations to fail (@thomasp85, 
  #4874)

* Secondary axis ticks are now positioned more precisely, removing small visual
  artefacts with alignment between grid and ticks (@thomasp85, #3576)

* Improve `stat_function` documentation regarding `xlim` argument. 
  (@92amartins, #4474)

* Fix various issues with how `labels`, `breaks`, `limits`, and `show.limits`
  interact in the different binning guides (@thomasp85, #4831)

* Automatic break calculation now squishes the scale limits to the domain
  of the transformation. This allows `scale_{x/y}_sqrt()` to find breaks at 0   
  when appropriate (@teunbrand, #980).

* Using multiple modified aesthetics correctly will no longer trigger warnings. 
  If used incorrectly, the warning will now report the duplicated aesthetic 
  instead of `NA` (@teunbrand, #4707).

* `aes()` now supports the `!!!` operator in its first two arguments
  (#2675). Thanks to @yutannihilation and @teunbrand for draft
  implementations.

* Require rlang >= 1.0.0 (@billybarc, #4797)

* `geom_violin()` no longer issues "collapsing to unique 'x' values" warning
  (@bersbersbers, #4455)

* `annotate()` now documents unsupported geoms (`geom_abline()`, `geom_hline()`
  and `geom_vline()`), and warns when they are requested (@mikmart, #4719)

* `presidential` dataset now includes Trump's presidency (@bkmgit, #4703).

* `position_stack()` now works fully with `geom_text()` (@thomasp85, #4367)

* `geom_tile()` now correctly recognises missing data in `xmin`, `xmax`, `ymin`,
  and `ymax` (@thomasp85 and @sigmapi, #4495)

* `geom_hex()` will now use the binwidth from `stat_bin_hex()` if present, 
  instead of deriving it (@thomasp85, #4580)
  
* `geom_hex()` now works on non-linear coordinate systems (@thomasp85)

* Fixed a bug throwing errors when trying to render an empty plot with secondary
  axes (@thomasp85, #4509)

* Axes are now added correctly in `facet_wrap()` when `as.table = FALSE`
  (@thomasp85, #4553)

* Better compatibility of custom device functions in `ggsave()` 
  (@thomasp85, #4539)

* Binning scales are now more resilient to calculated limits that ends up being
  `NaN` after transformations (@thomasp85, #4510)

* Strip padding in `facet_grid()` is now only in effect if 
  `strip.placement = "outside"` _and_ an axis is present between the strip and 
  the panel (@thomasp85, #4610)

* Aesthetics of length 1 are now recycled to 0 if the length of the data is 0 
  (@thomasp85, #4588)

* Setting `size = NA` will no longer cause `guide_legend()` to error 
  (@thomasp85, #4559)

* Setting `stroke` to `NA` in `geom_point()` will no longer impair the sizing of
  the points (@thomasp85, #4624)

* `stat_bin_2d()` now correctly recognises the `weight` aesthetic 
  (@thomasp85, #4646)
  
* All geoms now have consistent exposure of linejoin and lineend parameters, and
  the guide keys will now respect these settings (@thomasp85, #4653)

* `geom_sf()` now respects `arrow` parameter for lines (@jakeruss, #4659)

* Updated documentation for `print.ggplot` to reflect that it returns
  the original plot, not the result of `ggplot_build()`. (@r2evans, #4390)

* `scale_*_manual()` no longer displays extra legend keys, or changes their 
  order, when a named `values` argument has more items than the data. To display
  all `values` on the legend instead, use
  `scale_*_manual(values = vals, limits = names(vals))`. (@teunbrand, @banfai, 
  #4511, #4534)

* Updated documentation for `geom_contour()` to correctly reflect argument 
  precedence between `bins` and `binwidth`. (@eliocamp, #4651)

* Dots in `geom_dotplot()` are now correctly aligned to the baseline when
  `stackratio != 1` and `stackdir != "up"` (@mjskay, #4614)

* Key glyphs for `geom_boxplot()`, `geom_crossbar()`, `geom_pointrange()`, and
  `geom_linerange()` are now orientation-aware (@mjskay, #4732)
  
* Updated documentation for `geom_smooth()` to more clearly describe effects of 
  the `fullrange` parameter (@thoolihan, #4399).

# ggplot2 3.3.6
This is a very small release only applying an internal change to comply with 
R 4.2 and its deprecation of `default.stringsAsFactors()`. There are no user
facing changes and no breaking changes.

# ggplot2 3.3.5
This is a very small release focusing on fixing a couple of untenable issues 
that surfaced with the 3.3.4 release

* Revert changes made in #4434 (apply transform to intercept in `geom_abline()`) 
  as it introduced undesirable issues far worse than the bug it fixed 
  (@thomasp85, #4514)
* Fixes an issue in `ggsave()` when producing emf/wmf files (@yutannihilation, 
  #4521)
* Warn when grDevices specific arguments are passed to ragg devices (@thomasp85, 
  #4524)
* Fix an issue where `coord_sf()` was reporting that it is non-linear
  even when data is provided in projected coordinates (@clauswilke, #4527)

# ggplot2 3.3.4
This is a larger patch release fixing a huge number of bugs and introduces a 
small selection of feature refinements.

## Features

* Alt-text can now be added to a plot using the `alt` label, i.e 
  `+ labs(alt = ...)`. Currently this alt text is not automatically propagated, 
  but we plan to integrate into Shiny, RMarkdown, and other tools in the future. 
  (@thomasp85, #4477)

* Add support for the BrailleR package for creating descriptions of the plot
  when rendered (@thomasp85, #4459)
  
* `coord_sf()` now has an argument `default_crs` that specifies the coordinate
  reference system (CRS) for non-sf layers and scale/coord limits. This argument
  defaults to `NULL`, which means non-sf layers are assumed to be in projected
  coordinates, as in prior ggplot2 versions. Setting `default_crs = sf::st_crs(4326)`
  provides a simple way to interpret x and y positions as longitude and latitude,
  regardless of the CRS used by `coord_sf()`. Authors of extension packages
  implementing `stat_sf()`-like functionality are encouraged to look at the source
  code of `stat_sf()`'s `compute_group()` function to see how to provide scale-limit
  hints to `coord_sf()` (@clauswilke, #3659).

* `ggsave()` now uses ragg to render raster output if ragg is available. It also
  handles custom devices that sets a default unit (e.g. `ragg::agg_png`) 
  correctly (@thomasp85, #4388)

* `ggsave()` now returns the saved file location invisibly (#3379, @eliocamp).
  Note that, as a side effect, an unofficial hack `<ggplot object> + ggsave()`
  no longer works (#4513).

* The scale arguments `limits`, `breaks`, `minor_breaks`, `labels`, `rescaler`
  and `oob` now accept purrr style lambda notation (@teunbrand, #4427). The same 
  is true for `as_labeller()` (and therefore also `labeller()`) 
  (@netique, #4188).

* Manual scales now allow named vectors passed to `values` to contain fewer 
  elements than existing in the data. Elements not present in values will be set
  to `NA` (@thomasp85, #3451)
  
* Date and datetime position scales support out-of-bounds (oob) arguments to 
  control how limits affect data outside those limits (@teunbrand, #4199).
  
## Fixes

* Fix a bug that `after_stat()` and `after_scale()` cannot refer to aesthetics
  if it's specified in the plot-global mapping (@yutannihilation, #4260).
  
* Fix bug in `annotate_logticks()` that would cause an error when used together
  with `coord_flip()` (@thomasp85, #3954)
  
* Fix a bug in `geom_abline()` that resulted in `intercept` not being subjected
  to the transformation of the y scale (@thomasp85, #3741)
  
* Extent the range of the line created by `geom_abline()` so that line ending
  is not visible for large linewidths (@thomasp85, #4024)

* Fix bug in `geom_dotplot()` where dots would be positioned wrong with 
  `stackgroups = TRUE` (@thomasp85, #1745)

* Fix calculation of confidence interval for locfit smoothing in `geom_smooth()`
  (@topepo, #3806)
  
* Fix bug in `geom_text()` where `"outward"` and `"inward"` justification for 
  some `angle` values was reversed (@aphalo, #4169, #4447)

* `ggsave()` now sets the default background to match the fill value of the
  `plot.background` theme element (@karawoo, #4057)

* It is now deprecated to specify `guides(<scale> = FALSE)` or
  `scale_*(guide = FALSE)` to remove a guide. Please use 
  `guides(<scale> = "none")` or `scale_*(guide = "none")` instead 
  (@yutannihilation, #4097)
  
* Fix a bug in `guide_bins()` where keys would disappear if the guide was 
  reversed (@thomasp85, #4210)
  
* Fix bug in `guide_coloursteps()` that would repeat the terminal bins if the
  breaks coincided with the limits of the scale (@thomasp85, #4019)

* Make sure that default labels from default mappings doesn't overwrite default
  labels from explicit mappings (@thomasp85, #2406)

* Fix bug in `labeller()` where parsing was turned off if `.multiline = FALSE`
  (@thomasp85, #4084)
  
* Make sure `label_bquote()` has access to the calling environment when 
  evaluating the labels (@thomasp85, #4141)

* Fix a bug in the layer implementation that introduced a new state after the 
  first render which could lead to a different look when rendered the second 
  time (@thomasp85, #4204)

* Fix a bug in legend justification where justification was lost of the legend
  dimensions exceeded the available size (@thomasp85, #3635)

* Fix a bug in `position_dodge2()` where `NA` values in thee data would cause an
  error (@thomasp85, #2905)

* Make sure `position_jitter()` creates the same jittering independent of 
  whether it is called by name or with constructor (@thomasp85, #2507)

* Fix a bug in `position_jitter()` where different jitters would be applied to 
  different position aesthetics of the same axis (@thomasp85, #2941)
  
* Fix a bug in `qplot()` when supplying `c(NA, NA)` as axis limits 
  (@thomasp85, #4027)
  
* Remove cross-inheritance of default discrete colour/fill scales and check the
  type and aesthetic of function output if `type` is a function 
  (@thomasp85, #4149)

* Fix bug in `scale_[x|y]_date()` where custom breaks functions that resulted in
  fractional dates would get misaligned (@thomasp85, #3965)
  
* Fix bug in `scale_[x|y]_datetime()` where a specified timezone would be 
  ignored by the scale (@thomasp85, #4007)
  
* Fix issue in `sec_axis()` that would throw warnings in the absence of any 
  secondary breaks (@thomasp85, #4368)

* `stat_bin()`'s computed variable `width` is now documented (#3522).
  
* `stat_count()` now computes width based on the full dataset instead of per 
  group (@thomasp85, #2047)

* Extended `stat_ecdf()` to calculate the cdf from either x or y instead from y 
  only (@jgjl, #4005)
  
* Fix a bug in `stat_summary_bin()` where one more than the requested number of
  bins would be created (@thomasp85, #3824)

* Only drop groups in `stat_ydensity()` when there are fewer than two data 
  points and throw a warning (@andrewwbutler, #4111).

* Fixed a bug in strip assembly when theme has `strip.text = element_blank()`
  and plots are faceted with multi-layered strips (@teunbrand, #4384).
  
* Using `theme(aspect.ratio = ...)` together with free space in `facet_grid()`
  now correctly throws an error (@thomasp85, #3834)

* Fixed a bug in `labeller()` so that `.default` is passed to `as_labeller()`
  when labellers are specified by naming faceting variables. (@waltersom, #4031)
  
* Updated style for example code (@rjake, #4092)

* ggplot2 now requires R >= 3.3 (#4247).

* ggplot2 now uses `rlang::check_installed()` to check if a suggested package is
  installed, which will offer to install the package before continuing (#4375, 
  @malcolmbarrett)

* Improved error with hint when piping a `ggplot` object into a facet function
  (#4379, @mitchelloharawild).

# ggplot2 3.3.3
This is a small patch release mainly intended to address changes in R and CRAN.
It further changes the licensing model of ggplot2 to an MIT license.

* Update the ggplot2 licence to an MIT license (#4231, #4232, #4233, and #4281)

* Use vdiffr conditionally so ggplot2 can be tested on systems without vdiffr

* Update tests to work with the new `all.equal()` defaults in R >4.0.3

* Fixed a bug that `guide_bins()` mistakenly ignore `override.aes` argument
  (@yutannihilation, #4085).

# ggplot2 3.3.2
This is a small release focusing on fixing regressions introduced in 3.3.1.

* Added an `outside` option to `annotation_logticks()` that places tick marks
  outside of the plot bounds. (#3783, @kbodwin)

* `annotation_raster()` adds support for native rasters. For large rasters,
  native rasters render significantly faster than arrays (@kent37, #3388)
  
* Facet strips now have dedicated position-dependent theme elements 
  (`strip.text.x.top`, `strip.text.x.bottom`, `strip.text.y.left`, 
  `strip.text.y.right`) that inherit from `strip.text.x` and `strip.text.y`, 
  respectively. As a consequence, some theme stylings now need to be applied to 
  the position-dependent elements rather than to the parent elements. This 
  change was already introduced in ggplot2 3.3.0 but not listed in the 
  changelog. (@thomasp85, #3683)

* Facets now handle layers containing no data (@yutannihilation, #3853).
  
* A newly added geom `geom_density_2d_filled()` and associated stat 
  `stat_density_2d_filled()` can draw filled density contours
  (@clauswilke, #3846).

* A newly added `geom_function()` is now recommended to use in conjunction
  with/instead of `stat_function()`. In addition, `stat_function()` now
  works with transformed y axes, e.g. `scale_y_log10()`, and in plots
  containing no other data or layers (@clauswilke, #3611, #3905, #3983).

* Fixed a bug in `geom_sf()` that caused problems with legend-type
  autodetection (@clauswilke, #3963).
  
* Support graphics devices that use the `file` argument instead of `fileneame` 
  in `ggsave()` (@bwiernik, #3810)
  
* Default discrete color scales are now configurable through the `options()` of 
  `ggplot2.discrete.colour` and `ggplot2.discrete.fill`. When set to a character 
  vector of colour codes (or list of character vectors)  with sufficient length, 
  these colours are used for the default scale. See `help(scale_colour_discrete)` 
  for more details and examples (@cpsievert, #3833).

* Default continuous colour scales (i.e., the `options()` 
  `ggplot2.continuous.colour` and `ggplot2.continuous.fill`, which inform the 
  `type` argument of `scale_fill_continuous()` and `scale_colour_continuous()`) 
  now accept a function, which allows more control over these default 
  `continuous_scale()`s (@cpsievert, #3827).

* A bug was fixed in `stat_contour()` when calculating breaks based on 
  the `bins` argument (@clauswilke, #3879, #4004).
  
* Data columns can now contain `Vector` S4 objects, which are widely used in the 
  Bioconductor project. (@teunbrand, #3837)

# ggplot2 3.3.1

This is a small release with no code change. It removes all malicious links to a 
site that got hijacked from the readme and pkgdown site.

# ggplot2 3.3.0

This is a minor release but does contain a range of substantial new features, 
along with the standard bug fixes. The release contains a few visual breaking
changes, along with breaking changes for extension developers due to a shift in
internal representation of the position scales and their axes. No user breaking
changes are included.

This release also adds Dewey Dunnington (@paleolimbot) to the core team.

## Breaking changes
There are no user-facing breaking changes, but a change in some internal 
representations that extension developers may have relied on, along with a few 
breaking visual changes which may cause visual tests in downstream packages to 
fail.

* The `panel_params` field in the `Layout` now contains a list of list of 
  `ViewScale` objects, describing the trained coordinate system scales, instead
  of the list object used before. Any extensions that use this field will likely
  break, as will unit tests that checks aspects of this.

* `element_text()` now issues a warning when vectorized arguments are provided, 
  as in `colour = c("red", "green", "blue")`. Such use is discouraged and not 
  officially supported (@clauswilke, #3492).

* Changed `theme_grey()` setting for legend key so that it creates no border 
  (`NA`) rather than drawing a white one. (@annennenne, #3180)

* `geom_ribbon()` now draws separate lines for the upper and lower intervals if
  `colour` is mapped. Similarly, `geom_area()` and `geom_density()` now draw
  the upper lines only in the same case by default. If you want old-style full
  stroking, use `outline.type = "full"` (@yutannihilation, #3503 / @thomasp85, #3708).

## New features

* The evaluation time of aesthetics can now be controlled to a finer degree. 
  `after_stat()` supersedes the use of `stat()` and `..var..`-notation, and is
  joined by `after_scale()` to allow for mapping to scaled aesthetic values. 
  Remapping of the same aesthetic is now supported with `stage()`, so you can 
  map a data variable to a stat aesthetic, and remap the same aesthetic to 
  something else after statistical transformation (@thomasp85, #3534)

* All `coord_*()` functions with `xlim` and `ylim` arguments now accept
  vectors with `NA` as a placeholder for the minimum or maximum value
  (e.g., `ylim = c(0, NA)` would zoom the y-axis from 0 to the 
  maximum value observed in the data). This mimics the behaviour
  of the `limits` argument in continuous scale functions
  (@paleolimbot, #2907).

* Allowed reversing of discrete scales by re-writing `get_limits()` 
  (@AnneLyng, #3115)
  
* All geoms and stats that had a direction (i.e. where the x and y axes had 
  different interpretation), can now freely choose their direction, instead of
  relying on `coord_flip()`. The direction is deduced from the aesthetic 
  mapping, but can also be specified directly with the new `orientation` 
  argument (@thomasp85, #3506).
  
* Position guides can now be customized using the new `guide_axis()`, which can 
  be passed to position `scale_*()` functions or via `guides()`. The new axis 
  guide (`guide_axis()`) comes with arguments `check.overlap` (automatic removal 
  of overlapping labels), `angle` (easy rotation of axis labels), and
  `n.dodge` (dodge labels into multiple rows/columns) (@paleolimbot, #3322).
  
* A new scale type has been added, that allows binning of aesthetics at the 
  scale level. It has versions for both position and non-position aesthetics and
  comes with two new guides (`guide_bins` and `guide_coloursteps`) 
  (@thomasp85, #3096)
  
* `scale_x_continuous()` and `scale_y_continuous()` gains an `n.breaks` argument
  guiding the number of automatic generated breaks (@thomasp85, #3102)

* Added `stat_contour_filled()` and `geom_contour_filled()`, which compute 
  and draw filled contours of gridded data (@paleolimbot, #3044). 
  `geom_contour()` and `stat_contour()` now use the isoband package
  to compute contour lines. The `complete` parameter (which was undocumented
  and has been unused for at least four years) was removed (@paleolimbot, #3044).
  
* Themes have gained two new parameters, `plot.title.position` and 
  `plot.caption.position`, that can be used to customize how plot
  title/subtitle and plot caption are positioned relative to the overall plot
  (@clauswilke, #3252).

## Extensions
  
* `Geom` now gains a `setup_params()` method in line with the other ggproto
  classes (@thomasp85, #3509)

* The newly added function `register_theme_elements()` now allows developers
  of extension packages to define their own new theme elements and place them
  into the ggplot2 element tree (@clauswilke, #2540).

## Minor improvements and bug fixes

* `coord_trans()` now draws second axes and accepts `xlim`, `ylim`,
  and `expand` arguments to bring it up to feature parity with 
  `coord_cartesian()`. The `xtrans` and `ytrans` arguments that were 
  deprecated in version 1.0.1 in favour of `x` and `y` 
  were removed (@paleolimbot, #2990).

* `coord_trans()` now calculates breaks using the expanded range 
  (previously these were calculated using the unexpanded range, 
  which resulted in differences between plots made with `coord_trans()`
  and those made with `coord_cartesian()`). The expansion for discrete axes 
  in `coord_trans()` was also updated such that it behaves identically
  to that in `coord_cartesian()` (@paleolimbot, #3338).

* `expand_scale()` was deprecated in favour of `expansion()` for setting
  the `expand` argument of `x` and `y` scales (@paleolimbot).

* `geom_abline()`, `geom_hline()`, and `geom_vline()` now issue 
  more informative warnings when supplied with set aesthetics
  (i.e., `slope`, `intercept`, `yintercept`, and/or `xintercept`)
  and mapped aesthetics (i.e., `data` and/or `mapping`).

* Fix a bug in `geom_raster()` that squeezed the image when it went outside 
  scale limits (#3539, @thomasp85)

* `geom_sf()` now determines the legend type automatically (@microly, #3646).
  
* `geom_sf()` now removes rows that can't be plotted due to `NA` aesthetics 
  (#3546, @thomasp85)

* `geom_sf()` now applies alpha to linestring geometries 
  (#3589, @yutannihilation).

* `gg_dep()` was deprecated (@perezp44, #3382).

* Added function `ggplot_add.by()` for lists created with `by()`, allowing such
  lists to be added to ggplot objects (#2734, @Maschette)

* ggplot2 no longer depends on reshape2, which means that it no longer 
  (recursively) needs plyr, stringr, or stringi packages.

* Increase the default `nbin` of `guide_colourbar()` to place the ticks more 
  precisely (#3508, @yutannihilation).

* `manual_scale()` now matches `values` with the order of `breaks` whenever
  `values` is an unnamed vector. Previously, unnamed `values` would match with
  the limits of the scale and ignore the order of any `breaks` provided. Note
  that this may change the appearance of plots that previously relied on the
  unordered behaviour (#2429, @idno0001).

* `scale_manual_*(limits = ...)` now actually limits the scale (#3262,
  @yutannihilation).

* Fix a bug when `show.legend` is a named logical vector 
  (#3461, @yutannihilation).

* Added weight aesthetic option to `stat_density()` and made scaling of 
  weights the default (@annennenne, #2902)
  
* `stat_density2d()` can now take an `adjust` parameter to scale the default 
  bandwidth. (#2860, @haleyjeppson)

* `stat_smooth()` uses `REML` by default, if `method = "gam"` and
  `gam`'s method is not specified (@ikosmidis, #2630).

* stacking text when calculating the labels and the y axis with
  `stat_summary()` now works (@ikosmidis, #2709)
  
* `stat_summary()` and related functions now support rlang-style lambda functions
  (#3568, @dkahle).

* The data mask pronoun, `.data`, is now stripped from default labels.

* Addition of partial themes to plots has been made more predictable;
  stepwise addition of individual partial themes is now equivalent to
  addition of multple theme elements at once (@clauswilke, #3039).

* Facets now don't fail even when some variable in the spec are not available
  in all layers (@yutannihilation, #2963).

# ggplot2 3.2.1

This is a patch release fixing a few regressions introduced in 3.2.0 as well as
fixing some unit tests that broke due to upstream changes.

* `position_stack()` no longer changes the order of the input data. Changes to 
  the internal behaviour of `geom_ribbon()` made this reordering problematic 
  with ribbons that spanned `y = 0` (#3471)
* Using `qplot()` with a single positional aesthetic will no longer title the
  non-specified scale as `"NULL"` (#3473)
* Fixes unit tests for sf graticule labels caused by changes to sf

# ggplot2 3.2.0

This is a minor release with an emphasis on internal changes to make ggplot2 
faster and more consistent. The few interface changes will only affect the 
aesthetics of the plot in minor ways, and will only potentially break code of
extension developers if they have relied on internals that have been changed. 
This release also sees the addition of Hiroaki Yutani (@yutannihilation) to the 
core developer team.

With the release of R 3.6, ggplot2 now requires the R version to be at least 3.2,
as the tidyverse is committed to support 5 major versions of R.

## Breaking changes

* Two patches (#2996 and #3050) fixed minor rendering problems. In most cases,
  the visual changes are so subtle that they are difficult to see with the naked
  eye. However, these changes are detected by the vdiffr package, and therefore
  any package developers who use vdiffr to test for visual correctness of ggplot2
  plots will have to regenerate all reference images.
  
* In some cases, ggplot2 now produces a warning or an error for code that previously
  produced plot output. In all these cases, the previous plot output was accidental,
  and the plotting code uses the ggplot2 API in a way that would lead to undefined
  behavior. Examples include a missing `group` aesthetic in `geom_boxplot()` (#3316),
  annotations across multiple facets (#3305), and not using aesthetic mappings when
  drawing ribbons with `geom_ribbon()` (#3318).

## New features

* This release includes a range of internal changes that speeds up plot 
  generation. None of the changes are user facing and will not break any code,
  but in general ggplot2 should feel much faster. The changes includes, but are
  not limited to:
  
  - Caching ascent and descent dimensions of text to avoid recalculating it for
    every title.
  
  - Using a faster data.frame constructor as well as faster indexing into 
    data.frames
    
  - Removing the plyr dependency, replacing plyr functions with faster 
    equivalents.

* `geom_polygon()` can now draw polygons with holes using the new `subgroup` 
  aesthetic. This functionality requires R 3.6.0 (@thomasp85, #3128)

* Aesthetic mappings now accept functions that return `NULL` (@yutannihilation,
  #2997).

* `stat_function()` now accepts rlang/purrr style anonymous functions for the 
  `fun` parameter (@dkahle, #3159).

* `geom_rug()` gains an "outside" option to allow for moving the rug tassels to 
  outside the plot area (@njtierney, #3085) and a `length` option to allow for 
  changing the length of the rug lines (@daniel-wells, #3109). 
  
* All geoms now take a `key_glyph` paramter that allows users to customize
  how legend keys are drawn (@clauswilke, #3145). In addition, a new key glyph
  `timeseries` is provided to draw nice legends for time series
  (@mitchelloharawild, #3145).

## Extensions

* Layers now have a new member function `setup_layer()` which is called at the
  very beginning of the plot building process and which has access to the 
  original input data and the plot object being built. This function allows the 
  creation of custom layers that autogenerate aesthetic mappings based on the 
  input data or that filter the input data in some form. For the time being, this
  feature is not exported, but it has enabled the development of a new layer type,
  `layer_sf()` (see next item). Other special-purpose layer types may be added
  in the future (@clauswilke, #2872).
  
* A new layer type `layer_sf()` can auto-detect and auto-map sf geometry
  columns in the data. It should be used by extension developers who are writing
  new sf-based geoms or stats (@clauswilke, #3232).

* `x0` and `y0` are now recognized positional aesthetics so they will get scaled 
  if used in extension geoms and stats (@thomasp85, #3168)
  
* Continuous scale limits now accept functions which accept the default
  limits and return adjusted limits. This makes it possible to write
  a function that e.g. ensures the limits are always a multiple of 100,
  regardless of the data (@econandrew, #2307).

## Minor improvements and bug fixes

* `cut_width()` now accepts `...` to pass further arguments to `base::cut.default()`
   like `cut_number()` and `cut_interval()` already did (@cderv, #3055)

* `coord_map()` now can have axes on the top and right (@karawoo, #3042).

* `coord_polar()` now correctly rescales the secondary axis (@linzi-sg, #3278)

* `coord_sf()`, `coord_map()`, and `coord_polar()` now squash `-Inf` and `Inf`
  into the min and max of the plot (@yutannihilation, #2972).

* `coord_sf()` graticule lines are now drawn in the same thickness as panel grid 
  lines in `coord_cartesian()`, and seting panel grid lines to `element_blank()` 
  now also works in `coord_sf()` 
  (@clauswilke, #2991, #2525).

* `economics` data has been regenerated. This leads to some changes in the
  values of all columns (especially in `psavert`), but more importantly, strips 
  the grouping attributes from `economics_long`.

* `element_line()` now fills closed arrows (@yutannihilation, #2924).

* Facet strips on the left side of plots now have clipping turned on, preventing
  text from running out of the strip and borders from looking thicker than for
  other strips (@karawoo, #2772 and #3061).

* ggplot2 now works in Turkish locale (@yutannihilation, #3011).

* Clearer error messages for inappropriate aesthetics (@clairemcwhite, #3060).

* ggplot2 no longer attaches any external packages when using functions that 
  depend on packages that are suggested but not imported by ggplot2. The 
  affected functions include `geom_hex()`, `stat_binhex()`, 
  `stat_summary_hex()`, `geom_quantile()`, `stat_quantile()`, and `map_data()` 
  (@clauswilke, #3126).
  
* `geom_area()` and `geom_ribbon()` now sort the data along the x-axis in the 
  `setup_data()` method rather than as part of `draw_group()` (@thomasp85, 
  #3023)

* `geom_hline()`, `geom_vline()`, and `geom_abline()` now throw a warning if the 
  user supplies both an `xintercept`, `yintercept`, or `slope` value and a 
  mapping (@RichardJActon, #2950).

* `geom_rug()` now works with `coord_flip()` (@has2k1, #2987).

* `geom_violin()` no longer throws an error when quantile lines fall outside 
  the violin polygon (@thomasp85, #3254).

* `guide_legend()` and `guide_colorbar()` now use appropriate spacing between legend
  key glyphs and legend text even if the legend title is missing (@clauswilke, #2943).

* Default labels are now generated more consistently; e.g., symbols no longer
  get backticks, and long expressions are abbreviated with `...`
  (@yutannihilation, #2981).

* All-`Inf` layers are now ignored for picking the scale (@yutannihilation, 
  #3184).
  
* Diverging Brewer colour palette now use the correct mid-point colour 
  (@dariyasydykova, #3072).
  
* `scale_color_continuous()` now points to `scale_colour_continuous()` so that 
  it will handle `type = "viridis"` as the documentation states (@hlendway, 
  #3079).

* `scale_shape_identity()` now works correctly with `guide = "legend"` 
  (@malcolmbarrett, #3029)
  
* `scale_continuous` will now draw axis line even if the length of breaks is 0
  (@thomasp85, #3257)

* `stat_bin()` will now error when the number of bins exceeds 1e6 to avoid 
  accidentally freezing the user session (@thomasp85).
  
* `sec_axis()` now places ticks accurately when using nonlinear transformations (@dpseidel, #2978).

* `facet_wrap()` and `facet_grid()` now automatically remove NULL from facet
  specs, and accept empty specs (@yutannihilation, #3070, #2986).

* `stat_bin()` now handles data with only one unique value (@yutannihilation 
  #3047).

* `sec_axis()` now accepts functions as well as formulas (@yutannihilation, #3031).

*   New theme elements allowing different ticks lengths for each axis. For instance,
    this can be used to have inwards ticks on the x-axis (`axis.ticks.length.x`) and
    outwards ticks on the y-axis (`axis.ticks.length.y`) (@pank, #2935).

* The arguments of `Stat*$compute_layer()` and `Position*$compute_layer()` are
  now renamed to always match the ones of `Stat$compute_layer()` and
  `Position$compute_layer()` (@yutannihilation, #3202).

* `geom_*()` and `stat_*()` now accepts purrr-style lambda notation
  (@yutannihilation, #3138).

* `geom_tile()` and `geom_rect()` now draw rectangles without notches at the
  corners. The style of the corner can be controlled by `linejoin` parameters
  (@yutannihilation, #3050).

# ggplot2 3.1.0

## Breaking changes

This is a minor release and breaking changes have been kept to a minimum. End users of 
ggplot2 are unlikely to encounter any issues. However, there are a few items that developers 
of ggplot2 extensions should be aware of. For additional details, see also the discussion 
accompanying issue #2890.

*   In non-user-facing internal code (specifically in the `aes()` function and in
    the `aesthetics` argument of scale functions), ggplot2 now always uses the British
    spelling for aesthetics containing the word "colour". When users specify a "color"
    aesthetic it is automatically renamed to "colour". This renaming is also applied
    to non-standard aesthetics that contain the word "color". For example, "point_color"
    is renamed to "point_colour". This convention makes it easier to support both
    British and American spelling for novel, non-standard aesthetics, but it may require
    some adjustment for packages that have previously introduced non-standard color
    aesthetics using American spelling. A new function `standardise_aes_names()` is
    provided in case extension writers need to perform this renaming in their own code
    (@clauswilke, #2649).

*   Functions that generate other functions (closures) now force the arguments that are
    used from the generated functions, to avoid hard-to-catch errors. This may affect
    some users of manual scales (such as `scale_colour_manual()`, `scale_fill_manual()`,
    etc.) who depend on incorrect behavior (@krlmlr, #2807).
    
*   `Coord` objects now have a function `backtransform_range()` that returns the
    panel range in data coordinates. This change may affect developers of custom coords,
    who now should implement this function. It may also affect developers of custom
    geoms that use the `range()` function. In some applications, `backtransform_range()`
    may be more appropriate (@clauswilke, #2821).


## New features

*   `coord_sf()` has much improved customization of axis tick labels. Labels can now
    be set manually, and there are two new parameters, `label_graticule` and
    `label_axes`, that can be used to specify which graticules to label on which side
    of the plot (@clauswilke, #2846, #2857, #2881).
    
*   Two new geoms `geom_sf_label()` and `geom_sf_text()` can draw labels and text
    on sf objects. Under the hood, a new `stat_sf_coordinates()` calculates the
    x and y coordinates from the coordinates of the sf geometries. You can customize
    the calculation method via `fun.geometry` argument (@yutannihilation, #2761).
    

## Minor improvements and fixes

*   `benchplot()` now uses tidy evaluation (@dpseidel, #2699).

*   The error message in `compute_aesthetics()` now only provides the names of
    aesthetics with mismatched lengths, rather than all aesthetics (@karawoo,
    #2853).

*   For faceted plots, data is no longer internally reordered. This makes it
    safer to feed data columns into `aes()` or into parameters of geoms or
    stats. However, doing so remains discouraged (@clauswilke, #2694).

*   `coord_sf()` now also understands the `clip` argument, just like the other
    coords (@clauswilke, #2938).

*   `fortify()` now displays a more informative error message for
    `grouped_df()` objects when dplyr is not installed (@jimhester, #2822).

*   All `geom_*()` now display an informative error message when required 
    aesthetics are missing (@dpseidel, #2637 and #2706).

*   `geom_boxplot()` now understands the `width` parameter even when used with
    a non-standard stat, such as `stat_identity()` (@clauswilke, #2893).
    
*  `geom_hex()` now understands the `size` and `linetype` aesthetics
   (@mikmart, #2488).
    
*   `geom_hline()`, `geom_vline()`, and `geom_abline()` now work properly
    with `coord_trans()` (@clauswilke, #2149, #2812).
    
*   `geom_text(..., parse = TRUE)` now correctly renders the expected number of
    items instead of silently dropping items that are empty expressions, e.g.
    the empty string "". If an expression spans multiple lines, we take just
    the first line and drop the rest. This same issue is also fixed for
    `geom_label()` and the axis labels for `geom_sf()` (@slowkow, #2867).

*   `geom_sf()` now respects `lineend`, `linejoin`, and `linemitre` parameters 
    for lines and polygons (@alistaire47, #2826).
    
*   `ggsave()` now exits without creating a new graphics device if previously
    none was open (@clauswilke, #2363).

*   `labs()` now has named arguments `title`, `subtitle`, `caption`, and `tag`.
    Also, `labs()` now accepts tidyeval (@yutannihilation, #2669).

*   `position_nudge()` is now more robust and nudges only in the direction
    requested. This enables, for example, the horizontal nudging of boxplots
    (@clauswilke, #2733).

*   `sec_axis()` and `dup_axis()` now return appropriate breaks for the secondary
    axis when applied to log transformed scales (@dpseidel, #2729).

*   `sec_axis()` now works as expected when used in combination with tidy eval
    (@dpseidel, #2788).

*   `scale_*_date()`, `scale_*_time()` and `scale_*_datetime()` can now display 
    a secondary axis that is a __one-to-one__ transformation of the primary axis,
    implemented using the `sec.axis` argument to the scale constructor 
    (@dpseidel, #2244).
    
*   `stat_contour()`, `stat_density2d()`, `stat_bin2d()`,  `stat_binhex()`
    now calculate normalized statistics including `nlevel`, `ndensity`, and
    `ncount`. Also, `stat_density()` now includes the calculated statistic 
    `nlevel`, an alias for `scaled`, to better match the syntax of `stat_bin()`
    (@bjreisman, #2679).

# ggplot2 3.0.0

## Breaking changes

*   ggplot2 now supports/uses tidy evaluation (as described below). This is a 
    major change and breaks a number of packages; we made this breaking change 
    because it is important to make ggplot2 more programmable, and to be more 
    consistent with the rest of the tidyverse. The best general (and detailed)
    introduction to tidy evaluation can be found in the meta programming
    chapters in [Advanced R](https://adv-r.hadley.nz).
    
    The primary developer facing change is that `aes()` now contains 
    quosures (expression + environment pairs) rather than symbols, and you'll 
    need to take a different approach to extracting the information you need. 
    A common symptom of this change are errors "undefined columns selected" or 
    "invalid 'type' (list) of argument" (#2610). As in the previous version,
    constants (like `aes(x = 1)` or `aes(colour = "smoothed")`) are stored
    as is.
    
    In this version of ggplot2, if you need to describe a mapping in a string, 
    use `quo_name()` (to generate single-line strings; longer expressions may 
    be abbreviated) or `quo_text()` (to generate non-abbreviated strings that
    may span multiple lines). If you do need to extract the value of a variable
    instead use `rlang::eval_tidy()`. You may want to condition on 
    `(packageVersion("ggplot2") <= "2.2.1")` so that your code can work with
    both released and development versions of ggplot2.
    
    We recognise that this is a big change and if you're not already familiar
    with rlang, there's a lot to learn. If you are stuck, or need any help,
    please reach out on <https://community.rstudio.com>.

*   Error: Column `y` must be a 1d atomic vector or a list

    Internally, ggplot2 now uses `as.data.frame(tibble::as_tibble(x))` to
    convert a list into a data frame. This improves ggplot2's support for
    list-columns (needed for sf support), at a small cost: you can no longer
    use matrix-columns. Note that unlike tibble we still allow column vectors
    such as returned by `base::scale()` because of their widespread use.

*   Error: More than one expression parsed
  
    Previously `aes_string(x = c("a", "b", "c"))` silently returned 
    `aes(x = a)`. Now this is a clear error.

*   Error: `data` must be uniquely named but has duplicate columns
  
    If layer data contains columns with identical names an error will be 
    thrown. In earlier versions the first occurring column was chosen silently,
    potentially masking that the wrong data was chosen.

*   Error: Aesthetics must be either length 1 or the same as the data
    
    Layers are stricter about the columns they will combine into a single
    data frame. Each aesthetic now must be either the same length as the data
    frame or a single value. This makes silent recycling errors much less likely.

*   Error: `coord_*` doesn't support free scales 
   
    Free scales only work with selected coordinate systems; previously you'd
    get an incorrect plot.

*   Error in f(...) : unused argument (range = c(0, 1))

    This is because the `oob` argument to scale has been set to a function
    that only takes a single argument; it needs to take two arguments
    (`x`, and `range`). 

*   Error: unused argument (output)
  
    The function `guide_train()` now has an optional parameter `aesthetic`
    that allows you to override the `aesthetic` setting in the scale.
    To make your code work with the both released and development versions of 
    ggplot2 appropriate, add `aesthetic = NULL` to the `guide_train()` method
    signature.
    
    ```R
    # old
    guide_train.legend <- function(guide, scale) {...}
    
    # new 
    guide_train.legend <- function(guide, scale, aesthetic = NULL) {...}
    ```
    
    Then, inside the function, replace `scale$aesthetics[1]`,
    `aesthetic %||% scale$aesthetics[1]`. (The %||% operator is defined in the 
    rlang package).
    
    ```R
    # old
    setNames(list(scale$map(breaks)), scale$aesthetics[1])

    # new
    setNames(list(scale$map(breaks)), aesthetic %||% scale$aesthetics[1])
    ```

*   The long-deprecated `subset` argument to `layer()` has been removed.

## Tidy evaluation

* `aes()` now supports quasiquotation so that you can use `!!`, `!!!`,
  and `:=`. This replaces `aes_()` and `aes_string()` which are now
  soft-deprecated (but will remain around for a long time).

* `facet_wrap()` and `facet_grid()` now support `vars()` inputs. Like
  `dplyr::vars()`, this helper quotes its inputs and supports
  quasiquotation. For instance, you can now supply faceting variables
  like this: `facet_wrap(vars(am, cyl))` instead of 
  `facet_wrap(~am + cyl)`. Note that the formula interface is not going 
  away and will not be deprecated. `vars()` is simply meant to make it 
  easier to create functions around `facet_wrap()` and `facet_grid()`.

  The first two arguments of `facet_grid()` become `rows` and `cols`
  and now support `vars()` inputs. Note however that we took special
  care to ensure complete backward compatibility. With this change
  `facet_grid(vars(cyl), vars(am, vs))` is equivalent to
  `facet_grid(cyl ~ am + vs)`, and `facet_grid(cols = vars(am, vs))` is
  equivalent to `facet_grid(. ~ am + vs)`.

  One nice aspect of the new interface is that you can now easily
  supply names: `facet_grid(vars(Cylinder = cyl), labeller =
  label_both)` will give nice label titles to the facets. Of course,
  those names can be unquoted with the usual tidy eval syntax.

### sf

* ggplot2 now has full support for sf with `geom_sf()` and `coord_sf()`:

  ```r
  nc <- sf::st_read(system.file("shape/nc.shp", package = "sf"), quiet = TRUE)
  ggplot(nc) +
    geom_sf(aes(fill = AREA))
  ```
  It supports all simple features, automatically aligns CRS across layers, sets
  up the correct aspect ratio, and draws a graticule.

## New features

* ggplot2 now works on R 3.1 onwards, and uses the 
  [vdiffr](https://github.com/r-lib/vdiffr) package for visual testing.

* In most cases, accidentally using `%>%` instead of `+` will generate an 
  informative error (#2400).

* New syntax for calculated aesthetics. Instead of using `aes(y = ..count..)` 
  you can (and should!) use `aes(y = stat(count))`. `stat()` is a real function 
  with documentation which hopefully will make this part of ggplot2 less 
  confusing (#2059).
  
  `stat()` is particularly nice for more complex calculations because you 
  only need to specify it once: `aes(y = stat(count / max(count)))`,
  rather than `aes(y = ..count.. / max(..count..))`
  
* New `tag` label for adding identification tags to plots, typically used for 
  labelling a subplot with a letter. Add a tag with `labs(tag = "A")`, style it 
  with the `plot.tag` theme element, and control position with the
  `plot.tag.position` theme setting (@thomasp85).

### Layers: geoms, stats, and position adjustments

* `geom_segment()` and `geom_curve()` have a new `arrow.fill` parameter which 
  allows you to specify a separate fill colour for closed arrowheads 
  (@hrbrmstr and @clauswilke, #2375).

* `geom_point()` and friends can now take shapes as strings instead of integers,
  e.g. `geom_point(shape = "diamond")` (@daniel-barnett, #2075).

* `position_dodge()` gains a `preserve` argument that allows you to control
  whether the `total` width at each `x` value is preserved (the current 
  default), or ensure that the width of a `single` element is preserved
  (what many people want) (#1935).

* New `position_dodge2()` provides enhanced dodging for boxplots. Compared to
  `position_dodge()`, `position_dodge2()` compares `xmin` and `xmax` values  
  to determine which elements overlap, and spreads overlapping elements evenly
  within the region of overlap. `position_dodge2()` is now the default position
  adjustment for `geom_boxplot()`, because it handles `varwidth = TRUE`, and 
  will be considered for other geoms in the future.
  
  The `padding` parameter adds a small amount of padding between elements 
  (@karawoo, #2143) and a `reverse` parameter allows you to reverse the order 
  of placement (@karawoo, #2171).
  
* New `stat_qq_line()` makes it easy to add a simple line to a Q-Q plot, which 
  makes it easier to judge the fit of the theoretical distribution 
  (@nicksolomon).

### Scales and guides

* Improved support for mapping date/time variables to `alpha`, `size`, `colour`, 
  and `fill` aesthetics, including `date_breaks` and `date_labels` arguments 
  (@karawoo, #1526), and new `scale_alpha()` variants (@karawoo, #1526).

* Improved support for ordered factors. Ordered factors throw a warning when 
  mapped to shape (unordered factors do not), and do not throw warnings when 
  mapped to size or alpha (unordered factors do). Viridis is used as the 
  default colour and fill scale for ordered factors (@karawoo, #1526).

* The `expand` argument of `scale_*_continuous()` and `scale_*_discrete()`
  now accepts separate expansion values for the lower and upper range
  limits. The expansion limits can be specified using the convenience
  function `expand_scale()`.
  
  Separate expansion limits may be useful for bar charts, e.g. if one
  wants the bottom of the bars to be flush with the x axis but still 
  leave some (automatically calculated amount of) space above them:
  
    ```r
    ggplot(mtcars) +
        geom_bar(aes(x = factor(cyl))) +
        scale_y_continuous(expand = expand_scale(mult = c(0, .1)))
    ```
  
  It can also be useful for line charts, e.g. for counts over time,
  where one wants to have a ’hard’ lower limit of y = 0 but leave the
  upper limit unspecified (and perhaps differing between panels), with
  some extra space above the highest point on the line (with symmetrical 
  limits, the extra space above the highest point could in some cases 
  cause the lower limit to be negative).
  
  The old syntax for the `expand` argument will, of course, continue
  to work (@huftis, #1669).

* `scale_colour_continuous()` and `scale_colour_gradient()` are now controlled 
  by global options `ggplot2.continuous.colour` and `ggplot2.continuous.fill`. 
  These can be set to `"gradient"` (the default) or `"viridis"` (@karawoo).

* New `scale_colour_viridis_c()`/`scale_fill_viridis_c()` (continuous) and
  `scale_colour_viridis_d()`/`scale_fill_viridis_d()` (discrete) make it
  easy to use Viridis colour scales (@karawoo, #1526).

* Guides for `geom_text()` now accept custom labels with 
  `guide_legend(override.aes = list(label = "foo"))` (@brianwdavis, #2458).

### Margins

* Strips gain margins on all sides by default. This means that to fully justify
  text to the edge of a strip, you will need to also set the margins to 0
  (@karawoo).

* Rotated strip labels now correctly understand `hjust` and `vjust` parameters
  at all angles (@karawoo).

* Strip labels now understand justification relative to the direction of the
  text, meaning that in y facets, the strip text can be placed at either end of
  the strip using `hjust` (@karawoo).

* Legend titles and labels get a little extra space around them, which 
  prevents legend titles from overlapping the legend at large font sizes 
  (@karawoo, #1881).

## Extension points

* New `autolayer()` S3 generic (@mitchelloharawild, #1974). This is similar
  to `autoplot()` but produces layers rather than complete plots.

* Custom objects can now be added using `+` if a `ggplot_add` method has been
  defined for the class of the object (@thomasp85).

* Theme elements can now be subclassed. Add a `merge_element` method to control
  how properties are inherited from the parent element. Add an `element_grob` 
  method to define how elements are rendered into grobs (@thomasp85, #1981).

* Coords have gained new extension mechanisms.
  
    If you have an existing coord extension, you will need to revise the
    specification of the `train()` method. It is now called 
    `setup_panel_params()` (better reflecting what it actually does) and now 
    has arguments `scale_x`, and `scale_y` (the x and y scales respectively) 
    and `param`, a list of plot specific parameters generated by 
    `setup_params()`.

    What was formerly called `scale_details` (in coords), `panel_ranges` 
    (in layout) and `panel_scales` (in geoms) are now consistently called
    `panel_params` (#1311). These are parameters of the coord that vary from
    panel to panel.

* `ggplot_build()` and `ggplot_gtable()` are now generics, so ggplot-subclasses 
  can define additional behavior during the build stage.

* `guide_train()`, `guide_merge()`, `guide_geom()`, and `guide_gengrob()`
  are now exported as they are needed if you want to design your own guide.
  They are not currently documented; use at your own risk (#2528).

* `scale_type()` generic is now exported and documented. Use this if you 
  want to extend ggplot2 to work with a new type of vector.

## Minor bug fixes and improvements

### Faceting

* `facet_grid()` gives a more informative error message if you try to use
  a variable in both rows and cols (#1928).

* `facet_grid()` and `facet_wrap()` both give better error messages if you
  attempt to use an unsupported coord with free scales (#2049).

* `label_parsed()` works once again (#2279).

* You can now style the background of horizontal and vertical strips
  independently with `strip.background.x` and `strip.background.y` 
  theme settings (#2249).

### Scales

* `discrete_scale()` documentation now inherits shared definitions from 
  `continuous_scale()` (@alistaire47, #2052).

* `guide_colorbar()` shows all colours of the scale (@has2k1, #2343).

* `scale_identity()` once again produces legends by default (#2112).

* Tick marks for secondary axes with strong transformations are more 
  accurately placed (@thomasp85, #1992).

* Missing line types now reliably generate missing lines (with standard 
  warning) (#2206).

* Legends now ignore set aesthetics that are not length one (#1932).

* All colour and fill scales now have an `aesthetics` argument that can
  be used to set the aesthetic(s) the scale works with. This makes it
  possible to apply a colour scale to both colour and fill aesthetics
  at the same time, via `aesthetics = c("colour", "fill")` (@clauswilke).
  
* Three new generic scales work with any aesthetic or set of aesthetics: 
  `scale_continuous_identity()`, `scale_discrete_identity()`, and
  `scale_discrete_manual()` (@clauswilke).

* `scale_*_gradient2()` now consistently omits points outside limits by 
  rescaling after the limits are enforced (@foo-bar-baz-qux, #2230).

### Layers

* `geom_label()` now correctly produces unbordered labels when `label.size` 
  is 0, even when saving to PDF (@bfgray3, #2407).

* `layer()` gives considerably better error messages for incorrectly specified
  `geom`, `stat`, or `position` (#2401).

* In all layers that use it, `linemitre` now defaults to 10 (instead of 1)
  to better match base R.

* `geom_boxplot()` now supplies a default value if no `x` aesthetic is present
  (@foo-bar-baz-qux, #2110).

* `geom_density()` drops groups with fewer than two data points and throws a
  warning. For groups with two data points, density values are now calculated 
  with `stats::density` (@karawoo, #2127).

* `geom_segment()` now also takes a `linejoin` parameter. This allows more 
  control over the appearance of the segments, which is especially useful for 
  plotting thick arrows (@Ax3man, #774).

* `geom_smooth()` now reports the formula used when `method = "auto"` 
  (@davharris #1951). `geom_smooth()` now orders by the `x` aesthetic, making it 
  easier to pass pre-computed values without manual ordering (@izahn, #2028). It 
  also now knows it has `ymin` and `ymax` aesthetics (#1939). The legend 
  correctly reflects the status of the `se` argument when used with stats 
  other than the default (@clauswilke, #1546).

* `geom_tile()` now once again interprets `width` and `height` correctly 
  (@malcolmbarrett, #2510).

* `position_jitter()` and `position_jitterdodge()` gain a `seed` argument that
  allows the specification of a random seed for reproducible jittering 
  (@krlmlr, #1996 and @slowkow, #2445).

* `stat_density()` has better behaviour if all groups are dropped because they
  are too small (#2282).

* `stat_summary_bin()` now understands the `breaks` parameter (@karawoo, #2214).

* `stat_bin()` now accepts functions for `binwidth`. This allows better binning 
  when faceting along variables with different ranges (@botanize).

* `stat_bin()` and `geom_histogram()` now sum correctly when using the `weight` 
  aesthetic (@jiho, #1921).

* `stat_bin()` again uses correct scaling for the computed variable `ndensity` 
  (@timgoodman, #2324).

* `stat_bin()` and `stat_bin_2d()` now properly handle the `breaks` parameter 
  when the scales are transformed (@has2k1, #2366).

* `update_geom_defaults()` and `update_stat_defaults()` allow American 
  spelling of aesthetic parameters (@foo-bar-baz-qux, #2299).

* The `show.legend` parameter now accepts a named logical vector to hide/show
  only some aesthetics in the legend (@tutuchan, #1798).

* Layers now silently ignore unknown aesthetics with value `NULL` (#1909).

### Coords

* Clipping to the plot panel is now configurable, through a `clip` argument
  to coordinate systems, e.g. `coord_cartesian(clip = "off")` 
  (@clauswilke, #2536).

* Like scales, coordinate systems now give you a message when you're 
  replacing an existing coordinate system (#2264).

* `coord_polar()` now draws secondary axis ticks and labels 
  (@dylan-stark, #2072), and can draw the radius axis on the right 
  (@thomasp85, #2005).

* `coord_trans()` now generates a warning when a transformation generates 
  non-finite values (@foo-bar-baz-qux, #2147).

### Themes

* Complete themes now always override all elements of the default theme
  (@has2k1, #2058, #2079).

* Themes now set default grid colour in `panel.grid` rather than individually
  in `panel.grid.major` and `panel.grid.minor` individually. This makes it 
  slightly easier to customise the theme (#2352).

* Fixed bug when setting strips to `element_blank()` (@thomasp85). 

* Axes positioned on the top and to the right can now customize their ticks and
  lines separately (@thomasp85, #1899).

* Built-in themes gain parameters `base_line_size` and `base_rect_size` which 
  control the default sizes of line and rectangle elements (@karawoo, #2176).

* Default themes use `rel()` to set line widths (@baptiste).

* Themes were tweaked for visual consistency and more graceful behavior when 
  changing the base font size. All absolute heights or widths were replaced 
  with heights or widths that are proportional to the base font size. One 
  relative font size was eliminated (@clauswilke).
  
* The height of descenders is now calculated solely on font metrics and doesn't
  change with the specific letters in the string. This fixes minor alignment 
  issues with plot titles, subtitles, and legend titles (#2288, @clauswilke).

### Guides

* `guide_colorbar()` is more configurable: tick marks and color bar frame
  can now by styled with arguments `ticks.colour`, `ticks.linewidth`, 
  `frame.colour`, `frame.linewidth`, and `frame.linetype`
  (@clauswilke).
  
* `guide_colorbar()` now uses `legend.spacing.x` and `legend.spacing.y` 
  correctly, and it can handle multi-line titles. Minor tweaks were made to 
  `guide_legend()` to make sure the two legend functions behave as similarly as
  possible (@clauswilke, #2397 and #2398).
  
* The theme elements `legend.title` and `legend.text` now respect the settings 
  of `margin`, `hjust`, and `vjust` (@clauswilke, #2465, #1502).

* Non-angle parameters of `label.theme` or `title.theme` can now be set in 
  `guide_legend()` and `guide_colorbar()` (@clauswilke, #2544).

### Other

* `fortify()` gains a method for tbls (@karawoo, #2218).

* `ggplot` gains a method for `grouped_df`s that adds a `.group` variable,
  which computes a unique value for each group. Use it with 
  `aes(group = .group)` (#2351).

* `ggproto()` produces objects with class `c("ggproto", "gg")`, allowing for
  a more informative error message when adding layers, scales, or other ggproto 
  objects (@jrnold, #2056).

* `ggsave()`'s DPI argument now supports 3 string options: "retina" (320
  DPI), "print" (300 DPI), and "screen" (72 DPI) (@foo-bar-baz-qux, #2156).
  `ggsave()` now uses full argument names to avoid partial match warnings 
  (#2355), and correctly restores the previous graphics device when several
  graphics devices are open (#2363).

* `print.ggplot()` now returns the original ggplot object, instead of the 
  output from `ggplot_build()`. Also, the object returned from 
  `ggplot_build()` now has the class `"ggplot_built"` (#2034).

* `map_data()` now works even when purrr is loaded (tidyverse#66).

* New functions `summarise_layout()`, `summarise_coord()`, and 
  `summarise_layers()` summarise the layout, coordinate systems, and layers 
  of a built ggplot object (#2034, @wch). This provides a tested API that 
  (e.g.) shiny can depend on.

* Updated startup messages reflect new resources (#2410, @mine-cetinkaya-rundel).

# ggplot2 2.2.1

* Fix usage of `structure(NULL)` for R-devel compatibility (#1968).

# ggplot2 2.2.0

## Major new features

### Subtitle and caption

Thanks to @hrbrmstr plots now have subtitles and captions, which can be set with 
the `subtitle`  and `caption` arguments to `ggtitle()` and `labs()`. You can 
control their appearance with the theme settings `plot.caption` and 
`plot.subtitle`. The main plot title is now left-aligned to better work better 
with a subtitle. The caption is right-aligned (@hrbrmstr).

### Stacking

`position_stack()` and `position_fill()` now sort the stacking order to match 
grouping order. This allows you to control the order through grouping, and 
ensures that the default legend matches the plot (#1552, #1593). If you want the 
opposite order (useful if you have horizontal bars and horizontal legend), you 
can request reverse stacking by using `position = position_stack(reverse = TRUE)` 
(#1837).
  
`position_stack()` and `position_fill()` now accepts negative values which will 
create stacks extending below the x-axis (#1691).

`position_stack()` and `position_fill()` gain a `vjust` argument which makes it 
easy to (e.g.) display labels in the middle of stacked bars (#1821).

### Layers

`geom_col()` was added to complement `geom_bar()` (@hrbrmstr). It uses 
`stat="identity"` by default, making the `y` aesthetic mandatory. It does not 
support any other `stat_()` and does not provide fallback support for the 
`binwidth` parameter. Examples and references in other functions were updated to
demonstrate `geom_col()` usage. 

When creating a layer, ggplot2 will warn if you use an unknown aesthetic or an 
unknown parameter. Compared to the previous version, this is stricter for 
aesthetics (previously there was no message), and less strict for parameters 
(previously this threw an error) (#1585).

### Facetting

The facet system, as well as the internal panel class, has been rewritten in 
ggproto. Facets are now extendable in the same manner as geoms and stats, as 
described in `vignette("extending-ggplot2")`.

We have also added the following new features.
  
* `facet_grid()` and `facet_wrap()` now allow expressions in their faceting 
  formulas (@DanRuderman, #1596).

* When `facet_wrap()` results in an uneven number of panels, axes will now be
  drawn underneath the hanging panels (fixes #1607)

* Strips can now be freely positioned in `facet_wrap()` using the 
  `strip.position` argument (deprecates `switch`).

* The relative order of panel, strip, and axis can now be controlled with 
  the theme setting `strip.placement` that takes either `inside` (strip between 
  panel and axis) or `outside` (strip after axis).

* The theme option `panel.margin` has been deprecated in favour of 
  `panel.spacing` to more clearly communicate intent.

### Extensions

Unfortunately there was a major oversight in the construction of ggproto which 
lead to extensions capturing the super object at package build time, instead of 
at package run time (#1826). This problem has been fixed, but requires 
re-installation of all extension packages.

## Scales

* The position of x and y axes can now be changed using the `position` argument
  in `scale_x_*`and `scale_y_*` which can take `top` and `bottom`, and `left`
  and `right` respectively. The themes of top and right axes can be modified 
  using the `.top` and `.right` modifiers to `axis.text.*` and `axis.title.*`.

### Continuous scales

* `scale_x_continuous()` and `scale_y_continuous()` can now display a secondary 
  axis that is a __one-to-one__ transformation of the primary axis (e.g. degrees 
  Celcius to degrees Fahrenheit). The secondary axis will be positioned opposite 
  to the primary axis and can be controlled with the `sec.axis` argument to 
  the scale constructor.

* Scales worry less about having breaks. If no breaks can be computed, the
  plot will work instead of throwing an uninformative error (#791). This 
  is particularly helpful when you have facets with free scales, and not
  all panels contain data.

* Scales now warn when transformation introduces infinite values (#1696).

### Date time

* `scale_*_datetime()` now supports time zones. It will use the timezone 
  attached to the variable by default, but can be overridden with the 
  `timezone` argument.

* New `scale_x_time()` and `scale_y_time()` generate reasonable default
  breaks and labels for hms vectors (#1752).

### Discrete scales

The treatment of missing values by discrete scales has been thoroughly 
overhauled (#1584). The underlying principle is that we can naturally represent 
missing values on discrete variables (by treating just like another level), so 
by default we should. 

This principle applies to:

* character vectors
* factors with implicit NA
* factors with explicit NA

And to all scales (both position and non-position.)

Compared to the previous version of ggplot2, there are three main changes:

1.  `scale_x_discrete()` and `scale_y_discrete()` always show discrete NA,
    regardless of their source

1.  If present, `NA`s are shown in discrete legends.

1.  All discrete scales gain a `na.translate` argument that allows you to 
    control whether `NA`s are translated to something that can be visualised,
    or should be left as missing. Note that if you don't translate (i.e. 
    `na.translate = FALSE)` the missing values will passed on to the layer, 
    which will warning that it's dropping missing values. To suppress the
    warnings, you'll also need to add `na.rm = TRUE` to the layer call. 

There were also a number of other smaller changes

* Correctly use scale expansion factors.
* Don't preserve space for dropped levels (#1638).
* Only issue one warning when when asking for too many levels (#1674).
* Unicode labels work better on Windows (#1827).
* Warn when used with only continuous data (#1589)

## Themes

* The `theme()` constructor now has named arguments rather than ellipses. This 
  should make autocomplete substantially more useful. The documentation
  (including examples) has been considerably improved.
  
* Built-in themes are more visually homogeneous, and match `theme_grey` better.
  (@jiho, #1679)
  
* When computing the height of titles, ggplot2 now includes the height of the
  descenders (i.e. the bits of `g` and `y` that hang beneath the baseline). This 
  improves the margins around titles, particularly the y axis label (#1712).
  I have also very slightly increased the inner margins of axis titles, and 
  removed the outer margins. 

* Theme element inheritance is now easier to work with as modification now
  overrides default `element_blank` elements (#1555, #1557, #1565, #1567)
  
* Horizontal legends (i.e. legends on the top or bottom) are horizontally
  aligned by default (#1842). Use `legend.box = "vertical"` to switch back
  to the previous behaviour.
  
* `element_line()` now takes an `arrow` argument to specify arrows at the end of
  lines (#1740)

There were a number of tweaks to the theme elements that control legends:
  
* `legend.justification` now controls appearance will plotting the legend
  outside of the plot area. For example, you can use 
  `theme(legend.justification = "top")` to make the legend align with the 
  top of the plot.

* `panel.margin` and `legend.margin` have been renamed to `panel.spacing` and 
  `legend.spacing` respectively, to better communicate intent (they only
  affect spacing between legends and panels, not the margins around them)

* `legend.margin` now controls margin around individual legends.

* New `legend.box.background`, `legend.box.spacing`, and `legend.box.margin`
  control the background, spacing, and margin of the legend box (the region
  that contains all legends).

## Bug fixes and minor improvements

* ggplot2 now imports tibble. This ensures that all built-in datasets print 
  compactly even if you haven't explicitly loaded tibble or dplyr (#1677).

* Class of aesthetic mapping is preserved when adding `aes()` objects (#1624).

* `+.gg` now works for lists that include data frames.

* `annotation_x()` now works in the absense of global data (#1655)

* `geom_*(show.legend = FALSE)` now works for `guide_colorbar`.

* `geom_boxplot()` gains new `outlier.alpha` (@jonathan-g) and 
  `outlier.fill` (@schloerke, #1787) parameters to control the alpha/fill of
   outlier points independently of the alpha of the boxes. 

* `position_jitter()` (and hence `geom_jitter()`) now correctly computes 
  the jitter width/jitter when supplied by the user (#1775, @has2k1).

* `geom_contour()` more clearly describes what inputs it needs (#1577).

* `geom_curve()` respects the `lineend` parameter (#1852).

* `geom_histogram()` and `stat_bin()` understand the `breaks` parameter once 
  more. (#1665). The floating point adjustment for histogram bins is now 
  actually used - it was previously inadvertently ignored (#1651).

* `geom_violin()` no longer transforms quantile lines with the alpha aesthetic
  (@mnbram, #1714). It no longer errors when quantiles are requested but data
  have zero range (#1687). When `trim = FALSE` it once again has a nice 
  range that allows the density to reach zero (by extending the range 3 
  bandwidths to either side of the data) (#1700).

* `geom_dotplot()` works better when faceting and binning on the y-axis. 
  (#1618, @has2k1).
  
* `geom_hexbin()` once again supports `..density..` (@mikebirdgeneau, #1688).

* `geom_step()` gives useful warning if only one data point in layer (#1645).

* `layer()` gains new `check.aes` and `check.param` arguments. These allow
  geom/stat authors to optional suppress checks for known aesthetics/parameters.
  Currently this is used only in `geom_blank()` which powers `expand_limits()` 
  (#1795).

* All `stat_*()` display a better error message when required aesthetics are
  missing.
  
* `stat_bin()` and `stat_summary_hex()` now accept length 1 `binwidth` (#1610)

* `stat_density()` gains new argument `n`, which is passed to underlying function
  `stats::density` ("number of equally spaced points at which the
  density is to be estimated"). (@hbuschme)

* `stat_binhex()` now again returns `count` rather than `value` (#1747)

* `stat_ecdf()` respects `pad` argument (#1646).

* `stat_smooth()` once again informs you about the method it has chosen.
  It also correctly calculates the size of the largest group within facets.

* `x` and `y` scales are now symmetric regarding the list of
  aesthetics they accept: `xmin_final`, `xmax_final`, `xlower`,
  `xmiddle` and `xupper` are now valid `x` aesthetics.

* `Scale` extensions can now override the `make_title` and `make_sec_title` 
  methods to let the scale modify the axis/legend titles.

* The random stream is now reset after calling `.onAttach()` (#2409).

# ggplot2 2.1.0

## New features

* When mapping an aesthetic to a constant (e.g. 
  `geom_smooth(aes(colour = "loess")))`), the default guide title is the name 
  of the aesthetic (i.e. "colour"), not the value (i.e. "loess") (#1431).

* `layer()` now accepts a function as the data argument. The function will be
  applied to the data passed to the `ggplot()` function and must return a
  data.frame (#1527, @thomasp85). This is a more general version of the 
  deprecated `subset` argument.

* `theme_update()` now uses the `+` operator instead of `%+replace%`, so that
  unspecified values will no longer be `NULL`ed out. `theme_replace()`
  preserves the old behaviour if desired (@oneillkza, #1519). 

* `stat_bin()` has been overhauled to use the same algorithm as ggvis, which 
  has been considerably improved thanks to the advice of Randy Prium (@rpruim).
  This includes:
  
    * Better arguments and a better algorithm for determining the origin.
      You can now specify either `boundary` or the `center` of a bin.
      `origin` has been deprecated in favour of these arguments.
      
    * `drop` is deprecated in favour of `pad`, which adds extra 0-count bins
      at either end (needed for frequency polygons). `geom_histogram()` defaults 
      to `pad = FALSE` which considerably improves the default limits for 
      the histogram, especially when the bins are big (#1477).
      
    * The default algorithm does a (somewhat) better job at picking nice widths 
      and origins across a wider range of input data.
      
    * `bins = n` now gives a histogram with `n` bins, not `n + 1` (#1487).

## Bug fixes

* All `\donttest{}` examples run.

* All `geom_()` and `stat_()` functions now have consistent argument order:
  data + mapping, then geom/stat/position, then `...`, then specific arguments, 
  then arguments common to all layers (#1305). This may break code if you were
  previously relying on partial name matching, but in the long-term should make 
  ggplot2 easier to use. In particular, you can now set the `n` parameter
  in `geom_density2d()` without it partially matching `na.rm` (#1485).

* For geoms with both `colour` and `fill`, `alpha` once again only affects
  fill (Reverts #1371, #1523). This was causing problems for people.

* `facet_wrap()`/`facet_grid()` works with multiple empty panels of data 
  (#1445).

* `facet_wrap()` correctly swaps `nrow` and `ncol` when faceting vertically
  (#1417).

* `ggsave("x.svg")` now uses svglite to produce the svg (#1432).

* `geom_boxplot()` now understands `outlier.color` (#1455).

* `geom_path()` knows that "solid" (not just 1) represents a solid line (#1534).

* `geom_ribbon()` preserves missing values so they correctly generate a 
  gap in the ribbon (#1549).

* `geom_tile()` once again accepts `width` and `height` parameters (#1513). 
  It uses `draw_key_polygon()` for better a legend, including a coloured 
  outline (#1484).

* `layer()` now automatically adds a `na.rm` parameter if none is explicitly
  supplied.

* `position_jitterdodge()` now works on all possible dodge aesthetics, 
  e.g. `color`, `linetype` etc. instead of only based on `fill` (@bleutner)

* `position = "nudge"` now works (although it doesn't do anything useful)
  (#1428).

* The default scale for columns of class "AsIs" is now "identity" (#1518).

* `scale_*_discrete()` has better defaults when used with purely continuous
  data (#1542).

* `scale_size()` warns when used with categorical data.

* `scale_size()`, `scale_colour()`, and `scale_fill()` gain date and date-time
  variants (#1526).

* `stat_bin_hex()` and `stat_bin_summary()` now use the same underlying 
  algorithm so results are consistent (#1383). `stat_bin_hex()` now accepts
  a `weight` aesthetic. To be consistent with related stats, the output variable 
  from `stat_bin_hex()` is now value instead of count.

* `stat_density()` gains a `bw` parameter which makes it easy to get consistent 
   smoothing between facets (@jiho)

* `stat-density-2d()` no longer ignores the `h` parameter, and now accepts 
  `bins` and `binwidth` parameters to control the number of contours 
  (#1448, @has2k1).

* `stat_ecdf()` does a better job of adding padding to -Inf/Inf, and gains
  an argument `pad` to suppress the padding if not needed (#1467).

* `stat_function()` gains an `xlim` parameter (#1528). It once again works 
  with discrete x values (#1509).

* `stat_summary()` preserves sorted x order which avoids artefacts when
  display results with `geom_smooth()` (#1520).

* All elements should now inherit correctly for all themes except `theme_void()`.
  (@Katiedaisey, #1555) 

* `theme_void()` was completely void of text but facets and legends still
  need labels. They are now visible (@jiho). 

* You can once again set legend key and height width to unit arithmetic
  objects (like `2 * unit(1, "cm")`) (#1437).

* Eliminate spurious warning if you have a layer with no data and no aesthetics
  (#1451).

* Removed a superfluous comma in `theme-defaults.r` code (@jschoeley)

* Fixed a compatibility issue with `ggproto` and R versions prior to 3.1.2.
  (#1444)

* Fixed issue where `coord_map()` fails when given an explicit `parameters`
  argument (@tdmcarthur, #1729)
  
* Fixed issue where `geom_errorbarh()` had a required `x` aesthetic (#1933)  

# ggplot2 2.0.0

## Major changes

* ggplot no longer throws an error if your plot has no layers. Instead it 
  automatically adds `geom_blank()` (#1246).
  
* New `cut_width()` is a convenient replacement for the verbose
  `plyr::round_any()`, with the additional benefit of offering finer
  control.

* New `geom_count()` is a convenient alias to `stat_sum()`. Use it when you
  have overlapping points on a scatterplot. `stat_sum()` now defaults to 
  using counts instead of proportions.

* New `geom_curve()` adds curved lines, with a similar specification to 
  `geom_segment()` (@veraanadi, #1088).

* Date and datetime scales now have `date_breaks`, `date_minor_breaks` and
  `date_labels` arguments so that you never need to use the long
  `scales::date_breaks()` or `scales::date_format()`.
  
* `geom_bar()` now has it's own stat, distinct from `stat_bin()` which was
  also used by `geom_histogram()`. `geom_bar()` now uses `stat_count()` 
  which counts values at each distinct value of x (i.e. it does not bin
  the data first). This can be useful when you want to show exactly which 
  values are used in a continuous variable.

* `geom_point()` gains a `stroke` aesthetic which controls the border width of 
  shapes 21-25 (#1133, @SeySayux). `size` and `stroke` are additive so a point 
  with `size = 5` and `stroke = 5` will have a diameter of 10mm. (#1142)

* New `position_nudge()` allows you to slightly offset labels (or other 
  geoms) from their corresponding points (#1109).

* `scale_size()` now maps values to _area_, not radius. Use `scale_radius()`
  if you want the old behaviour (not recommended, except perhaps for lines).

* New `stat_summary_bin()` works like `stat_summary()` but on binned data. 
  It's a generalisation of `stat_bin()` that can compute any aggregate,
  not just counts (#1274). Both default to `mean_se()` if no aggregation
  functions are supplied (#1386).

* Layers are now much stricter about their arguments - you will get an error
  if you've supplied an argument that isn't an aesthetic or a parameter.
  This is likely to cause some short-term pain but in the long-term it will make
  it much easier to spot spelling mistakes and other errors (#1293).
  
    This change does break a handful of geoms/stats that used `...` to pass 
    additional arguments on to the underlying computation. Now 
    `geom_smooth()`/`stat_smooth()` and `geom_quantile()`/`stat_quantile()` 
    use `method.args` instead (#1245, #1289); and `stat_summary()` (#1242), 
    `stat_summary_hex()`, and `stat_summary2d()` use `fun.args`.

### Extensibility

There is now an official mechanism for defining Stats, Geoms, and Positions in 
other packages. See `vignette("extending-ggplot2")` for details.

* All Geoms, Stats and Positions are now exported, so you can inherit from them
  when making your own objects (#989).

* ggplot2 no longer uses proto or reference classes. Instead, we now use 
  ggproto, a new OO system designed specifically for ggplot2. Unlike proto
  and RC, ggproto supports clean cross-package inheritance. Creating a new OO
  system isn't usually the right way to solve a problem, but I'm pretty sure
  it was necessary here. Read more about it in the vignette.

* `aes_()` replaces `aes_q()`. It also supports formulas, so the most concise 
  SE version of `aes(carat, price)` is now `aes_(~carat, ~price)`. You may
  want to use this form in packages, as it will avoid spurious `R CMD check` 
  warnings about undefined global variables.

### Text

* `geom_text()` has been overhauled to make labelling your data a little
  easier. It:
  
    * `nudge_x` and `nudge_y` arguments let you offset labels from their
      corresponding points (#1120). 
      
    * `check_overlap = TRUE` provides a simple way to avoid overplotting 
      of labels: labels that would otherwise overlap are omitted (#1039).
      
    * `hjust` and `vjust` can now be character vectors: "left", "center", 
      "right", "bottom", "middle", "top". New options include "inward" and 
      "outward" which align text towards and away from the center of the plot 
      respectively.

* `geom_label()` works like `geom_text()` but draws a rounded rectangle 
  underneath each label (#1039). This is useful when you want to label plots
  that are dense with data.

### Deprecated features

* The little used `aes_auto()` has been deprecated. 

* `aes_q()` has been replaced with `aes_()` to be consistent with SE versions
  of NSE functions in other packages.

* The `order` aesthetic is officially deprecated. It never really worked, and 
  was poorly documented.

* The `stat` and `position` arguments to `qplot()` have been deprecated.
  `qplot()` is designed for quick plots - if you need to specify position
  or stat, use `ggplot()` instead.

* The theme setting `axis.ticks.margin` has been deprecated: now use the margin 
  property of `axis.text`.
  
* `stat_abline()`, `stat_hline()` and `stat_vline()` have been removed:
  these were never suitable for use other than with `geom_abline()` etc
  and were not documented.

* `show_guide` has been renamed to `show.legend`: this more accurately
  reflects what it does (controls appearance of layer in legend), and uses the 
  same convention as other ggplot2 arguments (i.e. a `.` between names).
  (Yes, I know that's inconsistent with function names with use `_`, but it's
  too late to change now.)

A number of geoms have been renamed to be internally consistent:

* `stat_binhex()` and `stat_bin2d()` have been renamed to `stat_bin_hex()` 
  and `stat_bin_2d()` (#1274). `stat_summary2d()` has been renamed to 
  `stat_summary_2d()`, `geom_density2d()`/`stat_density2d()` has been renamed 
  to `geom_density_2d()`/`stat_density_2d()`.

* `stat_spoke()` is now `geom_spoke()` since I realised it's a
  reparameterisation of `geom_segment()`.

* `stat_bindot()` has been removed because it's so tightly coupled to
  `geom_dotplot()`. If you happened to use `stat_bindot()`, just change to
  `geom_dotplot()` (#1194).

All defunct functions have been removed.

### Default appearance

* The default `theme_grey()` background colour has been changed from "grey90" 
  to "grey92": this makes the background a little less visually prominent.

* Labels and titles have been tweaked for readability:

    * Axes labels are darker.
    
    * Legend and axis titles are given the same visual treatment.
    
    * The default font size dropped from 12 to 11. You might be surprised that 
      I've made the default text size smaller as it was already hard for
      many people to read. It turns out there was a bug in RStudio (fixed in 
      0.99.724), that shrunk the text of all grid based graphics. Once that
      was resolved the defaults seemed too big to my eyes.
    
    * More spacing between titles and borders.
    
    * Default margins scale with the theme font size, so the appearance at 
      larger font sizes should be considerably improved (#1228). 

* `alpha` now affects both fill and colour aesthetics (#1371).

* `element_text()` gains a margins argument which allows you to add additional
  padding around text elements. To help see what's going on use `debug = TRUE` 
  to display the text region and anchors.

* The default font size in `geom_text()` has been decreased from 5mm (14 pts)
  to 3.8 mm (11 pts) to match the new default theme sizes.

* A diagonal line is no longer drawn on bar and rectangle legends. Instead, the
  border has been tweaked to be more visible, and more closely match the size of 
  line drawn on the plot.

* `geom_pointrange()` and `geom_linerange()` get vertical (not horizontal)
  lines in the legend (#1389).

* The default line `size` for `geom_smooth()` has been increased from 0.5 to 1 
  to make it easier to see when overlaid on data.
  
* `geom_bar()` and `geom_rect()` use a slightly paler shade of grey so they
  aren't so visually heavy.
  
* `geom_boxplot()` now colours outliers the same way as the boxes.

* `geom_point()` now uses shape 19 instead of 16. This looks much better on 
  the default Linux graphics device. (It's very slightly smaller than the old 
  point, but it shouldn't affect any graphics significantly)

* Sizes in ggplot2 are measured in mm. Previously they were converted to pts 
  (for use in grid) by multiplying by 72 / 25.4. However, grid uses printer's 
  points, not Adobe (big pts), so sizes are now correctly multiplied by 
  72.27 / 25.4. This is unlikely to noticeably affect display, but it's
  technically correct (<https://youtu.be/hou0lU8WMgo>).

* The default legend will now allocate multiple rows (if vertical) or
  columns (if horizontal) in order to make a legend that is more likely to
  fit on the screen. You can override with the `nrow`/`ncol` arguments
  to `guide_legend()`

    ```R
    p <- ggplot(mpg, aes(displ,hwy, colour = model)) + geom_point()
    p
    p + theme(legend.position = "bottom")
    # Previous behaviour
    p + guides(colour = guide_legend(ncol = 1))
    ```

### New and updated themes

* New `theme_void()` is completely empty. It's useful for plots with non-
  standard coordinates or for drawings (@jiho, #976).

* New `theme_dark()` has a dark background designed to make colours pop out
  (@jiho, #1018)

* `theme_minimal()` became slightly more minimal by removing the axis ticks:
  labels now line up directly beneath grid lines (@tomschloss, #1084)

* New theme setting `panel.ontop` (logical) make it possible to place 
  background elements (i.e., gridlines) on top of data. Best used with 
  transparent `panel.background` (@noamross. #551).

### Labelling

The facet labelling system was updated with many new features and a
more flexible interface (@lionel-). It now works consistently across
grid and wrap facets. The most important user visible changes are:

* `facet_wrap()` gains a `labeller` option (#25).

* `facet_grid()` and `facet_wrap()` gain a `switch` argument to
  display the facet titles near the axes. When switched, the labels
  become axes subtitles. `switch` can be set to "x", "y" or "both"
  (the latter only for grids) to control which margin is switched.

The labellers (such as `label_value()` or `label_both()`) also get
some new features:

* They now offer the `multi_line` argument to control whether to
  display composite facets (those specified as `~var1 + var2`) on one
  or multiple lines.

* In `label_bquote()` you now refer directly to the names of
  variables. With this change, you can create math expressions that
  depend on more than one variable. This math expression can be
  specified either for the rows or the columns and you can also
  provide different expressions to each margin.

  As a consequence of these changes, referring to `x` in backquoted
  expressions is deprecated.

* Similarly to `label_bquote()`, `labeller()` now take `.rows` and
  `.cols` arguments. In addition, it also takes `.default`.
  `labeller()` is useful to customise how particular variables are
  labelled. The three additional arguments specify how to label the
  variables are not specifically mentioned, respectively for rows,
  columns or both. This makes it especially easy to set up a
  project-wide labeller dispatcher that can be reused across all your
  plots. See the documentation for an example.

* The new labeller `label_context()` adapts to the number of factors
  facetted over. With a single factor, it displays only the values,
  just as before. But with multiple factors in a composite margin
  (e.g. with `~cyl + am`), the labels are passed over to
  `label_both()`. This way the variables names are displayed with the
  values to help identifying them.

On the programming side, the labeller API has been rewritten in order
to offer more control when faceting over multiple factors (e.g. with
formulae such as `~cyl + am`). This also means that if you have
written custom labellers, you will need to update them for this
version of ggplot.

* Previously, a labeller function would take `variable` and `value`
  arguments and return a character vector. Now, they take a data frame
  of character vectors and return a list. The input data frame has one
  column per factor facetted over and each column in the returned list
  becomes one line in the strip label. See documentation for more
  details.

* The labels received by a labeller now contain metadata: their margin
  (in the "type" attribute) and whether they come from a wrap or a
  grid facet (in the "facet" attribute).

* Note that the new `as_labeller()` function operator provides an easy
  way to transform an existing function to a labeller function. The
  existing function just needs to take and return a character vector.

## Documentation

* Improved documentation for `aes()`, `layer()` and much much more.

* I've tried to reduce the use of `...` so that you can see all the 
  documentation in one place rather than having to integrate multiple pages.
  In some cases this has involved adding additional arguments to geoms
  to make it more clear what you can do:
  
    *  `geom_smooth()` gains explicit `method`, `se` and `formula` arguments.
    
    * `geom_histogram()` gains `binwidth`, `bins`, `origin` and `right` 
      arguments.
      
    * `geom_jitter()` gains `width` and `height` arguments to make it easier
      to control the amount of jittering without using the lengthy 
      `position_jitter()` function (#1116)

* Use of `qplot()` in examples has been minimised (#1123, @hrbrmstr). This is
  inline with the 2nd edition of the ggplot2 box, which minimises the use of 
  `qplot()` in favour of `ggplot()`.

* Tightly linked geoms and stats (e.g. `geom_boxplot()` and `stat_boxplot()`) 
  are now documented in the same file so you can see all the arguments in one
  place. Variations of the same idea (e.g. `geom_path()`, `geom_line()`, and
  `geom_step()`) are also documented together.

* It's now obvious that you can set the `binwidth` parameter for
  `stat_bin_hex()`, `stat_summary_hex()`, `stat_bin_2d()`, and
  `stat_summary_2d()`. 

* The internals of positions have been cleaned up considerably. You're unlikely
  to notice any external changes, although the documentation should be a little
  less confusing since positions now don't list parameters they never use.

## Data

* All datasets have class `tbl_df` so if you also use dplyr, you get a better
  print method.

* `economics` has been brought up to date to 2015-04-01.

* New `economics_long` is the economics data in long form.

* New `txhousing` dataset containing information about the Texas housing
  market. Useful for examples that need multiple time series, and for
  demonstrating model+vis methods.

* New `luv_colours` dataset which contains the locations of all
  built-in `colors()` in Luv space.

* `movies` has been moved into its own package, ggplot2movies, because it was 
  large and not terribly useful. If you've used the movies dataset, you'll now 
  need to explicitly load the package with `library(ggplot2movies)`.

## Bug fixes and minor improvements

* All partially matched arguments and `$` have been been replaced with 
  full matches (@jimhester, #1134).

* ggplot2 now exports `alpha()` from the scales package (#1107), and `arrow()` 
  and `unit()` from grid (#1225). This means you don't need attach scales/grid 
  or do `scales::`/`grid::` for these commonly used functions.

* `aes_string()` now only parses character inputs. This fixes bugs when
  using it with numbers and non default `OutDec` settings (#1045).

* `annotation_custom()` automatically adds a unique id to each grob name,
  making it easier to plot multiple grobs with the same name (e.g. grobs of
  ggplot2 graphics) in the same plot (#1256).

* `borders()` now accepts xlim and ylim arguments for specifying the geographical 
  region of interest (@markpayneatwork, #1392).

* `coord_cartesian()` applies the same expansion factor to limits as for scales. 
  You can suppress with `expand = FALSE` (#1207).

* `coord_trans()` now works when breaks are suppressed (#1422).

* `cut_number()` gives error message if the number of requested bins can
  be created because there are two few unique values (#1046).

* Character labels in `facet_grid()` are no longer (incorrectly) coerced into
  factors. This caused problems with custom label functions (#1070).

* `facet_wrap()` and `facet_grid()` now allow you to use non-standard
  variable names by surrounding them with backticks (#1067).

* `facet_wrap()` more carefully checks its `nrow` and `ncol` arguments
  to ensure that they're specified correctly (@richierocks, #962)

* `facet_wrap()` gains a `dir` argument to control the direction the
  panels are wrapped in. The default is "h" for horizontal. Use "v" for
  vertical layout (#1260).

* `geom_abline()`, `geom_hline()` and `geom_vline()` have been rewritten to
  have simpler behaviour and be more consistent:

    * `stat_abline()`, `stat_hline()` and `stat_vline()` have been removed:
      these were never suitable for use other than with `geom_abline()` etc
      and were not documented.

    * `geom_abline()`, `geom_vline()` and `geom_hline()` are bound to
      `stat_identity()` and `position_identity()`

    * Intercept parameters can no longer be set to a function.

    * They are all documented in one file, since they are so closely related.

* `geom_bin2d()` will now let you specify one dimension's breaks exactly,
  without touching the other dimension's default breaks at all (#1126).

* `geom_crossbar()` sets grouping correctly so you can display multiple
  crossbars on one plot. It also makes the default `fatten` argument a little
  bigger to make the middle line more obvious (#1125).

* `geom_histogram()` and `geom_smooth()` now only inform you about the
  default values once per layer, rather than once per panel (#1220).

* `geom_pointrange()` gains `fatten` argument so you can control the
  size of the point relative to the size of the line.

* `geom_segment()` annotations were not transforming with scales 
  (@BrianDiggs, #859).

* `geom_smooth()` is no longer so chatty. If you want to know what the default
  smoothing method is, look it up in the documentation! (#1247)

* `geom_violin()` now has the ability to draw quantile lines (@DanRuderman).

* `ggplot()` now captures the parent frame to use for evaluation,
  rather than always defaulting to the global environment. This should
  make ggplot more suitable to use in more situations (e.g. with knitr)

* `ggsave()` has been simplified a little to make it easier to maintain.
  It no longer checks that you're printing a ggplot2 object (so now also
  works with any grid grob) (#970), and always requires a filename.
  Parameter `device` now supports character argument to specify which supported
  device to use ('pdf', 'png', 'jpeg', etc.), for when it cannot be correctly
  inferred from the file extension (for example when a temporary filename is
  supplied server side in shiny apps) (@sebkopf, #939). It no longer opens
  a graphics device if one isn't already open - this is annoying when you're
  running from a script (#1326).

* `guide_colorbar()` creates correct legend if only one color (@krlmlr, #943).

* `guide_colorbar()` no longer fails when the legend is empty - previously
  this often masked misspecifications elsewhere in the plot (#967).

* New `layer_data()` function extracts the data used for plotting for a given
  layer. It's mostly useful for testing.

* User supplied `minor_breaks` can now be supplied on the same scale as 
  the data, and will be automatically transformed with by scale (#1385).

* You can now suppress the appearance of an axis/legend title (and the space
  that would allocated for it) with `NULL` in the `scale_` function. To
  use the default label, use `waiver()` (#1145).

* Position adjustments no longer warn about potentially varying ranges
  because the problem rarely occurs in practice and there are currently a
  lot of false positives since I don't understand exactly what FP criteria
  I should be testing.

* `scale_fill_grey()` now uses red for missing values. This matches
  `scale_colour_grey()` and makes it obvious where missing values lie.
  Override with `na.value`.

* `scale_*_gradient2()` defaults to using Lab colour space.

* `scale_*_gradientn()` now allows `colours` or `colors` (#1290)

* `scale_y_continuous()` now also transforms the `lower`, `middle` and `upper`
  aesthetics used by `geom_boxplot()`: this only affects
  `geom_boxplot(stat = "identity")` (#1020).

* Legends no longer inherit aesthetics if `inherit.aes` is FALSE (#1267).

* `lims()` makes it easy to set the limits of any axis (#1138).

* `labels = NULL` now works with `guide_legend()` and `guide_colorbar()`.
  (#1175, #1183).

* `override.aes` now works with American aesthetic spelling, e.g. color

* Scales no longer round data points to improve performance of colour
  palettes. Instead the scales package now uses a much faster colour
  interpolation algorithm (#1022).

* `scale_*_brewer()` and `scale_*_distiller()` add new `direction` argument of 
  `scales::brewer_pal`, making it easier to change the order of colours 
  (@jiho, #1139).

* `scale_x_date()` now clips dates outside the limits in the same way as
  `scale_x_continuous()` (#1090).

* `stat_bin()` gains `bins` arguments, which denotes the number of bins. Now
  you can set `bins=100` instead of `binwidth=0.5`. Note that `breaks` or
  `binwidth` will override it (@tmshn, #1158, #102).

* `stat_boxplot()` warns if a continuous variable is used for the `x` aesthetic
  without also supplying a `group` aesthetic (#992, @krlmlr).

* `stat_summary_2d()` and `stat_bin_2d()` now share exactly the same code for 
  determining breaks from `bins`, `binwidth`, and `origin`. 
  
* `stat_summary_2d()` and `stat_bin_2d()` now output in tile/raster compatible 
  form instead of rect compatible form. 

* Automatically computed breaks do not lead to an error for transformations like
  "probit" where the inverse can map to infinity (#871, @krlmlr)

* `stat_function()` now always evaluates the function on the original scale.
  Previously it computed the function on transformed scales, giving incorrect
  values (@BrianDiggs, #1011).

* `strip_dots` works with anonymous functions within calculated aesthetics 
  (e.g. `aes(sapply(..density.., function(x) mean(x))))` (#1154, @NikNakk)

* `theme()` gains `validate = FALSE` parameter to turn off validation, and 
  hence store arbitrary additional data in the themes. (@tdhock, #1121)

* Improved the calculation of segments needed to draw the curve representing
  a line when plotted in polar coordinates. In some cases, the last segment
  of a multi-segment line was not drawn (@BrianDiggs, #952)<|MERGE_RESOLUTION|>--- conflicted
+++ resolved
@@ -1,10 +1,9 @@
 # ggplot2 (development version)
 
-<<<<<<< HEAD
 * Glyphs drawing functions of the `draw_key_*()` family can now set `"width"`
   and `"height"` attributes (in centimetres) to the produced keys to control
   their displayed size in the legend.
-=======
+
 * `coord_radial()` is a successor to `coord_polar()` with more customisation 
   options. `coord_radial()` can:
   
@@ -32,7 +31,6 @@
 * In the theme element hierarchy, parent elements that are a strict subclass
   of child elements now confer their subclass upon the children (#5457).
 
->>>>>>> 5e29f33e
 * `ggsave()` no longer sometimes creates new directories, which is now 
   controlled by the new `create.dir` argument (#5489).
 

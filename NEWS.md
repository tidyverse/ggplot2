# ggplot2 (development version)

<<<<<<< HEAD
* Legends in `scale_*_manual()` can show `NA` values again when the `values` is
  a named vector (@teunbrand, #5214, #5286).
  
* `scale_*_manual()` with a named `values` argument now emits a warning when
  none of those names match the values found in the data (@teunbrand, #5298).
  
=======
* `coord_munch()` can now close polygon shapes (@teunbrand, #3271)

* You can now omit either `xend` or `yend` from `geom_segment()` as only one
  of these is now required. If one is missing, it will be filled from the `x`
  and `y` aesthetics respectively. This makes drawing horizontal or vertical
  segments a little bit more convenient (@teunbrand, #5140).
  
* New `plot.tag.location` in `theme()` can control placement of the plot tag
  in the `"margin"`, `"plot"` or the new `"panel"` option (#4297).

>>>>>>> 222d33d0
* `geom_text()` and `geom_label()` gained a `size.unit` parameter that set the 
  text size to millimetres, points, centimetres, inches or picas 
  (@teunbrand, #3799).

* The guide system, as the last remaining chunk of ggplot2, has been rewritten 
  in ggproto. The axes and legends now inherit from a <Guide> class, which makes
  them extensible in the same manner as geoms, stats, facets and coords 
  (#3329, @teunbrand). In addition, the following changes were made:
    * Styling theme parts of the guide now inherit from the plot's theme 
      (#2728). 
    * Styling non-theme parts of the guides accept <element> objects, so that
      the following is possible: `guide_colourbar(frame = element_rect(...))`.
    * Primary axis titles are now placed at the primary guide, so that
      `guides(x = guide_axis(position = "top"))` will display the title at the
      top by default (#4650).
    * Unknown secondary axis guide positions are now inferred as the opposite 
      of the primary axis guide when the latter has a known `position` (#4650).
    * `guide_colourbar()`, `guide_coloursteps()` and `guide_bins()` gain a
      `ticks.length` argument.
    * In `guide_bins()`, the title no longer arbitrarily becomes offset from
      the guide when it has long labels.
    * The `order` argument of guides now strictly needs to be a length-1 
      integer (#4958).
    * More informative error for mismatched 
     `direction`/`theme(legend.direction = ...)` arguments (#4364, #4930).
    * `guide_coloursteps()` and `guide_bins()` sort breaks (#5152).
    * `guide_axis()` gains a `cap` argument that can be used to trim the
      axis line to extreme breaks (#4907).

* `geom_label()` now uses the `angle` aesthetic (@teunbrand, #2785)
* 'lines' units in `geom_label()`, often used in the `label.padding` argument, 
  are now are relative to the text size. This causes a visual change, but fixes 
  a misalignment issue between the textbox and text (@teunbrand, #4753)
* The `label.padding` argument in `geom_label()` now supports inputs created
  with the `margin()` function (#5030).
* As an internal change, the `titleGrob()` has been refactored to be faster.
* The `translate_shape_string()` internal function is now exported for use in
  extensions of point layers (@teunbrand, #5191).
* Fixed bug in `coord_sf()` where graticule lines didn't obey 
  `panel.grid.major`'s linewidth setting (@teunbrand, #5179)
* Fixed bug in `annotation_logticks()` when no suitable tick positions could
  be found (@teunbrand, #5248).
* To improve `width` calculation in bar plots with empty factor levels, 
  `resolution()` considers `mapped_discrete` values as having resolution 1 
  (@teunbrand, #5211)
* When `geom_path()` has aesthetics varying within groups, the `arrow()` is
  applied to groups instead of individual segments (@teunbrand, #4935).
* The default width of `geom_bar()` is now based on panel-wise resolution of
  the data, rather than global resolution (@teunbrand, #4336).
* To apply dodging more consistently in violin plots, `stat_ydensity()` now
  has a `drop` argument to keep or discard groups with 1 observation.
* Aesthetics listed in `geom_*()` and `stat_*()` layers now point to relevant
  documentation (@teunbrand, #5123).
* `coord_flip()` has been marked as superseded. The recommended alternative is
  to swap the `x` and `y` aesthetic and/or using the `orientation` argument in
  a layer (@teunbrand, #5130).
* `stat_align()` is now applied per panel instead of globally, preventing issues
  when facets have different ranges (@teunbrand, #5227).
* A stacking bug in `stat_align()` was fixed (@teunbrand, #5176).
* `stat_contour()` and `stat_contour_filled()` now warn about and remove
  duplicated coordinates (@teunbrand, #5215).
* Improve performance of layers without positional scales (@zeehio, #4990)

# ggplot2 3.4.2
This is a hotfix release anticipating changes in r-devel, but folds in upkeep
changes and a few bug fixes as well.

## Minor improvements

* Various type checks and their messages have been standardised 
  (@teunbrand, #4834).
  
* ggplot2 now uses `scales::DiscreteRange` and `scales::ContinuousRange`, which
  are available to write scale extensions from scratch (@teunbrand, #2710).
  
* The `layer_data()`, `layer_scales()` and `layer_grob()` now have the default
  `plot = last_plot()` (@teunbrand, #5166).
  
* The `datetime_scale()` scale constructor is now exported for use in extension
  packages (@teunbrand, #4701).
  
## Bug fixes

* `update_geom_defaults()` and `update_stat_defaults()` now return properly 
  classed objects and have updated docs (@dkahle, #5146).

* For the purposes of checking required or non-missing aesthetics, character 
  vectors are no longer considered non-finite (@teunbrand, @4284).

* `annotation_logticks()` skips drawing ticks when the scale range is non-finite
  instead of throwing an error (@teunbrand, #5229).
  
* Fixed spurious warnings when the `weight` was used in `stat_bin_2d()`, 
  `stat_boxplot()`, `stat_contour()`, `stat_bin_hex()` and `stat_quantile()`
  (@teunbrand, #5216).

* To prevent changing the plotting order, `stat_sf()` is now computed per panel 
  instead of per group (@teunbrand, #4340).

* Fixed bug in `coord_sf()` where graticule lines didn't obey 
  `panel.grid.major`'s linewidth setting (@teunbrand, #5179).

* `geom_text()` drops observations where `angle = NA` instead of throwing an
  error (@teunbrand, #2757).
  
# ggplot2 3.4.1
This is a small release focusing on fixing regressions in the 3.4.0 release
and minor polishes.

## Breaking changes

* The computed variable `y` in `stat_ecdf()` has been superseded by `ecdf` to 
  prevent incorrect scale transformations (@teunbrand, #5113 and #5112).
  
## New features

* Added `scale_linewidth_manual()` and `scale_linewidth_identity()` to support
  the `linewidth` aesthetic (@teunbrand, #5050).
  
* `ggsave()` warns when multiple `filename`s are given, and only writes to the
  first file (@teunbrand, #5114).

## Bug fixes

* Fixed a regression in `geom_hex()` where aesthetics were replicated across 
  bins (@thomasp85, #5037 and #5044).
  
* Using two ordered factors as facetting variables in 
  `facet_grid(..., as.table = FALSE)` now throws a warning instead of an
  error (@teunbrand, #5109).
  
* Fixed misbehaviour of `draw_key_boxplot()` and `draw_key_crossbar()` with 
  skewed key aspect ratio (@teunbrand, #5082).
  
* Fixed spurious warning when `weight` aesthetic was used in `stat_smooth()` 
  (@teunbrand based on @clauswilke's suggestion, #5053).
  
* The `lwd` alias is now correctly replaced by `linewidth` instead of `size` 
  (@teunbrand based on @clauswilke's suggestion #5051).
  
* Fixed a regression in `Coord$train_panel_guides()` where names of guides were 
  dropped (@maxsutton, #5063).

In binned scales:

* Automatic breaks should no longer be out-of-bounds, and automatic limits are
  adjusted to include breaks (@teunbrand, #5082).
  
* Zero-range limits no longer throw an error and are treated akin to continuous
  scales with zero-range limits (@teunbrand, #5066).
  
* The `trans = "date"` and `trans = "time"` transformations were made compatible
  (@teunbrand, #4217).

# ggplot2 3.4.0
This is a minor release focusing on tightening up the internals and ironing out
some inconsistencies in the API. The biggest change is the addition of the 
`linewidth` aesthetic that takes of sizing the width of any line from `size`. 
This change, while attempting to be as non-breaking as possible, has the 
potential to change the look of some of your plots.

Other notable changes is a complete redo of the error and warning messaging in
ggplot2 using the cli package. Messaging is now better contextualised and it 
should be easier to identify which layer an error is coming from. Last, we have
now made the switch to using the vctrs package internally which means that 
support for vctrs classes as variables should improve, along with some small 
gains in rendering speed.

## Breaking changes

* A `linewidth` aesthetic has been introduced and supersedes the `size` 
  aesthetic for scaling the width of lines in line based geoms. `size` will 
  remain functioning but deprecated for these geoms and it is recommended to 
  update all code to reflect the new aesthetic. For geoms that have _both_ point 
  sizing and linewidth sizing (`geom_pointrange()` and `geom_sf`) `size` now 
  **only** refers to sizing of points which can leads to a visual change in old
  code (@thomasp85, #3672)
  
* The default line width for polygons in `geom_sf()` have been decreased to 0.2 
  to reflect that this is usually used for demarking borders where a thinner 
  line is better suited. This change was made since we already induced a 
  visual change in `geom_sf()` with the introduction of the `linewidth` 
  aesthetic.
  
* The dot-dot notation (`..var..`) and `stat()`, which have been superseded by
  `after_stat()`, are now formally deprecated (@yutannihilation, #3693).

* `qplot()` is now formally deprecated (@yutannihilation, #3956).

* `stage()` now properly refers to the values without scale transformations for
  the stage of `after_stat`. If your code requires the scaled version of the
  values for some reason, you have to apply the same transformation by yourself,
  e.g. `sqrt()` for `scale_{x,y}_sqrt()` (@yutannihilation and @teunbrand, #4155).

* Use `rlang::hash()` instead of `digest::digest()`. This update may lead to 
  changes in the automatic sorting of legends. In order to enforce a specific
  legend order use the `order` argument in the guide. (@thomasp85, #4458)

* referring to `x` in backquoted expressions with `label_bquote()` is no longer
  possible.

* The `ticks.linewidth` and `frame.linewidth` parameters of `guide_colourbar()`
  are now multiplied with `.pt` like elsewhere in ggplot2. It can cause visual
  changes when these arguments are not the defaults and these changes can be 
  restored to their previous behaviour by adding `/ .pt` (@teunbrand #4314).

* `scale_*_viridis_b()` now uses the full range of the viridis scales 
  (@gregleleu, #4737)

## New features

* `geom_col()` and `geom_bar()` gain a new `just` argument. This is set to `0.5`
  by default; use `just = 0`/`just = 1` to place columns on the left/right
  of the axis breaks.
  (@wurli, #4899)

* `geom_density()` and `stat_density()` now support `bounds` argument
  to estimate density with boundary correction (@echasnovski, #4013).

* ggplot now checks during statistical transformations whether any data 
  columns were dropped and warns about this. If stats intend to drop
  data columns they can declare them in the new field `dropped_aes`.
  (@clauswilke, #3250)

* `...` supports `rlang::list2` dynamic dots in all public functions. 
  (@mone27, #4764) 

* `theme()` now has a `strip.clip` argument, that can be set to `"off"` to 
  prevent the clipping of strip text and background borders (@teunbrand, #4118)
  
* `geom_contour()` now accepts a function in the `breaks` argument 
  (@eliocamp, #4652).

## Minor improvements and bug fixes

* Fix a bug in `position_jitter()` where infinity values were dropped (@javlon,
  #4790).

* `geom_linerange()` now respects the `na.rm` argument (#4927, @thomasp85)

* Improve the support for `guide_axis()` on `coord_trans()` 
  (@yutannihilation, #3959)
  
* Added `stat_align()` to align data without common x-coordinates prior to
  stacking. This is now the default stat for `geom_area()` (@thomasp85, #4850)

* Fix a bug in `stat_contour_filled()` where break value differences below a 
  certain number of digits would cause the computations to fail (@thomasp85, 
  #4874)

* Secondary axis ticks are now positioned more precisely, removing small visual
  artefacts with alignment between grid and ticks (@thomasp85, #3576)

* Improve `stat_function` documentation regarding `xlim` argument. 
  (@92amartins, #4474)

* Fix various issues with how `labels`, `breaks`, `limits`, and `show.limits`
  interact in the different binning guides (@thomasp85, #4831)

* Automatic break calculation now squishes the scale limits to the domain
  of the transformation. This allows `scale_{x/y}_sqrt()` to find breaks at 0   
  when appropriate (@teunbrand, #980).

* Using multiple modified aesthetics correctly will no longer trigger warnings. 
  If used incorrectly, the warning will now report the duplicated aesthetic 
  instead of `NA` (@teunbrand, #4707).

* `aes()` now supports the `!!!` operator in its first two arguments
  (#2675). Thanks to @yutannihilation and @teunbrand for draft
  implementations.

* Require rlang >= 1.0.0 (@billybarc, #4797)

* `geom_violin()` no longer issues "collapsing to unique 'x' values" warning
  (@bersbersbers, #4455)

* `annotate()` now documents unsupported geoms (`geom_abline()`, `geom_hline()`
  and `geom_vline()`), and warns when they are requested (@mikmart, #4719)

* `presidential` dataset now includes Trump's presidency (@bkmgit, #4703).

* `position_stack()` now works fully with `geom_text()` (@thomasp85, #4367)

* `geom_tile()` now correctly recognises missing data in `xmin`, `xmax`, `ymin`,
  and `ymax` (@thomasp85 and @sigmapi, #4495)

* `geom_hex()` will now use the binwidth from `stat_bin_hex()` if present, 
  instead of deriving it (@thomasp85, #4580)
  
* `geom_hex()` now works on non-linear coordinate systems (@thomasp85)

* Fixed a bug throwing errors when trying to render an empty plot with secondary
  axes (@thomasp85, #4509)

* Axes are now added correctly in `facet_wrap()` when `as.table = FALSE`
  (@thomasp85, #4553)

* Better compatibility of custom device functions in `ggsave()` 
  (@thomasp85, #4539)

* Binning scales are now more resilient to calculated limits that ends up being
  `NaN` after transformations (@thomasp85, #4510)

* Strip padding in `facet_grid()` is now only in effect if 
  `strip.placement = "outside"` _and_ an axis is present between the strip and 
  the panel (@thomasp85, #4610)

* Aesthetics of length 1 are now recycled to 0 if the length of the data is 0 
  (@thomasp85, #4588)

* Setting `size = NA` will no longer cause `guide_legend()` to error 
  (@thomasp85, #4559)

* Setting `stroke` to `NA` in `geom_point()` will no longer impair the sizing of
  the points (@thomasp85, #4624)

* `stat_bin_2d()` now correctly recognises the `weight` aesthetic 
  (@thomasp85, #4646)
  
* All geoms now have consistent exposure of linejoin and lineend parameters, and
  the guide keys will now respect these settings (@thomasp85, #4653)

* `geom_sf()` now respects `arrow` parameter for lines (@jakeruss, #4659)

* Updated documentation for `print.ggplot` to reflect that it returns
  the original plot, not the result of `ggplot_build()`. (@r2evans, #4390)

* `scale_*_manual()` no longer displays extra legend keys, or changes their 
  order, when a named `values` argument has more items than the data. To display
  all `values` on the legend instead, use
  `scale_*_manual(values = vals, limits = names(vals))`. (@teunbrand, @banfai, 
  #4511, #4534)

* Updated documentation for `geom_contour()` to correctly reflect argument 
  precedence between `bins` and `binwidth`. (@eliocamp, #4651)

* Dots in `geom_dotplot()` are now correctly aligned to the baseline when
  `stackratio != 1` and `stackdir != "up"` (@mjskay, #4614)

* Key glyphs for `geom_boxplot()`, `geom_crossbar()`, `geom_pointrange()`, and
  `geom_linerange()` are now orientation-aware (@mjskay, #4732)
  
* Updated documentation for `geom_smooth()` to more clearly describe effects of 
  the `fullrange` parameter (@thoolihan, #4399).

# ggplot2 3.3.6
This is a very small release only applying an internal change to comply with 
R 4.2 and its deprecation of `default.stringsAsFactors()`. There are no user
facing changes and no breaking changes.

# ggplot2 3.3.5
This is a very small release focusing on fixing a couple of untenable issues 
that surfaced with the 3.3.4 release

* Revert changes made in #4434 (apply transform to intercept in `geom_abline()`) 
  as it introduced undesirable issues far worse than the bug it fixed 
  (@thomasp85, #4514)
* Fixes an issue in `ggsave()` when producing emf/wmf files (@yutannihilation, 
  #4521)
* Warn when grDevices specific arguments are passed to ragg devices (@thomasp85, 
  #4524)
* Fix an issue where `coord_sf()` was reporting that it is non-linear
  even when data is provided in projected coordinates (@clauswilke, #4527)

# ggplot2 3.3.4
This is a larger patch release fixing a huge number of bugs and introduces a 
small selection of feature refinements.

## Features

* Alt-text can now be added to a plot using the `alt` label, i.e 
  `+ labs(alt = ...)`. Currently this alt text is not automatically propagated, 
  but we plan to integrate into Shiny, RMarkdown, and other tools in the future. 
  (@thomasp85, #4477)

* Add support for the BrailleR package for creating descriptions of the plot
  when rendered (@thomasp85, #4459)
  
* `coord_sf()` now has an argument `default_crs` that specifies the coordinate
  reference system (CRS) for non-sf layers and scale/coord limits. This argument
  defaults to `NULL`, which means non-sf layers are assumed to be in projected
  coordinates, as in prior ggplot2 versions. Setting `default_crs = sf::st_crs(4326)`
  provides a simple way to interpret x and y positions as longitude and latitude,
  regardless of the CRS used by `coord_sf()`. Authors of extension packages
  implementing `stat_sf()`-like functionality are encouraged to look at the source
  code of `stat_sf()`'s `compute_group()` function to see how to provide scale-limit
  hints to `coord_sf()` (@clauswilke, #3659).

* `ggsave()` now uses ragg to render raster output if ragg is available. It also
  handles custom devices that sets a default unit (e.g. `ragg::agg_png`) 
  correctly (@thomasp85, #4388)

* `ggsave()` now returns the saved file location invisibly (#3379, @eliocamp).
  Note that, as a side effect, an unofficial hack `<ggplot object> + ggsave()`
  no longer works (#4513).

* The scale arguments `limits`, `breaks`, `minor_breaks`, `labels`, `rescaler`
  and `oob` now accept purrr style lambda notation (@teunbrand, #4427). The same 
  is true for `as_labeller()` (and therefore also `labeller()`) 
  (@netique, #4188).

* Manual scales now allow named vectors passed to `values` to contain fewer 
  elements than existing in the data. Elements not present in values will be set
  to `NA` (@thomasp85, #3451)
  
* Date and datetime position scales support out-of-bounds (oob) arguments to 
  control how limits affect data outside those limits (@teunbrand, #4199).
  
## Fixes

* Fix a bug that `after_stat()` and `after_scale()` cannot refer to aesthetics
  if it's specified in the plot-global mapping (@yutannihilation, #4260).
  
* Fix bug in `annotate_logticks()` that would cause an error when used together
  with `coord_flip()` (@thomasp85, #3954)
  
* Fix a bug in `geom_abline()` that resulted in `intercept` not being subjected
  to the transformation of the y scale (@thomasp85, #3741)
  
* Extent the range of the line created by `geom_abline()` so that line ending
  is not visible for large linewidths (@thomasp85, #4024)

* Fix bug in `geom_dotplot()` where dots would be positioned wrong with 
  `stackgroups = TRUE` (@thomasp85, #1745)

* Fix calculation of confidence interval for locfit smoothing in `geom_smooth()`
  (@topepo, #3806)
  
* Fix bug in `geom_text()` where `"outward"` and `"inward"` justification for 
  some `angle` values was reversed (@aphalo, #4169, #4447)

* `ggsave()` now sets the default background to match the fill value of the
  `plot.background` theme element (@karawoo, #4057)

* It is now deprecated to specify `guides(<scale> = FALSE)` or
  `scale_*(guide = FALSE)` to remove a guide. Please use 
  `guides(<scale> = "none")` or `scale_*(guide = "none")` instead 
  (@yutannihilation, #4097)
  
* Fix a bug in `guide_bins()` where keys would disappear if the guide was 
  reversed (@thomasp85, #4210)
  
* Fix bug in `guide_coloursteps()` that would repeat the terminal bins if the
  breaks coincided with the limits of the scale (@thomasp85, #4019)

* Make sure that default labels from default mappings doesn't overwrite default
  labels from explicit mappings (@thomasp85, #2406)

* Fix bug in `labeller()` where parsing was turned off if `.multiline = FALSE`
  (@thomasp85, #4084)
  
* Make sure `label_bquote()` has access to the calling environment when 
  evaluating the labels (@thomasp85, #4141)

* Fix a bug in the layer implementation that introduced a new state after the 
  first render which could lead to a different look when rendered the second 
  time (@thomasp85, #4204)

* Fix a bug in legend justification where justification was lost of the legend
  dimensions exceeded the available size (@thomasp85, #3635)

* Fix a bug in `position_dodge2()` where `NA` values in thee data would cause an
  error (@thomasp85, #2905)

* Make sure `position_jitter()` creates the same jittering independent of 
  whether it is called by name or with constructor (@thomasp85, #2507)

* Fix a bug in `position_jitter()` where different jitters would be applied to 
  different position aesthetics of the same axis (@thomasp85, #2941)
  
* Fix a bug in `qplot()` when supplying `c(NA, NA)` as axis limits 
  (@thomasp85, #4027)
  
* Remove cross-inheritance of default discrete colour/fill scales and check the
  type and aesthetic of function output if `type` is a function 
  (@thomasp85, #4149)

* Fix bug in `scale_[x|y]_date()` where custom breaks functions that resulted in
  fractional dates would get misaligned (@thomasp85, #3965)
  
* Fix bug in `scale_[x|y]_datetime()` where a specified timezone would be 
  ignored by the scale (@thomasp85, #4007)
  
* Fix issue in `sec_axis()` that would throw warnings in the absence of any 
  secondary breaks (@thomasp85, #4368)

* `stat_bin()`'s computed variable `width` is now documented (#3522).
  
* `stat_count()` now computes width based on the full dataset instead of per 
  group (@thomasp85, #2047)

* Extended `stat_ecdf()` to calculate the cdf from either x or y instead from y 
  only (@jgjl, #4005)
  
* Fix a bug in `stat_summary_bin()` where one more than the requested number of
  bins would be created (@thomasp85, #3824)

* Only drop groups in `stat_ydensity()` when there are fewer than two data 
  points and throw a warning (@andrewwbutler, #4111).

* Fixed a bug in strip assembly when theme has `strip.text = element_blank()`
  and plots are faceted with multi-layered strips (@teunbrand, #4384).
  
* Using `theme(aspect.ratio = ...)` together with free space in `facet_grid()`
  now correctly throws an error (@thomasp85, #3834)

* Fixed a bug in `labeller()` so that `.default` is passed to `as_labeller()`
  when labellers are specified by naming faceting variables. (@waltersom, #4031)
  
* Updated style for example code (@rjake, #4092)

* ggplot2 now requires R >= 3.3 (#4247).

* ggplot2 now uses `rlang::check_installed()` to check if a suggested package is
  installed, which will offer to install the package before continuing (#4375, 
  @malcolmbarrett)

* Improved error with hint when piping a `ggplot` object into a facet function
  (#4379, @mitchelloharawild).

# ggplot2 3.3.3
This is a small patch release mainly intended to address changes in R and CRAN.
It further changes the licensing model of ggplot2 to an MIT license.

* Update the ggplot2 licence to an MIT license (#4231, #4232, #4233, and #4281)

* Use vdiffr conditionally so ggplot2 can be tested on systems without vdiffr

* Update tests to work with the new `all.equal()` defaults in R >4.0.3

* Fixed a bug that `guide_bins()` mistakenly ignore `override.aes` argument
  (@yutannihilation, #4085).

# ggplot2 3.3.2
This is a small release focusing on fixing regressions introduced in 3.3.1.

* Added an `outside` option to `annotation_logticks()` that places tick marks
  outside of the plot bounds. (#3783, @kbodwin)

* `annotation_raster()` adds support for native rasters. For large rasters,
  native rasters render significantly faster than arrays (@kent37, #3388)
  
* Facet strips now have dedicated position-dependent theme elements 
  (`strip.text.x.top`, `strip.text.x.bottom`, `strip.text.y.left`, 
  `strip.text.y.right`) that inherit from `strip.text.x` and `strip.text.y`, 
  respectively. As a consequence, some theme stylings now need to be applied to 
  the position-dependent elements rather than to the parent elements. This 
  change was already introduced in ggplot2 3.3.0 but not listed in the 
  changelog. (@thomasp85, #3683)

* Facets now handle layers containing no data (@yutannihilation, #3853).
  
* A newly added geom `geom_density_2d_filled()` and associated stat 
  `stat_density_2d_filled()` can draw filled density contours
  (@clauswilke, #3846).

* A newly added `geom_function()` is now recommended to use in conjunction
  with/instead of `stat_function()`. In addition, `stat_function()` now
  works with transformed y axes, e.g. `scale_y_log10()`, and in plots
  containing no other data or layers (@clauswilke, #3611, #3905, #3983).

* Fixed a bug in `geom_sf()` that caused problems with legend-type
  autodetection (@clauswilke, #3963).
  
* Support graphics devices that use the `file` argument instead of `fileneame` 
  in `ggsave()` (@bwiernik, #3810)
  
* Default discrete color scales are now configurable through the `options()` of 
  `ggplot2.discrete.colour` and `ggplot2.discrete.fill`. When set to a character 
  vector of colour codes (or list of character vectors)  with sufficient length, 
  these colours are used for the default scale. See `help(scale_colour_discrete)` 
  for more details and examples (@cpsievert, #3833).

* Default continuous colour scales (i.e., the `options()` 
  `ggplot2.continuous.colour` and `ggplot2.continuous.fill`, which inform the 
  `type` argument of `scale_fill_continuous()` and `scale_colour_continuous()`) 
  now accept a function, which allows more control over these default 
  `continuous_scale()`s (@cpsievert, #3827).

* A bug was fixed in `stat_contour()` when calculating breaks based on 
  the `bins` argument (@clauswilke, #3879, #4004).
  
* Data columns can now contain `Vector` S4 objects, which are widely used in the 
  Bioconductor project. (@teunbrand, #3837)

# ggplot2 3.3.1

This is a small release with no code change. It removes all malicious links to a 
site that got hijacked from the readme and pkgdown site.

# ggplot2 3.3.0

This is a minor release but does contain a range of substantial new features, 
along with the standard bug fixes. The release contains a few visual breaking
changes, along with breaking changes for extension developers due to a shift in
internal representation of the position scales and their axes. No user breaking
changes are included.

This release also adds Dewey Dunnington (@paleolimbot) to the core team.

## Breaking changes
There are no user-facing breaking changes, but a change in some internal 
representations that extension developers may have relied on, along with a few 
breaking visual changes which may cause visual tests in downstream packages to 
fail.

* The `panel_params` field in the `Layout` now contains a list of list of 
  `ViewScale` objects, describing the trained coordinate system scales, instead
  of the list object used before. Any extensions that use this field will likely
  break, as will unit tests that checks aspects of this.

* `element_text()` now issues a warning when vectorized arguments are provided, 
  as in `colour = c("red", "green", "blue")`. Such use is discouraged and not 
  officially supported (@clauswilke, #3492).

* Changed `theme_grey()` setting for legend key so that it creates no border 
  (`NA`) rather than drawing a white one. (@annennenne, #3180)

* `geom_ribbon()` now draws separate lines for the upper and lower intervals if
  `colour` is mapped. Similarly, `geom_area()` and `geom_density()` now draw
  the upper lines only in the same case by default. If you want old-style full
  stroking, use `outline.type = "full"` (@yutannihilation, #3503 / @thomasp85, #3708).

## New features

* The evaluation time of aesthetics can now be controlled to a finer degree. 
  `after_stat()` supersedes the use of `stat()` and `..var..`-notation, and is
  joined by `after_scale()` to allow for mapping to scaled aesthetic values. 
  Remapping of the same aesthetic is now supported with `stage()`, so you can 
  map a data variable to a stat aesthetic, and remap the same aesthetic to 
  something else after statistical transformation (@thomasp85, #3534)

* All `coord_*()` functions with `xlim` and `ylim` arguments now accept
  vectors with `NA` as a placeholder for the minimum or maximum value
  (e.g., `ylim = c(0, NA)` would zoom the y-axis from 0 to the 
  maximum value observed in the data). This mimics the behaviour
  of the `limits` argument in continuous scale functions
  (@paleolimbot, #2907).

* Allowed reversing of discrete scales by re-writing `get_limits()` 
  (@AnneLyng, #3115)
  
* All geoms and stats that had a direction (i.e. where the x and y axes had 
  different interpretation), can now freely choose their direction, instead of
  relying on `coord_flip()`. The direction is deduced from the aesthetic 
  mapping, but can also be specified directly with the new `orientation` 
  argument (@thomasp85, #3506).
  
* Position guides can now be customized using the new `guide_axis()`, which can 
  be passed to position `scale_*()` functions or via `guides()`. The new axis 
  guide (`guide_axis()`) comes with arguments `check.overlap` (automatic removal 
  of overlapping labels), `angle` (easy rotation of axis labels), and
  `n.dodge` (dodge labels into multiple rows/columns) (@paleolimbot, #3322).
  
* A new scale type has been added, that allows binning of aesthetics at the 
  scale level. It has versions for both position and non-position aesthetics and
  comes with two new guides (`guide_bins` and `guide_coloursteps`) 
  (@thomasp85, #3096)
  
* `scale_x_continuous()` and `scale_y_continuous()` gains an `n.breaks` argument
  guiding the number of automatic generated breaks (@thomasp85, #3102)

* Added `stat_contour_filled()` and `geom_contour_filled()`, which compute 
  and draw filled contours of gridded data (@paleolimbot, #3044). 
  `geom_contour()` and `stat_contour()` now use the isoband package
  to compute contour lines. The `complete` parameter (which was undocumented
  and has been unused for at least four years) was removed (@paleolimbot, #3044).
  
* Themes have gained two new parameters, `plot.title.position` and 
  `plot.caption.position`, that can be used to customize how plot
  title/subtitle and plot caption are positioned relative to the overall plot
  (@clauswilke, #3252).

## Extensions
  
* `Geom` now gains a `setup_params()` method in line with the other ggproto
  classes (@thomasp85, #3509)

* The newly added function `register_theme_elements()` now allows developers
  of extension packages to define their own new theme elements and place them
  into the ggplot2 element tree (@clauswilke, #2540).

## Minor improvements and bug fixes

* `coord_trans()` now draws second axes and accepts `xlim`, `ylim`,
  and `expand` arguments to bring it up to feature parity with 
  `coord_cartesian()`. The `xtrans` and `ytrans` arguments that were 
  deprecated in version 1.0.1 in favour of `x` and `y` 
  were removed (@paleolimbot, #2990).

* `coord_trans()` now calculates breaks using the expanded range 
  (previously these were calculated using the unexpanded range, 
  which resulted in differences between plots made with `coord_trans()`
  and those made with `coord_cartesian()`). The expansion for discrete axes 
  in `coord_trans()` was also updated such that it behaves identically
  to that in `coord_cartesian()` (@paleolimbot, #3338).

* `expand_scale()` was deprecated in favour of `expansion()` for setting
  the `expand` argument of `x` and `y` scales (@paleolimbot).

* `geom_abline()`, `geom_hline()`, and `geom_vline()` now issue 
  more informative warnings when supplied with set aesthetics
  (i.e., `slope`, `intercept`, `yintercept`, and/or `xintercept`)
  and mapped aesthetics (i.e., `data` and/or `mapping`).

* Fix a bug in `geom_raster()` that squeezed the image when it went outside 
  scale limits (#3539, @thomasp85)

* `geom_sf()` now determines the legend type automatically (@microly, #3646).
  
* `geom_sf()` now removes rows that can't be plotted due to `NA` aesthetics 
  (#3546, @thomasp85)

* `geom_sf()` now applies alpha to linestring geometries 
  (#3589, @yutannihilation).

* `gg_dep()` was deprecated (@perezp44, #3382).

* Added function `ggplot_add.by()` for lists created with `by()`, allowing such
  lists to be added to ggplot objects (#2734, @Maschette)

* ggplot2 no longer depends on reshape2, which means that it no longer 
  (recursively) needs plyr, stringr, or stringi packages.

* Increase the default `nbin` of `guide_colourbar()` to place the ticks more 
  precisely (#3508, @yutannihilation).

* `manual_scale()` now matches `values` with the order of `breaks` whenever
  `values` is an unnamed vector. Previously, unnamed `values` would match with
  the limits of the scale and ignore the order of any `breaks` provided. Note
  that this may change the appearance of plots that previously relied on the
  unordered behaviour (#2429, @idno0001).

* `scale_manual_*(limits = ...)` now actually limits the scale (#3262,
  @yutannihilation).

* Fix a bug when `show.legend` is a named logical vector 
  (#3461, @yutannihilation).

* Added weight aesthetic option to `stat_density()` and made scaling of 
  weights the default (@annennenne, #2902)
  
* `stat_density2d()` can now take an `adjust` parameter to scale the default 
  bandwidth. (#2860, @haleyjeppson)

* `stat_smooth()` uses `REML` by default, if `method = "gam"` and
  `gam`'s method is not specified (@ikosmidis, #2630).

* stacking text when calculating the labels and the y axis with
  `stat_summary()` now works (@ikosmidis, #2709)
  
* `stat_summary()` and related functions now support rlang-style lambda functions
  (#3568, @dkahle).

* The data mask pronoun, `.data`, is now stripped from default labels.

* Addition of partial themes to plots has been made more predictable;
  stepwise addition of individual partial themes is now equivalent to
  addition of multple theme elements at once (@clauswilke, #3039).

* Facets now don't fail even when some variable in the spec are not available
  in all layers (@yutannihilation, #2963).

# ggplot2 3.2.1

This is a patch release fixing a few regressions introduced in 3.2.0 as well as
fixing some unit tests that broke due to upstream changes.

* `position_stack()` no longer changes the order of the input data. Changes to 
  the internal behaviour of `geom_ribbon()` made this reordering problematic 
  with ribbons that spanned `y = 0` (#3471)
* Using `qplot()` with a single positional aesthetic will no longer title the
  non-specified scale as `"NULL"` (#3473)
* Fixes unit tests for sf graticule labels caused by changes to sf

# ggplot2 3.2.0

This is a minor release with an emphasis on internal changes to make ggplot2 
faster and more consistent. The few interface changes will only affect the 
aesthetics of the plot in minor ways, and will only potentially break code of
extension developers if they have relied on internals that have been changed. 
This release also sees the addition of Hiroaki Yutani (@yutannihilation) to the 
core developer team.

With the release of R 3.6, ggplot2 now requires the R version to be at least 3.2,
as the tidyverse is committed to support 5 major versions of R.

## Breaking changes

* Two patches (#2996 and #3050) fixed minor rendering problems. In most cases,
  the visual changes are so subtle that they are difficult to see with the naked
  eye. However, these changes are detected by the vdiffr package, and therefore
  any package developers who use vdiffr to test for visual correctness of ggplot2
  plots will have to regenerate all reference images.
  
* In some cases, ggplot2 now produces a warning or an error for code that previously
  produced plot output. In all these cases, the previous plot output was accidental,
  and the plotting code uses the ggplot2 API in a way that would lead to undefined
  behavior. Examples include a missing `group` aesthetic in `geom_boxplot()` (#3316),
  annotations across multiple facets (#3305), and not using aesthetic mappings when
  drawing ribbons with `geom_ribbon()` (#3318).

## New features

* This release includes a range of internal changes that speeds up plot 
  generation. None of the changes are user facing and will not break any code,
  but in general ggplot2 should feel much faster. The changes includes, but are
  not limited to:
  
  - Caching ascent and descent dimensions of text to avoid recalculating it for
    every title.
  
  - Using a faster data.frame constructor as well as faster indexing into 
    data.frames
    
  - Removing the plyr dependency, replacing plyr functions with faster 
    equivalents.

* `geom_polygon()` can now draw polygons with holes using the new `subgroup` 
  aesthetic. This functionality requires R 3.6.0 (@thomasp85, #3128)

* Aesthetic mappings now accept functions that return `NULL` (@yutannihilation,
  #2997).

* `stat_function()` now accepts rlang/purrr style anonymous functions for the 
  `fun` parameter (@dkahle, #3159).

* `geom_rug()` gains an "outside" option to allow for moving the rug tassels to 
  outside the plot area (@njtierney, #3085) and a `length` option to allow for 
  changing the length of the rug lines (@daniel-wells, #3109). 
  
* All geoms now take a `key_glyph` paramter that allows users to customize
  how legend keys are drawn (@clauswilke, #3145). In addition, a new key glyph
  `timeseries` is provided to draw nice legends for time series
  (@mitchelloharawild, #3145).

## Extensions

* Layers now have a new member function `setup_layer()` which is called at the
  very beginning of the plot building process and which has access to the 
  original input data and the plot object being built. This function allows the 
  creation of custom layers that autogenerate aesthetic mappings based on the 
  input data or that filter the input data in some form. For the time being, this
  feature is not exported, but it has enabled the development of a new layer type,
  `layer_sf()` (see next item). Other special-purpose layer types may be added
  in the future (@clauswilke, #2872).
  
* A new layer type `layer_sf()` can auto-detect and auto-map sf geometry
  columns in the data. It should be used by extension developers who are writing
  new sf-based geoms or stats (@clauswilke, #3232).

* `x0` and `y0` are now recognized positional aesthetics so they will get scaled 
  if used in extension geoms and stats (@thomasp85, #3168)
  
* Continuous scale limits now accept functions which accept the default
  limits and return adjusted limits. This makes it possible to write
  a function that e.g. ensures the limits are always a multiple of 100,
  regardless of the data (@econandrew, #2307).

## Minor improvements and bug fixes

* `cut_width()` now accepts `...` to pass further arguments to `base::cut.default()`
   like `cut_number()` and `cut_interval()` already did (@cderv, #3055)

* `coord_map()` now can have axes on the top and right (@karawoo, #3042).

* `coord_polar()` now correctly rescales the secondary axis (@linzi-sg, #3278)

* `coord_sf()`, `coord_map()`, and `coord_polar()` now squash `-Inf` and `Inf`
  into the min and max of the plot (@yutannihilation, #2972).

* `coord_sf()` graticule lines are now drawn in the same thickness as panel grid 
  lines in `coord_cartesian()`, and seting panel grid lines to `element_blank()` 
  now also works in `coord_sf()` 
  (@clauswilke, #2991, #2525).

* `economics` data has been regenerated. This leads to some changes in the
  values of all columns (especially in `psavert`), but more importantly, strips 
  the grouping attributes from `economics_long`.

* `element_line()` now fills closed arrows (@yutannihilation, #2924).

* Facet strips on the left side of plots now have clipping turned on, preventing
  text from running out of the strip and borders from looking thicker than for
  other strips (@karawoo, #2772 and #3061).

* ggplot2 now works in Turkish locale (@yutannihilation, #3011).

* Clearer error messages for inappropriate aesthetics (@clairemcwhite, #3060).

* ggplot2 no longer attaches any external packages when using functions that 
  depend on packages that are suggested but not imported by ggplot2. The 
  affected functions include `geom_hex()`, `stat_binhex()`, 
  `stat_summary_hex()`, `geom_quantile()`, `stat_quantile()`, and `map_data()` 
  (@clauswilke, #3126).
  
* `geom_area()` and `geom_ribbon()` now sort the data along the x-axis in the 
  `setup_data()` method rather than as part of `draw_group()` (@thomasp85, 
  #3023)

* `geom_hline()`, `geom_vline()`, and `geom_abline()` now throw a warning if the 
  user supplies both an `xintercept`, `yintercept`, or `slope` value and a 
  mapping (@RichardJActon, #2950).

* `geom_rug()` now works with `coord_flip()` (@has2k1, #2987).

* `geom_violin()` no longer throws an error when quantile lines fall outside 
  the violin polygon (@thomasp85, #3254).

* `guide_legend()` and `guide_colorbar()` now use appropriate spacing between legend
  key glyphs and legend text even if the legend title is missing (@clauswilke, #2943).

* Default labels are now generated more consistently; e.g., symbols no longer
  get backticks, and long expressions are abbreviated with `...`
  (@yutannihilation, #2981).

* All-`Inf` layers are now ignored for picking the scale (@yutannihilation, 
  #3184).
  
* Diverging Brewer colour palette now use the correct mid-point colour 
  (@dariyasydykova, #3072).
  
* `scale_color_continuous()` now points to `scale_colour_continuous()` so that 
  it will handle `type = "viridis"` as the documentation states (@hlendway, 
  #3079).

* `scale_shape_identity()` now works correctly with `guide = "legend"` 
  (@malcolmbarrett, #3029)
  
* `scale_continuous` will now draw axis line even if the length of breaks is 0
  (@thomasp85, #3257)

* `stat_bin()` will now error when the number of bins exceeds 1e6 to avoid 
  accidentally freezing the user session (@thomasp85).
  
* `sec_axis()` now places ticks accurately when using nonlinear transformations (@dpseidel, #2978).

* `facet_wrap()` and `facet_grid()` now automatically remove NULL from facet
  specs, and accept empty specs (@yutannihilation, #3070, #2986).

* `stat_bin()` now handles data with only one unique value (@yutannihilation 
  #3047).

* `sec_axis()` now accepts functions as well as formulas (@yutannihilation, #3031).

*   New theme elements allowing different ticks lengths for each axis. For instance,
    this can be used to have inwards ticks on the x-axis (`axis.ticks.length.x`) and
    outwards ticks on the y-axis (`axis.ticks.length.y`) (@pank, #2935).

* The arguments of `Stat*$compute_layer()` and `Position*$compute_layer()` are
  now renamed to always match the ones of `Stat$compute_layer()` and
  `Position$compute_layer()` (@yutannihilation, #3202).

* `geom_*()` and `stat_*()` now accepts purrr-style lambda notation
  (@yutannihilation, #3138).

* `geom_tile()` and `geom_rect()` now draw rectangles without notches at the
  corners. The style of the corner can be controlled by `linejoin` parameters
  (@yutannihilation, #3050).

# ggplot2 3.1.0

## Breaking changes

This is a minor release and breaking changes have been kept to a minimum. End users of 
ggplot2 are unlikely to encounter any issues. However, there are a few items that developers 
of ggplot2 extensions should be aware of. For additional details, see also the discussion 
accompanying issue #2890.

*   In non-user-facing internal code (specifically in the `aes()` function and in
    the `aesthetics` argument of scale functions), ggplot2 now always uses the British
    spelling for aesthetics containing the word "colour". When users specify a "color"
    aesthetic it is automatically renamed to "colour". This renaming is also applied
    to non-standard aesthetics that contain the word "color". For example, "point_color"
    is renamed to "point_colour". This convention makes it easier to support both
    British and American spelling for novel, non-standard aesthetics, but it may require
    some adjustment for packages that have previously introduced non-standard color
    aesthetics using American spelling. A new function `standardise_aes_names()` is
    provided in case extension writers need to perform this renaming in their own code
    (@clauswilke, #2649).

*   Functions that generate other functions (closures) now force the arguments that are
    used from the generated functions, to avoid hard-to-catch errors. This may affect
    some users of manual scales (such as `scale_colour_manual()`, `scale_fill_manual()`,
    etc.) who depend on incorrect behavior (@krlmlr, #2807).
    
*   `Coord` objects now have a function `backtransform_range()` that returns the
    panel range in data coordinates. This change may affect developers of custom coords,
    who now should implement this function. It may also affect developers of custom
    geoms that use the `range()` function. In some applications, `backtransform_range()`
    may be more appropriate (@clauswilke, #2821).


## New features

*   `coord_sf()` has much improved customization of axis tick labels. Labels can now
    be set manually, and there are two new parameters, `label_graticule` and
    `label_axes`, that can be used to specify which graticules to label on which side
    of the plot (@clauswilke, #2846, #2857, #2881).
    
*   Two new geoms `geom_sf_label()` and `geom_sf_text()` can draw labels and text
    on sf objects. Under the hood, a new `stat_sf_coordinates()` calculates the
    x and y coordinates from the coordinates of the sf geometries. You can customize
    the calculation method via `fun.geometry` argument (@yutannihilation, #2761).
    

## Minor improvements and fixes

*   `benchplot()` now uses tidy evaluation (@dpseidel, #2699).

*   The error message in `compute_aesthetics()` now only provides the names of
    aesthetics with mismatched lengths, rather than all aesthetics (@karawoo,
    #2853).

*   For faceted plots, data is no longer internally reordered. This makes it
    safer to feed data columns into `aes()` or into parameters of geoms or
    stats. However, doing so remains discouraged (@clauswilke, #2694).

*   `coord_sf()` now also understands the `clip` argument, just like the other
    coords (@clauswilke, #2938).

*   `fortify()` now displays a more informative error message for
    `grouped_df()` objects when dplyr is not installed (@jimhester, #2822).

*   All `geom_*()` now display an informative error message when required 
    aesthetics are missing (@dpseidel, #2637 and #2706).

*   `geom_boxplot()` now understands the `width` parameter even when used with
    a non-standard stat, such as `stat_identity()` (@clauswilke, #2893).
    
*  `geom_hex()` now understands the `size` and `linetype` aesthetics
   (@mikmart, #2488).
    
*   `geom_hline()`, `geom_vline()`, and `geom_abline()` now work properly
    with `coord_trans()` (@clauswilke, #2149, #2812).
    
*   `geom_text(..., parse = TRUE)` now correctly renders the expected number of
    items instead of silently dropping items that are empty expressions, e.g.
    the empty string "". If an expression spans multiple lines, we take just
    the first line and drop the rest. This same issue is also fixed for
    `geom_label()` and the axis labels for `geom_sf()` (@slowkow, #2867).

*   `geom_sf()` now respects `lineend`, `linejoin`, and `linemitre` parameters 
    for lines and polygons (@alistaire47, #2826).
    
*   `ggsave()` now exits without creating a new graphics device if previously
    none was open (@clauswilke, #2363).

*   `labs()` now has named arguments `title`, `subtitle`, `caption`, and `tag`.
    Also, `labs()` now accepts tidyeval (@yutannihilation, #2669).

*   `position_nudge()` is now more robust and nudges only in the direction
    requested. This enables, for example, the horizontal nudging of boxplots
    (@clauswilke, #2733).

*   `sec_axis()` and `dup_axis()` now return appropriate breaks for the secondary
    axis when applied to log transformed scales (@dpseidel, #2729).

*   `sec_axis()` now works as expected when used in combination with tidy eval
    (@dpseidel, #2788).

*   `scale_*_date()`, `scale_*_time()` and `scale_*_datetime()` can now display 
    a secondary axis that is a __one-to-one__ transformation of the primary axis,
    implemented using the `sec.axis` argument to the scale constructor 
    (@dpseidel, #2244).
    
*   `stat_contour()`, `stat_density2d()`, `stat_bin2d()`,  `stat_binhex()`
    now calculate normalized statistics including `nlevel`, `ndensity`, and
    `ncount`. Also, `stat_density()` now includes the calculated statistic 
    `nlevel`, an alias for `scaled`, to better match the syntax of `stat_bin()`
    (@bjreisman, #2679).

# ggplot2 3.0.0

## Breaking changes

*   ggplot2 now supports/uses tidy evaluation (as described below). This is a 
    major change and breaks a number of packages; we made this breaking change 
    because it is important to make ggplot2 more programmable, and to be more 
    consistent with the rest of the tidyverse. The best general (and detailed)
    introduction to tidy evaluation can be found in the meta programming
    chapters in [Advanced R](https://adv-r.hadley.nz).
    
    The primary developer facing change is that `aes()` now contains 
    quosures (expression + environment pairs) rather than symbols, and you'll 
    need to take a different approach to extracting the information you need. 
    A common symptom of this change are errors "undefined columns selected" or 
    "invalid 'type' (list) of argument" (#2610). As in the previous version,
    constants (like `aes(x = 1)` or `aes(colour = "smoothed")`) are stored
    as is.
    
    In this version of ggplot2, if you need to describe a mapping in a string, 
    use `quo_name()` (to generate single-line strings; longer expressions may 
    be abbreviated) or `quo_text()` (to generate non-abbreviated strings that
    may span multiple lines). If you do need to extract the value of a variable
    instead use `rlang::eval_tidy()`. You may want to condition on 
    `(packageVersion("ggplot2") <= "2.2.1")` so that your code can work with
    both released and development versions of ggplot2.
    
    We recognise that this is a big change and if you're not already familiar
    with rlang, there's a lot to learn. If you are stuck, or need any help,
    please reach out on <https://community.rstudio.com>.

*   Error: Column `y` must be a 1d atomic vector or a list

    Internally, ggplot2 now uses `as.data.frame(tibble::as_tibble(x))` to
    convert a list into a data frame. This improves ggplot2's support for
    list-columns (needed for sf support), at a small cost: you can no longer
    use matrix-columns. Note that unlike tibble we still allow column vectors
    such as returned by `base::scale()` because of their widespread use.

*   Error: More than one expression parsed
  
    Previously `aes_string(x = c("a", "b", "c"))` silently returned 
    `aes(x = a)`. Now this is a clear error.

*   Error: `data` must be uniquely named but has duplicate columns
  
    If layer data contains columns with identical names an error will be 
    thrown. In earlier versions the first occurring column was chosen silently,
    potentially masking that the wrong data was chosen.

*   Error: Aesthetics must be either length 1 or the same as the data
    
    Layers are stricter about the columns they will combine into a single
    data frame. Each aesthetic now must be either the same length as the data
    frame or a single value. This makes silent recycling errors much less likely.

*   Error: `coord_*` doesn't support free scales 
   
    Free scales only work with selected coordinate systems; previously you'd
    get an incorrect plot.

*   Error in f(...) : unused argument (range = c(0, 1))

    This is because the `oob` argument to scale has been set to a function
    that only takes a single argument; it needs to take two arguments
    (`x`, and `range`). 

*   Error: unused argument (output)
  
    The function `guide_train()` now has an optional parameter `aesthetic`
    that allows you to override the `aesthetic` setting in the scale.
    To make your code work with the both released and development versions of 
    ggplot2 appropriate, add `aesthetic = NULL` to the `guide_train()` method
    signature.
    
    ```R
    # old
    guide_train.legend <- function(guide, scale) {...}
    
    # new 
    guide_train.legend <- function(guide, scale, aesthetic = NULL) {...}
    ```
    
    Then, inside the function, replace `scale$aesthetics[1]`,
    `aesthetic %||% scale$aesthetics[1]`. (The %||% operator is defined in the 
    rlang package).
    
    ```R
    # old
    setNames(list(scale$map(breaks)), scale$aesthetics[1])

    # new
    setNames(list(scale$map(breaks)), aesthetic %||% scale$aesthetics[1])
    ```

*   The long-deprecated `subset` argument to `layer()` has been removed.

## Tidy evaluation

* `aes()` now supports quasiquotation so that you can use `!!`, `!!!`,
  and `:=`. This replaces `aes_()` and `aes_string()` which are now
  soft-deprecated (but will remain around for a long time).

* `facet_wrap()` and `facet_grid()` now support `vars()` inputs. Like
  `dplyr::vars()`, this helper quotes its inputs and supports
  quasiquotation. For instance, you can now supply faceting variables
  like this: `facet_wrap(vars(am, cyl))` instead of 
  `facet_wrap(~am + cyl)`. Note that the formula interface is not going 
  away and will not be deprecated. `vars()` is simply meant to make it 
  easier to create functions around `facet_wrap()` and `facet_grid()`.

  The first two arguments of `facet_grid()` become `rows` and `cols`
  and now support `vars()` inputs. Note however that we took special
  care to ensure complete backward compatibility. With this change
  `facet_grid(vars(cyl), vars(am, vs))` is equivalent to
  `facet_grid(cyl ~ am + vs)`, and `facet_grid(cols = vars(am, vs))` is
  equivalent to `facet_grid(. ~ am + vs)`.

  One nice aspect of the new interface is that you can now easily
  supply names: `facet_grid(vars(Cylinder = cyl), labeller =
  label_both)` will give nice label titles to the facets. Of course,
  those names can be unquoted with the usual tidy eval syntax.

### sf

* ggplot2 now has full support for sf with `geom_sf()` and `coord_sf()`:

  ```r
  nc <- sf::st_read(system.file("shape/nc.shp", package = "sf"), quiet = TRUE)
  ggplot(nc) +
    geom_sf(aes(fill = AREA))
  ```
  It supports all simple features, automatically aligns CRS across layers, sets
  up the correct aspect ratio, and draws a graticule.

## New features

* ggplot2 now works on R 3.1 onwards, and uses the 
  [vdiffr](https://github.com/r-lib/vdiffr) package for visual testing.

* In most cases, accidentally using `%>%` instead of `+` will generate an 
  informative error (#2400).

* New syntax for calculated aesthetics. Instead of using `aes(y = ..count..)` 
  you can (and should!) use `aes(y = stat(count))`. `stat()` is a real function 
  with documentation which hopefully will make this part of ggplot2 less 
  confusing (#2059).
  
  `stat()` is particularly nice for more complex calculations because you 
  only need to specify it once: `aes(y = stat(count / max(count)))`,
  rather than `aes(y = ..count.. / max(..count..))`
  
* New `tag` label for adding identification tags to plots, typically used for 
  labelling a subplot with a letter. Add a tag with `labs(tag = "A")`, style it 
  with the `plot.tag` theme element, and control position with the
  `plot.tag.position` theme setting (@thomasp85).

### Layers: geoms, stats, and position adjustments

* `geom_segment()` and `geom_curve()` have a new `arrow.fill` parameter which 
  allows you to specify a separate fill colour for closed arrowheads 
  (@hrbrmstr and @clauswilke, #2375).

* `geom_point()` and friends can now take shapes as strings instead of integers,
  e.g. `geom_point(shape = "diamond")` (@daniel-barnett, #2075).

* `position_dodge()` gains a `preserve` argument that allows you to control
  whether the `total` width at each `x` value is preserved (the current 
  default), or ensure that the width of a `single` element is preserved
  (what many people want) (#1935).

* New `position_dodge2()` provides enhanced dodging for boxplots. Compared to
  `position_dodge()`, `position_dodge2()` compares `xmin` and `xmax` values  
  to determine which elements overlap, and spreads overlapping elements evenly
  within the region of overlap. `position_dodge2()` is now the default position
  adjustment for `geom_boxplot()`, because it handles `varwidth = TRUE`, and 
  will be considered for other geoms in the future.
  
  The `padding` parameter adds a small amount of padding between elements 
  (@karawoo, #2143) and a `reverse` parameter allows you to reverse the order 
  of placement (@karawoo, #2171).
  
* New `stat_qq_line()` makes it easy to add a simple line to a Q-Q plot, which 
  makes it easier to judge the fit of the theoretical distribution 
  (@nicksolomon).

### Scales and guides

* Improved support for mapping date/time variables to `alpha`, `size`, `colour`, 
  and `fill` aesthetics, including `date_breaks` and `date_labels` arguments 
  (@karawoo, #1526), and new `scale_alpha()` variants (@karawoo, #1526).

* Improved support for ordered factors. Ordered factors throw a warning when 
  mapped to shape (unordered factors do not), and do not throw warnings when 
  mapped to size or alpha (unordered factors do). Viridis is used as the 
  default colour and fill scale for ordered factors (@karawoo, #1526).

* The `expand` argument of `scale_*_continuous()` and `scale_*_discrete()`
  now accepts separate expansion values for the lower and upper range
  limits. The expansion limits can be specified using the convenience
  function `expand_scale()`.
  
  Separate expansion limits may be useful for bar charts, e.g. if one
  wants the bottom of the bars to be flush with the x axis but still 
  leave some (automatically calculated amount of) space above them:
  
    ```r
    ggplot(mtcars) +
        geom_bar(aes(x = factor(cyl))) +
        scale_y_continuous(expand = expand_scale(mult = c(0, .1)))
    ```
  
  It can also be useful for line charts, e.g. for counts over time,
  where one wants to have a ’hard’ lower limit of y = 0 but leave the
  upper limit unspecified (and perhaps differing between panels), with
  some extra space above the highest point on the line (with symmetrical 
  limits, the extra space above the highest point could in some cases 
  cause the lower limit to be negative).
  
  The old syntax for the `expand` argument will, of course, continue
  to work (@huftis, #1669).

* `scale_colour_continuous()` and `scale_colour_gradient()` are now controlled 
  by global options `ggplot2.continuous.colour` and `ggplot2.continuous.fill`. 
  These can be set to `"gradient"` (the default) or `"viridis"` (@karawoo).

* New `scale_colour_viridis_c()`/`scale_fill_viridis_c()` (continuous) and
  `scale_colour_viridis_d()`/`scale_fill_viridis_d()` (discrete) make it
  easy to use Viridis colour scales (@karawoo, #1526).

* Guides for `geom_text()` now accept custom labels with 
  `guide_legend(override.aes = list(label = "foo"))` (@brianwdavis, #2458).

### Margins

* Strips gain margins on all sides by default. This means that to fully justify
  text to the edge of a strip, you will need to also set the margins to 0
  (@karawoo).

* Rotated strip labels now correctly understand `hjust` and `vjust` parameters
  at all angles (@karawoo).

* Strip labels now understand justification relative to the direction of the
  text, meaning that in y facets, the strip text can be placed at either end of
  the strip using `hjust` (@karawoo).

* Legend titles and labels get a little extra space around them, which 
  prevents legend titles from overlapping the legend at large font sizes 
  (@karawoo, #1881).

## Extension points

* New `autolayer()` S3 generic (@mitchelloharawild, #1974). This is similar
  to `autoplot()` but produces layers rather than complete plots.

* Custom objects can now be added using `+` if a `ggplot_add` method has been
  defined for the class of the object (@thomasp85).

* Theme elements can now be subclassed. Add a `merge_element` method to control
  how properties are inherited from the parent element. Add an `element_grob` 
  method to define how elements are rendered into grobs (@thomasp85, #1981).

* Coords have gained new extension mechanisms.
  
    If you have an existing coord extension, you will need to revise the
    specification of the `train()` method. It is now called 
    `setup_panel_params()` (better reflecting what it actually does) and now 
    has arguments `scale_x`, and `scale_y` (the x and y scales respectively) 
    and `param`, a list of plot specific parameters generated by 
    `setup_params()`.

    What was formerly called `scale_details` (in coords), `panel_ranges` 
    (in layout) and `panel_scales` (in geoms) are now consistently called
    `panel_params` (#1311). These are parameters of the coord that vary from
    panel to panel.

* `ggplot_build()` and `ggplot_gtable()` are now generics, so ggplot-subclasses 
  can define additional behavior during the build stage.

* `guide_train()`, `guide_merge()`, `guide_geom()`, and `guide_gengrob()`
  are now exported as they are needed if you want to design your own guide.
  They are not currently documented; use at your own risk (#2528).

* `scale_type()` generic is now exported and documented. Use this if you 
  want to extend ggplot2 to work with a new type of vector.

## Minor bug fixes and improvements

### Faceting

* `facet_grid()` gives a more informative error message if you try to use
  a variable in both rows and cols (#1928).

* `facet_grid()` and `facet_wrap()` both give better error messages if you
  attempt to use an unsupported coord with free scales (#2049).

* `label_parsed()` works once again (#2279).

* You can now style the background of horizontal and vertical strips
  independently with `strip.background.x` and `strip.background.y` 
  theme settings (#2249).

### Scales

* `discrete_scale()` documentation now inherits shared definitions from 
  `continuous_scale()` (@alistaire47, #2052).

* `guide_colorbar()` shows all colours of the scale (@has2k1, #2343).

* `scale_identity()` once again produces legends by default (#2112).

* Tick marks for secondary axes with strong transformations are more 
  accurately placed (@thomasp85, #1992).

* Missing line types now reliably generate missing lines (with standard 
  warning) (#2206).

* Legends now ignore set aesthetics that are not length one (#1932).

* All colour and fill scales now have an `aesthetics` argument that can
  be used to set the aesthetic(s) the scale works with. This makes it
  possible to apply a colour scale to both colour and fill aesthetics
  at the same time, via `aesthetics = c("colour", "fill")` (@clauswilke).
  
* Three new generic scales work with any aesthetic or set of aesthetics: 
  `scale_continuous_identity()`, `scale_discrete_identity()`, and
  `scale_discrete_manual()` (@clauswilke).

* `scale_*_gradient2()` now consistently omits points outside limits by 
  rescaling after the limits are enforced (@foo-bar-baz-qux, #2230).

### Layers

* `geom_label()` now correctly produces unbordered labels when `label.size` 
  is 0, even when saving to PDF (@bfgray3, #2407).

* `layer()` gives considerably better error messages for incorrectly specified
  `geom`, `stat`, or `position` (#2401).

* In all layers that use it, `linemitre` now defaults to 10 (instead of 1)
  to better match base R.

* `geom_boxplot()` now supplies a default value if no `x` aesthetic is present
  (@foo-bar-baz-qux, #2110).

* `geom_density()` drops groups with fewer than two data points and throws a
  warning. For groups with two data points, density values are now calculated 
  with `stats::density` (@karawoo, #2127).

* `geom_segment()` now also takes a `linejoin` parameter. This allows more 
  control over the appearance of the segments, which is especially useful for 
  plotting thick arrows (@Ax3man, #774).

* `geom_smooth()` now reports the formula used when `method = "auto"` 
  (@davharris #1951). `geom_smooth()` now orders by the `x` aesthetic, making it 
  easier to pass pre-computed values without manual ordering (@izahn, #2028). It 
  also now knows it has `ymin` and `ymax` aesthetics (#1939). The legend 
  correctly reflects the status of the `se` argument when used with stats 
  other than the default (@clauswilke, #1546).

* `geom_tile()` now once again interprets `width` and `height` correctly 
  (@malcolmbarrett, #2510).

* `position_jitter()` and `position_jitterdodge()` gain a `seed` argument that
  allows the specification of a random seed for reproducible jittering 
  (@krlmlr, #1996 and @slowkow, #2445).

* `stat_density()` has better behaviour if all groups are dropped because they
  are too small (#2282).

* `stat_summary_bin()` now understands the `breaks` parameter (@karawoo, #2214).

* `stat_bin()` now accepts functions for `binwidth`. This allows better binning 
  when faceting along variables with different ranges (@botanize).

* `stat_bin()` and `geom_histogram()` now sum correctly when using the `weight` 
  aesthetic (@jiho, #1921).

* `stat_bin()` again uses correct scaling for the computed variable `ndensity` 
  (@timgoodman, #2324).

* `stat_bin()` and `stat_bin_2d()` now properly handle the `breaks` parameter 
  when the scales are transformed (@has2k1, #2366).

* `update_geom_defaults()` and `update_stat_defaults()` allow American 
  spelling of aesthetic parameters (@foo-bar-baz-qux, #2299).

* The `show.legend` parameter now accepts a named logical vector to hide/show
  only some aesthetics in the legend (@tutuchan, #1798).

* Layers now silently ignore unknown aesthetics with value `NULL` (#1909).

### Coords

* Clipping to the plot panel is now configurable, through a `clip` argument
  to coordinate systems, e.g. `coord_cartesian(clip = "off")` 
  (@clauswilke, #2536).

* Like scales, coordinate systems now give you a message when you're 
  replacing an existing coordinate system (#2264).

* `coord_polar()` now draws secondary axis ticks and labels 
  (@dylan-stark, #2072), and can draw the radius axis on the right 
  (@thomasp85, #2005).

* `coord_trans()` now generates a warning when a transformation generates 
  non-finite values (@foo-bar-baz-qux, #2147).

### Themes

* Complete themes now always override all elements of the default theme
  (@has2k1, #2058, #2079).

* Themes now set default grid colour in `panel.grid` rather than individually
  in `panel.grid.major` and `panel.grid.minor` individually. This makes it 
  slightly easier to customise the theme (#2352).

* Fixed bug when setting strips to `element_blank()` (@thomasp85). 

* Axes positioned on the top and to the right can now customize their ticks and
  lines separately (@thomasp85, #1899).

* Built-in themes gain parameters `base_line_size` and `base_rect_size` which 
  control the default sizes of line and rectangle elements (@karawoo, #2176).

* Default themes use `rel()` to set line widths (@baptiste).

* Themes were tweaked for visual consistency and more graceful behavior when 
  changing the base font size. All absolute heights or widths were replaced 
  with heights or widths that are proportional to the base font size. One 
  relative font size was eliminated (@clauswilke).
  
* The height of descenders is now calculated solely on font metrics and doesn't
  change with the specific letters in the string. This fixes minor alignment 
  issues with plot titles, subtitles, and legend titles (#2288, @clauswilke).

### Guides

* `guide_colorbar()` is more configurable: tick marks and color bar frame
  can now by styled with arguments `ticks.colour`, `ticks.linewidth`, 
  `frame.colour`, `frame.linewidth`, and `frame.linetype`
  (@clauswilke).
  
* `guide_colorbar()` now uses `legend.spacing.x` and `legend.spacing.y` 
  correctly, and it can handle multi-line titles. Minor tweaks were made to 
  `guide_legend()` to make sure the two legend functions behave as similarly as
  possible (@clauswilke, #2397 and #2398).
  
* The theme elements `legend.title` and `legend.text` now respect the settings 
  of `margin`, `hjust`, and `vjust` (@clauswilke, #2465, #1502).

* Non-angle parameters of `label.theme` or `title.theme` can now be set in 
  `guide_legend()` and `guide_colorbar()` (@clauswilke, #2544).

### Other

* `fortify()` gains a method for tbls (@karawoo, #2218).

* `ggplot` gains a method for `grouped_df`s that adds a `.group` variable,
  which computes a unique value for each group. Use it with 
  `aes(group = .group)` (#2351).

* `ggproto()` produces objects with class `c("ggproto", "gg")`, allowing for
  a more informative error message when adding layers, scales, or other ggproto 
  objects (@jrnold, #2056).

* `ggsave()`'s DPI argument now supports 3 string options: "retina" (320
  DPI), "print" (300 DPI), and "screen" (72 DPI) (@foo-bar-baz-qux, #2156).
  `ggsave()` now uses full argument names to avoid partial match warnings 
  (#2355), and correctly restores the previous graphics device when several
  graphics devices are open (#2363).

* `print.ggplot()` now returns the original ggplot object, instead of the 
  output from `ggplot_build()`. Also, the object returned from 
  `ggplot_build()` now has the class `"ggplot_built"` (#2034).

* `map_data()` now works even when purrr is loaded (tidyverse#66).

* New functions `summarise_layout()`, `summarise_coord()`, and 
  `summarise_layers()` summarise the layout, coordinate systems, and layers 
  of a built ggplot object (#2034, @wch). This provides a tested API that 
  (e.g.) shiny can depend on.

* Updated startup messages reflect new resources (#2410, @mine-cetinkaya-rundel).

# ggplot2 2.2.1

* Fix usage of `structure(NULL)` for R-devel compatibility (#1968).

# ggplot2 2.2.0

## Major new features

### Subtitle and caption

Thanks to @hrbrmstr plots now have subtitles and captions, which can be set with 
the `subtitle`  and `caption` arguments to `ggtitle()` and `labs()`. You can 
control their appearance with the theme settings `plot.caption` and 
`plot.subtitle`. The main plot title is now left-aligned to better work better 
with a subtitle. The caption is right-aligned (@hrbrmstr).

### Stacking

`position_stack()` and `position_fill()` now sort the stacking order to match 
grouping order. This allows you to control the order through grouping, and 
ensures that the default legend matches the plot (#1552, #1593). If you want the 
opposite order (useful if you have horizontal bars and horizontal legend), you 
can request reverse stacking by using `position = position_stack(reverse = TRUE)` 
(#1837).
  
`position_stack()` and `position_fill()` now accepts negative values which will 
create stacks extending below the x-axis (#1691).

`position_stack()` and `position_fill()` gain a `vjust` argument which makes it 
easy to (e.g.) display labels in the middle of stacked bars (#1821).

### Layers

`geom_col()` was added to complement `geom_bar()` (@hrbrmstr). It uses 
`stat="identity"` by default, making the `y` aesthetic mandatory. It does not 
support any other `stat_()` and does not provide fallback support for the 
`binwidth` parameter. Examples and references in other functions were updated to
demonstrate `geom_col()` usage. 

When creating a layer, ggplot2 will warn if you use an unknown aesthetic or an 
unknown parameter. Compared to the previous version, this is stricter for 
aesthetics (previously there was no message), and less strict for parameters 
(previously this threw an error) (#1585).

### Facetting

The facet system, as well as the internal panel class, has been rewritten in 
ggproto. Facets are now extendable in the same manner as geoms and stats, as 
described in `vignette("extending-ggplot2")`.

We have also added the following new features.
  
* `facet_grid()` and `facet_wrap()` now allow expressions in their faceting 
  formulas (@DanRuderman, #1596).

* When `facet_wrap()` results in an uneven number of panels, axes will now be
  drawn underneath the hanging panels (fixes #1607)

* Strips can now be freely positioned in `facet_wrap()` using the 
  `strip.position` argument (deprecates `switch`).

* The relative order of panel, strip, and axis can now be controlled with 
  the theme setting `strip.placement` that takes either `inside` (strip between 
  panel and axis) or `outside` (strip after axis).

* The theme option `panel.margin` has been deprecated in favour of 
  `panel.spacing` to more clearly communicate intent.

### Extensions

Unfortunately there was a major oversight in the construction of ggproto which 
lead to extensions capturing the super object at package build time, instead of 
at package run time (#1826). This problem has been fixed, but requires 
re-installation of all extension packages.

## Scales

* The position of x and y axes can now be changed using the `position` argument
  in `scale_x_*`and `scale_y_*` which can take `top` and `bottom`, and `left`
  and `right` respectively. The themes of top and right axes can be modified 
  using the `.top` and `.right` modifiers to `axis.text.*` and `axis.title.*`.

### Continuous scales

* `scale_x_continuous()` and `scale_y_continuous()` can now display a secondary 
  axis that is a __one-to-one__ transformation of the primary axis (e.g. degrees 
  Celcius to degrees Fahrenheit). The secondary axis will be positioned opposite 
  to the primary axis and can be controlled with the `sec.axis` argument to 
  the scale constructor.

* Scales worry less about having breaks. If no breaks can be computed, the
  plot will work instead of throwing an uninformative error (#791). This 
  is particularly helpful when you have facets with free scales, and not
  all panels contain data.

* Scales now warn when transformation introduces infinite values (#1696).

### Date time

* `scale_*_datetime()` now supports time zones. It will use the timezone 
  attached to the variable by default, but can be overridden with the 
  `timezone` argument.

* New `scale_x_time()` and `scale_y_time()` generate reasonable default
  breaks and labels for hms vectors (#1752).

### Discrete scales

The treatment of missing values by discrete scales has been thoroughly 
overhauled (#1584). The underlying principle is that we can naturally represent 
missing values on discrete variables (by treating just like another level), so 
by default we should. 

This principle applies to:

* character vectors
* factors with implicit NA
* factors with explicit NA

And to all scales (both position and non-position.)

Compared to the previous version of ggplot2, there are three main changes:

1.  `scale_x_discrete()` and `scale_y_discrete()` always show discrete NA,
    regardless of their source

1.  If present, `NA`s are shown in discrete legends.

1.  All discrete scales gain a `na.translate` argument that allows you to 
    control whether `NA`s are translated to something that can be visualised,
    or should be left as missing. Note that if you don't translate (i.e. 
    `na.translate = FALSE)` the missing values will passed on to the layer, 
    which will warning that it's dropping missing values. To suppress the
    warnings, you'll also need to add `na.rm = TRUE` to the layer call. 

There were also a number of other smaller changes

* Correctly use scale expansion factors.
* Don't preserve space for dropped levels (#1638).
* Only issue one warning when when asking for too many levels (#1674).
* Unicode labels work better on Windows (#1827).
* Warn when used with only continuous data (#1589)

## Themes

* The `theme()` constructor now has named arguments rather than ellipses. This 
  should make autocomplete substantially more useful. The documentation
  (including examples) has been considerably improved.
  
* Built-in themes are more visually homogeneous, and match `theme_grey` better.
  (@jiho, #1679)
  
* When computing the height of titles, ggplot2 now includes the height of the
  descenders (i.e. the bits of `g` and `y` that hang beneath the baseline). This 
  improves the margins around titles, particularly the y axis label (#1712).
  I have also very slightly increased the inner margins of axis titles, and 
  removed the outer margins. 

* Theme element inheritance is now easier to work with as modification now
  overrides default `element_blank` elements (#1555, #1557, #1565, #1567)
  
* Horizontal legends (i.e. legends on the top or bottom) are horizontally
  aligned by default (#1842). Use `legend.box = "vertical"` to switch back
  to the previous behaviour.
  
* `element_line()` now takes an `arrow` argument to specify arrows at the end of
  lines (#1740)

There were a number of tweaks to the theme elements that control legends:
  
* `legend.justification` now controls appearance will plotting the legend
  outside of the plot area. For example, you can use 
  `theme(legend.justification = "top")` to make the legend align with the 
  top of the plot.

* `panel.margin` and `legend.margin` have been renamed to `panel.spacing` and 
  `legend.spacing` respectively, to better communicate intent (they only
  affect spacing between legends and panels, not the margins around them)

* `legend.margin` now controls margin around individual legends.

* New `legend.box.background`, `legend.box.spacing`, and `legend.box.margin`
  control the background, spacing, and margin of the legend box (the region
  that contains all legends).

## Bug fixes and minor improvements

* ggplot2 now imports tibble. This ensures that all built-in datasets print 
  compactly even if you haven't explicitly loaded tibble or dplyr (#1677).

* Class of aesthetic mapping is preserved when adding `aes()` objects (#1624).

* `+.gg` now works for lists that include data frames.

* `annotation_x()` now works in the absense of global data (#1655)

* `geom_*(show.legend = FALSE)` now works for `guide_colorbar`.

* `geom_boxplot()` gains new `outlier.alpha` (@jonathan-g) and 
  `outlier.fill` (@schloerke, #1787) parameters to control the alpha/fill of
   outlier points independently of the alpha of the boxes. 

* `position_jitter()` (and hence `geom_jitter()`) now correctly computes 
  the jitter width/jitter when supplied by the user (#1775, @has2k1).

* `geom_contour()` more clearly describes what inputs it needs (#1577).

* `geom_curve()` respects the `lineend` parameter (#1852).

* `geom_histogram()` and `stat_bin()` understand the `breaks` parameter once 
  more. (#1665). The floating point adjustment for histogram bins is now 
  actually used - it was previously inadvertently ignored (#1651).

* `geom_violin()` no longer transforms quantile lines with the alpha aesthetic
  (@mnbram, #1714). It no longer errors when quantiles are requested but data
  have zero range (#1687). When `trim = FALSE` it once again has a nice 
  range that allows the density to reach zero (by extending the range 3 
  bandwidths to either side of the data) (#1700).

* `geom_dotplot()` works better when faceting and binning on the y-axis. 
  (#1618, @has2k1).
  
* `geom_hexbin()` once again supports `..density..` (@mikebirdgeneau, #1688).

* `geom_step()` gives useful warning if only one data point in layer (#1645).

* `layer()` gains new `check.aes` and `check.param` arguments. These allow
  geom/stat authors to optional suppress checks for known aesthetics/parameters.
  Currently this is used only in `geom_blank()` which powers `expand_limits()` 
  (#1795).

* All `stat_*()` display a better error message when required aesthetics are
  missing.
  
* `stat_bin()` and `stat_summary_hex()` now accept length 1 `binwidth` (#1610)

* `stat_density()` gains new argument `n`, which is passed to underlying function
  `stats::density` ("number of equally spaced points at which the
  density is to be estimated"). (@hbuschme)

* `stat_binhex()` now again returns `count` rather than `value` (#1747)

* `stat_ecdf()` respects `pad` argument (#1646).

* `stat_smooth()` once again informs you about the method it has chosen.
  It also correctly calculates the size of the largest group within facets.

* `x` and `y` scales are now symmetric regarding the list of
  aesthetics they accept: `xmin_final`, `xmax_final`, `xlower`,
  `xmiddle` and `xupper` are now valid `x` aesthetics.

* `Scale` extensions can now override the `make_title` and `make_sec_title` 
  methods to let the scale modify the axis/legend titles.

* The random stream is now reset after calling `.onAttach()` (#2409).

# ggplot2 2.1.0

## New features

* When mapping an aesthetic to a constant (e.g. 
  `geom_smooth(aes(colour = "loess")))`), the default guide title is the name 
  of the aesthetic (i.e. "colour"), not the value (i.e. "loess") (#1431).

* `layer()` now accepts a function as the data argument. The function will be
  applied to the data passed to the `ggplot()` function and must return a
  data.frame (#1527, @thomasp85). This is a more general version of the 
  deprecated `subset` argument.

* `theme_update()` now uses the `+` operator instead of `%+replace%`, so that
  unspecified values will no longer be `NULL`ed out. `theme_replace()`
  preserves the old behaviour if desired (@oneillkza, #1519). 

* `stat_bin()` has been overhauled to use the same algorithm as ggvis, which 
  has been considerably improved thanks to the advice of Randy Prium (@rpruim).
  This includes:
  
    * Better arguments and a better algorithm for determining the origin.
      You can now specify either `boundary` or the `center` of a bin.
      `origin` has been deprecated in favour of these arguments.
      
    * `drop` is deprecated in favour of `pad`, which adds extra 0-count bins
      at either end (needed for frequency polygons). `geom_histogram()` defaults 
      to `pad = FALSE` which considerably improves the default limits for 
      the histogram, especially when the bins are big (#1477).
      
    * The default algorithm does a (somewhat) better job at picking nice widths 
      and origins across a wider range of input data.
      
    * `bins = n` now gives a histogram with `n` bins, not `n + 1` (#1487).

## Bug fixes

* All `\donttest{}` examples run.

* All `geom_()` and `stat_()` functions now have consistent argument order:
  data + mapping, then geom/stat/position, then `...`, then specific arguments, 
  then arguments common to all layers (#1305). This may break code if you were
  previously relying on partial name matching, but in the long-term should make 
  ggplot2 easier to use. In particular, you can now set the `n` parameter
  in `geom_density2d()` without it partially matching `na.rm` (#1485).

* For geoms with both `colour` and `fill`, `alpha` once again only affects
  fill (Reverts #1371, #1523). This was causing problems for people.

* `facet_wrap()`/`facet_grid()` works with multiple empty panels of data 
  (#1445).

* `facet_wrap()` correctly swaps `nrow` and `ncol` when faceting vertically
  (#1417).

* `ggsave("x.svg")` now uses svglite to produce the svg (#1432).

* `geom_boxplot()` now understands `outlier.color` (#1455).

* `geom_path()` knows that "solid" (not just 1) represents a solid line (#1534).

* `geom_ribbon()` preserves missing values so they correctly generate a 
  gap in the ribbon (#1549).

* `geom_tile()` once again accepts `width` and `height` parameters (#1513). 
  It uses `draw_key_polygon()` for better a legend, including a coloured 
  outline (#1484).

* `layer()` now automatically adds a `na.rm` parameter if none is explicitly
  supplied.

* `position_jitterdodge()` now works on all possible dodge aesthetics, 
  e.g. `color`, `linetype` etc. instead of only based on `fill` (@bleutner)

* `position = "nudge"` now works (although it doesn't do anything useful)
  (#1428).

* The default scale for columns of class "AsIs" is now "identity" (#1518).

* `scale_*_discrete()` has better defaults when used with purely continuous
  data (#1542).

* `scale_size()` warns when used with categorical data.

* `scale_size()`, `scale_colour()`, and `scale_fill()` gain date and date-time
  variants (#1526).

* `stat_bin_hex()` and `stat_bin_summary()` now use the same underlying 
  algorithm so results are consistent (#1383). `stat_bin_hex()` now accepts
  a `weight` aesthetic. To be consistent with related stats, the output variable 
  from `stat_bin_hex()` is now value instead of count.

* `stat_density()` gains a `bw` parameter which makes it easy to get consistent 
   smoothing between facets (@jiho)

* `stat-density-2d()` no longer ignores the `h` parameter, and now accepts 
  `bins` and `binwidth` parameters to control the number of contours 
  (#1448, @has2k1).

* `stat_ecdf()` does a better job of adding padding to -Inf/Inf, and gains
  an argument `pad` to suppress the padding if not needed (#1467).

* `stat_function()` gains an `xlim` parameter (#1528). It once again works 
  with discrete x values (#1509).

* `stat_summary()` preserves sorted x order which avoids artefacts when
  display results with `geom_smooth()` (#1520).

* All elements should now inherit correctly for all themes except `theme_void()`.
  (@Katiedaisey, #1555) 

* `theme_void()` was completely void of text but facets and legends still
  need labels. They are now visible (@jiho). 

* You can once again set legend key and height width to unit arithmetic
  objects (like `2 * unit(1, "cm")`) (#1437).

* Eliminate spurious warning if you have a layer with no data and no aesthetics
  (#1451).

* Removed a superfluous comma in `theme-defaults.r` code (@jschoeley)

* Fixed a compatibility issue with `ggproto` and R versions prior to 3.1.2.
  (#1444)

* Fixed issue where `coord_map()` fails when given an explicit `parameters`
  argument (@tdmcarthur, #1729)
  
* Fixed issue where `geom_errorbarh()` had a required `x` aesthetic (#1933)  

# ggplot2 2.0.0

## Major changes

* ggplot no longer throws an error if your plot has no layers. Instead it 
  automatically adds `geom_blank()` (#1246).
  
* New `cut_width()` is a convenient replacement for the verbose
  `plyr::round_any()`, with the additional benefit of offering finer
  control.

* New `geom_count()` is a convenient alias to `stat_sum()`. Use it when you
  have overlapping points on a scatterplot. `stat_sum()` now defaults to 
  using counts instead of proportions.

* New `geom_curve()` adds curved lines, with a similar specification to 
  `geom_segment()` (@veraanadi, #1088).

* Date and datetime scales now have `date_breaks`, `date_minor_breaks` and
  `date_labels` arguments so that you never need to use the long
  `scales::date_breaks()` or `scales::date_format()`.
  
* `geom_bar()` now has it's own stat, distinct from `stat_bin()` which was
  also used by `geom_histogram()`. `geom_bar()` now uses `stat_count()` 
  which counts values at each distinct value of x (i.e. it does not bin
  the data first). This can be useful when you want to show exactly which 
  values are used in a continuous variable.

* `geom_point()` gains a `stroke` aesthetic which controls the border width of 
  shapes 21-25 (#1133, @SeySayux). `size` and `stroke` are additive so a point 
  with `size = 5` and `stroke = 5` will have a diameter of 10mm. (#1142)

* New `position_nudge()` allows you to slightly offset labels (or other 
  geoms) from their corresponding points (#1109).

* `scale_size()` now maps values to _area_, not radius. Use `scale_radius()`
  if you want the old behaviour (not recommended, except perhaps for lines).

* New `stat_summary_bin()` works like `stat_summary()` but on binned data. 
  It's a generalisation of `stat_bin()` that can compute any aggregate,
  not just counts (#1274). Both default to `mean_se()` if no aggregation
  functions are supplied (#1386).

* Layers are now much stricter about their arguments - you will get an error
  if you've supplied an argument that isn't an aesthetic or a parameter.
  This is likely to cause some short-term pain but in the long-term it will make
  it much easier to spot spelling mistakes and other errors (#1293).
  
    This change does break a handful of geoms/stats that used `...` to pass 
    additional arguments on to the underlying computation. Now 
    `geom_smooth()`/`stat_smooth()` and `geom_quantile()`/`stat_quantile()` 
    use `method.args` instead (#1245, #1289); and `stat_summary()` (#1242), 
    `stat_summary_hex()`, and `stat_summary2d()` use `fun.args`.

### Extensibility

There is now an official mechanism for defining Stats, Geoms, and Positions in 
other packages. See `vignette("extending-ggplot2")` for details.

* All Geoms, Stats and Positions are now exported, so you can inherit from them
  when making your own objects (#989).

* ggplot2 no longer uses proto or reference classes. Instead, we now use 
  ggproto, a new OO system designed specifically for ggplot2. Unlike proto
  and RC, ggproto supports clean cross-package inheritance. Creating a new OO
  system isn't usually the right way to solve a problem, but I'm pretty sure
  it was necessary here. Read more about it in the vignette.

* `aes_()` replaces `aes_q()`. It also supports formulas, so the most concise 
  SE version of `aes(carat, price)` is now `aes_(~carat, ~price)`. You may
  want to use this form in packages, as it will avoid spurious `R CMD check` 
  warnings about undefined global variables.

### Text

* `geom_text()` has been overhauled to make labelling your data a little
  easier. It:
  
    * `nudge_x` and `nudge_y` arguments let you offset labels from their
      corresponding points (#1120). 
      
    * `check_overlap = TRUE` provides a simple way to avoid overplotting 
      of labels: labels that would otherwise overlap are omitted (#1039).
      
    * `hjust` and `vjust` can now be character vectors: "left", "center", 
      "right", "bottom", "middle", "top". New options include "inward" and 
      "outward" which align text towards and away from the center of the plot 
      respectively.

* `geom_label()` works like `geom_text()` but draws a rounded rectangle 
  underneath each label (#1039). This is useful when you want to label plots
  that are dense with data.

### Deprecated features

* The little used `aes_auto()` has been deprecated. 

* `aes_q()` has been replaced with `aes_()` to be consistent with SE versions
  of NSE functions in other packages.

* The `order` aesthetic is officially deprecated. It never really worked, and 
  was poorly documented.

* The `stat` and `position` arguments to `qplot()` have been deprecated.
  `qplot()` is designed for quick plots - if you need to specify position
  or stat, use `ggplot()` instead.

* The theme setting `axis.ticks.margin` has been deprecated: now use the margin 
  property of `axis.text`.
  
* `stat_abline()`, `stat_hline()` and `stat_vline()` have been removed:
  these were never suitable for use other than with `geom_abline()` etc
  and were not documented.

* `show_guide` has been renamed to `show.legend`: this more accurately
  reflects what it does (controls appearance of layer in legend), and uses the 
  same convention as other ggplot2 arguments (i.e. a `.` between names).
  (Yes, I know that's inconsistent with function names with use `_`, but it's
  too late to change now.)

A number of geoms have been renamed to be internally consistent:

* `stat_binhex()` and `stat_bin2d()` have been renamed to `stat_bin_hex()` 
  and `stat_bin_2d()` (#1274). `stat_summary2d()` has been renamed to 
  `stat_summary_2d()`, `geom_density2d()`/`stat_density2d()` has been renamed 
  to `geom_density_2d()`/`stat_density_2d()`.

* `stat_spoke()` is now `geom_spoke()` since I realised it's a
  reparameterisation of `geom_segment()`.

* `stat_bindot()` has been removed because it's so tightly coupled to
  `geom_dotplot()`. If you happened to use `stat_bindot()`, just change to
  `geom_dotplot()` (#1194).

All defunct functions have been removed.

### Default appearance

* The default `theme_grey()` background colour has been changed from "grey90" 
  to "grey92": this makes the background a little less visually prominent.

* Labels and titles have been tweaked for readability:

    * Axes labels are darker.
    
    * Legend and axis titles are given the same visual treatment.
    
    * The default font size dropped from 12 to 11. You might be surprised that 
      I've made the default text size smaller as it was already hard for
      many people to read. It turns out there was a bug in RStudio (fixed in 
      0.99.724), that shrunk the text of all grid based graphics. Once that
      was resolved the defaults seemed too big to my eyes.
    
    * More spacing between titles and borders.
    
    * Default margins scale with the theme font size, so the appearance at 
      larger font sizes should be considerably improved (#1228). 

* `alpha` now affects both fill and colour aesthetics (#1371).

* `element_text()` gains a margins argument which allows you to add additional
  padding around text elements. To help see what's going on use `debug = TRUE` 
  to display the text region and anchors.

* The default font size in `geom_text()` has been decreased from 5mm (14 pts)
  to 3.8 mm (11 pts) to match the new default theme sizes.

* A diagonal line is no longer drawn on bar and rectangle legends. Instead, the
  border has been tweaked to be more visible, and more closely match the size of 
  line drawn on the plot.

* `geom_pointrange()` and `geom_linerange()` get vertical (not horizontal)
  lines in the legend (#1389).

* The default line `size` for `geom_smooth()` has been increased from 0.5 to 1 
  to make it easier to see when overlaid on data.
  
* `geom_bar()` and `geom_rect()` use a slightly paler shade of grey so they
  aren't so visually heavy.
  
* `geom_boxplot()` now colours outliers the same way as the boxes.

* `geom_point()` now uses shape 19 instead of 16. This looks much better on 
  the default Linux graphics device. (It's very slightly smaller than the old 
  point, but it shouldn't affect any graphics significantly)

* Sizes in ggplot2 are measured in mm. Previously they were converted to pts 
  (for use in grid) by multiplying by 72 / 25.4. However, grid uses printer's 
  points, not Adobe (big pts), so sizes are now correctly multiplied by 
  72.27 / 25.4. This is unlikely to noticeably affect display, but it's
  technically correct (<https://youtu.be/hou0lU8WMgo>).

* The default legend will now allocate multiple rows (if vertical) or
  columns (if horizontal) in order to make a legend that is more likely to
  fit on the screen. You can override with the `nrow`/`ncol` arguments
  to `guide_legend()`

    ```R
    p <- ggplot(mpg, aes(displ,hwy, colour = model)) + geom_point()
    p
    p + theme(legend.position = "bottom")
    # Previous behaviour
    p + guides(colour = guide_legend(ncol = 1))
    ```

### New and updated themes

* New `theme_void()` is completely empty. It's useful for plots with non-
  standard coordinates or for drawings (@jiho, #976).

* New `theme_dark()` has a dark background designed to make colours pop out
  (@jiho, #1018)

* `theme_minimal()` became slightly more minimal by removing the axis ticks:
  labels now line up directly beneath grid lines (@tomschloss, #1084)

* New theme setting `panel.ontop` (logical) make it possible to place 
  background elements (i.e., gridlines) on top of data. Best used with 
  transparent `panel.background` (@noamross. #551).

### Labelling

The facet labelling system was updated with many new features and a
more flexible interface (@lionel-). It now works consistently across
grid and wrap facets. The most important user visible changes are:

* `facet_wrap()` gains a `labeller` option (#25).

* `facet_grid()` and `facet_wrap()` gain a `switch` argument to
  display the facet titles near the axes. When switched, the labels
  become axes subtitles. `switch` can be set to "x", "y" or "both"
  (the latter only for grids) to control which margin is switched.

The labellers (such as `label_value()` or `label_both()`) also get
some new features:

* They now offer the `multi_line` argument to control whether to
  display composite facets (those specified as `~var1 + var2`) on one
  or multiple lines.

* In `label_bquote()` you now refer directly to the names of
  variables. With this change, you can create math expressions that
  depend on more than one variable. This math expression can be
  specified either for the rows or the columns and you can also
  provide different expressions to each margin.

  As a consequence of these changes, referring to `x` in backquoted
  expressions is deprecated.

* Similarly to `label_bquote()`, `labeller()` now take `.rows` and
  `.cols` arguments. In addition, it also takes `.default`.
  `labeller()` is useful to customise how particular variables are
  labelled. The three additional arguments specify how to label the
  variables are not specifically mentioned, respectively for rows,
  columns or both. This makes it especially easy to set up a
  project-wide labeller dispatcher that can be reused across all your
  plots. See the documentation for an example.

* The new labeller `label_context()` adapts to the number of factors
  facetted over. With a single factor, it displays only the values,
  just as before. But with multiple factors in a composite margin
  (e.g. with `~cyl + am`), the labels are passed over to
  `label_both()`. This way the variables names are displayed with the
  values to help identifying them.

On the programming side, the labeller API has been rewritten in order
to offer more control when faceting over multiple factors (e.g. with
formulae such as `~cyl + am`). This also means that if you have
written custom labellers, you will need to update them for this
version of ggplot.

* Previously, a labeller function would take `variable` and `value`
  arguments and return a character vector. Now, they take a data frame
  of character vectors and return a list. The input data frame has one
  column per factor facetted over and each column in the returned list
  becomes one line in the strip label. See documentation for more
  details.

* The labels received by a labeller now contain metadata: their margin
  (in the "type" attribute) and whether they come from a wrap or a
  grid facet (in the "facet" attribute).

* Note that the new `as_labeller()` function operator provides an easy
  way to transform an existing function to a labeller function. The
  existing function just needs to take and return a character vector.

## Documentation

* Improved documentation for `aes()`, `layer()` and much much more.

* I've tried to reduce the use of `...` so that you can see all the 
  documentation in one place rather than having to integrate multiple pages.
  In some cases this has involved adding additional arguments to geoms
  to make it more clear what you can do:
  
    *  `geom_smooth()` gains explicit `method`, `se` and `formula` arguments.
    
    * `geom_histogram()` gains `binwidth`, `bins`, `origin` and `right` 
      arguments.
      
    * `geom_jitter()` gains `width` and `height` arguments to make it easier
      to control the amount of jittering without using the lengthy 
      `position_jitter()` function (#1116)

* Use of `qplot()` in examples has been minimised (#1123, @hrbrmstr). This is
  inline with the 2nd edition of the ggplot2 box, which minimises the use of 
  `qplot()` in favour of `ggplot()`.

* Tightly linked geoms and stats (e.g. `geom_boxplot()` and `stat_boxplot()`) 
  are now documented in the same file so you can see all the arguments in one
  place. Variations of the same idea (e.g. `geom_path()`, `geom_line()`, and
  `geom_step()`) are also documented together.

* It's now obvious that you can set the `binwidth` parameter for
  `stat_bin_hex()`, `stat_summary_hex()`, `stat_bin_2d()`, and
  `stat_summary_2d()`. 

* The internals of positions have been cleaned up considerably. You're unlikely
  to notice any external changes, although the documentation should be a little
  less confusing since positions now don't list parameters they never use.

## Data

* All datasets have class `tbl_df` so if you also use dplyr, you get a better
  print method.

* `economics` has been brought up to date to 2015-04-01.

* New `economics_long` is the economics data in long form.

* New `txhousing` dataset containing information about the Texas housing
  market. Useful for examples that need multiple time series, and for
  demonstrating model+vis methods.

* New `luv_colours` dataset which contains the locations of all
  built-in `colors()` in Luv space.

* `movies` has been moved into its own package, ggplot2movies, because it was 
  large and not terribly useful. If you've used the movies dataset, you'll now 
  need to explicitly load the package with `library(ggplot2movies)`.

## Bug fixes and minor improvements

* All partially matched arguments and `$` have been been replaced with 
  full matches (@jimhester, #1134).

* ggplot2 now exports `alpha()` from the scales package (#1107), and `arrow()` 
  and `unit()` from grid (#1225). This means you don't need attach scales/grid 
  or do `scales::`/`grid::` for these commonly used functions.

* `aes_string()` now only parses character inputs. This fixes bugs when
  using it with numbers and non default `OutDec` settings (#1045).

* `annotation_custom()` automatically adds a unique id to each grob name,
  making it easier to plot multiple grobs with the same name (e.g. grobs of
  ggplot2 graphics) in the same plot (#1256).

* `borders()` now accepts xlim and ylim arguments for specifying the geographical 
  region of interest (@markpayneatwork, #1392).

* `coord_cartesian()` applies the same expansion factor to limits as for scales. 
  You can suppress with `expand = FALSE` (#1207).

* `coord_trans()` now works when breaks are suppressed (#1422).

* `cut_number()` gives error message if the number of requested bins can
  be created because there are two few unique values (#1046).

* Character labels in `facet_grid()` are no longer (incorrectly) coerced into
  factors. This caused problems with custom label functions (#1070).

* `facet_wrap()` and `facet_grid()` now allow you to use non-standard
  variable names by surrounding them with backticks (#1067).

* `facet_wrap()` more carefully checks its `nrow` and `ncol` arguments
  to ensure that they're specified correctly (@richierocks, #962)

* `facet_wrap()` gains a `dir` argument to control the direction the
  panels are wrapped in. The default is "h" for horizontal. Use "v" for
  vertical layout (#1260).

* `geom_abline()`, `geom_hline()` and `geom_vline()` have been rewritten to
  have simpler behaviour and be more consistent:

    * `stat_abline()`, `stat_hline()` and `stat_vline()` have been removed:
      these were never suitable for use other than with `geom_abline()` etc
      and were not documented.

    * `geom_abline()`, `geom_vline()` and `geom_hline()` are bound to
      `stat_identity()` and `position_identity()`

    * Intercept parameters can no longer be set to a function.

    * They are all documented in one file, since they are so closely related.

* `geom_bin2d()` will now let you specify one dimension's breaks exactly,
  without touching the other dimension's default breaks at all (#1126).

* `geom_crossbar()` sets grouping correctly so you can display multiple
  crossbars on one plot. It also makes the default `fatten` argument a little
  bigger to make the middle line more obvious (#1125).

* `geom_histogram()` and `geom_smooth()` now only inform you about the
  default values once per layer, rather than once per panel (#1220).

* `geom_pointrange()` gains `fatten` argument so you can control the
  size of the point relative to the size of the line.

* `geom_segment()` annotations were not transforming with scales 
  (@BrianDiggs, #859).

* `geom_smooth()` is no longer so chatty. If you want to know what the default
  smoothing method is, look it up in the documentation! (#1247)

* `geom_violin()` now has the ability to draw quantile lines (@DanRuderman).

* `ggplot()` now captures the parent frame to use for evaluation,
  rather than always defaulting to the global environment. This should
  make ggplot more suitable to use in more situations (e.g. with knitr)

* `ggsave()` has been simplified a little to make it easier to maintain.
  It no longer checks that you're printing a ggplot2 object (so now also
  works with any grid grob) (#970), and always requires a filename.
  Parameter `device` now supports character argument to specify which supported
  device to use ('pdf', 'png', 'jpeg', etc.), for when it cannot be correctly
  inferred from the file extension (for example when a temporary filename is
  supplied server side in shiny apps) (@sebkopf, #939). It no longer opens
  a graphics device if one isn't already open - this is annoying when you're
  running from a script (#1326).

* `guide_colorbar()` creates correct legend if only one color (@krlmlr, #943).

* `guide_colorbar()` no longer fails when the legend is empty - previously
  this often masked misspecifications elsewhere in the plot (#967).

* New `layer_data()` function extracts the data used for plotting for a given
  layer. It's mostly useful for testing.

* User supplied `minor_breaks` can now be supplied on the same scale as 
  the data, and will be automatically transformed with by scale (#1385).

* You can now suppress the appearance of an axis/legend title (and the space
  that would allocated for it) with `NULL` in the `scale_` function. To
  use the default label, use `waiver()` (#1145).

* Position adjustments no longer warn about potentially varying ranges
  because the problem rarely occurs in practice and there are currently a
  lot of false positives since I don't understand exactly what FP criteria
  I should be testing.

* `scale_fill_grey()` now uses red for missing values. This matches
  `scale_colour_grey()` and makes it obvious where missing values lie.
  Override with `na.value`.

* `scale_*_gradient2()` defaults to using Lab colour space.

* `scale_*_gradientn()` now allows `colours` or `colors` (#1290)

* `scale_y_continuous()` now also transforms the `lower`, `middle` and `upper`
  aesthetics used by `geom_boxplot()`: this only affects
  `geom_boxplot(stat = "identity")` (#1020).

* Legends no longer inherit aesthetics if `inherit.aes` is FALSE (#1267).

* `lims()` makes it easy to set the limits of any axis (#1138).

* `labels = NULL` now works with `guide_legend()` and `guide_colorbar()`.
  (#1175, #1183).

* `override.aes` now works with American aesthetic spelling, e.g. color

* Scales no longer round data points to improve performance of colour
  palettes. Instead the scales package now uses a much faster colour
  interpolation algorithm (#1022).

* `scale_*_brewer()` and `scale_*_distiller()` add new `direction` argument of 
  `scales::brewer_pal`, making it easier to change the order of colours 
  (@jiho, #1139).

* `scale_x_date()` now clips dates outside the limits in the same way as
  `scale_x_continuous()` (#1090).

* `stat_bin()` gains `bins` arguments, which denotes the number of bins. Now
  you can set `bins=100` instead of `binwidth=0.5`. Note that `breaks` or
  `binwidth` will override it (@tmshn, #1158, #102).

* `stat_boxplot()` warns if a continuous variable is used for the `x` aesthetic
  without also supplying a `group` aesthetic (#992, @krlmlr).

* `stat_summary_2d()` and `stat_bin_2d()` now share exactly the same code for 
  determining breaks from `bins`, `binwidth`, and `origin`. 
  
* `stat_summary_2d()` and `stat_bin_2d()` now output in tile/raster compatible 
  form instead of rect compatible form. 

* Automatically computed breaks do not lead to an error for transformations like
  "probit" where the inverse can map to infinity (#871, @krlmlr)

* `stat_function()` now always evaluates the function on the original scale.
  Previously it computed the function on transformed scales, giving incorrect
  values (@BrianDiggs, #1011).

* `strip_dots` works with anonymous functions within calculated aesthetics 
  (e.g. `aes(sapply(..density.., function(x) mean(x))))` (#1154, @NikNakk)

* `theme()` gains `validate = FALSE` parameter to turn off validation, and 
  hence store arbitrary additional data in the themes. (@tdhock, #1121)

* Improved the calculation of segments needed to draw the curve representing
  a line when plotted in polar coordinates. In some cases, the last segment
  of a multi-segment line was not drawn (@BrianDiggs, #952)<|MERGE_RESOLUTION|>--- conflicted
+++ resolved
@@ -1,13 +1,11 @@
 # ggplot2 (development version)
 
-<<<<<<< HEAD
 * Legends in `scale_*_manual()` can show `NA` values again when the `values` is
   a named vector (@teunbrand, #5214, #5286).
   
 * `scale_*_manual()` with a named `values` argument now emits a warning when
   none of those names match the values found in the data (@teunbrand, #5298).
-  
-=======
+
 * `coord_munch()` can now close polygon shapes (@teunbrand, #3271)
 
 * You can now omit either `xend` or `yend` from `geom_segment()` as only one
@@ -18,7 +16,6 @@
 * New `plot.tag.location` in `theme()` can control placement of the plot tag
   in the `"margin"`, `"plot"` or the new `"panel"` option (#4297).
 
->>>>>>> 222d33d0
 * `geom_text()` and `geom_label()` gained a `size.unit` parameter that set the 
   text size to millimetres, points, centimetres, inches or picas 
   (@teunbrand, #3799).

# ggplot2 (development version)

<<<<<<< HEAD
* Failing to fit or predict in `stat_smooth()` now gives a warning and omits
  the failed group, instead of throwing an error (@teunbrand, #5352).
  
=======
* `resolution()` has a small tolerance, preventing spuriously small resolutions 
  due to rounding errors (@teunbrand, #2516).

* `stage()` now works correctly, even with aesthetics that do not have scales 
  (#5408)

* `labeller()` now handles unspecified entries from lookup tables
  (@92amartins, #4599).

* `fortify.default()` now accepts a data-frame-like object granted the object
  exhibits healthy `dim()`, `colnames()`, and `as.data.frame()` behaviors
  (@hpages, #5390).

* `ScaleContinuous$get_breaks()` now only calls `scales::zero_range()` on limits
  in transformed space, rather than in data space (#5304).

* Scales throw more informative messages (@teunbrand, #4185, #4258)

* The `scale_name` argument in `continuous_scale()`, `discrete_scale()` and
  `binned_scale()` is soft-deprecated (@teunbrand, #1312).

* In `theme()`, some elements can be specified with `rel()` to inherit from
  `unit`-class objects in a relative fashion (@teunbrand, #3951).

* `stat_ydensity()` with incomplete groups calculates the default `width` 
  parameter more stably (@teunbrand, #5396)

* `geom_boxplot()` gains a new argument, `staplewidth` that can draw staples
  at the ends of whiskers (@teunbrand, #5126)

* The `size` argument in `annotation_logticks()` has been deprecated in favour
  of the `linewidth` argument (#5292).

* `geom_boxplot()` gains an `outliers` argument to switch outliers on or off,
  in a manner that does affects the scale range. For hiding outliers that does
  not affect the scale range, you can continue to use `outlier.shape = NA` 
  (@teunbrand, #4892).

* Binned scales now treat `NA`s in limits the same way continuous scales do 
  (#5355).

* Binned scales work better with `trans = "reverse"` (#5355).

* The `legend.text.align` and `legend.title.align` arguments in `theme()` are 
  deprecated. The `hjust` setting of the `legend.text` and `legend.title` 
  elements continues to fulfil the role of text alignment (@teunbrand, #5347).

>>>>>>> fd35a9e4
* Integers are once again valid input to theme arguments that expect numeric
  input (@teunbrand, #5369)

* Nicer error messages for xlim/ylim arguments in coord-* functions
  (@92amartins, #4601, #5297).

* `coord_sf()` now uses customisable guides provided in the scales or 
  `guides()` function (@teunbrand).

* Legends in `scale_*_manual()` can show `NA` values again when the `values` is
  a named vector (@teunbrand, #5214, #5286).
  
* `scale_*_manual()` with a named `values` argument now emits a warning when
  none of those names match the values found in the data (@teunbrand, #5298).

* `coord_munch()` can now close polygon shapes (@teunbrand, #3271)

* You can now omit either `xend` or `yend` from `geom_segment()` as only one
  of these is now required. If one is missing, it will be filled from the `x`
  and `y` aesthetics respectively. This makes drawing horizontal or vertical
  segments a little bit more convenient (@teunbrand, #5140).
  
* New `plot.tag.location` in `theme()` can control placement of the plot tag
  in the `"margin"`, `"plot"` or the new `"panel"` option (#4297).

* `geom_text()` and `geom_label()` gained a `size.unit` parameter that set the 
  text size to millimetres, points, centimetres, inches or picas 
  (@teunbrand, #3799).

* The guide system, as the last remaining chunk of ggplot2, has been rewritten 
  in ggproto. The axes and legends now inherit from a <Guide> class, which makes
  them extensible in the same manner as geoms, stats, facets and coords 
  (#3329, @teunbrand). In addition, the following changes were made:
    * A fallback for old S3 guides is encapsulated in the `GuideOld` ggproto
      class, which mostly just calls the old S3 generics.
    * While the S3 guide generics are still in place, the S3 methods for 
      `guide_train()`, `guide_merge()`, `guide_geom()`, `guide_transform()`,
      `guide_gengrob()` have been superseded by the respective ggproto methods.
      In practise, this will mean that `NextMethod()` or sub-classing ggplot2's
      guides with the S3 system will no longer work.
    * Styling theme parts of the guide now inherit from the plot's theme 
      (#2728). 
    * Styling non-theme parts of the guides accept <element> objects, so that
      the following is possible: `guide_colourbar(frame = element_rect(...))`.
    * Primary axis titles are now placed at the primary guide, so that
      `guides(x = guide_axis(position = "top"))` will display the title at the
      top by default (#4650).
    * Unknown secondary axis guide positions are now inferred as the opposite 
      of the primary axis guide when the latter has a known `position` (#4650).
    * `guide_colourbar()`, `guide_coloursteps()` and `guide_bins()` gain a
      `ticks.length` argument.
    * In `guide_bins()`, the title no longer arbitrarily becomes offset from
      the guide when it has long labels.
    * The `order` argument of guides now strictly needs to be a length-1 
      integer (#4958).
    * More informative error for mismatched 
     `direction`/`theme(legend.direction = ...)` arguments (#4364, #4930).
    * `guide_coloursteps()` and `guide_bins()` sort breaks (#5152).
    * `guide_axis()` gains a `cap` argument that can be used to trim the
      axis line to extreme breaks (#4907).
    * `guide_colourbar()` and `guide_coloursteps()` merge properly when one
      of aesthetics is dropped (#5324).
    * Fixed regression in `guide_legend()` where the `linewidth` key size
      wasn't adapted to the width of the lines (#5160).

* `geom_label()` now uses the `angle` aesthetic (@teunbrand, #2785)
* 'lines' units in `geom_label()`, often used in the `label.padding` argument, 
  are now are relative to the text size. This causes a visual change, but fixes 
  a misalignment issue between the textbox and text (@teunbrand, #4753)
* The `label.padding` argument in `geom_label()` now supports inputs created
  with the `margin()` function (#5030).
* As an internal change, the `titleGrob()` has been refactored to be faster.
* The `translate_shape_string()` internal function is now exported for use in
  extensions of point layers (@teunbrand, #5191).
* Fixed bug in `coord_sf()` where graticule lines didn't obey 
  `panel.grid.major`'s linewidth setting (@teunbrand, #5179)
* Fixed bug in `annotation_logticks()` when no suitable tick positions could
  be found (@teunbrand, #5248).
* To improve `width` calculation in bar plots with empty factor levels, 
  `resolution()` considers `mapped_discrete` values as having resolution 1 
  (@teunbrand, #5211)
* When `geom_path()` has aesthetics varying within groups, the `arrow()` is
  applied to groups instead of individual segments (@teunbrand, #4935).
* The default width of `geom_bar()` is now based on panel-wise resolution of
  the data, rather than global resolution (@teunbrand, #4336).
* To apply dodging more consistently in violin plots, `stat_ydensity()` now
  has a `drop` argument to keep or discard groups with 1 observation.
* Aesthetics listed in `geom_*()` and `stat_*()` layers now point to relevant
  documentation (@teunbrand, #5123).
* `coord_flip()` has been marked as superseded. The recommended alternative is
  to swap the `x` and `y` aesthetic and/or using the `orientation` argument in
  a layer (@teunbrand, #5130).
* `stat_align()` is now applied per panel instead of globally, preventing issues
  when facets have different ranges (@teunbrand, #5227).
* A stacking bug in `stat_align()` was fixed (@teunbrand, #5176).
* `stat_contour()` and `stat_contour_filled()` now warn about and remove
  duplicated coordinates (@teunbrand, #5215).
* Improve performance of layers without positional scales (@zeehio, #4990)

# ggplot2 3.4.3
This hotfix release addresses a version comparison change in r-devel. There are
no user-facing or breaking changes.

# ggplot2 3.4.2
This is a hotfix release anticipating changes in r-devel, but folds in upkeep
changes and a few bug fixes as well.

## Minor improvements

* Various type checks and their messages have been standardised 
  (@teunbrand, #4834).
  
* ggplot2 now uses `scales::DiscreteRange` and `scales::ContinuousRange`, which
  are available to write scale extensions from scratch (@teunbrand, #2710).
  
* The `layer_data()`, `layer_scales()` and `layer_grob()` now have the default
  `plot = last_plot()` (@teunbrand, #5166).
  
* The `datetime_scale()` scale constructor is now exported for use in extension
  packages (@teunbrand, #4701).
  
## Bug fixes

* `update_geom_defaults()` and `update_stat_defaults()` now return properly 
  classed objects and have updated docs (@dkahle, #5146).

* For the purposes of checking required or non-missing aesthetics, character 
  vectors are no longer considered non-finite (@teunbrand, @4284).

* `annotation_logticks()` skips drawing ticks when the scale range is non-finite
  instead of throwing an error (@teunbrand, #5229).
  
* Fixed spurious warnings when the `weight` was used in `stat_bin_2d()`, 
  `stat_boxplot()`, `stat_contour()`, `stat_bin_hex()` and `stat_quantile()`
  (@teunbrand, #5216).

* To prevent changing the plotting order, `stat_sf()` is now computed per panel 
  instead of per group (@teunbrand, #4340).

* Fixed bug in `coord_sf()` where graticule lines didn't obey 
  `panel.grid.major`'s linewidth setting (@teunbrand, #5179).

* `geom_text()` drops observations where `angle = NA` instead of throwing an
  error (@teunbrand, #2757).
  
# ggplot2 3.4.1
This is a small release focusing on fixing regressions in the 3.4.0 release
and minor polishes.

## Breaking changes

* The computed variable `y` in `stat_ecdf()` has been superseded by `ecdf` to 
  prevent incorrect scale transformations (@teunbrand, #5113 and #5112).
  
## New features

* Added `scale_linewidth_manual()` and `scale_linewidth_identity()` to support
  the `linewidth` aesthetic (@teunbrand, #5050).
  
* `ggsave()` warns when multiple `filename`s are given, and only writes to the
  first file (@teunbrand, #5114).

## Bug fixes

* Fixed a regression in `geom_hex()` where aesthetics were replicated across 
  bins (@thomasp85, #5037 and #5044).
  
* Using two ordered factors as facetting variables in 
  `facet_grid(..., as.table = FALSE)` now throws a warning instead of an
  error (@teunbrand, #5109).
  
* Fixed misbehaviour of `draw_key_boxplot()` and `draw_key_crossbar()` with 
  skewed key aspect ratio (@teunbrand, #5082).
  
* Fixed spurious warning when `weight` aesthetic was used in `stat_smooth()` 
  (@teunbrand based on @clauswilke's suggestion, #5053).
  
* The `lwd` alias is now correctly replaced by `linewidth` instead of `size` 
  (@teunbrand based on @clauswilke's suggestion #5051).
  
* Fixed a regression in `Coord$train_panel_guides()` where names of guides were 
  dropped (@maxsutton, #5063).

In binned scales:

* Automatic breaks should no longer be out-of-bounds, and automatic limits are
  adjusted to include breaks (@teunbrand, #5082).
  
* Zero-range limits no longer throw an error and are treated akin to continuous
  scales with zero-range limits (@teunbrand, #5066).
  
* The `trans = "date"` and `trans = "time"` transformations were made compatible
  (@teunbrand, #4217).

# ggplot2 3.4.0
This is a minor release focusing on tightening up the internals and ironing out
some inconsistencies in the API. The biggest change is the addition of the 
`linewidth` aesthetic that takes of sizing the width of any line from `size`. 
This change, while attempting to be as non-breaking as possible, has the 
potential to change the look of some of your plots.

Other notable changes is a complete redo of the error and warning messaging in
ggplot2 using the cli package. Messaging is now better contextualised and it 
should be easier to identify which layer an error is coming from. Last, we have
now made the switch to using the vctrs package internally which means that 
support for vctrs classes as variables should improve, along with some small 
gains in rendering speed.

## Breaking changes

* A `linewidth` aesthetic has been introduced and supersedes the `size` 
  aesthetic for scaling the width of lines in line based geoms. `size` will 
  remain functioning but deprecated for these geoms and it is recommended to 
  update all code to reflect the new aesthetic. For geoms that have _both_ point 
  sizing and linewidth sizing (`geom_pointrange()` and `geom_sf`) `size` now 
  **only** refers to sizing of points which can leads to a visual change in old
  code (@thomasp85, #3672)
  
* The default line width for polygons in `geom_sf()` have been decreased to 0.2 
  to reflect that this is usually used for demarking borders where a thinner 
  line is better suited. This change was made since we already induced a 
  visual change in `geom_sf()` with the introduction of the `linewidth` 
  aesthetic.
  
* The dot-dot notation (`..var..`) and `stat()`, which have been superseded by
  `after_stat()`, are now formally deprecated (@yutannihilation, #3693).

* `qplot()` is now formally deprecated (@yutannihilation, #3956).

* `stage()` now properly refers to the values without scale transformations for
  the stage of `after_stat`. If your code requires the scaled version of the
  values for some reason, you have to apply the same transformation by yourself,
  e.g. `sqrt()` for `scale_{x,y}_sqrt()` (@yutannihilation and @teunbrand, #4155).

* Use `rlang::hash()` instead of `digest::digest()`. This update may lead to 
  changes in the automatic sorting of legends. In order to enforce a specific
  legend order use the `order` argument in the guide. (@thomasp85, #4458)

* referring to `x` in backquoted expressions with `label_bquote()` is no longer
  possible.

* The `ticks.linewidth` and `frame.linewidth` parameters of `guide_colourbar()`
  are now multiplied with `.pt` like elsewhere in ggplot2. It can cause visual
  changes when these arguments are not the defaults and these changes can be 
  restored to their previous behaviour by adding `/ .pt` (@teunbrand #4314).

* `scale_*_viridis_b()` now uses the full range of the viridis scales 
  (@gregleleu, #4737)

## New features

* `geom_col()` and `geom_bar()` gain a new `just` argument. This is set to `0.5`
  by default; use `just = 0`/`just = 1` to place columns on the left/right
  of the axis breaks.
  (@wurli, #4899)

* `geom_density()` and `stat_density()` now support `bounds` argument
  to estimate density with boundary correction (@echasnovski, #4013).

* ggplot now checks during statistical transformations whether any data 
  columns were dropped and warns about this. If stats intend to drop
  data columns they can declare them in the new field `dropped_aes`.
  (@clauswilke, #3250)

* `...` supports `rlang::list2` dynamic dots in all public functions. 
  (@mone27, #4764) 

* `theme()` now has a `strip.clip` argument, that can be set to `"off"` to 
  prevent the clipping of strip text and background borders (@teunbrand, #4118)
  
* `geom_contour()` now accepts a function in the `breaks` argument 
  (@eliocamp, #4652).

## Minor improvements and bug fixes

* Fix a bug in `position_jitter()` where infinity values were dropped (@javlon,
  #4790).

* `geom_linerange()` now respects the `na.rm` argument (#4927, @thomasp85)

* Improve the support for `guide_axis()` on `coord_trans()` 
  (@yutannihilation, #3959)
  
* Added `stat_align()` to align data without common x-coordinates prior to
  stacking. This is now the default stat for `geom_area()` (@thomasp85, #4850)

* Fix a bug in `stat_contour_filled()` where break value differences below a 
  certain number of digits would cause the computations to fail (@thomasp85, 
  #4874)

* Secondary axis ticks are now positioned more precisely, removing small visual
  artefacts with alignment between grid and ticks (@thomasp85, #3576)

* Improve `stat_function` documentation regarding `xlim` argument. 
  (@92amartins, #4474)

* Fix various issues with how `labels`, `breaks`, `limits`, and `show.limits`
  interact in the different binning guides (@thomasp85, #4831)

* Automatic break calculation now squishes the scale limits to the domain
  of the transformation. This allows `scale_{x/y}_sqrt()` to find breaks at 0   
  when appropriate (@teunbrand, #980).

* Using multiple modified aesthetics correctly will no longer trigger warnings. 
  If used incorrectly, the warning will now report the duplicated aesthetic 
  instead of `NA` (@teunbrand, #4707).

* `aes()` now supports the `!!!` operator in its first two arguments
  (#2675). Thanks to @yutannihilation and @teunbrand for draft
  implementations.

* Require rlang >= 1.0.0 (@billybarc, #4797)

* `geom_violin()` no longer issues "collapsing to unique 'x' values" warning
  (@bersbersbers, #4455)

* `annotate()` now documents unsupported geoms (`geom_abline()`, `geom_hline()`
  and `geom_vline()`), and warns when they are requested (@mikmart, #4719)

* `presidential` dataset now includes Trump's presidency (@bkmgit, #4703).

* `position_stack()` now works fully with `geom_text()` (@thomasp85, #4367)

* `geom_tile()` now correctly recognises missing data in `xmin`, `xmax`, `ymin`,
  and `ymax` (@thomasp85 and @sigmapi, #4495)

* `geom_hex()` will now use the binwidth from `stat_bin_hex()` if present, 
  instead of deriving it (@thomasp85, #4580)
  
* `geom_hex()` now works on non-linear coordinate systems (@thomasp85)

* Fixed a bug throwing errors when trying to render an empty plot with secondary
  axes (@thomasp85, #4509)

* Axes are now added correctly in `facet_wrap()` when `as.table = FALSE`
  (@thomasp85, #4553)

* Better compatibility of custom device functions in `ggsave()` 
  (@thomasp85, #4539)

* Binning scales are now more resilient to calculated limits that ends up being
  `NaN` after transformations (@thomasp85, #4510)

* Strip padding in `facet_grid()` is now only in effect if 
  `strip.placement = "outside"` _and_ an axis is present between the strip and 
  the panel (@thomasp85, #4610)

* Aesthetics of length 1 are now recycled to 0 if the length of the data is 0 
  (@thomasp85, #4588)

* Setting `size = NA` will no longer cause `guide_legend()` to error 
  (@thomasp85, #4559)

* Setting `stroke` to `NA` in `geom_point()` will no longer impair the sizing of
  the points (@thomasp85, #4624)

* `stat_bin_2d()` now correctly recognises the `weight` aesthetic 
  (@thomasp85, #4646)
  
* All geoms now have consistent exposure of linejoin and lineend parameters, and
  the guide keys will now respect these settings (@thomasp85, #4653)

* `geom_sf()` now respects `arrow` parameter for lines (@jakeruss, #4659)

* Updated documentation for `print.ggplot` to reflect that it returns
  the original plot, not the result of `ggplot_build()`. (@r2evans, #4390)

* `scale_*_manual()` no longer displays extra legend keys, or changes their 
  order, when a named `values` argument has more items than the data. To display
  all `values` on the legend instead, use
  `scale_*_manual(values = vals, limits = names(vals))`. (@teunbrand, @banfai, 
  #4511, #4534)

* Updated documentation for `geom_contour()` to correctly reflect argument 
  precedence between `bins` and `binwidth`. (@eliocamp, #4651)

* Dots in `geom_dotplot()` are now correctly aligned to the baseline when
  `stackratio != 1` and `stackdir != "up"` (@mjskay, #4614)

* Key glyphs for `geom_boxplot()`, `geom_crossbar()`, `geom_pointrange()`, and
  `geom_linerange()` are now orientation-aware (@mjskay, #4732)
  
* Updated documentation for `geom_smooth()` to more clearly describe effects of 
  the `fullrange` parameter (@thoolihan, #4399).

# ggplot2 3.3.6
This is a very small release only applying an internal change to comply with 
R 4.2 and its deprecation of `default.stringsAsFactors()`. There are no user
facing changes and no breaking changes.

# ggplot2 3.3.5
This is a very small release focusing on fixing a couple of untenable issues 
that surfaced with the 3.3.4 release

* Revert changes made in #4434 (apply transform to intercept in `geom_abline()`) 
  as it introduced undesirable issues far worse than the bug it fixed 
  (@thomasp85, #4514)
* Fixes an issue in `ggsave()` when producing emf/wmf files (@yutannihilation, 
  #4521)
* Warn when grDevices specific arguments are passed to ragg devices (@thomasp85, 
  #4524)
* Fix an issue where `coord_sf()` was reporting that it is non-linear
  even when data is provided in projected coordinates (@clauswilke, #4527)

# ggplot2 3.3.4
This is a larger patch release fixing a huge number of bugs and introduces a 
small selection of feature refinements.

## Features

* Alt-text can now be added to a plot using the `alt` label, i.e 
  `+ labs(alt = ...)`. Currently this alt text is not automatically propagated, 
  but we plan to integrate into Shiny, RMarkdown, and other tools in the future. 
  (@thomasp85, #4477)

* Add support for the BrailleR package for creating descriptions of the plot
  when rendered (@thomasp85, #4459)
  
* `coord_sf()` now has an argument `default_crs` that specifies the coordinate
  reference system (CRS) for non-sf layers and scale/coord limits. This argument
  defaults to `NULL`, which means non-sf layers are assumed to be in projected
  coordinates, as in prior ggplot2 versions. Setting `default_crs = sf::st_crs(4326)`
  provides a simple way to interpret x and y positions as longitude and latitude,
  regardless of the CRS used by `coord_sf()`. Authors of extension packages
  implementing `stat_sf()`-like functionality are encouraged to look at the source
  code of `stat_sf()`'s `compute_group()` function to see how to provide scale-limit
  hints to `coord_sf()` (@clauswilke, #3659).

* `ggsave()` now uses ragg to render raster output if ragg is available. It also
  handles custom devices that sets a default unit (e.g. `ragg::agg_png`) 
  correctly (@thomasp85, #4388)

* `ggsave()` now returns the saved file location invisibly (#3379, @eliocamp).
  Note that, as a side effect, an unofficial hack `<ggplot object> + ggsave()`
  no longer works (#4513).

* The scale arguments `limits`, `breaks`, `minor_breaks`, `labels`, `rescaler`
  and `oob` now accept purrr style lambda notation (@teunbrand, #4427). The same 
  is true for `as_labeller()` (and therefore also `labeller()`) 
  (@netique, #4188).

* Manual scales now allow named vectors passed to `values` to contain fewer 
  elements than existing in the data. Elements not present in values will be set
  to `NA` (@thomasp85, #3451)
  
* Date and datetime position scales support out-of-bounds (oob) arguments to 
  control how limits affect data outside those limits (@teunbrand, #4199).
  
## Fixes

* Fix a bug that `after_stat()` and `after_scale()` cannot refer to aesthetics
  if it's specified in the plot-global mapping (@yutannihilation, #4260).
  
* Fix bug in `annotate_logticks()` that would cause an error when used together
  with `coord_flip()` (@thomasp85, #3954)
  
* Fix a bug in `geom_abline()` that resulted in `intercept` not being subjected
  to the transformation of the y scale (@thomasp85, #3741)
  
* Extent the range of the line created by `geom_abline()` so that line ending
  is not visible for large linewidths (@thomasp85, #4024)

* Fix bug in `geom_dotplot()` where dots would be positioned wrong with 
  `stackgroups = TRUE` (@thomasp85, #1745)

* Fix calculation of confidence interval for locfit smoothing in `geom_smooth()`
  (@topepo, #3806)
  
* Fix bug in `geom_text()` where `"outward"` and `"inward"` justification for 
  some `angle` values was reversed (@aphalo, #4169, #4447)

* `ggsave()` now sets the default background to match the fill value of the
  `plot.background` theme element (@karawoo, #4057)

* It is now deprecated to specify `guides(<scale> = FALSE)` or
  `scale_*(guide = FALSE)` to remove a guide. Please use 
  `guides(<scale> = "none")` or `scale_*(guide = "none")` instead 
  (@yutannihilation, #4097)
  
* Fix a bug in `guide_bins()` where keys would disappear if the guide was 
  reversed (@thomasp85, #4210)
  
* Fix bug in `guide_coloursteps()` that would repeat the terminal bins if the
  breaks coincided with the limits of the scale (@thomasp85, #4019)

* Make sure that default labels from default mappings doesn't overwrite default
  labels from explicit mappings (@thomasp85, #2406)

* Fix bug in `labeller()` where parsing was turned off if `.multiline = FALSE`
  (@thomasp85, #4084)
  
* Make sure `label_bquote()` has access to the calling environment when 
  evaluating the labels (@thomasp85, #4141)

* Fix a bug in the layer implementation that introduced a new state after the 
  first render which could lead to a different look when rendered the second 
  time (@thomasp85, #4204)

* Fix a bug in legend justification where justification was lost of the legend
  dimensions exceeded the available size (@thomasp85, #3635)

* Fix a bug in `position_dodge2()` where `NA` values in thee data would cause an
  error (@thomasp85, #2905)

* Make sure `position_jitter()` creates the same jittering independent of 
  whether it is called by name or with constructor (@thomasp85, #2507)

* Fix a bug in `position_jitter()` where different jitters would be applied to 
  different position aesthetics of the same axis (@thomasp85, #2941)
  
* Fix a bug in `qplot()` when supplying `c(NA, NA)` as axis limits 
  (@thomasp85, #4027)
  
* Remove cross-inheritance of default discrete colour/fill scales and check the
  type and aesthetic of function output if `type` is a function 
  (@thomasp85, #4149)

* Fix bug in `scale_[x|y]_date()` where custom breaks functions that resulted in
  fractional dates would get misaligned (@thomasp85, #3965)
  
* Fix bug in `scale_[x|y]_datetime()` where a specified timezone would be 
  ignored by the scale (@thomasp85, #4007)
  
* Fix issue in `sec_axis()` that would throw warnings in the absence of any 
  secondary breaks (@thomasp85, #4368)

* `stat_bin()`'s computed variable `width` is now documented (#3522).
  
* `stat_count()` now computes width based on the full dataset instead of per 
  group (@thomasp85, #2047)

* Extended `stat_ecdf()` to calculate the cdf from either x or y instead from y 
  only (@jgjl, #4005)
  
* Fix a bug in `stat_summary_bin()` where one more than the requested number of
  bins would be created (@thomasp85, #3824)

* Only drop groups in `stat_ydensity()` when there are fewer than two data 
  points and throw a warning (@andrewwbutler, #4111).

* Fixed a bug in strip assembly when theme has `strip.text = element_blank()`
  and plots are faceted with multi-layered strips (@teunbrand, #4384).
  
* Using `theme(aspect.ratio = ...)` together with free space in `facet_grid()`
  now correctly throws an error (@thomasp85, #3834)

* Fixed a bug in `labeller()` so that `.default` is passed to `as_labeller()`
  when labellers are specified by naming faceting variables. (@waltersom, #4031)
  
* Updated style for example code (@rjake, #4092)

* ggplot2 now requires R >= 3.3 (#4247).

* ggplot2 now uses `rlang::check_installed()` to check if a suggested package is
  installed, which will offer to install the package before continuing (#4375, 
  @malcolmbarrett)

* Improved error with hint when piping a `ggplot` object into a facet function
  (#4379, @mitchelloharawild).

# ggplot2 3.3.3
This is a small patch release mainly intended to address changes in R and CRAN.
It further changes the licensing model of ggplot2 to an MIT license.

* Update the ggplot2 licence to an MIT license (#4231, #4232, #4233, and #4281)

* Use vdiffr conditionally so ggplot2 can be tested on systems without vdiffr

* Update tests to work with the new `all.equal()` defaults in R >4.0.3

* Fixed a bug that `guide_bins()` mistakenly ignore `override.aes` argument
  (@yutannihilation, #4085).

# ggplot2 3.3.2
This is a small release focusing on fixing regressions introduced in 3.3.1.

* Added an `outside` option to `annotation_logticks()` that places tick marks
  outside of the plot bounds. (#3783, @kbodwin)

* `annotation_raster()` adds support for native rasters. For large rasters,
  native rasters render significantly faster than arrays (@kent37, #3388)
  
* Facet strips now have dedicated position-dependent theme elements 
  (`strip.text.x.top`, `strip.text.x.bottom`, `strip.text.y.left`, 
  `strip.text.y.right`) that inherit from `strip.text.x` and `strip.text.y`, 
  respectively. As a consequence, some theme stylings now need to be applied to 
  the position-dependent elements rather than to the parent elements. This 
  change was already introduced in ggplot2 3.3.0 but not listed in the 
  changelog. (@thomasp85, #3683)

* Facets now handle layers containing no data (@yutannihilation, #3853).
  
* A newly added geom `geom_density_2d_filled()` and associated stat 
  `stat_density_2d_filled()` can draw filled density contours
  (@clauswilke, #3846).

* A newly added `geom_function()` is now recommended to use in conjunction
  with/instead of `stat_function()`. In addition, `stat_function()` now
  works with transformed y axes, e.g. `scale_y_log10()`, and in plots
  containing no other data or layers (@clauswilke, #3611, #3905, #3983).

* Fixed a bug in `geom_sf()` that caused problems with legend-type
  autodetection (@clauswilke, #3963).
  
* Support graphics devices that use the `file` argument instead of `fileneame` 
  in `ggsave()` (@bwiernik, #3810)
  
* Default discrete color scales are now configurable through the `options()` of 
  `ggplot2.discrete.colour` and `ggplot2.discrete.fill`. When set to a character 
  vector of colour codes (or list of character vectors)  with sufficient length, 
  these colours are used for the default scale. See `help(scale_colour_discrete)` 
  for more details and examples (@cpsievert, #3833).

* Default continuous colour scales (i.e., the `options()` 
  `ggplot2.continuous.colour` and `ggplot2.continuous.fill`, which inform the 
  `type` argument of `scale_fill_continuous()` and `scale_colour_continuous()`) 
  now accept a function, which allows more control over these default 
  `continuous_scale()`s (@cpsievert, #3827).

* A bug was fixed in `stat_contour()` when calculating breaks based on 
  the `bins` argument (@clauswilke, #3879, #4004).
  
* Data columns can now contain `Vector` S4 objects, which are widely used in the 
  Bioconductor project. (@teunbrand, #3837)

# ggplot2 3.3.1

This is a small release with no code change. It removes all malicious links to a 
site that got hijacked from the readme and pkgdown site.

# ggplot2 3.3.0

This is a minor release but does contain a range of substantial new features, 
along with the standard bug fixes. The release contains a few visual breaking
changes, along with breaking changes for extension developers due to a shift in
internal representation of the position scales and their axes. No user breaking
changes are included.

This release also adds Dewey Dunnington (@paleolimbot) to the core team.

## Breaking changes
There are no user-facing breaking changes, but a change in some internal 
representations that extension developers may have relied on, along with a few 
breaking visual changes which may cause visual tests in downstream packages to 
fail.

* The `panel_params` field in the `Layout` now contains a list of list of 
  `ViewScale` objects, describing the trained coordinate system scales, instead
  of the list object used before. Any extensions that use this field will likely
  break, as will unit tests that checks aspects of this.

* `element_text()` now issues a warning when vectorized arguments are provided, 
  as in `colour = c("red", "green", "blue")`. Such use is discouraged and not 
  officially supported (@clauswilke, #3492).

* Changed `theme_grey()` setting for legend key so that it creates no border 
  (`NA`) rather than drawing a white one. (@annennenne, #3180)

* `geom_ribbon()` now draws separate lines for the upper and lower intervals if
  `colour` is mapped. Similarly, `geom_area()` and `geom_density()` now draw
  the upper lines only in the same case by default. If you want old-style full
  stroking, use `outline.type = "full"` (@yutannihilation, #3503 / @thomasp85, #3708).

## New features

* The evaluation time of aesthetics can now be controlled to a finer degree. 
  `after_stat()` supersedes the use of `stat()` and `..var..`-notation, and is
  joined by `after_scale()` to allow for mapping to scaled aesthetic values. 
  Remapping of the same aesthetic is now supported with `stage()`, so you can 
  map a data variable to a stat aesthetic, and remap the same aesthetic to 
  something else after statistical transformation (@thomasp85, #3534)

* All `coord_*()` functions with `xlim` and `ylim` arguments now accept
  vectors with `NA` as a placeholder for the minimum or maximum value
  (e.g., `ylim = c(0, NA)` would zoom the y-axis from 0 to the 
  maximum value observed in the data). This mimics the behaviour
  of the `limits` argument in continuous scale functions
  (@paleolimbot, #2907).

* Allowed reversing of discrete scales by re-writing `get_limits()` 
  (@AnneLyng, #3115)
  
* All geoms and stats that had a direction (i.e. where the x and y axes had 
  different interpretation), can now freely choose their direction, instead of
  relying on `coord_flip()`. The direction is deduced from the aesthetic 
  mapping, but can also be specified directly with the new `orientation` 
  argument (@thomasp85, #3506).
  
* Position guides can now be customized using the new `guide_axis()`, which can 
  be passed to position `scale_*()` functions or via `guides()`. The new axis 
  guide (`guide_axis()`) comes with arguments `check.overlap` (automatic removal 
  of overlapping labels), `angle` (easy rotation of axis labels), and
  `n.dodge` (dodge labels into multiple rows/columns) (@paleolimbot, #3322).
  
* A new scale type has been added, that allows binning of aesthetics at the 
  scale level. It has versions for both position and non-position aesthetics and
  comes with two new guides (`guide_bins` and `guide_coloursteps`) 
  (@thomasp85, #3096)
  
* `scale_x_continuous()` and `scale_y_continuous()` gains an `n.breaks` argument
  guiding the number of automatic generated breaks (@thomasp85, #3102)

* Added `stat_contour_filled()` and `geom_contour_filled()`, which compute 
  and draw filled contours of gridded data (@paleolimbot, #3044). 
  `geom_contour()` and `stat_contour()` now use the isoband package
  to compute contour lines. The `complete` parameter (which was undocumented
  and has been unused for at least four years) was removed (@paleolimbot, #3044).
  
* Themes have gained two new parameters, `plot.title.position` and 
  `plot.caption.position`, that can be used to customize how plot
  title/subtitle and plot caption are positioned relative to the overall plot
  (@clauswilke, #3252).

## Extensions
  
* `Geom` now gains a `setup_params()` method in line with the other ggproto
  classes (@thomasp85, #3509)

* The newly added function `register_theme_elements()` now allows developers
  of extension packages to define their own new theme elements and place them
  into the ggplot2 element tree (@clauswilke, #2540).

## Minor improvements and bug fixes

* `coord_trans()` now draws second axes and accepts `xlim`, `ylim`,
  and `expand` arguments to bring it up to feature parity with 
  `coord_cartesian()`. The `xtrans` and `ytrans` arguments that were 
  deprecated in version 1.0.1 in favour of `x` and `y` 
  were removed (@paleolimbot, #2990).

* `coord_trans()` now calculates breaks using the expanded range 
  (previously these were calculated using the unexpanded range, 
  which resulted in differences between plots made with `coord_trans()`
  and those made with `coord_cartesian()`). The expansion for discrete axes 
  in `coord_trans()` was also updated such that it behaves identically
  to that in `coord_cartesian()` (@paleolimbot, #3338).

* `expand_scale()` was deprecated in favour of `expansion()` for setting
  the `expand` argument of `x` and `y` scales (@paleolimbot).

* `geom_abline()`, `geom_hline()`, and `geom_vline()` now issue 
  more informative warnings when supplied with set aesthetics
  (i.e., `slope`, `intercept`, `yintercept`, and/or `xintercept`)
  and mapped aesthetics (i.e., `data` and/or `mapping`).

* Fix a bug in `geom_raster()` that squeezed the image when it went outside 
  scale limits (#3539, @thomasp85)

* `geom_sf()` now determines the legend type automatically (@microly, #3646).
  
* `geom_sf()` now removes rows that can't be plotted due to `NA` aesthetics 
  (#3546, @thomasp85)

* `geom_sf()` now applies alpha to linestring geometries 
  (#3589, @yutannihilation).

* `gg_dep()` was deprecated (@perezp44, #3382).

* Added function `ggplot_add.by()` for lists created with `by()`, allowing such
  lists to be added to ggplot objects (#2734, @Maschette)

* ggplot2 no longer depends on reshape2, which means that it no longer 
  (recursively) needs plyr, stringr, or stringi packages.

* Increase the default `nbin` of `guide_colourbar()` to place the ticks more 
  precisely (#3508, @yutannihilation).

* `manual_scale()` now matches `values` with the order of `breaks` whenever
  `values` is an unnamed vector. Previously, unnamed `values` would match with
  the limits of the scale and ignore the order of any `breaks` provided. Note
  that this may change the appearance of plots that previously relied on the
  unordered behaviour (#2429, @idno0001).

* `scale_manual_*(limits = ...)` now actually limits the scale (#3262,
  @yutannihilation).

* Fix a bug when `show.legend` is a named logical vector 
  (#3461, @yutannihilation).

* Added weight aesthetic option to `stat_density()` and made scaling of 
  weights the default (@annennenne, #2902)
  
* `stat_density2d()` can now take an `adjust` parameter to scale the default 
  bandwidth. (#2860, @haleyjeppson)

* `stat_smooth()` uses `REML` by default, if `method = "gam"` and
  `gam`'s method is not specified (@ikosmidis, #2630).

* stacking text when calculating the labels and the y axis with
  `stat_summary()` now works (@ikosmidis, #2709)
  
* `stat_summary()` and related functions now support rlang-style lambda functions
  (#3568, @dkahle).

* The data mask pronoun, `.data`, is now stripped from default labels.

* Addition of partial themes to plots has been made more predictable;
  stepwise addition of individual partial themes is now equivalent to
  addition of multple theme elements at once (@clauswilke, #3039).

* Facets now don't fail even when some variable in the spec are not available
  in all layers (@yutannihilation, #2963).

# ggplot2 3.2.1

This is a patch release fixing a few regressions introduced in 3.2.0 as well as
fixing some unit tests that broke due to upstream changes.

* `position_stack()` no longer changes the order of the input data. Changes to 
  the internal behaviour of `geom_ribbon()` made this reordering problematic 
  with ribbons that spanned `y = 0` (#3471)
* Using `qplot()` with a single positional aesthetic will no longer title the
  non-specified scale as `"NULL"` (#3473)
* Fixes unit tests for sf graticule labels caused by changes to sf

# ggplot2 3.2.0

This is a minor release with an emphasis on internal changes to make ggplot2 
faster and more consistent. The few interface changes will only affect the 
aesthetics of the plot in minor ways, and will only potentially break code of
extension developers if they have relied on internals that have been changed. 
This release also sees the addition of Hiroaki Yutani (@yutannihilation) to the 
core developer team.

With the release of R 3.6, ggplot2 now requires the R version to be at least 3.2,
as the tidyverse is committed to support 5 major versions of R.

## Breaking changes

* Two patches (#2996 and #3050) fixed minor rendering problems. In most cases,
  the visual changes are so subtle that they are difficult to see with the naked
  eye. However, these changes are detected by the vdiffr package, and therefore
  any package developers who use vdiffr to test for visual correctness of ggplot2
  plots will have to regenerate all reference images.
  
* In some cases, ggplot2 now produces a warning or an error for code that previously
  produced plot output. In all these cases, the previous plot output was accidental,
  and the plotting code uses the ggplot2 API in a way that would lead to undefined
  behavior. Examples include a missing `group` aesthetic in `geom_boxplot()` (#3316),
  annotations across multiple facets (#3305), and not using aesthetic mappings when
  drawing ribbons with `geom_ribbon()` (#3318).

## New features

* This release includes a range of internal changes that speeds up plot 
  generation. None of the changes are user facing and will not break any code,
  but in general ggplot2 should feel much faster. The changes includes, but are
  not limited to:
  
  - Caching ascent and descent dimensions of text to avoid recalculating it for
    every title.
  
  - Using a faster data.frame constructor as well as faster indexing into 
    data.frames
    
  - Removing the plyr dependency, replacing plyr functions with faster 
    equivalents.

* `geom_polygon()` can now draw polygons with holes using the new `subgroup` 
  aesthetic. This functionality requires R 3.6.0 (@thomasp85, #3128)

* Aesthetic mappings now accept functions that return `NULL` (@yutannihilation,
  #2997).

* `stat_function()` now accepts rlang/purrr style anonymous functions for the 
  `fun` parameter (@dkahle, #3159).

* `geom_rug()` gains an "outside" option to allow for moving the rug tassels to 
  outside the plot area (@njtierney, #3085) and a `length` option to allow for 
  changing the length of the rug lines (@daniel-wells, #3109). 
  
* All geoms now take a `key_glyph` paramter that allows users to customize
  how legend keys are drawn (@clauswilke, #3145). In addition, a new key glyph
  `timeseries` is provided to draw nice legends for time series
  (@mitchelloharawild, #3145).

## Extensions

* Layers now have a new member function `setup_layer()` which is called at the
  very beginning of the plot building process and which has access to the 
  original input data and the plot object being built. This function allows the 
  creation of custom layers that autogenerate aesthetic mappings based on the 
  input data or that filter the input data in some form. For the time being, this
  feature is not exported, but it has enabled the development of a new layer type,
  `layer_sf()` (see next item). Other special-purpose layer types may be added
  in the future (@clauswilke, #2872).
  
* A new layer type `layer_sf()` can auto-detect and auto-map sf geometry
  columns in the data. It should be used by extension developers who are writing
  new sf-based geoms or stats (@clauswilke, #3232).

* `x0` and `y0` are now recognized positional aesthetics so they will get scaled 
  if used in extension geoms and stats (@thomasp85, #3168)
  
* Continuous scale limits now accept functions which accept the default
  limits and return adjusted limits. This makes it possible to write
  a function that e.g. ensures the limits are always a multiple of 100,
  regardless of the data (@econandrew, #2307).

## Minor improvements and bug fixes

* `cut_width()` now accepts `...` to pass further arguments to `base::cut.default()`
   like `cut_number()` and `cut_interval()` already did (@cderv, #3055)

* `coord_map()` now can have axes on the top and right (@karawoo, #3042).

* `coord_polar()` now correctly rescales the secondary axis (@linzi-sg, #3278)

* `coord_sf()`, `coord_map()`, and `coord_polar()` now squash `-Inf` and `Inf`
  into the min and max of the plot (@yutannihilation, #2972).

* `coord_sf()` graticule lines are now drawn in the same thickness as panel grid 
  lines in `coord_cartesian()`, and seting panel grid lines to `element_blank()` 
  now also works in `coord_sf()` 
  (@clauswilke, #2991, #2525).

* `economics` data has been regenerated. This leads to some changes in the
  values of all columns (especially in `psavert`), but more importantly, strips 
  the grouping attributes from `economics_long`.

* `element_line()` now fills closed arrows (@yutannihilation, #2924).

* Facet strips on the left side of plots now have clipping turned on, preventing
  text from running out of the strip and borders from looking thicker than for
  other strips (@karawoo, #2772 and #3061).

* ggplot2 now works in Turkish locale (@yutannihilation, #3011).

* Clearer error messages for inappropriate aesthetics (@clairemcwhite, #3060).

* ggplot2 no longer attaches any external packages when using functions that 
  depend on packages that are suggested but not imported by ggplot2. The 
  affected functions include `geom_hex()`, `stat_binhex()`, 
  `stat_summary_hex()`, `geom_quantile()`, `stat_quantile()`, and `map_data()` 
  (@clauswilke, #3126).
  
* `geom_area()` and `geom_ribbon()` now sort the data along the x-axis in the 
  `setup_data()` method rather than as part of `draw_group()` (@thomasp85, 
  #3023)

* `geom_hline()`, `geom_vline()`, and `geom_abline()` now throw a warning if the 
  user supplies both an `xintercept`, `yintercept`, or `slope` value and a 
  mapping (@RichardJActon, #2950).

* `geom_rug()` now works with `coord_flip()` (@has2k1, #2987).

* `geom_violin()` no longer throws an error when quantile lines fall outside 
  the violin polygon (@thomasp85, #3254).

* `guide_legend()` and `guide_colorbar()` now use appropriate spacing between legend
  key glyphs and legend text even if the legend title is missing (@clauswilke, #2943).

* Default labels are now generated more consistently; e.g., symbols no longer
  get backticks, and long expressions are abbreviated with `...`
  (@yutannihilation, #2981).

* All-`Inf` layers are now ignored for picking the scale (@yutannihilation, 
  #3184).
  
* Diverging Brewer colour palette now use the correct mid-point colour 
  (@dariyasydykova, #3072).
  
* `scale_color_continuous()` now points to `scale_colour_continuous()` so that 
  it will handle `type = "viridis"` as the documentation states (@hlendway, 
  #3079).

* `scale_shape_identity()` now works correctly with `guide = "legend"` 
  (@malcolmbarrett, #3029)
  
* `scale_continuous` will now draw axis line even if the length of breaks is 0
  (@thomasp85, #3257)

* `stat_bin()` will now error when the number of bins exceeds 1e6 to avoid 
  accidentally freezing the user session (@thomasp85).
  
* `sec_axis()` now places ticks accurately when using nonlinear transformations (@dpseidel, #2978).

* `facet_wrap()` and `facet_grid()` now automatically remove NULL from facet
  specs, and accept empty specs (@yutannihilation, #3070, #2986).

* `stat_bin()` now handles data with only one unique value (@yutannihilation 
  #3047).

* `sec_axis()` now accepts functions as well as formulas (@yutannihilation, #3031).

*   New theme elements allowing different ticks lengths for each axis. For instance,
    this can be used to have inwards ticks on the x-axis (`axis.ticks.length.x`) and
    outwards ticks on the y-axis (`axis.ticks.length.y`) (@pank, #2935).

* The arguments of `Stat*$compute_layer()` and `Position*$compute_layer()` are
  now renamed to always match the ones of `Stat$compute_layer()` and
  `Position$compute_layer()` (@yutannihilation, #3202).

* `geom_*()` and `stat_*()` now accepts purrr-style lambda notation
  (@yutannihilation, #3138).

* `geom_tile()` and `geom_rect()` now draw rectangles without notches at the
  corners. The style of the corner can be controlled by `linejoin` parameters
  (@yutannihilation, #3050).

# ggplot2 3.1.0

## Breaking changes

This is a minor release and breaking changes have been kept to a minimum. End users of 
ggplot2 are unlikely to encounter any issues. However, there are a few items that developers 
of ggplot2 extensions should be aware of. For additional details, see also the discussion 
accompanying issue #2890.

*   In non-user-facing internal code (specifically in the `aes()` function and in
    the `aesthetics` argument of scale functions), ggplot2 now always uses the British
    spelling for aesthetics containing the word "colour". When users specify a "color"
    aesthetic it is automatically renamed to "colour". This renaming is also applied
    to non-standard aesthetics that contain the word "color". For example, "point_color"
    is renamed to "point_colour". This convention makes it easier to support both
    British and American spelling for novel, non-standard aesthetics, but it may require
    some adjustment for packages that have previously introduced non-standard color
    aesthetics using American spelling. A new function `standardise_aes_names()` is
    provided in case extension writers need to perform this renaming in their own code
    (@clauswilke, #2649).

*   Functions that generate other functions (closures) now force the arguments that are
    used from the generated functions, to avoid hard-to-catch errors. This may affect
    some users of manual scales (such as `scale_colour_manual()`, `scale_fill_manual()`,
    etc.) who depend on incorrect behavior (@krlmlr, #2807).
    
*   `Coord` objects now have a function `backtransform_range()` that returns the
    panel range in data coordinates. This change may affect developers of custom coords,
    who now should implement this function. It may also affect developers of custom
    geoms that use the `range()` function. In some applications, `backtransform_range()`
    may be more appropriate (@clauswilke, #2821).


## New features

*   `coord_sf()` has much improved customization of axis tick labels. Labels can now
    be set manually, and there are two new parameters, `label_graticule` and
    `label_axes`, that can be used to specify which graticules to label on which side
    of the plot (@clauswilke, #2846, #2857, #2881).
    
*   Two new geoms `geom_sf_label()` and `geom_sf_text()` can draw labels and text
    on sf objects. Under the hood, a new `stat_sf_coordinates()` calculates the
    x and y coordinates from the coordinates of the sf geometries. You can customize
    the calculation method via `fun.geometry` argument (@yutannihilation, #2761).
    

## Minor improvements and fixes

*   `benchplot()` now uses tidy evaluation (@dpseidel, #2699).

*   The error message in `compute_aesthetics()` now only provides the names of
    aesthetics with mismatched lengths, rather than all aesthetics (@karawoo,
    #2853).

*   For faceted plots, data is no longer internally reordered. This makes it
    safer to feed data columns into `aes()` or into parameters of geoms or
    stats. However, doing so remains discouraged (@clauswilke, #2694).

*   `coord_sf()` now also understands the `clip` argument, just like the other
    coords (@clauswilke, #2938).

*   `fortify()` now displays a more informative error message for
    `grouped_df()` objects when dplyr is not installed (@jimhester, #2822).

*   All `geom_*()` now display an informative error message when required 
    aesthetics are missing (@dpseidel, #2637 and #2706).

*   `geom_boxplot()` now understands the `width` parameter even when used with
    a non-standard stat, such as `stat_identity()` (@clauswilke, #2893).
    
*  `geom_hex()` now understands the `size` and `linetype` aesthetics
   (@mikmart, #2488).
    
*   `geom_hline()`, `geom_vline()`, and `geom_abline()` now work properly
    with `coord_trans()` (@clauswilke, #2149, #2812).
    
*   `geom_text(..., parse = TRUE)` now correctly renders the expected number of
    items instead of silently dropping items that are empty expressions, e.g.
    the empty string "". If an expression spans multiple lines, we take just
    the first line and drop the rest. This same issue is also fixed for
    `geom_label()` and the axis labels for `geom_sf()` (@slowkow, #2867).

*   `geom_sf()` now respects `lineend`, `linejoin`, and `linemitre` parameters 
    for lines and polygons (@alistaire47, #2826).
    
*   `ggsave()` now exits without creating a new graphics device if previously
    none was open (@clauswilke, #2363).

*   `labs()` now has named arguments `title`, `subtitle`, `caption`, and `tag`.
    Also, `labs()` now accepts tidyeval (@yutannihilation, #2669).

*   `position_nudge()` is now more robust and nudges only in the direction
    requested. This enables, for example, the horizontal nudging of boxplots
    (@clauswilke, #2733).

*   `sec_axis()` and `dup_axis()` now return appropriate breaks for the secondary
    axis when applied to log transformed scales (@dpseidel, #2729).

*   `sec_axis()` now works as expected when used in combination with tidy eval
    (@dpseidel, #2788).

*   `scale_*_date()`, `scale_*_time()` and `scale_*_datetime()` can now display 
    a secondary axis that is a __one-to-one__ transformation of the primary axis,
    implemented using the `sec.axis` argument to the scale constructor 
    (@dpseidel, #2244).
    
*   `stat_contour()`, `stat_density2d()`, `stat_bin2d()`,  `stat_binhex()`
    now calculate normalized statistics including `nlevel`, `ndensity`, and
    `ncount`. Also, `stat_density()` now includes the calculated statistic 
    `nlevel`, an alias for `scaled`, to better match the syntax of `stat_bin()`
    (@bjreisman, #2679).

# ggplot2 3.0.0

## Breaking changes

*   ggplot2 now supports/uses tidy evaluation (as described below). This is a 
    major change and breaks a number of packages; we made this breaking change 
    because it is important to make ggplot2 more programmable, and to be more 
    consistent with the rest of the tidyverse. The best general (and detailed)
    introduction to tidy evaluation can be found in the meta programming
    chapters in [Advanced R](https://adv-r.hadley.nz).
    
    The primary developer facing change is that `aes()` now contains 
    quosures (expression + environment pairs) rather than symbols, and you'll 
    need to take a different approach to extracting the information you need. 
    A common symptom of this change are errors "undefined columns selected" or 
    "invalid 'type' (list) of argument" (#2610). As in the previous version,
    constants (like `aes(x = 1)` or `aes(colour = "smoothed")`) are stored
    as is.
    
    In this version of ggplot2, if you need to describe a mapping in a string, 
    use `quo_name()` (to generate single-line strings; longer expressions may 
    be abbreviated) or `quo_text()` (to generate non-abbreviated strings that
    may span multiple lines). If you do need to extract the value of a variable
    instead use `rlang::eval_tidy()`. You may want to condition on 
    `(packageVersion("ggplot2") <= "2.2.1")` so that your code can work with
    both released and development versions of ggplot2.
    
    We recognise that this is a big change and if you're not already familiar
    with rlang, there's a lot to learn. If you are stuck, or need any help,
    please reach out on <https://community.rstudio.com>.

*   Error: Column `y` must be a 1d atomic vector or a list

    Internally, ggplot2 now uses `as.data.frame(tibble::as_tibble(x))` to
    convert a list into a data frame. This improves ggplot2's support for
    list-columns (needed for sf support), at a small cost: you can no longer
    use matrix-columns. Note that unlike tibble we still allow column vectors
    such as returned by `base::scale()` because of their widespread use.

*   Error: More than one expression parsed
  
    Previously `aes_string(x = c("a", "b", "c"))` silently returned 
    `aes(x = a)`. Now this is a clear error.

*   Error: `data` must be uniquely named but has duplicate columns
  
    If layer data contains columns with identical names an error will be 
    thrown. In earlier versions the first occurring column was chosen silently,
    potentially masking that the wrong data was chosen.

*   Error: Aesthetics must be either length 1 or the same as the data
    
    Layers are stricter about the columns they will combine into a single
    data frame. Each aesthetic now must be either the same length as the data
    frame or a single value. This makes silent recycling errors much less likely.

*   Error: `coord_*` doesn't support free scales 
   
    Free scales only work with selected coordinate systems; previously you'd
    get an incorrect plot.

*   Error in f(...) : unused argument (range = c(0, 1))

    This is because the `oob` argument to scale has been set to a function
    that only takes a single argument; it needs to take two arguments
    (`x`, and `range`). 

*   Error: unused argument (output)
  
    The function `guide_train()` now has an optional parameter `aesthetic`
    that allows you to override the `aesthetic` setting in the scale.
    To make your code work with the both released and development versions of 
    ggplot2 appropriate, add `aesthetic = NULL` to the `guide_train()` method
    signature.
    
    ```R
    # old
    guide_train.legend <- function(guide, scale) {...}
    
    # new 
    guide_train.legend <- function(guide, scale, aesthetic = NULL) {...}
    ```
    
    Then, inside the function, replace `scale$aesthetics[1]`,
    `aesthetic %||% scale$aesthetics[1]`. (The %||% operator is defined in the 
    rlang package).
    
    ```R
    # old
    setNames(list(scale$map(breaks)), scale$aesthetics[1])

    # new
    setNames(list(scale$map(breaks)), aesthetic %||% scale$aesthetics[1])
    ```

*   The long-deprecated `subset` argument to `layer()` has been removed.

## Tidy evaluation

* `aes()` now supports quasiquotation so that you can use `!!`, `!!!`,
  and `:=`. This replaces `aes_()` and `aes_string()` which are now
  soft-deprecated (but will remain around for a long time).

* `facet_wrap()` and `facet_grid()` now support `vars()` inputs. Like
  `dplyr::vars()`, this helper quotes its inputs and supports
  quasiquotation. For instance, you can now supply faceting variables
  like this: `facet_wrap(vars(am, cyl))` instead of 
  `facet_wrap(~am + cyl)`. Note that the formula interface is not going 
  away and will not be deprecated. `vars()` is simply meant to make it 
  easier to create functions around `facet_wrap()` and `facet_grid()`.

  The first two arguments of `facet_grid()` become `rows` and `cols`
  and now support `vars()` inputs. Note however that we took special
  care to ensure complete backward compatibility. With this change
  `facet_grid(vars(cyl), vars(am, vs))` is equivalent to
  `facet_grid(cyl ~ am + vs)`, and `facet_grid(cols = vars(am, vs))` is
  equivalent to `facet_grid(. ~ am + vs)`.

  One nice aspect of the new interface is that you can now easily
  supply names: `facet_grid(vars(Cylinder = cyl), labeller =
  label_both)` will give nice label titles to the facets. Of course,
  those names can be unquoted with the usual tidy eval syntax.

### sf

* ggplot2 now has full support for sf with `geom_sf()` and `coord_sf()`:

  ```r
  nc <- sf::st_read(system.file("shape/nc.shp", package = "sf"), quiet = TRUE)
  ggplot(nc) +
    geom_sf(aes(fill = AREA))
  ```
  It supports all simple features, automatically aligns CRS across layers, sets
  up the correct aspect ratio, and draws a graticule.

## New features

* ggplot2 now works on R 3.1 onwards, and uses the 
  [vdiffr](https://github.com/r-lib/vdiffr) package for visual testing.

* In most cases, accidentally using `%>%` instead of `+` will generate an 
  informative error (#2400).

* New syntax for calculated aesthetics. Instead of using `aes(y = ..count..)` 
  you can (and should!) use `aes(y = stat(count))`. `stat()` is a real function 
  with documentation which hopefully will make this part of ggplot2 less 
  confusing (#2059).
  
  `stat()` is particularly nice for more complex calculations because you 
  only need to specify it once: `aes(y = stat(count / max(count)))`,
  rather than `aes(y = ..count.. / max(..count..))`
  
* New `tag` label for adding identification tags to plots, typically used for 
  labelling a subplot with a letter. Add a tag with `labs(tag = "A")`, style it 
  with the `plot.tag` theme element, and control position with the
  `plot.tag.position` theme setting (@thomasp85).

### Layers: geoms, stats, and position adjustments

* `geom_segment()` and `geom_curve()` have a new `arrow.fill` parameter which 
  allows you to specify a separate fill colour for closed arrowheads 
  (@hrbrmstr and @clauswilke, #2375).

* `geom_point()` and friends can now take shapes as strings instead of integers,
  e.g. `geom_point(shape = "diamond")` (@daniel-barnett, #2075).

* `position_dodge()` gains a `preserve` argument that allows you to control
  whether the `total` width at each `x` value is preserved (the current 
  default), or ensure that the width of a `single` element is preserved
  (what many people want) (#1935).

* New `position_dodge2()` provides enhanced dodging for boxplots. Compared to
  `position_dodge()`, `position_dodge2()` compares `xmin` and `xmax` values  
  to determine which elements overlap, and spreads overlapping elements evenly
  within the region of overlap. `position_dodge2()` is now the default position
  adjustment for `geom_boxplot()`, because it handles `varwidth = TRUE`, and 
  will be considered for other geoms in the future.
  
  The `padding` parameter adds a small amount of padding between elements 
  (@karawoo, #2143) and a `reverse` parameter allows you to reverse the order 
  of placement (@karawoo, #2171).
  
* New `stat_qq_line()` makes it easy to add a simple line to a Q-Q plot, which 
  makes it easier to judge the fit of the theoretical distribution 
  (@nicksolomon).

### Scales and guides

* Improved support for mapping date/time variables to `alpha`, `size`, `colour`, 
  and `fill` aesthetics, including `date_breaks` and `date_labels` arguments 
  (@karawoo, #1526), and new `scale_alpha()` variants (@karawoo, #1526).

* Improved support for ordered factors. Ordered factors throw a warning when 
  mapped to shape (unordered factors do not), and do not throw warnings when 
  mapped to size or alpha (unordered factors do). Viridis is used as the 
  default colour and fill scale for ordered factors (@karawoo, #1526).

* The `expand` argument of `scale_*_continuous()` and `scale_*_discrete()`
  now accepts separate expansion values for the lower and upper range
  limits. The expansion limits can be specified using the convenience
  function `expand_scale()`.
  
  Separate expansion limits may be useful for bar charts, e.g. if one
  wants the bottom of the bars to be flush with the x axis but still 
  leave some (automatically calculated amount of) space above them:
  
    ```r
    ggplot(mtcars) +
        geom_bar(aes(x = factor(cyl))) +
        scale_y_continuous(expand = expand_scale(mult = c(0, .1)))
    ```
  
  It can also be useful for line charts, e.g. for counts over time,
  where one wants to have a ’hard’ lower limit of y = 0 but leave the
  upper limit unspecified (and perhaps differing between panels), with
  some extra space above the highest point on the line (with symmetrical 
  limits, the extra space above the highest point could in some cases 
  cause the lower limit to be negative).
  
  The old syntax for the `expand` argument will, of course, continue
  to work (@huftis, #1669).

* `scale_colour_continuous()` and `scale_colour_gradient()` are now controlled 
  by global options `ggplot2.continuous.colour` and `ggplot2.continuous.fill`. 
  These can be set to `"gradient"` (the default) or `"viridis"` (@karawoo).

* New `scale_colour_viridis_c()`/`scale_fill_viridis_c()` (continuous) and
  `scale_colour_viridis_d()`/`scale_fill_viridis_d()` (discrete) make it
  easy to use Viridis colour scales (@karawoo, #1526).

* Guides for `geom_text()` now accept custom labels with 
  `guide_legend(override.aes = list(label = "foo"))` (@brianwdavis, #2458).

### Margins

* Strips gain margins on all sides by default. This means that to fully justify
  text to the edge of a strip, you will need to also set the margins to 0
  (@karawoo).

* Rotated strip labels now correctly understand `hjust` and `vjust` parameters
  at all angles (@karawoo).

* Strip labels now understand justification relative to the direction of the
  text, meaning that in y facets, the strip text can be placed at either end of
  the strip using `hjust` (@karawoo).

* Legend titles and labels get a little extra space around them, which 
  prevents legend titles from overlapping the legend at large font sizes 
  (@karawoo, #1881).

## Extension points

* New `autolayer()` S3 generic (@mitchelloharawild, #1974). This is similar
  to `autoplot()` but produces layers rather than complete plots.

* Custom objects can now be added using `+` if a `ggplot_add` method has been
  defined for the class of the object (@thomasp85).

* Theme elements can now be subclassed. Add a `merge_element` method to control
  how properties are inherited from the parent element. Add an `element_grob` 
  method to define how elements are rendered into grobs (@thomasp85, #1981).

* Coords have gained new extension mechanisms.
  
    If you have an existing coord extension, you will need to revise the
    specification of the `train()` method. It is now called 
    `setup_panel_params()` (better reflecting what it actually does) and now 
    has arguments `scale_x`, and `scale_y` (the x and y scales respectively) 
    and `param`, a list of plot specific parameters generated by 
    `setup_params()`.

    What was formerly called `scale_details` (in coords), `panel_ranges` 
    (in layout) and `panel_scales` (in geoms) are now consistently called
    `panel_params` (#1311). These are parameters of the coord that vary from
    panel to panel.

* `ggplot_build()` and `ggplot_gtable()` are now generics, so ggplot-subclasses 
  can define additional behavior during the build stage.

* `guide_train()`, `guide_merge()`, `guide_geom()`, and `guide_gengrob()`
  are now exported as they are needed if you want to design your own guide.
  They are not currently documented; use at your own risk (#2528).

* `scale_type()` generic is now exported and documented. Use this if you 
  want to extend ggplot2 to work with a new type of vector.

## Minor bug fixes and improvements

### Faceting

* `facet_grid()` gives a more informative error message if you try to use
  a variable in both rows and cols (#1928).

* `facet_grid()` and `facet_wrap()` both give better error messages if you
  attempt to use an unsupported coord with free scales (#2049).

* `label_parsed()` works once again (#2279).

* You can now style the background of horizontal and vertical strips
  independently with `strip.background.x` and `strip.background.y` 
  theme settings (#2249).

### Scales

* `discrete_scale()` documentation now inherits shared definitions from 
  `continuous_scale()` (@alistaire47, #2052).

* `guide_colorbar()` shows all colours of the scale (@has2k1, #2343).

* `scale_identity()` once again produces legends by default (#2112).

* Tick marks for secondary axes with strong transformations are more 
  accurately placed (@thomasp85, #1992).

* Missing line types now reliably generate missing lines (with standard 
  warning) (#2206).

* Legends now ignore set aesthetics that are not length one (#1932).

* All colour and fill scales now have an `aesthetics` argument that can
  be used to set the aesthetic(s) the scale works with. This makes it
  possible to apply a colour scale to both colour and fill aesthetics
  at the same time, via `aesthetics = c("colour", "fill")` (@clauswilke).
  
* Three new generic scales work with any aesthetic or set of aesthetics: 
  `scale_continuous_identity()`, `scale_discrete_identity()`, and
  `scale_discrete_manual()` (@clauswilke).

* `scale_*_gradient2()` now consistently omits points outside limits by 
  rescaling after the limits are enforced (@foo-bar-baz-qux, #2230).

### Layers

* `geom_label()` now correctly produces unbordered labels when `label.size` 
  is 0, even when saving to PDF (@bfgray3, #2407).

* `layer()` gives considerably better error messages for incorrectly specified
  `geom`, `stat`, or `position` (#2401).

* In all layers that use it, `linemitre` now defaults to 10 (instead of 1)
  to better match base R.

* `geom_boxplot()` now supplies a default value if no `x` aesthetic is present
  (@foo-bar-baz-qux, #2110).

* `geom_density()` drops groups with fewer than two data points and throws a
  warning. For groups with two data points, density values are now calculated 
  with `stats::density` (@karawoo, #2127).

* `geom_segment()` now also takes a `linejoin` parameter. This allows more 
  control over the appearance of the segments, which is especially useful for 
  plotting thick arrows (@Ax3man, #774).

* `geom_smooth()` now reports the formula used when `method = "auto"` 
  (@davharris #1951). `geom_smooth()` now orders by the `x` aesthetic, making it 
  easier to pass pre-computed values without manual ordering (@izahn, #2028). It 
  also now knows it has `ymin` and `ymax` aesthetics (#1939). The legend 
  correctly reflects the status of the `se` argument when used with stats 
  other than the default (@clauswilke, #1546).

* `geom_tile()` now once again interprets `width` and `height` correctly 
  (@malcolmbarrett, #2510).

* `position_jitter()` and `position_jitterdodge()` gain a `seed` argument that
  allows the specification of a random seed for reproducible jittering 
  (@krlmlr, #1996 and @slowkow, #2445).

* `stat_density()` has better behaviour if all groups are dropped because they
  are too small (#2282).

* `stat_summary_bin()` now understands the `breaks` parameter (@karawoo, #2214).

* `stat_bin()` now accepts functions for `binwidth`. This allows better binning 
  when faceting along variables with different ranges (@botanize).

* `stat_bin()` and `geom_histogram()` now sum correctly when using the `weight` 
  aesthetic (@jiho, #1921).

* `stat_bin()` again uses correct scaling for the computed variable `ndensity` 
  (@timgoodman, #2324).

* `stat_bin()` and `stat_bin_2d()` now properly handle the `breaks` parameter 
  when the scales are transformed (@has2k1, #2366).

* `update_geom_defaults()` and `update_stat_defaults()` allow American 
  spelling of aesthetic parameters (@foo-bar-baz-qux, #2299).

* The `show.legend` parameter now accepts a named logical vector to hide/show
  only some aesthetics in the legend (@tutuchan, #1798).

* Layers now silently ignore unknown aesthetics with value `NULL` (#1909).

### Coords

* Clipping to the plot panel is now configurable, through a `clip` argument
  to coordinate systems, e.g. `coord_cartesian(clip = "off")` 
  (@clauswilke, #2536).

* Like scales, coordinate systems now give you a message when you're 
  replacing an existing coordinate system (#2264).

* `coord_polar()` now draws secondary axis ticks and labels 
  (@dylan-stark, #2072), and can draw the radius axis on the right 
  (@thomasp85, #2005).

* `coord_trans()` now generates a warning when a transformation generates 
  non-finite values (@foo-bar-baz-qux, #2147).

### Themes

* Complete themes now always override all elements of the default theme
  (@has2k1, #2058, #2079).

* Themes now set default grid colour in `panel.grid` rather than individually
  in `panel.grid.major` and `panel.grid.minor` individually. This makes it 
  slightly easier to customise the theme (#2352).

* Fixed bug when setting strips to `element_blank()` (@thomasp85). 

* Axes positioned on the top and to the right can now customize their ticks and
  lines separately (@thomasp85, #1899).

* Built-in themes gain parameters `base_line_size` and `base_rect_size` which 
  control the default sizes of line and rectangle elements (@karawoo, #2176).

* Default themes use `rel()` to set line widths (@baptiste).

* Themes were tweaked for visual consistency and more graceful behavior when 
  changing the base font size. All absolute heights or widths were replaced 
  with heights or widths that are proportional to the base font size. One 
  relative font size was eliminated (@clauswilke).
  
* The height of descenders is now calculated solely on font metrics and doesn't
  change with the specific letters in the string. This fixes minor alignment 
  issues with plot titles, subtitles, and legend titles (#2288, @clauswilke).

### Guides

* `guide_colorbar()` is more configurable: tick marks and color bar frame
  can now by styled with arguments `ticks.colour`, `ticks.linewidth`, 
  `frame.colour`, `frame.linewidth`, and `frame.linetype`
  (@clauswilke).
  
* `guide_colorbar()` now uses `legend.spacing.x` and `legend.spacing.y` 
  correctly, and it can handle multi-line titles. Minor tweaks were made to 
  `guide_legend()` to make sure the two legend functions behave as similarly as
  possible (@clauswilke, #2397 and #2398).
  
* The theme elements `legend.title` and `legend.text` now respect the settings 
  of `margin`, `hjust`, and `vjust` (@clauswilke, #2465, #1502).

* Non-angle parameters of `label.theme` or `title.theme` can now be set in 
  `guide_legend()` and `guide_colorbar()` (@clauswilke, #2544).

### Other

* `fortify()` gains a method for tbls (@karawoo, #2218).

* `ggplot` gains a method for `grouped_df`s that adds a `.group` variable,
  which computes a unique value for each group. Use it with 
  `aes(group = .group)` (#2351).

* `ggproto()` produces objects with class `c("ggproto", "gg")`, allowing for
  a more informative error message when adding layers, scales, or other ggproto 
  objects (@jrnold, #2056).

* `ggsave()`'s DPI argument now supports 3 string options: "retina" (320
  DPI), "print" (300 DPI), and "screen" (72 DPI) (@foo-bar-baz-qux, #2156).
  `ggsave()` now uses full argument names to avoid partial match warnings 
  (#2355), and correctly restores the previous graphics device when several
  graphics devices are open (#2363).

* `print.ggplot()` now returns the original ggplot object, instead of the 
  output from `ggplot_build()`. Also, the object returned from 
  `ggplot_build()` now has the class `"ggplot_built"` (#2034).

* `map_data()` now works even when purrr is loaded (tidyverse#66).

* New functions `summarise_layout()`, `summarise_coord()`, and 
  `summarise_layers()` summarise the layout, coordinate systems, and layers 
  of a built ggplot object (#2034, @wch). This provides a tested API that 
  (e.g.) shiny can depend on.

* Updated startup messages reflect new resources (#2410, @mine-cetinkaya-rundel).

# ggplot2 2.2.1

* Fix usage of `structure(NULL)` for R-devel compatibility (#1968).

# ggplot2 2.2.0

## Major new features

### Subtitle and caption

Thanks to @hrbrmstr plots now have subtitles and captions, which can be set with 
the `subtitle`  and `caption` arguments to `ggtitle()` and `labs()`. You can 
control their appearance with the theme settings `plot.caption` and 
`plot.subtitle`. The main plot title is now left-aligned to better work better 
with a subtitle. The caption is right-aligned (@hrbrmstr).

### Stacking

`position_stack()` and `position_fill()` now sort the stacking order to match 
grouping order. This allows you to control the order through grouping, and 
ensures that the default legend matches the plot (#1552, #1593). If you want the 
opposite order (useful if you have horizontal bars and horizontal legend), you 
can request reverse stacking by using `position = position_stack(reverse = TRUE)` 
(#1837).
  
`position_stack()` and `position_fill()` now accepts negative values which will 
create stacks extending below the x-axis (#1691).

`position_stack()` and `position_fill()` gain a `vjust` argument which makes it 
easy to (e.g.) display labels in the middle of stacked bars (#1821).

### Layers

`geom_col()` was added to complement `geom_bar()` (@hrbrmstr). It uses 
`stat="identity"` by default, making the `y` aesthetic mandatory. It does not 
support any other `stat_()` and does not provide fallback support for the 
`binwidth` parameter. Examples and references in other functions were updated to
demonstrate `geom_col()` usage. 

When creating a layer, ggplot2 will warn if you use an unknown aesthetic or an 
unknown parameter. Compared to the previous version, this is stricter for 
aesthetics (previously there was no message), and less strict for parameters 
(previously this threw an error) (#1585).

### Facetting

The facet system, as well as the internal panel class, has been rewritten in 
ggproto. Facets are now extendable in the same manner as geoms and stats, as 
described in `vignette("extending-ggplot2")`.

We have also added the following new features.
  
* `facet_grid()` and `facet_wrap()` now allow expressions in their faceting 
  formulas (@DanRuderman, #1596).

* When `facet_wrap()` results in an uneven number of panels, axes will now be
  drawn underneath the hanging panels (fixes #1607)

* Strips can now be freely positioned in `facet_wrap()` using the 
  `strip.position` argument (deprecates `switch`).

* The relative order of panel, strip, and axis can now be controlled with 
  the theme setting `strip.placement` that takes either `inside` (strip between 
  panel and axis) or `outside` (strip after axis).

* The theme option `panel.margin` has been deprecated in favour of 
  `panel.spacing` to more clearly communicate intent.

### Extensions

Unfortunately there was a major oversight in the construction of ggproto which 
lead to extensions capturing the super object at package build time, instead of 
at package run time (#1826). This problem has been fixed, but requires 
re-installation of all extension packages.

## Scales

* The position of x and y axes can now be changed using the `position` argument
  in `scale_x_*`and `scale_y_*` which can take `top` and `bottom`, and `left`
  and `right` respectively. The themes of top and right axes can be modified 
  using the `.top` and `.right` modifiers to `axis.text.*` and `axis.title.*`.

### Continuous scales

* `scale_x_continuous()` and `scale_y_continuous()` can now display a secondary 
  axis that is a __one-to-one__ transformation of the primary axis (e.g. degrees 
  Celcius to degrees Fahrenheit). The secondary axis will be positioned opposite 
  to the primary axis and can be controlled with the `sec.axis` argument to 
  the scale constructor.

* Scales worry less about having breaks. If no breaks can be computed, the
  plot will work instead of throwing an uninformative error (#791). This 
  is particularly helpful when you have facets with free scales, and not
  all panels contain data.

* Scales now warn when transformation introduces infinite values (#1696).

### Date time

* `scale_*_datetime()` now supports time zones. It will use the timezone 
  attached to the variable by default, but can be overridden with the 
  `timezone` argument.

* New `scale_x_time()` and `scale_y_time()` generate reasonable default
  breaks and labels for hms vectors (#1752).

### Discrete scales

The treatment of missing values by discrete scales has been thoroughly 
overhauled (#1584). The underlying principle is that we can naturally represent 
missing values on discrete variables (by treating just like another level), so 
by default we should. 

This principle applies to:

* character vectors
* factors with implicit NA
* factors with explicit NA

And to all scales (both position and non-position.)

Compared to the previous version of ggplot2, there are three main changes:

1.  `scale_x_discrete()` and `scale_y_discrete()` always show discrete NA,
    regardless of their source

1.  If present, `NA`s are shown in discrete legends.

1.  All discrete scales gain a `na.translate` argument that allows you to 
    control whether `NA`s are translated to something that can be visualised,
    or should be left as missing. Note that if you don't translate (i.e. 
    `na.translate = FALSE)` the missing values will passed on to the layer, 
    which will warning that it's dropping missing values. To suppress the
    warnings, you'll also need to add `na.rm = TRUE` to the layer call. 

There were also a number of other smaller changes

* Correctly use scale expansion factors.
* Don't preserve space for dropped levels (#1638).
* Only issue one warning when when asking for too many levels (#1674).
* Unicode labels work better on Windows (#1827).
* Warn when used with only continuous data (#1589)

## Themes

* The `theme()` constructor now has named arguments rather than ellipses. This 
  should make autocomplete substantially more useful. The documentation
  (including examples) has been considerably improved.
  
* Built-in themes are more visually homogeneous, and match `theme_grey` better.
  (@jiho, #1679)
  
* When computing the height of titles, ggplot2 now includes the height of the
  descenders (i.e. the bits of `g` and `y` that hang beneath the baseline). This 
  improves the margins around titles, particularly the y axis label (#1712).
  I have also very slightly increased the inner margins of axis titles, and 
  removed the outer margins. 

* Theme element inheritance is now easier to work with as modification now
  overrides default `element_blank` elements (#1555, #1557, #1565, #1567)
  
* Horizontal legends (i.e. legends on the top or bottom) are horizontally
  aligned by default (#1842). Use `legend.box = "vertical"` to switch back
  to the previous behaviour.
  
* `element_line()` now takes an `arrow` argument to specify arrows at the end of
  lines (#1740)

There were a number of tweaks to the theme elements that control legends:
  
* `legend.justification` now controls appearance will plotting the legend
  outside of the plot area. For example, you can use 
  `theme(legend.justification = "top")` to make the legend align with the 
  top of the plot.

* `panel.margin` and `legend.margin` have been renamed to `panel.spacing` and 
  `legend.spacing` respectively, to better communicate intent (they only
  affect spacing between legends and panels, not the margins around them)

* `legend.margin` now controls margin around individual legends.

* New `legend.box.background`, `legend.box.spacing`, and `legend.box.margin`
  control the background, spacing, and margin of the legend box (the region
  that contains all legends).

## Bug fixes and minor improvements

* ggplot2 now imports tibble. This ensures that all built-in datasets print 
  compactly even if you haven't explicitly loaded tibble or dplyr (#1677).

* Class of aesthetic mapping is preserved when adding `aes()` objects (#1624).

* `+.gg` now works for lists that include data frames.

* `annotation_x()` now works in the absense of global data (#1655)

* `geom_*(show.legend = FALSE)` now works for `guide_colorbar`.

* `geom_boxplot()` gains new `outlier.alpha` (@jonathan-g) and 
  `outlier.fill` (@schloerke, #1787) parameters to control the alpha/fill of
   outlier points independently of the alpha of the boxes. 

* `position_jitter()` (and hence `geom_jitter()`) now correctly computes 
  the jitter width/jitter when supplied by the user (#1775, @has2k1).

* `geom_contour()` more clearly describes what inputs it needs (#1577).

* `geom_curve()` respects the `lineend` parameter (#1852).

* `geom_histogram()` and `stat_bin()` understand the `breaks` parameter once 
  more. (#1665). The floating point adjustment for histogram bins is now 
  actually used - it was previously inadvertently ignored (#1651).

* `geom_violin()` no longer transforms quantile lines with the alpha aesthetic
  (@mnbram, #1714). It no longer errors when quantiles are requested but data
  have zero range (#1687). When `trim = FALSE` it once again has a nice 
  range that allows the density to reach zero (by extending the range 3 
  bandwidths to either side of the data) (#1700).

* `geom_dotplot()` works better when faceting and binning on the y-axis. 
  (#1618, @has2k1).
  
* `geom_hexbin()` once again supports `..density..` (@mikebirdgeneau, #1688).

* `geom_step()` gives useful warning if only one data point in layer (#1645).

* `layer()` gains new `check.aes` and `check.param` arguments. These allow
  geom/stat authors to optional suppress checks for known aesthetics/parameters.
  Currently this is used only in `geom_blank()` which powers `expand_limits()` 
  (#1795).

* All `stat_*()` display a better error message when required aesthetics are
  missing.
  
* `stat_bin()` and `stat_summary_hex()` now accept length 1 `binwidth` (#1610)

* `stat_density()` gains new argument `n`, which is passed to underlying function
  `stats::density` ("number of equally spaced points at which the
  density is to be estimated"). (@hbuschme)

* `stat_binhex()` now again returns `count` rather than `value` (#1747)

* `stat_ecdf()` respects `pad` argument (#1646).

* `stat_smooth()` once again informs you about the method it has chosen.
  It also correctly calculates the size of the largest group within facets.

* `x` and `y` scales are now symmetric regarding the list of
  aesthetics they accept: `xmin_final`, `xmax_final`, `xlower`,
  `xmiddle` and `xupper` are now valid `x` aesthetics.

* `Scale` extensions can now override the `make_title` and `make_sec_title` 
  methods to let the scale modify the axis/legend titles.

* The random stream is now reset after calling `.onAttach()` (#2409).

# ggplot2 2.1.0

## New features

* When mapping an aesthetic to a constant (e.g. 
  `geom_smooth(aes(colour = "loess")))`), the default guide title is the name 
  of the aesthetic (i.e. "colour"), not the value (i.e. "loess") (#1431).

* `layer()` now accepts a function as the data argument. The function will be
  applied to the data passed to the `ggplot()` function and must return a
  data.frame (#1527, @thomasp85). This is a more general version of the 
  deprecated `subset` argument.

* `theme_update()` now uses the `+` operator instead of `%+replace%`, so that
  unspecified values will no longer be `NULL`ed out. `theme_replace()`
  preserves the old behaviour if desired (@oneillkza, #1519). 

* `stat_bin()` has been overhauled to use the same algorithm as ggvis, which 
  has been considerably improved thanks to the advice of Randy Prium (@rpruim).
  This includes:
  
    * Better arguments and a better algorithm for determining the origin.
      You can now specify either `boundary` or the `center` of a bin.
      `origin` has been deprecated in favour of these arguments.
      
    * `drop` is deprecated in favour of `pad`, which adds extra 0-count bins
      at either end (needed for frequency polygons). `geom_histogram()` defaults 
      to `pad = FALSE` which considerably improves the default limits for 
      the histogram, especially when the bins are big (#1477).
      
    * The default algorithm does a (somewhat) better job at picking nice widths 
      and origins across a wider range of input data.
      
    * `bins = n` now gives a histogram with `n` bins, not `n + 1` (#1487).

## Bug fixes

* All `\donttest{}` examples run.

* All `geom_()` and `stat_()` functions now have consistent argument order:
  data + mapping, then geom/stat/position, then `...`, then specific arguments, 
  then arguments common to all layers (#1305). This may break code if you were
  previously relying on partial name matching, but in the long-term should make 
  ggplot2 easier to use. In particular, you can now set the `n` parameter
  in `geom_density2d()` without it partially matching `na.rm` (#1485).

* For geoms with both `colour` and `fill`, `alpha` once again only affects
  fill (Reverts #1371, #1523). This was causing problems for people.

* `facet_wrap()`/`facet_grid()` works with multiple empty panels of data 
  (#1445).

* `facet_wrap()` correctly swaps `nrow` and `ncol` when faceting vertically
  (#1417).

* `ggsave("x.svg")` now uses svglite to produce the svg (#1432).

* `geom_boxplot()` now understands `outlier.color` (#1455).

* `geom_path()` knows that "solid" (not just 1) represents a solid line (#1534).

* `geom_ribbon()` preserves missing values so they correctly generate a 
  gap in the ribbon (#1549).

* `geom_tile()` once again accepts `width` and `height` parameters (#1513). 
  It uses `draw_key_polygon()` for better a legend, including a coloured 
  outline (#1484).

* `layer()` now automatically adds a `na.rm` parameter if none is explicitly
  supplied.

* `position_jitterdodge()` now works on all possible dodge aesthetics, 
  e.g. `color`, `linetype` etc. instead of only based on `fill` (@bleutner)

* `position = "nudge"` now works (although it doesn't do anything useful)
  (#1428).

* The default scale for columns of class "AsIs" is now "identity" (#1518).

* `scale_*_discrete()` has better defaults when used with purely continuous
  data (#1542).

* `scale_size()` warns when used with categorical data.

* `scale_size()`, `scale_colour()`, and `scale_fill()` gain date and date-time
  variants (#1526).

* `stat_bin_hex()` and `stat_bin_summary()` now use the same underlying 
  algorithm so results are consistent (#1383). `stat_bin_hex()` now accepts
  a `weight` aesthetic. To be consistent with related stats, the output variable 
  from `stat_bin_hex()` is now value instead of count.

* `stat_density()` gains a `bw` parameter which makes it easy to get consistent 
   smoothing between facets (@jiho)

* `stat-density-2d()` no longer ignores the `h` parameter, and now accepts 
  `bins` and `binwidth` parameters to control the number of contours 
  (#1448, @has2k1).

* `stat_ecdf()` does a better job of adding padding to -Inf/Inf, and gains
  an argument `pad` to suppress the padding if not needed (#1467).

* `stat_function()` gains an `xlim` parameter (#1528). It once again works 
  with discrete x values (#1509).

* `stat_summary()` preserves sorted x order which avoids artefacts when
  display results with `geom_smooth()` (#1520).

* All elements should now inherit correctly for all themes except `theme_void()`.
  (@Katiedaisey, #1555) 

* `theme_void()` was completely void of text but facets and legends still
  need labels. They are now visible (@jiho). 

* You can once again set legend key and height width to unit arithmetic
  objects (like `2 * unit(1, "cm")`) (#1437).

* Eliminate spurious warning if you have a layer with no data and no aesthetics
  (#1451).

* Removed a superfluous comma in `theme-defaults.r` code (@jschoeley)

* Fixed a compatibility issue with `ggproto` and R versions prior to 3.1.2.
  (#1444)

* Fixed issue where `coord_map()` fails when given an explicit `parameters`
  argument (@tdmcarthur, #1729)
  
* Fixed issue where `geom_errorbarh()` had a required `x` aesthetic (#1933)  

# ggplot2 2.0.0

## Major changes

* ggplot no longer throws an error if your plot has no layers. Instead it 
  automatically adds `geom_blank()` (#1246).
  
* New `cut_width()` is a convenient replacement for the verbose
  `plyr::round_any()`, with the additional benefit of offering finer
  control.

* New `geom_count()` is a convenient alias to `stat_sum()`. Use it when you
  have overlapping points on a scatterplot. `stat_sum()` now defaults to 
  using counts instead of proportions.

* New `geom_curve()` adds curved lines, with a similar specification to 
  `geom_segment()` (@veraanadi, #1088).

* Date and datetime scales now have `date_breaks`, `date_minor_breaks` and
  `date_labels` arguments so that you never need to use the long
  `scales::date_breaks()` or `scales::date_format()`.
  
* `geom_bar()` now has it's own stat, distinct from `stat_bin()` which was
  also used by `geom_histogram()`. `geom_bar()` now uses `stat_count()` 
  which counts values at each distinct value of x (i.e. it does not bin
  the data first). This can be useful when you want to show exactly which 
  values are used in a continuous variable.

* `geom_point()` gains a `stroke` aesthetic which controls the border width of 
  shapes 21-25 (#1133, @SeySayux). `size` and `stroke` are additive so a point 
  with `size = 5` and `stroke = 5` will have a diameter of 10mm. (#1142)

* New `position_nudge()` allows you to slightly offset labels (or other 
  geoms) from their corresponding points (#1109).

* `scale_size()` now maps values to _area_, not radius. Use `scale_radius()`
  if you want the old behaviour (not recommended, except perhaps for lines).

* New `stat_summary_bin()` works like `stat_summary()` but on binned data. 
  It's a generalisation of `stat_bin()` that can compute any aggregate,
  not just counts (#1274). Both default to `mean_se()` if no aggregation
  functions are supplied (#1386).

* Layers are now much stricter about their arguments - you will get an error
  if you've supplied an argument that isn't an aesthetic or a parameter.
  This is likely to cause some short-term pain but in the long-term it will make
  it much easier to spot spelling mistakes and other errors (#1293).
  
    This change does break a handful of geoms/stats that used `...` to pass 
    additional arguments on to the underlying computation. Now 
    `geom_smooth()`/`stat_smooth()` and `geom_quantile()`/`stat_quantile()` 
    use `method.args` instead (#1245, #1289); and `stat_summary()` (#1242), 
    `stat_summary_hex()`, and `stat_summary2d()` use `fun.args`.

### Extensibility

There is now an official mechanism for defining Stats, Geoms, and Positions in 
other packages. See `vignette("extending-ggplot2")` for details.

* All Geoms, Stats and Positions are now exported, so you can inherit from them
  when making your own objects (#989).

* ggplot2 no longer uses proto or reference classes. Instead, we now use 
  ggproto, a new OO system designed specifically for ggplot2. Unlike proto
  and RC, ggproto supports clean cross-package inheritance. Creating a new OO
  system isn't usually the right way to solve a problem, but I'm pretty sure
  it was necessary here. Read more about it in the vignette.

* `aes_()` replaces `aes_q()`. It also supports formulas, so the most concise 
  SE version of `aes(carat, price)` is now `aes_(~carat, ~price)`. You may
  want to use this form in packages, as it will avoid spurious `R CMD check` 
  warnings about undefined global variables.

### Text

* `geom_text()` has been overhauled to make labelling your data a little
  easier. It:
  
    * `nudge_x` and `nudge_y` arguments let you offset labels from their
      corresponding points (#1120). 
      
    * `check_overlap = TRUE` provides a simple way to avoid overplotting 
      of labels: labels that would otherwise overlap are omitted (#1039).
      
    * `hjust` and `vjust` can now be character vectors: "left", "center", 
      "right", "bottom", "middle", "top". New options include "inward" and 
      "outward" which align text towards and away from the center of the plot 
      respectively.

* `geom_label()` works like `geom_text()` but draws a rounded rectangle 
  underneath each label (#1039). This is useful when you want to label plots
  that are dense with data.

### Deprecated features

* The little used `aes_auto()` has been deprecated. 

* `aes_q()` has been replaced with `aes_()` to be consistent with SE versions
  of NSE functions in other packages.

* The `order` aesthetic is officially deprecated. It never really worked, and 
  was poorly documented.

* The `stat` and `position` arguments to `qplot()` have been deprecated.
  `qplot()` is designed for quick plots - if you need to specify position
  or stat, use `ggplot()` instead.

* The theme setting `axis.ticks.margin` has been deprecated: now use the margin 
  property of `axis.text`.
  
* `stat_abline()`, `stat_hline()` and `stat_vline()` have been removed:
  these were never suitable for use other than with `geom_abline()` etc
  and were not documented.

* `show_guide` has been renamed to `show.legend`: this more accurately
  reflects what it does (controls appearance of layer in legend), and uses the 
  same convention as other ggplot2 arguments (i.e. a `.` between names).
  (Yes, I know that's inconsistent with function names with use `_`, but it's
  too late to change now.)

A number of geoms have been renamed to be internally consistent:

* `stat_binhex()` and `stat_bin2d()` have been renamed to `stat_bin_hex()` 
  and `stat_bin_2d()` (#1274). `stat_summary2d()` has been renamed to 
  `stat_summary_2d()`, `geom_density2d()`/`stat_density2d()` has been renamed 
  to `geom_density_2d()`/`stat_density_2d()`.

* `stat_spoke()` is now `geom_spoke()` since I realised it's a
  reparameterisation of `geom_segment()`.

* `stat_bindot()` has been removed because it's so tightly coupled to
  `geom_dotplot()`. If you happened to use `stat_bindot()`, just change to
  `geom_dotplot()` (#1194).

All defunct functions have been removed.

### Default appearance

* The default `theme_grey()` background colour has been changed from "grey90" 
  to "grey92": this makes the background a little less visually prominent.

* Labels and titles have been tweaked for readability:

    * Axes labels are darker.
    
    * Legend and axis titles are given the same visual treatment.
    
    * The default font size dropped from 12 to 11. You might be surprised that 
      I've made the default text size smaller as it was already hard for
      many people to read. It turns out there was a bug in RStudio (fixed in 
      0.99.724), that shrunk the text of all grid based graphics. Once that
      was resolved the defaults seemed too big to my eyes.
    
    * More spacing between titles and borders.
    
    * Default margins scale with the theme font size, so the appearance at 
      larger font sizes should be considerably improved (#1228). 

* `alpha` now affects both fill and colour aesthetics (#1371).

* `element_text()` gains a margins argument which allows you to add additional
  padding around text elements. To help see what's going on use `debug = TRUE` 
  to display the text region and anchors.

* The default font size in `geom_text()` has been decreased from 5mm (14 pts)
  to 3.8 mm (11 pts) to match the new default theme sizes.

* A diagonal line is no longer drawn on bar and rectangle legends. Instead, the
  border has been tweaked to be more visible, and more closely match the size of 
  line drawn on the plot.

* `geom_pointrange()` and `geom_linerange()` get vertical (not horizontal)
  lines in the legend (#1389).

* The default line `size` for `geom_smooth()` has been increased from 0.5 to 1 
  to make it easier to see when overlaid on data.
  
* `geom_bar()` and `geom_rect()` use a slightly paler shade of grey so they
  aren't so visually heavy.
  
* `geom_boxplot()` now colours outliers the same way as the boxes.

* `geom_point()` now uses shape 19 instead of 16. This looks much better on 
  the default Linux graphics device. (It's very slightly smaller than the old 
  point, but it shouldn't affect any graphics significantly)

* Sizes in ggplot2 are measured in mm. Previously they were converted to pts 
  (for use in grid) by multiplying by 72 / 25.4. However, grid uses printer's 
  points, not Adobe (big pts), so sizes are now correctly multiplied by 
  72.27 / 25.4. This is unlikely to noticeably affect display, but it's
  technically correct (<https://youtu.be/hou0lU8WMgo>).

* The default legend will now allocate multiple rows (if vertical) or
  columns (if horizontal) in order to make a legend that is more likely to
  fit on the screen. You can override with the `nrow`/`ncol` arguments
  to `guide_legend()`

    ```R
    p <- ggplot(mpg, aes(displ,hwy, colour = model)) + geom_point()
    p
    p + theme(legend.position = "bottom")
    # Previous behaviour
    p + guides(colour = guide_legend(ncol = 1))
    ```

### New and updated themes

* New `theme_void()` is completely empty. It's useful for plots with non-
  standard coordinates or for drawings (@jiho, #976).

* New `theme_dark()` has a dark background designed to make colours pop out
  (@jiho, #1018)

* `theme_minimal()` became slightly more minimal by removing the axis ticks:
  labels now line up directly beneath grid lines (@tomschloss, #1084)

* New theme setting `panel.ontop` (logical) make it possible to place 
  background elements (i.e., gridlines) on top of data. Best used with 
  transparent `panel.background` (@noamross. #551).

### Labelling

The facet labelling system was updated with many new features and a
more flexible interface (@lionel-). It now works consistently across
grid and wrap facets. The most important user visible changes are:

* `facet_wrap()` gains a `labeller` option (#25).

* `facet_grid()` and `facet_wrap()` gain a `switch` argument to
  display the facet titles near the axes. When switched, the labels
  become axes subtitles. `switch` can be set to "x", "y" or "both"
  (the latter only for grids) to control which margin is switched.

The labellers (such as `label_value()` or `label_both()`) also get
some new features:

* They now offer the `multi_line` argument to control whether to
  display composite facets (those specified as `~var1 + var2`) on one
  or multiple lines.

* In `label_bquote()` you now refer directly to the names of
  variables. With this change, you can create math expressions that
  depend on more than one variable. This math expression can be
  specified either for the rows or the columns and you can also
  provide different expressions to each margin.

  As a consequence of these changes, referring to `x` in backquoted
  expressions is deprecated.

* Similarly to `label_bquote()`, `labeller()` now take `.rows` and
  `.cols` arguments. In addition, it also takes `.default`.
  `labeller()` is useful to customise how particular variables are
  labelled. The three additional arguments specify how to label the
  variables are not specifically mentioned, respectively for rows,
  columns or both. This makes it especially easy to set up a
  project-wide labeller dispatcher that can be reused across all your
  plots. See the documentation for an example.

* The new labeller `label_context()` adapts to the number of factors
  facetted over. With a single factor, it displays only the values,
  just as before. But with multiple factors in a composite margin
  (e.g. with `~cyl + am`), the labels are passed over to
  `label_both()`. This way the variables names are displayed with the
  values to help identifying them.

On the programming side, the labeller API has been rewritten in order
to offer more control when faceting over multiple factors (e.g. with
formulae such as `~cyl + am`). This also means that if you have
written custom labellers, you will need to update them for this
version of ggplot.

* Previously, a labeller function would take `variable` and `value`
  arguments and return a character vector. Now, they take a data frame
  of character vectors and return a list. The input data frame has one
  column per factor facetted over and each column in the returned list
  becomes one line in the strip label. See documentation for more
  details.

* The labels received by a labeller now contain metadata: their margin
  (in the "type" attribute) and whether they come from a wrap or a
  grid facet (in the "facet" attribute).

* Note that the new `as_labeller()` function operator provides an easy
  way to transform an existing function to a labeller function. The
  existing function just needs to take and return a character vector.

## Documentation

* Improved documentation for `aes()`, `layer()` and much much more.

* I've tried to reduce the use of `...` so that you can see all the 
  documentation in one place rather than having to integrate multiple pages.
  In some cases this has involved adding additional arguments to geoms
  to make it more clear what you can do:
  
    *  `geom_smooth()` gains explicit `method`, `se` and `formula` arguments.
    
    * `geom_histogram()` gains `binwidth`, `bins`, `origin` and `right` 
      arguments.
      
    * `geom_jitter()` gains `width` and `height` arguments to make it easier
      to control the amount of jittering without using the lengthy 
      `position_jitter()` function (#1116)

* Use of `qplot()` in examples has been minimised (#1123, @hrbrmstr). This is
  inline with the 2nd edition of the ggplot2 box, which minimises the use of 
  `qplot()` in favour of `ggplot()`.

* Tightly linked geoms and stats (e.g. `geom_boxplot()` and `stat_boxplot()`) 
  are now documented in the same file so you can see all the arguments in one
  place. Variations of the same idea (e.g. `geom_path()`, `geom_line()`, and
  `geom_step()`) are also documented together.

* It's now obvious that you can set the `binwidth` parameter for
  `stat_bin_hex()`, `stat_summary_hex()`, `stat_bin_2d()`, and
  `stat_summary_2d()`. 

* The internals of positions have been cleaned up considerably. You're unlikely
  to notice any external changes, although the documentation should be a little
  less confusing since positions now don't list parameters they never use.

## Data

* All datasets have class `tbl_df` so if you also use dplyr, you get a better
  print method.

* `economics` has been brought up to date to 2015-04-01.

* New `economics_long` is the economics data in long form.

* New `txhousing` dataset containing information about the Texas housing
  market. Useful for examples that need multiple time series, and for
  demonstrating model+vis methods.

* New `luv_colours` dataset which contains the locations of all
  built-in `colors()` in Luv space.

* `movies` has been moved into its own package, ggplot2movies, because it was 
  large and not terribly useful. If you've used the movies dataset, you'll now 
  need to explicitly load the package with `library(ggplot2movies)`.

## Bug fixes and minor improvements

* All partially matched arguments and `$` have been been replaced with 
  full matches (@jimhester, #1134).

* ggplot2 now exports `alpha()` from the scales package (#1107), and `arrow()` 
  and `unit()` from grid (#1225). This means you don't need attach scales/grid 
  or do `scales::`/`grid::` for these commonly used functions.

* `aes_string()` now only parses character inputs. This fixes bugs when
  using it with numbers and non default `OutDec` settings (#1045).

* `annotation_custom()` automatically adds a unique id to each grob name,
  making it easier to plot multiple grobs with the same name (e.g. grobs of
  ggplot2 graphics) in the same plot (#1256).

* `borders()` now accepts xlim and ylim arguments for specifying the geographical 
  region of interest (@markpayneatwork, #1392).

* `coord_cartesian()` applies the same expansion factor to limits as for scales. 
  You can suppress with `expand = FALSE` (#1207).

* `coord_trans()` now works when breaks are suppressed (#1422).

* `cut_number()` gives error message if the number of requested bins can
  be created because there are two few unique values (#1046).

* Character labels in `facet_grid()` are no longer (incorrectly) coerced into
  factors. This caused problems with custom label functions (#1070).

* `facet_wrap()` and `facet_grid()` now allow you to use non-standard
  variable names by surrounding them with backticks (#1067).

* `facet_wrap()` more carefully checks its `nrow` and `ncol` arguments
  to ensure that they're specified correctly (@richierocks, #962)

* `facet_wrap()` gains a `dir` argument to control the direction the
  panels are wrapped in. The default is "h" for horizontal. Use "v" for
  vertical layout (#1260).

* `geom_abline()`, `geom_hline()` and `geom_vline()` have been rewritten to
  have simpler behaviour and be more consistent:

    * `stat_abline()`, `stat_hline()` and `stat_vline()` have been removed:
      these were never suitable for use other than with `geom_abline()` etc
      and were not documented.

    * `geom_abline()`, `geom_vline()` and `geom_hline()` are bound to
      `stat_identity()` and `position_identity()`

    * Intercept parameters can no longer be set to a function.

    * They are all documented in one file, since they are so closely related.

* `geom_bin2d()` will now let you specify one dimension's breaks exactly,
  without touching the other dimension's default breaks at all (#1126).

* `geom_crossbar()` sets grouping correctly so you can display multiple
  crossbars on one plot. It also makes the default `fatten` argument a little
  bigger to make the middle line more obvious (#1125).

* `geom_histogram()` and `geom_smooth()` now only inform you about the
  default values once per layer, rather than once per panel (#1220).

* `geom_pointrange()` gains `fatten` argument so you can control the
  size of the point relative to the size of the line.

* `geom_segment()` annotations were not transforming with scales 
  (@BrianDiggs, #859).

* `geom_smooth()` is no longer so chatty. If you want to know what the default
  smoothing method is, look it up in the documentation! (#1247)

* `geom_violin()` now has the ability to draw quantile lines (@DanRuderman).

* `ggplot()` now captures the parent frame to use for evaluation,
  rather than always defaulting to the global environment. This should
  make ggplot more suitable to use in more situations (e.g. with knitr)

* `ggsave()` has been simplified a little to make it easier to maintain.
  It no longer checks that you're printing a ggplot2 object (so now also
  works with any grid grob) (#970), and always requires a filename.
  Parameter `device` now supports character argument to specify which supported
  device to use ('pdf', 'png', 'jpeg', etc.), for when it cannot be correctly
  inferred from the file extension (for example when a temporary filename is
  supplied server side in shiny apps) (@sebkopf, #939). It no longer opens
  a graphics device if one isn't already open - this is annoying when you're
  running from a script (#1326).

* `guide_colorbar()` creates correct legend if only one color (@krlmlr, #943).

* `guide_colorbar()` no longer fails when the legend is empty - previously
  this often masked misspecifications elsewhere in the plot (#967).

* New `layer_data()` function extracts the data used for plotting for a given
  layer. It's mostly useful for testing.

* User supplied `minor_breaks` can now be supplied on the same scale as 
  the data, and will be automatically transformed with by scale (#1385).

* You can now suppress the appearance of an axis/legend title (and the space
  that would allocated for it) with `NULL` in the `scale_` function. To
  use the default label, use `waiver()` (#1145).

* Position adjustments no longer warn about potentially varying ranges
  because the problem rarely occurs in practice and there are currently a
  lot of false positives since I don't understand exactly what FP criteria
  I should be testing.

* `scale_fill_grey()` now uses red for missing values. This matches
  `scale_colour_grey()` and makes it obvious where missing values lie.
  Override with `na.value`.

* `scale_*_gradient2()` defaults to using Lab colour space.

* `scale_*_gradientn()` now allows `colours` or `colors` (#1290)

* `scale_y_continuous()` now also transforms the `lower`, `middle` and `upper`
  aesthetics used by `geom_boxplot()`: this only affects
  `geom_boxplot(stat = "identity")` (#1020).

* Legends no longer inherit aesthetics if `inherit.aes` is FALSE (#1267).

* `lims()` makes it easy to set the limits of any axis (#1138).

* `labels = NULL` now works with `guide_legend()` and `guide_colorbar()`.
  (#1175, #1183).

* `override.aes` now works with American aesthetic spelling, e.g. color

* Scales no longer round data points to improve performance of colour
  palettes. Instead the scales package now uses a much faster colour
  interpolation algorithm (#1022).

* `scale_*_brewer()` and `scale_*_distiller()` add new `direction` argument of 
  `scales::brewer_pal`, making it easier to change the order of colours 
  (@jiho, #1139).

* `scale_x_date()` now clips dates outside the limits in the same way as
  `scale_x_continuous()` (#1090).

* `stat_bin()` gains `bins` arguments, which denotes the number of bins. Now
  you can set `bins=100` instead of `binwidth=0.5`. Note that `breaks` or
  `binwidth` will override it (@tmshn, #1158, #102).

* `stat_boxplot()` warns if a continuous variable is used for the `x` aesthetic
  without also supplying a `group` aesthetic (#992, @krlmlr).

* `stat_summary_2d()` and `stat_bin_2d()` now share exactly the same code for 
  determining breaks from `bins`, `binwidth`, and `origin`. 
  
* `stat_summary_2d()` and `stat_bin_2d()` now output in tile/raster compatible 
  form instead of rect compatible form. 

* Automatically computed breaks do not lead to an error for transformations like
  "probit" where the inverse can map to infinity (#871, @krlmlr)

* `stat_function()` now always evaluates the function on the original scale.
  Previously it computed the function on transformed scales, giving incorrect
  values (@BrianDiggs, #1011).

* `strip_dots` works with anonymous functions within calculated aesthetics 
  (e.g. `aes(sapply(..density.., function(x) mean(x))))` (#1154, @NikNakk)

* `theme()` gains `validate = FALSE` parameter to turn off validation, and 
  hence store arbitrary additional data in the themes. (@tdhock, #1121)

* Improved the calculation of segments needed to draw the curve representing
  a line when plotted in polar coordinates. In some cases, the last segment
  of a multi-segment line was not drawn (@BrianDiggs, #952)<|MERGE_RESOLUTION|>--- conflicted
+++ resolved
@@ -1,10 +1,8 @@
 # ggplot2 (development version)
 
-<<<<<<< HEAD
 * Failing to fit or predict in `stat_smooth()` now gives a warning and omits
   the failed group, instead of throwing an error (@teunbrand, #5352).
   
-=======
 * `resolution()` has a small tolerance, preventing spuriously small resolutions 
   due to rounding errors (@teunbrand, #2516).
 
@@ -52,7 +50,6 @@
   deprecated. The `hjust` setting of the `legend.text` and `legend.title` 
   elements continues to fulfil the role of text alignment (@teunbrand, #5347).
 
->>>>>>> fd35a9e4
 * Integers are once again valid input to theme arguments that expect numeric
   input (@teunbrand, #5369)
 

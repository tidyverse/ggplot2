--- conflicted
+++ resolved
@@ -1,6 +1,5 @@
 # ggplot2 (development version)
 
-<<<<<<< HEAD
 * (internal) `zeroGrob()` now returns a `grid::nullGrob()` (#6390).
 * `position_fill()` avoids stacking observations of zero (@teunbrand, #6338)
 * New `layer(layout)` argument to interact with facets (@teunbrand, #3062)
@@ -100,7 +99,6 @@
 * `geom_violin()` gains additional arguments to style the colour, linetype and
   linewidths of the quantiles, which replace the now-deprecated `draw_quantiles` 
   argument (#5912).
-=======
 * `stat_ydensity()` now only requires the `x` or `y` aesthetic. The other will
   be populated with 0, similar to `stat_boxplot()` (@teunbrand, #6600)
 * Implemented `as.list()` and `S7::convert()` methods for lists and classes in ggplot2 
@@ -177,7 +175,6 @@
 ### Breaking changes
 
 * The S3 parts of ggplot2 have been replaced with S7 bits (#6352).
->>>>>>> 7caada42
 * (breaking) `geom_violin(quantiles)` now has actual quantiles based on
   the data, rather than inferred quantiles based on the computed density. The
   `quantiles` parameter that replaces `draw_quantiles` now belongs to

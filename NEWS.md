# ggplot2 (development version)

<<<<<<< HEAD
* Reversal of a dimension, typically 'x' or 'y', is now controlled by the 
  `reverse` argument in `coord_cartesian()`, `coord_fixed()`, `coord_radial()`
  and `coord_sf()`. In `coord_radial()`, this replaces the older `direction` 
  argument (#4021, @teunbrand).
* `coord_radial()` displays minor gridlines now (@teunbrand).
* (internal) `continuous_scale()` and `binned_scale()` sort the `limits` 
  argument internally (@teunbrand).
=======
* Theme margins can have NA-units to inherit from parent elements. The new
  function `margin_part()` has NA-units as default (@teunbrand, #6115)
* New `margin_auto()` specification for theme margins.
* New argument `labs(dictionary)` to label based on variable name rather than 
  based on aesthetic (@teunbrand, #5178)
* Fixed bug in out-of-bounds binned breaks (@teunbrand, #6054)
* Binned guides now accept expressions as labels (@teunbrand, #6005)
* (internal) `Scale$get_labels()` format expressions as lists.
* In non-orthogonal coordinate systems (`coord_sf()`, `coord_polar()` and 
  `coord_radial()`), using 'AsIs' variables escape transformation when
  both `x` and `y` is an 'AsIs' variable (@teunbrand, #6205).
* The following methods have been deprecated: `fortify.lm()`, `fortify.glht()`,
  `fortify.confint.glht()`, `fortify.summary.glht()` and `fortify.cld()`. It
  is recommend to use `broom::augment()` and `broom::tidy()` instead 
  (@teunbrand, #3816).
* Custom and raster annotation now respond to scale transformations, and can
  use AsIs variables for relative placement (@teunbrand based on 
  @yutannihilation's prior work, #3120)
* When discrete breaks have names, they'll be used as labels by default 
  (@teunbrand, #6147).
* The helper function `is.waiver()` is now exported to help extensions to work
  with `waiver()` objects (@arcresu, #6173).
* Date(time) scales now throw appropriate errors when `date_breaks`, 
  `date_minor_breaks` or `date_labels` are not strings (@RodDalBen, #5880)
* `geom_errorbarh()` is deprecated in favour of 
  `geom_errorbar(orientation = "y")` (@teunbrand, #5961).
* `geom_contour()` should be able to recognise a rotated grid of points 
  (@teunbrand, #4320)
* `geom_boxplot()` gains additional arguments to style the colour, linetype and
  linewidths of the box, whiskers, median line and staples (@teunbrand, #5126)
* (internal) Using `after_scale()` in the `Geom*$default_aes()` field is now
  evaluated in the context of data (@teunbrand, #6135)
* Fixed bug where binned scales wouldn't simultaneously accept transformations
  and function-limits (@teunbrand, #6144).
* Fixed bug where the `ggplot2::`-prefix did not work with `stage()` 
  (@teunbrand, #6104).
* New `get_labs()` function for retrieving completed plot labels 
  (@teunbrand, #6008).
* Built-in `theme_*()` functions now have `ink` and `paper` arguments to control
  foreground and background colours respectively (@teunbrand)
* The `summary()` method for ggplots is now more terse about facets 
  (@teunbrand, #5989).
>>>>>>> cc98fd1f
* `guide_bins()`, `guide_colourbar()` and `guide_coloursteps()` gain an `angle`
  argument to overrule theme settings, similar to `guide_axis(angle)` 
  (@teunbrand, #4594).
* `coord_*(expand)` can now take a logical vector to control expansion at any
  side of the panel (top, right, bottom, left) (@teunbrand, #6020)
* (Breaking) The defaults for all geoms can be set at one in the theme. 
  (@teunbrand based on pioneering work by @dpseidel, #2239)
    * A new `theme(geom)` argument is used to track these defaults.
    * The `element_geom()` function can be used to populate that argument.
    * The `from_theme()` function allows access to the theme default fields from
      inside the `aes()` function.
* Passing empty unmapped aesthetics to layers raises a warning instead of
  throwing an error (@teunbrand, #6009).
* Moved {mgcv} from Imports to Suggests (@teunbrand, #5986)
* New `reset_geom_defaults()` and `reset_stat_defaults()` to restore all geom or
  stat default aesthetics at once (@teunbrand, #5975).
* `facet_wrap()` can have `space = "free_x"` with 1-row layouts and 
  `space = "free_y"` with 1-column layouts (@teunbrand)
* Secondary axes respect `n.breaks` setting in continuous scales (@teunbrand, #4483).
* Layers can have names (@teunbrand, #4066).
* (internal) improvements to `pal_qualitative()` (@teunbrand, #5013)
* `coord_radial(clip = "on")` clips to the panel area when the graphics device
  supports clipping paths (@teunbrand, #5952).
* (internal) Panel clipping responsibility moved from Facet class to Coord 
  class through new `Coord$draw_panel()` method.
* `theme(strip.clip)` now defaults to `"on"` and is independent of Coord 
  clipping (@teunbrand, 5952).
* (internal) rearranged the code of `Facet$draw_panels()` method (@teunbrand).
* Axis labels are now justified across facet panels (@teunbrand, #5820)
* Fixed bug in `stat_function()` so x-axis title now produced automatically 
  when no data added. (@phispu, #5647).
* geom_sf now accepts shape names (@sierrajohnson, #5808)
* Added `gg` class to `labs()` (@phispu, #5553).
* Missing values from discrete palettes are no longer translated 
  (@teunbrand, #5929).
* Fixed bug in `facet_grid(margins = TRUE)` when using expresssions 
  (@teunbrand, #1864).
* `geom_step()` now supports the `orientation` argument (@teunbrand, #5936).
* `position_dodge()` and `position_jitterdodge()` now have a `reverse` argument 
  (@teunbrand, #3610)
* `coord_radial(r.axis.inside)` can now take a numeric value to control 
  placement of internally placed radius axes (@teunbrand, #5805).
* (internal) default labels are derived in `ggplot_build()` rather than
  in `ggplot_add.Layer()` (@teunbrand, #5894)
* An attempt is made to use a variable's label attribute as default label 
  (@teunbrand, #4631)
* Themes gain an additional `header_family` argument to easily set the font
  for headers and titles (#5886).
* The `plot.subtitle`, `plot.caption` and `plot.tag` theme elements now inherit 
  from the root `text` element instead of the `title` element (#5886).
* ggplot2 no longer imports {glue} (@teunbrand, #5986).
* `geom_rect()` can now derive the required corners positions from `x`/`width`
  or `y`/`height` parameterisation (@teunbrand, #5861).
* All position scales now use the same definition of `x` and `y` aesthetics.
  This lets uncommon aesthetics like `xintercept` expand scales as usual.
  (#3342, #4966, @teunbrand)
* Bare numeric values provided to Date or Datetime scales get inversely 
  transformed (cast to Date/POSIXct) with a warning (@teunbrand).
* `stat_bin()` now accepts functions for argument `breaks` (@aijordan, #4561)
* (internal) The plot's layout now has a coord parameter that is used to 
  prevent setting up identical panel parameters (#5427)
* (internal) rearranged the code of `Facet$draw_panels()` method (@teunbrand).
* `geom_rug()` prints a warning when `na.rm = FALSE`, as per documentation (@pn317, #5905)
* `position_dodge(preserve = "single")` now handles multi-row geoms better,
  such as `geom_violin()` (@teunbrand based on @clauswilke's work, #2801).
* `position_jitterdodge()` now dodges by `group` (@teunbrand, #3656)
* The `arrow.fill` parameter is now applied to more line-based functions: 
  `geom_path()`, `geom_line()`, `geom_step()` `geom_function()`, line 
   geometries in `geom_sf()` and `element_line()`.
* Fixed bug where binned guides would keep out-of-bounds breaks 
  (@teunbrand, #5870).
* The size of the `draw_key_polygon()` glyph now reflects the `linewidth` 
  aesthetic (#4852).
* New function `complete_theme()` to replicate how themes are handled during
  plot building (#5801).
* Special getter and setter functions have been renamed for consistency, allowing
  for better tab-completion with `get_*`- and `set_*`-prefixes. The old names 
  remain available for backward compatibility (@teunbrand, #5568).
  
  | New name             | Old name          |
  | -------------------- | ----------------- |
  | `get_theme()`        | `theme_get()`     |
  | `set_theme()`        | `theme_set()`     |
  | `replace_theme()`    | `theme_replace()` |
  | `update_theme()`     | `theme_update()`  |
  | `get_last_plot()`    | `last_plot()`     |
  | `get_layer_data()`   | `layer_data()`    |
  | `get_layer_grob()`   | `layer_grob()`    |
  | `get_panel_scales()` | `layer_scales()`  |

* Discrete scales now support `minor_breaks`. This may only make sense in
  discrete position scales, where it affects the placement of minor ticks
  and minor gridlines (#5434).
* Discrete position scales now expose the `palette` argument, which can be used 
  to customise spacings between levels (@teunbrand, #5770).
* The default `se` parameter in layers with `geom = "smooth"` will be `TRUE` 
  when the data has `ymin` and `ymax` parameters and `FALSE` if these are 
  absent. Note that this does not affect the default of `geom_smooth()` or
  `stat_smooth()` (@teunbrand, #5572).
* The bounded density option in `stat_density()` uses a wider range to
  prevent discontinuities (#5641).
* `geom_raster()` now falls back to rendering as `geom_rect()` when coordinates
  are not Cartesian (#5503).
* `stat_ecdf()` now has an optional `weight` aesthetic (@teunbrand, #5058).
* Position scales combined with `coord_sf()` can now use functions in the 
 `breaks` argument. In addition, `n.breaks` works as intended and 
 `breaks = NULL` removes grid lines and axes (@teunbrand, #4622).
* (Internal) Applying defaults in `geom_sf()` has moved from the internal 
  `sf_grob()` to `GeomSf$use_defaults()` (@teunbrand).
* `facet_wrap()` has new options for the `dir` argument to more precisely
  control panel directions. Internally `dir = "h"` or `dir = "v"` is deprecated 
  (@teunbrand, #5212).
* Prevented `facet_wrap(..., drop = FALSE)` from throwing spurious errors when
  a character facetting variable contained `NA`s (@teunbrand, #5485).
* When facets coerce the faceting variables to factors, the 'ordered' class
  is dropped (@teunbrand, #5666).
* `geom_curve()` now appropriately removes missing data instead of throwing
  errors (@teunbrand, #5831).
* `update_geom_defaults()` and `update_stat_defaults()` have a reset mechanism
  when using `new = NULL` and invisible return the previous defaults (#4993).
* Fixed regression in axes where `breaks = NULL` caused the axes to disappear
  instead of just rendering the axis line (@teunbrand, #5816).
* `geom_point()` can be dodged vertically by using 
  `position_dodge(..., orientation = "y")` (@teunbrand, #5809).
* Fixed bug where `na.value` was incorrectly mapped to non-`NA` values 
  (@teunbrand, #5756).
* Fixed bug in `guide_custom()` that would throw error with `theme_void()` 
  (@teunbrand, #5856).
* New helper function `gg_par()` to translate ggplot2's interpretation of 
  graphical parameters to {grid}'s interpretation (@teunbrand, #5866).
* `scale_{x/y}_discrete()` can now accept a `sec.axis`. It is recommended to
  only use `dup_axis()` to set custom breaks or labels, as discrete variables 
  cannot be transformed (@teunbrand, #3171).
* `stat_density()` has the new computed variable: `wdensity`, which is
  calculated as the density times the sum of weights (@teunbrand, #4176).
* `theme()` gets new `spacing` and `margins` arguments that all other spacings
  and (non-text) margins inherit from (@teunbrand, #5622).
* `geom_ribbon()` can have varying `fill` or `alpha` in linear coordinate
  systems (@teunbrand, #4690).
* `geom_tile()` computes default widths and heights per panel instead of
  per layer (@teunbrand, #5740).
* The `fill` of the `panel.border` theme setting is ignored and forced to be
  transparent (#5782).
* `stat_align()` skips computation when there is only 1 group and therefore
  alignment is not necessary (#5788).
* `position_stack()` skips computation when all `x` values are unique and 
  therefore stacking is not necessary (#5788).
* A new `ggplot_build()` S3 method for <ggplot_built> classes was added, which
  returns input unaltered (@teunbrand, #5800).
* `width` is implemented as aesthetic instead of parameter in `geom_col()` and
  `geom_bar()` (#3142).
* Fix a bug in `position_jitterdodge()` where different jitters would be applied
  to different position aesthetics of the same axis (@teunbrand, #5818).
* In `stat_bin()`, the default `boundary` is now chosen to better adhere to 
  the `nbin` argument (@teunbrand, #5882, #5036)
* `after_stat()` and `after_scale()` throw warnings when the computed aesthetics
  are not of the correct length (#5901).
* `guide_colourbar()` now correctly hands off `position` and `available_aes`
  parameters downstream (@teunbrand, #5930)
* `geom_hline()` and `geom_vline()` now have `position` argument
  (@yutannihilation, #4285).
* New function `get_strip_labels()` to retrieve facet labels (@teunbrand, #4979)
* Fixed bug in `position_dodge2()`'s identification of range overlaps 
  (@teunbrand, #5938, #4327).
* Fixed bug where empty discrete scales weren't recognised as such 
  (@teunbrand, #5945).
* (internal) The summary function of `stat_summary()` and `stat_summary_bin()` 
  is setup once in total instead of once per group (@teunbrand, #5971)
* `facet_grid(space = "free")` can now be combined with `coord_fixed()` 
  (@teunbrand, #4584).
* `theme_classic()` now has black ticks and text instead of dark gray. In 
  addition, `theme_classic()`'s axis line end is `"square"` (@teunbrand, #5978).
* {tibble} is now suggested instead of imported (@teunbrand, #5986)
* The ellipsis argument is now checked in `fortify()`, `get_alt_text()`, 
  `labs()` and several guides (@teunbrand, #3196).
* `stat_summary_bin()` no longer ignores `width` parameter (@teunbrand, #4647).
* Added `keep.zeroes` argument to `stat_bin()` (@teunbrand, #3449)
* (internal) removed barriers for using 2D structures as aesthetics 
  (@teunbrand, #4189).
* `coord_sf()` no longer errors when dealing with empty graticules (@teunbrand, #6052)
* Added `theme_transparent()` with transparent backgrounds (@topepo).
* New theme elements `palette.{aes}.discrete` and `palette.{aes}.continuous`. 
  Theme palettes replace palettes in scales where `palette = NULL`, which is 
  the new default in many scales (@teunbrand, #4696).
* `guide_axis()` no longer reserves space for blank ticks 
  (@teunbrand, #4722, #6069).
* `geom_abline()` clips to the panel range in the vertical direction too
  (@teunbrand, #6086).

# ggplot2 3.5.1

This is a small release focusing on fixing regressions from 3.5.0 and 
documentation updates.

## Bug fixes

* Fixed bug where discrete scales could not map aesthetics only consisting of
  `NA`s (#5623)
* Fixed spurious warnings from `sec_axis()` with `breaks = NULL` (#5713).
* Patterns and gradients are now also enabled in `geom_sf()` 
  (@teunbrand, #5716).
* The default behaviour of `resolution()` has been reverted to pre-3.5.0 
  behaviour. Whether mapped discrete vectors should be treated as having 
  resolution of 1 is controlled by the new `discrete` argument.
* Fixed bug in `guide_bins()` and `guide_coloursteps()` where discrete breaks,
  such as the levels produced by `cut()`, were ordered incorrectly 
  (@teunbrand, #5757).
  
## Improvements

* When facets coerce the faceting variables to factors, the 'ordered' class
  is dropped (@teunbrand, #5666).
* `coord_map()` and `coord_polar()` throw informative warnings when used
  with the guide system (#5707).
* When passing a function to `stat_contour(breaks)`, that function is used to
  calculate the breaks even if `bins` and `binwidth` are missing 
  (@teunbrand, #5686).
* `geom_step()` now supports `lineend`, `linejoin` and `linemitre` parameters 
  (@teunbrand, #5705).
* Fixed performance loss when the `.data` pronoun is used in `aes()` (#5730).
* Facet evaluation is better at dealing with inherited errors 
  (@teunbrand, #5670).
* `stat_bin()` deals with non-finite breaks better (@teunbrand, #5665).
* While axes in `coord_radial()` don't neatly fit the top/right/bottom/left
  organisation, specifying `position = "top"` or `position = "right"` 
  in the scale will flip the placement of the radial axis (#5735)
* Theme elements that do not exist now throw warnings instead of errors (#5719).
* Fixed bug in `coord_radial()` where full circles were not treated as such 
  (@teunbrand, #5750).
* When legends detect the presence of values in a layer, `NA` is now detected
  if the data contains values outside the given breaks (@teunbrand, #5749).
* `annotate()` now warns about `stat` or `position` arguments (@teunbrand, #5151)
* `guide_coloursteps(even.steps = FALSE)` now works with discrete data that has 
  been formatted by `cut()` (@teunbrand, #3877).
* `ggsave()` now offers to install svglite if needed (@eliocamp, #6166).

# ggplot2 3.5.0

This is a minor release that turned out quite beefy. It is focused on 
overhauling the guide system: the system responsible for displaying information 
from scales in the guise of axes and legends. As part of that overhaul, new 
guides have been implemented and existing guides have been refined. The look 
and feel of guides has been mostly preserved, but their internals and 
styling options have changed drastically.

Briefly summarising other highlights, we also welcome `coord_radial()` as a 
successor of  `coord_polar()`. Initial support for newer graphical features, 
such as pattern fills has been added. The API has changed how `I()`/`<AsIs>` 
vectors interact with the scale system, namely: not at all. 

## Breaking changes

* The guide system. As a whole. See 'new features' for more information. 
  While the S3 guide generics are still in place, the S3 methods for 
  `guide_train()`, `guide_merge()`, `guide_geom()`, `guide_transform()`,
  `guide_gengrob()` have been superseded by the respective ggproto methods.
  In practice, this will mean that `NextMethod()` or sub-classing ggplot2's
  guides with the S3 system will no longer work.
  
* By default, `guide_legend()` now only draws a key glyph for a layer when
  the value is in the layer's data. To revert to the old behaviour, you
  can still set `show.legend = c({aesthetic} = TRUE)` (@teunbrand, #3648).

* In the `scale_{colour/fill}_gradient2()` and 
  `scale_{colour/fill}_steps2()` functions, the `midpoint` argument is 
  transformed by the scale transformation (#3198).
  
* The `legend.key` theme element is set to inherit from the `panel.background`
  theme element. The default themes no longer set the `legend.key` element.
  This causes a visual change with the default `theme_gray()` (#5549).
  
* The `scale_name` argument in `continuous_scale()`, `discrete_scale()` and
  `binned_scale()` is soft-deprecated. If you have implemented custom scales,
  be advised to double-check that unnamed arguments ends up where they should 
  (@teunbrand, #1312).  
  
* The `legend.text.align` and `legend.title.align` arguments in `theme()` are 
  deprecated. The `hjust` setting of the `legend.text` and `legend.title` 
  elements continues to fulfill the role of text alignment (@teunbrand, #5347).
  
* 'lines' units in `geom_label()`, often used in the `label.padding` argument, 
  are now are relative to the text size. This causes a visual change, but fixes 
  a misalignment issue between the textbox and text (@teunbrand, #4753)
  
* `coord_flip()` has been marked as superseded. The recommended alternative is
  to swap the `x` and `y` aesthetic and/or using the `orientation` argument in
  a layer (@teunbrand, #5130).
  
* The `trans` argument in scales and secondary axes has been renamed to 
  `transform`. The `trans` argument itself is deprecated. To access the
  transformation from the scale, a new `get_transformation()` method is 
  added to Scale-classes (#5558).
  
* Providing a numeric vector to `theme(legend.position)` has been deprecated.
  To set the default legend position inside the plot use 
  `theme(legend.position = "inside", legend.position.inside = c(...))` instead.

## New features

* Plot scales now ignore `AsIs` objects constructed with `I(x)`, instead of
  invoking the identity scale. This allows these columns to co-exist with other
  layers that need a non-identity scale for the same aesthetic. Also, it makes
  it easy to specify relative positions (@teunbrand, #5142).
  
* The `fill` aesthetic in many geoms now accepts grid's patterns and gradients.
  For developers of layer extensions, this feature can be enabled by switching 
  from `fill = alpha(fill, alpha)` to `fill = fill_alpha(fill, alpha)` when 
  providing fills to `grid::gpar()` (@teunbrand, #3997).
  
* New function `check_device()` for testing the availability of advanced 
  graphics features introduced in R 4.1.0 onward (@teunbrand, #5332).
  
* `coord_radial()` is a successor to `coord_polar()` with more customisation 
  options. `coord_radial()` can:
  
  * integrate with the new guide system via a dedicated `guide_axis_theta()` to
    display the angle coordinate.
  * in addition to drawing full circles, also draw circle sectors by using the 
    `end` argument.
  * avoid data vanishing in the center of the plot by setting the `donut` 
    argument.
  * adjust the `angle` aesthetic of layers, such as `geom_text()`, to align 
    with the coordinate system using the `rotate_angle` argument.
    
### The guide system

The guide system encompassing axes and legends, as the last remaining chunk of 
ggplot2, has been rewritten to use the `<ggproto>` system instead of the S3 
system. This change was a necessary step to officially break open the guide 
system for extension package developers. The axes and legends now inherit from 
a `<Guide>` class, which makes them extensible in the same manner as geoms, 
stats, facets and coords (#3329, @teunbrand)

* The most user-facing change is that the styling of guides is rewired through
  the theme system. Guides now have a `theme` argument that can style 
  individual guides, while `theme()` has gained additional arguments to style
  guides. Theme elements declared in the guide override theme elements set
  through the plot. The new theme elements for guides are: 
  `legend.key.spacing{.x/.y}`, `legend.frame`, `legend.axis.line`, 
  `legend.ticks`, `legend.ticks.length`, `legend.text.position` and 
  `legend.title.position`. Previous style options in the arguments of 
  `guide_*()` functions are soft-deprecated.

* Unfortunately, we could not fully preserve the function of pre-existing
  guide extensions written in the S3 system. A fallback for these old guides
  is encapsulated in the `<GuideOld>` class, which calls the old S3 generics.
  The S3 methods have been removed as part of cleaning up, so the old guides
  will still work if the S3 methods are reimplemented, but we encourage to
  switch to the new system (#2728).
  
* The `order` argument of guides now strictly needs to be a length-1 
  integer (#4958).
  
#### Axes

* New `guide_axis_stack()` to combine other axis guides on top of one another.

* New `guide_axis_theta()` to draw an axis in a circular arc in 
  `coord_radial()`. The guide can be controlled by adding 
  `guides(theta = guide_axis_theta(...))` to a plot.

* New `guide_axis_logticks()` can be used to draw logarithmic tick marks as
  an axis. It supersedes the `annotation_logticks()` function 
  (@teunbrand, #5325).

* `guide_axis()` gains a `minor.ticks` argument to draw minor ticks (#4387).

* `guide_axis()` gains a `cap` argument that can be used to trim the
      axis line to extreme breaks (#4907).

* Primary axis titles are now placed at the primary guide, so that
  `guides(x = guide_axis(position = "top"))` will display the title at the
  top by default (#4650).
  
* The default `vjust` for the `axis.title.y.right` element is now 1 instead of
  0.
  
* Unknown secondary axis guide positions are now inferred as the opposite 
  of the primary axis guide when the latter has a known `position` (#4650).
  
#### Legends

* New `guide_custom()` function for drawing custom graphical objects (grobs)
  unrelated to scales in legend positions (#5416).
  
* All legends have acquired a `position` argument, that allows individual guides
  to deviate from the `legend.position` set in the `theme()` function. This
  means that legends can now be placed at multiple sides of the plot (#5488).
  
* The spacing between legend keys and their labels, in addition to legends
  and their titles, is now controlled by the text's `margin` setting. Not
  specifying margins will automatically add appropriate text margins. To
  control the spacing within a legend between keys, the new 
  `legend.key.spacing.{x/y}` argument can be used in `theme()`. This leaves the 
  `legend.spacing` theme setting dedicated to solely controlling the spacing 
  between different guides (#5455).
  
* `guide_colourbar()` and `guide_coloursteps()` gain an `alpha` argument to
  set the transparency of the bar (#5085).

* New `display` argument in `guide_colourbar()` supplants the `raster` argument.
  In R 4.1.0 and above, `display = "gradient"` will draw a gradient.
  
* Legend keys that can draw arrows have their size adjusted for arrows.

* When legend titles are larger than the legend, title justification extends
  to the placement of keys and labels (#1903).

* Glyph drawing functions of the `draw_key_*()` family can now set `"width"`
  and `"height"` attributes (in centimetres) to the produced keys to control
  their displayed size in the legend.
  
* `coord_sf()` now uses customisable guides provided in the scales or 
  `guides()` function (@teunbrand).

## Improvements

* `guide_coloursteps(even.steps = FALSE)` now draws one rectangle per interval
  instead of many small ones (#5481).

* `draw_key_label()` now better reflects the appearance of labels (#5561).

* `position_stack()` no longer silently removes missing data, which is now
  handled by the geom instead of position (#3532).
  
* The `minor_breaks` function argument in scales can now also take a function 
  with two arguments: the scale's limits and the scale's major breaks (#3583).
  
* Failing to fit or predict in `stat_smooth()` now gives a warning and omits
  the failed group, instead of throwing an error (@teunbrand, #5352).
  
* `labeller()` now handles unspecified entries from lookup tables
  (@92amartins, #4599).
  
* `fortify.default()` now accepts a data-frame-like object granted the object
  exhibits healthy `dim()`, `colnames()`, and `as.data.frame()` behaviours
  (@hpages, #5390).

* `geom_violin()` gains a `bounds` argument analogous to `geom_density()`s 
  (@eliocamp, #5493).

* To apply dodging more consistently in violin plots, `stat_ydensity()` now
  has a `drop` argument to keep or discard groups with 1 observation.
  
* `geom_boxplot()` gains a new argument, `staplewidth` that can draw staples
  at the ends of whiskers (@teunbrand, #5126)
  
* `geom_boxplot()` gains an `outliers` argument to switch outliers on or off,
  in a manner that does affects the scale range. For hiding outliers that does
  not affect the scale range, you can continue to use `outlier.shape = NA` 
  (@teunbrand, #4892).
  
* Nicer error messages for xlim/ylim arguments in coord-* functions
  (@92amartins, #4601, #5297).

* You can now omit either `xend` or `yend` from `geom_segment()` as only one
  of these is now required. If one is missing, it will be filled from the `x`
  and `y` aesthetics respectively. This makes drawing horizontal or vertical
  segments a little bit more convenient (@teunbrand, #5140).
  
* When `geom_path()` has aesthetics varying within groups, the `arrow()` is
  applied to groups instead of individual segments (@teunbrand, #4935).
  
* `geom_text()` and `geom_label()` gained a `size.unit` parameter that set the 
  text size to millimetres, points, centimetres, inches or picas 
  (@teunbrand, #3799).
  
* `geom_label()` now uses the `angle` aesthetic (@teunbrand, #2785)

* The `label.padding` argument in `geom_label()` now supports inputs created
  with the `margin()` function (#5030).
  
* `ScaleContinuous$get_breaks()` now only calls `scales::zero_range()` on limits
  in transformed space, rather than in data space (#5304).
  
* Scales throw more informative messages (@teunbrand, #4185, #4258)
  
* `scale_*_manual()` with a named `values` argument now emits a warning when
  none of those names match the values found in the data (@teunbrand, #5298).
  
* The `name` argument in most scales is now explicitly the first argument 
  (#5535)
  
* The `translate_shape_string()` internal function is now exported for use in
  extensions of point layers (@teunbrand, #5191).
  
* To improve `width` calculation in bar plots with empty factor levels, 
  `resolution()` considers `mapped_discrete` values as having resolution 1 
  (@teunbrand, #5211)
  
* In `theme()`, some elements can be specified with `rel()` to inherit from
  `unit`-class objects in a relative fashion (@teunbrand, #3951).
  
* `theme()` now supports splicing a list of arguments (#5542).

* In the theme element hierarchy, parent elements that are a strict subclass
  of child elements now confer their subclass upon the children (#5457).
  
* New `plot.tag.location` in `theme()` can control placement of the plot tag
  in the `"margin"`, `"plot"` or the new `"panel"` option (#4297).
  
* `coord_munch()` can now close polygon shapes (@teunbrand, #3271)
  
* Aesthetics listed in `geom_*()` and `stat_*()` layers now point to relevant
  documentation (@teunbrand, #5123).
  
* The new argument `axes` in `facet_grid()` and `facet_wrap()` controls the
  display of axes at interior panel positions. Additionally, the `axis.labels`
  argument can be used to only draw tick marks or fully labelled axes 
  (@teunbrand, #4064).
  
* `coord_polar()` can have free scales in facets (@teunbrand, #2815).

* The `get_guide_data()` function can be used to extract position and label
  information from the plot (#5004).
  
* Improve performance of layers without positional scales (@zeehio, #4990)

* More informative error for mismatched 
  `direction`/`theme(legend.direction = ...)` arguments (#4364, #4930).

## Bug fixes

* Fixed regression in `guide_legend()` where the `linewidth` key size
  wasn't adapted to the width of the lines (#5160).

* In `guide_bins()`, the title no longer arbitrarily becomes offset from
  the guide when it has long labels.
  
* `guide_colourbar()` and `guide_coloursteps()` merge properly when one
  of the aesthetics is dropped (#5324).

* When using `geom_dotplot(binaxis = "x")` with a discrete y-variable, dots are
  now stacked from the y-position rather than from 0 (@teunbrand, #5462)
  
* `stat_count()` treats `x` as unique in the same manner `unique()` does 
  (#4609).
  
* The plot's title, subtitle and caption now obey horizontal text margins
  (#5533).
  
* Contour functions will not fail when `options("OutDec")` is not `.` (@eliocamp, #5555).

* Lines where `linewidth = NA` are now dropped in `geom_sf()` (#5204).

* `ggsave()` no longer sometimes creates new directories, which is now 
  controlled by the new `create.dir` argument (#5489).
  
* Legend titles no longer take up space if they've been removed by setting 
  `legend.title = element_blank()` (@teunbrand, #3587).
  
* `resolution()` has a small tolerance, preventing spuriously small resolutions 
  due to rounding errors (@teunbrand, #2516).
  
* `stage()` now works correctly, even with aesthetics that do not have scales 
  (#5408)
  
* `stat_ydensity()` with incomplete groups calculates the default `width` 
  parameter more stably (@teunbrand, #5396)
  
* The `size` argument in `annotation_logticks()` has been deprecated in favour
  of the `linewidth` argument (#5292).
  
* Binned scales now treat `NA`s in limits the same way continuous scales do 
  (#5355).

* Binned scales work better with `trans = "reverse"` (#5355).

* Integers are once again valid input to theme arguments that expect numeric
  input (@teunbrand, #5369)
  
* Legends in `scale_*_manual()` can show `NA` values again when the `values` is
  a named vector (@teunbrand, #5214, #5286).
  
* Fixed bug in `coord_sf()` where graticule lines didn't obey 
  `panel.grid.major`'s linewidth setting (@teunbrand, #5179)
  
* Fixed bug in `annotation_logticks()` when no suitable tick positions could
  be found (@teunbrand, #5248).
  
* The default width of `geom_bar()` is now based on panel-wise resolution of
  the data, rather than global resolution (@teunbrand, #4336).
  
* `stat_align()` is now applied per panel instead of globally, preventing issues
  when facets have different ranges (@teunbrand, #5227).
  
* A stacking bug in `stat_align()` was fixed (@teunbrand, #5176).

* `stat_contour()` and `stat_contour_filled()` now warn about and remove
  duplicated coordinates (@teunbrand, #5215).
  
* `guide_coloursteps()` and `guide_bins()` sort breaks (#5152). 
  
## Internal changes
  
* The `ScaleContinuous$get_breaks()` method no longer censors
  the computed breaks.
  
* The ggplot object now contains `$layout` which points to the `Layout` ggproto
  object and will be used by the `ggplot_build.ggplot` method. This was exposed
  so that package developers may extend the behaviour of the `Layout` ggproto 
  object without needing to develop an entirely new `ggplot_build` method 
  (@jtlandis, #5077).
  
* Guide building is now part of `ggplot_build()` instead of 
  `ggplot_gtable()` to allow guides to observe unmapped data (#5483).
  
* The `titleGrob()` function has been refactored to be faster and less
  complicated.

* The `scales_*()` functions related to managing the `<ScalesList>` class have
  been implemented as methods in the `<ScalesList>` class, rather than stray
  functions (#1310).
  
# ggplot2 3.4.4

This hotfix release adapts to a change in r-devel's `base::is.atomic()` and 
the upcoming retirement of maptools.

* `fortify()` for sp objects (e.g., `SpatialPolygonsDataFrame`) is now deprecated
  and will be removed soon in support of [the upcoming retirement of rgdal, rgeos,
  and maptools](https://r-spatial.org/r/2023/05/15/evolution4.html). In advance
  of the whole removal, `fortify(<SpatialPolygonsDataFrame>, region = ...)`
  no longer works as of this version (@yutannihilation, #5244).

# ggplot2 3.4.3
This hotfix release addresses a version comparison change in r-devel. There are
no user-facing or breaking changes.

# ggplot2 3.4.2
This is a hotfix release anticipating changes in r-devel, but folds in upkeep
changes and a few bug fixes as well.

## Minor improvements

* Various type checks and their messages have been standardised 
  (@teunbrand, #4834).
  
* ggplot2 now uses `scales::DiscreteRange` and `scales::ContinuousRange`, which
  are available to write scale extensions from scratch (@teunbrand, #2710).
  
* The `layer_data()`, `layer_scales()` and `layer_grob()` now have the default
  `plot = last_plot()` (@teunbrand, #5166).
  
* The `datetime_scale()` scale constructor is now exported for use in extension
  packages (@teunbrand, #4701).
  
## Bug fixes

* `update_geom_defaults()` and `update_stat_defaults()` now return properly 
  classed objects and have updated docs (@dkahle, #5146).

* For the purposes of checking required or non-missing aesthetics, character 
  vectors are no longer considered non-finite (@teunbrand, @4284).

* `annotation_logticks()` skips drawing ticks when the scale range is non-finite
  instead of throwing an error (@teunbrand, #5229).
  
* Fixed spurious warnings when the `weight` was used in `stat_bin_2d()`, 
  `stat_boxplot()`, `stat_contour()`, `stat_bin_hex()` and `stat_quantile()`
  (@teunbrand, #5216).

* To prevent changing the plotting order, `stat_sf()` is now computed per panel 
  instead of per group (@teunbrand, #4340).

* Fixed bug in `coord_sf()` where graticule lines didn't obey 
  `panel.grid.major`'s linewidth setting (@teunbrand, #5179).

* `geom_text()` drops observations where `angle = NA` instead of throwing an
  error (@teunbrand, #2757).
  
# ggplot2 3.4.1
This is a small release focusing on fixing regressions in the 3.4.0 release
and minor polishes.

## Breaking changes

* The computed variable `y` in `stat_ecdf()` has been superseded by `ecdf` to 
  prevent incorrect scale transformations (@teunbrand, #5113 and #5112).
  
## New features

* Added `scale_linewidth_manual()` and `scale_linewidth_identity()` to support
  the `linewidth` aesthetic (@teunbrand, #5050).
  
* `ggsave()` warns when multiple `filename`s are given, and only writes to the
  first file (@teunbrand, #5114).

## Bug fixes

* Fixed a regression in `geom_hex()` where aesthetics were replicated across 
  bins (@thomasp85, #5037 and #5044).
  
* Using two ordered factors as facetting variables in 
  `facet_grid(..., as.table = FALSE)` now throws a warning instead of an
  error (@teunbrand, #5109).
  
* Fixed misbehaviour of `draw_key_boxplot()` and `draw_key_crossbar()` with 
  skewed key aspect ratio (@teunbrand, #5082).
  
* Fixed spurious warning when `weight` aesthetic was used in `stat_smooth()` 
  (@teunbrand based on @clauswilke's suggestion, #5053).
  
* The `lwd` alias is now correctly replaced by `linewidth` instead of `size` 
  (@teunbrand based on @clauswilke's suggestion #5051).
  
* Fixed a regression in `Coord$train_panel_guides()` where names of guides were 
  dropped (@maxsutton, #5063).

In binned scales:

* Automatic breaks should no longer be out-of-bounds, and automatic limits are
  adjusted to include breaks (@teunbrand, #5082).
  
* Zero-range limits no longer throw an error and are treated akin to continuous
  scales with zero-range limits (@teunbrand, #5066).
  
* The `trans = "date"` and `trans = "time"` transformations were made compatible
  (@teunbrand, #4217).

# ggplot2 3.4.0
This is a minor release focusing on tightening up the internals and ironing out
some inconsistencies in the API. The biggest change is the addition of the 
`linewidth` aesthetic that takes of sizing the width of any line from `size`. 
This change, while attempting to be as non-breaking as possible, has the 
potential to change the look of some of your plots.

Other notable changes is a complete redo of the error and warning messaging in
ggplot2 using the cli package. Messaging is now better contextualised and it 
should be easier to identify which layer an error is coming from. Last, we have
now made the switch to using the vctrs package internally which means that 
support for vctrs classes as variables should improve, along with some small 
gains in rendering speed.

## Breaking changes

* A `linewidth` aesthetic has been introduced and supersedes the `size` 
  aesthetic for scaling the width of lines in line based geoms. `size` will 
  remain functioning but deprecated for these geoms and it is recommended to 
  update all code to reflect the new aesthetic. For geoms that have _both_ point 
  sizing and linewidth sizing (`geom_pointrange()` and `geom_sf`) `size` now 
  **only** refers to sizing of points which can leads to a visual change in old
  code (@thomasp85, #3672)
  
* The default line width for polygons in `geom_sf()` have been decreased to 0.2 
  to reflect that this is usually used for demarking borders where a thinner 
  line is better suited. This change was made since we already induced a 
  visual change in `geom_sf()` with the introduction of the `linewidth` 
  aesthetic.
  
* The dot-dot notation (`..var..`) and `stat()`, which have been superseded by
  `after_stat()`, are now formally deprecated (@yutannihilation, #3693).

* `qplot()` is now formally deprecated (@yutannihilation, #3956).

* `stage()` now properly refers to the values without scale transformations for
  the stage of `after_stat`. If your code requires the scaled version of the
  values for some reason, you have to apply the same transformation by yourself,
  e.g. `sqrt()` for `scale_{x,y}_sqrt()` (@yutannihilation and @teunbrand, #4155).

* Use `rlang::hash()` instead of `digest::digest()`. This update may lead to 
  changes in the automatic sorting of legends. In order to enforce a specific
  legend order use the `order` argument in the guide. (@thomasp85, #4458)

* referring to `x` in backquoted expressions with `label_bquote()` is no longer
  possible.

* The `ticks.linewidth` and `frame.linewidth` parameters of `guide_colourbar()`
  are now multiplied with `.pt` like elsewhere in ggplot2. It can cause visual
  changes when these arguments are not the defaults and these changes can be 
  restored to their previous behaviour by adding `/ .pt` (@teunbrand #4314).

* `scale_*_viridis_b()` now uses the full range of the viridis scales 
  (@gregleleu, #4737)

## New features

* `geom_col()` and `geom_bar()` gain a new `just` argument. This is set to `0.5`
  by default; use `just = 0`/`just = 1` to place columns on the left/right
  of the axis breaks.
  (@wurli, #4899)

* `geom_density()` and `stat_density()` now support `bounds` argument
  to estimate density with boundary correction (@echasnovski, #4013).

* ggplot now checks during statistical transformations whether any data 
  columns were dropped and warns about this. If stats intend to drop
  data columns they can declare them in the new field `dropped_aes`.
  (@clauswilke, #3250)

* `...` supports `rlang::list2` dynamic dots in all public functions. 
  (@mone27, #4764) 

* `theme()` now has a `strip.clip` argument, that can be set to `"off"` to 
  prevent the clipping of strip text and background borders (@teunbrand, #4118)
  
* `geom_contour()` now accepts a function in the `breaks` argument 
  (@eliocamp, #4652).

## Minor improvements and bug fixes

* Fix a bug in `position_jitter()` where infinity values were dropped (@javlon,
  #4790).

* `geom_linerange()` now respects the `na.rm` argument (#4927, @thomasp85)

* Improve the support for `guide_axis()` on `coord_trans()` 
  (@yutannihilation, #3959)
  
* Added `stat_align()` to align data without common x-coordinates prior to
  stacking. This is now the default stat for `geom_area()` (@thomasp85, #4850)

* Fix a bug in `stat_contour_filled()` where break value differences below a 
  certain number of digits would cause the computations to fail (@thomasp85, 
  #4874)

* Secondary axis ticks are now positioned more precisely, removing small visual
  artefacts with alignment between grid and ticks (@thomasp85, #3576)

* Improve `stat_function` documentation regarding `xlim` argument. 
  (@92amartins, #4474)

* Fix various issues with how `labels`, `breaks`, `limits`, and `show.limits`
  interact in the different binning guides (@thomasp85, #4831)

* Automatic break calculation now squishes the scale limits to the domain
  of the transformation. This allows `scale_{x/y}_sqrt()` to find breaks at 0   
  when appropriate (@teunbrand, #980).

* Using multiple modified aesthetics correctly will no longer trigger warnings. 
  If used incorrectly, the warning will now report the duplicated aesthetic 
  instead of `NA` (@teunbrand, #4707).

* `aes()` now supports the `!!!` operator in its first two arguments
  (#2675). Thanks to @yutannihilation and @teunbrand for draft
  implementations.

* Require rlang >= 1.0.0 (@billybarc, #4797)

* `geom_violin()` no longer issues "collapsing to unique 'x' values" warning
  (@bersbersbers, #4455)

* `annotate()` now documents unsupported geoms (`geom_abline()`, `geom_hline()`
  and `geom_vline()`), and warns when they are requested (@mikmart, #4719)

* `presidential` dataset now includes Trump's presidency (@bkmgit, #4703).

* `position_stack()` now works fully with `geom_text()` (@thomasp85, #4367)

* `geom_tile()` now correctly recognises missing data in `xmin`, `xmax`, `ymin`,
  and `ymax` (@thomasp85 and @sigmapi, #4495)

* `geom_hex()` will now use the binwidth from `stat_bin_hex()` if present, 
  instead of deriving it (@thomasp85, #4580)
  
* `geom_hex()` now works on non-linear coordinate systems (@thomasp85)

* Fixed a bug throwing errors when trying to render an empty plot with secondary
  axes (@thomasp85, #4509)

* Axes are now added correctly in `facet_wrap()` when `as.table = FALSE`
  (@thomasp85, #4553)

* Better compatibility of custom device functions in `ggsave()` 
  (@thomasp85, #4539)

* Binning scales are now more resilient to calculated limits that ends up being
  `NaN` after transformations (@thomasp85, #4510)

* Strip padding in `facet_grid()` is now only in effect if 
  `strip.placement = "outside"` _and_ an axis is present between the strip and 
  the panel (@thomasp85, #4610)

* Aesthetics of length 1 are now recycled to 0 if the length of the data is 0 
  (@thomasp85, #4588)

* Setting `size = NA` will no longer cause `guide_legend()` to error 
  (@thomasp85, #4559)

* Setting `stroke` to `NA` in `geom_point()` will no longer impair the sizing of
  the points (@thomasp85, #4624)

* `stat_bin_2d()` now correctly recognises the `weight` aesthetic 
  (@thomasp85, #4646)
  
* All geoms now have consistent exposure of linejoin and lineend parameters, and
  the guide keys will now respect these settings (@thomasp85, #4653)

* `geom_sf()` now respects `arrow` parameter for lines (@jakeruss, #4659)

* Updated documentation for `print.ggplot` to reflect that it returns
  the original plot, not the result of `ggplot_build()`. (@r2evans, #4390)

* `scale_*_manual()` no longer displays extra legend keys, or changes their 
  order, when a named `values` argument has more items than the data. To display
  all `values` on the legend instead, use
  `scale_*_manual(values = vals, limits = names(vals))`. (@teunbrand, @banfai, 
  #4511, #4534)

* Updated documentation for `geom_contour()` to correctly reflect argument 
  precedence between `bins` and `binwidth`. (@eliocamp, #4651)

* Dots in `geom_dotplot()` are now correctly aligned to the baseline when
  `stackratio != 1` and `stackdir != "up"` (@mjskay, #4614)

* Key glyphs for `geom_boxplot()`, `geom_crossbar()`, `geom_pointrange()`, and
  `geom_linerange()` are now orientation-aware (@mjskay, #4732)
  
* Updated documentation for `geom_smooth()` to more clearly describe effects of 
  the `fullrange` parameter (@thoolihan, #4399).

# ggplot2 3.3.6
This is a very small release only applying an internal change to comply with 
R 4.2 and its deprecation of `default.stringsAsFactors()`. There are no user
facing changes and no breaking changes.

# ggplot2 3.3.5
This is a very small release focusing on fixing a couple of untenable issues 
that surfaced with the 3.3.4 release

* Revert changes made in #4434 (apply transform to intercept in `geom_abline()`) 
  as it introduced undesirable issues far worse than the bug it fixed 
  (@thomasp85, #4514)
* Fixes an issue in `ggsave()` when producing emf/wmf files (@yutannihilation, 
  #4521)
* Warn when grDevices specific arguments are passed to ragg devices (@thomasp85, 
  #4524)
* Fix an issue where `coord_sf()` was reporting that it is non-linear
  even when data is provided in projected coordinates (@clauswilke, #4527)

# ggplot2 3.3.4
This is a larger patch release fixing a huge number of bugs and introduces a 
small selection of feature refinements.

## Features

* Alt-text can now be added to a plot using the `alt` label, i.e 
  `+ labs(alt = ...)`. Currently this alt text is not automatically propagated, 
  but we plan to integrate into Shiny, RMarkdown, and other tools in the future. 
  (@thomasp85, #4477)

* Add support for the BrailleR package for creating descriptions of the plot
  when rendered (@thomasp85, #4459)
  
* `coord_sf()` now has an argument `default_crs` that specifies the coordinate
  reference system (CRS) for non-sf layers and scale/coord limits. This argument
  defaults to `NULL`, which means non-sf layers are assumed to be in projected
  coordinates, as in prior ggplot2 versions. Setting `default_crs = sf::st_crs(4326)`
  provides a simple way to interpret x and y positions as longitude and latitude,
  regardless of the CRS used by `coord_sf()`. Authors of extension packages
  implementing `stat_sf()`-like functionality are encouraged to look at the source
  code of `stat_sf()`'s `compute_group()` function to see how to provide scale-limit
  hints to `coord_sf()` (@clauswilke, #3659).

* `ggsave()` now uses ragg to render raster output if ragg is available. It also
  handles custom devices that sets a default unit (e.g. `ragg::agg_png`) 
  correctly (@thomasp85, #4388)

* `ggsave()` now returns the saved file location invisibly (#3379, @eliocamp).
  Note that, as a side effect, an unofficial hack `<ggplot object> + ggsave()`
  no longer works (#4513).

* The scale arguments `limits`, `breaks`, `minor_breaks`, `labels`, `rescaler`
  and `oob` now accept purrr style lambda notation (@teunbrand, #4427). The same 
  is true for `as_labeller()` (and therefore also `labeller()`) 
  (@netique, #4188).

* Manual scales now allow named vectors passed to `values` to contain fewer 
  elements than existing in the data. Elements not present in values will be set
  to `NA` (@thomasp85, #3451)
  
* Date and datetime position scales support out-of-bounds (oob) arguments to 
  control how limits affect data outside those limits (@teunbrand, #4199).
  
## Fixes

* Fix a bug that `after_stat()` and `after_scale()` cannot refer to aesthetics
  if it's specified in the plot-global mapping (@yutannihilation, #4260).
  
* Fix bug in `annotate_logticks()` that would cause an error when used together
  with `coord_flip()` (@thomasp85, #3954)
  
* Fix a bug in `geom_abline()` that resulted in `intercept` not being subjected
  to the transformation of the y scale (@thomasp85, #3741)
  
* Extent the range of the line created by `geom_abline()` so that line ending
  is not visible for large linewidths (@thomasp85, #4024)

* Fix bug in `geom_dotplot()` where dots would be positioned wrong with 
  `stackgroups = TRUE` (@thomasp85, #1745)

* Fix calculation of confidence interval for locfit smoothing in `geom_smooth()`
  (@topepo, #3806)
  
* Fix bug in `geom_text()` where `"outward"` and `"inward"` justification for 
  some `angle` values was reversed (@aphalo, #4169, #4447)

* `ggsave()` now sets the default background to match the fill value of the
  `plot.background` theme element (@karawoo, #4057)

* It is now deprecated to specify `guides(<scale> = FALSE)` or
  `scale_*(guide = FALSE)` to remove a guide. Please use 
  `guides(<scale> = "none")` or `scale_*(guide = "none")` instead 
  (@yutannihilation, #4097)
  
* Fix a bug in `guide_bins()` where keys would disappear if the guide was 
  reversed (@thomasp85, #4210)
  
* Fix bug in `guide_coloursteps()` that would repeat the terminal bins if the
  breaks coincided with the limits of the scale (@thomasp85, #4019)

* Make sure that default labels from default mappings doesn't overwrite default
  labels from explicit mappings (@thomasp85, #2406)

* Fix bug in `labeller()` where parsing was turned off if `.multiline = FALSE`
  (@thomasp85, #4084)
  
* Make sure `label_bquote()` has access to the calling environment when 
  evaluating the labels (@thomasp85, #4141)

* Fix a bug in the layer implementation that introduced a new state after the 
  first render which could lead to a different look when rendered the second 
  time (@thomasp85, #4204)

* Fix a bug in legend justification where justification was lost of the legend
  dimensions exceeded the available size (@thomasp85, #3635)

* Fix a bug in `position_dodge2()` where `NA` values in thee data would cause an
  error (@thomasp85, #2905)

* Make sure `position_jitter()` creates the same jittering independent of 
  whether it is called by name or with constructor (@thomasp85, #2507)

* Fix a bug in `position_jitter()` where different jitters would be applied to 
  different position aesthetics of the same axis (@thomasp85, #2941)
  
* Fix a bug in `qplot()` when supplying `c(NA, NA)` as axis limits 
  (@thomasp85, #4027)
  
* Remove cross-inheritance of default discrete colour/fill scales and check the
  type and aesthetic of function output if `type` is a function 
  (@thomasp85, #4149)

* Fix bug in `scale_[x|y]_date()` where custom breaks functions that resulted in
  fractional dates would get misaligned (@thomasp85, #3965)
  
* Fix bug in `scale_[x|y]_datetime()` where a specified timezone would be 
  ignored by the scale (@thomasp85, #4007)
  
* Fix issue in `sec_axis()` that would throw warnings in the absence of any 
  secondary breaks (@thomasp85, #4368)

* `stat_bin()`'s computed variable `width` is now documented (#3522).
  
* `stat_count()` now computes width based on the full dataset instead of per 
  group (@thomasp85, #2047)

* Extended `stat_ecdf()` to calculate the cdf from either x or y instead from y 
  only (@jgjl, #4005)
  
* Fix a bug in `stat_summary_bin()` where one more than the requested number of
  bins would be created (@thomasp85, #3824)

* Only drop groups in `stat_ydensity()` when there are fewer than two data 
  points and throw a warning (@andrewwbutler, #4111).

* Fixed a bug in strip assembly when theme has `strip.text = element_blank()`
  and plots are faceted with multi-layered strips (@teunbrand, #4384).
  
* Using `theme(aspect.ratio = ...)` together with free space in `facet_grid()`
  now correctly throws an error (@thomasp85, #3834)

* Fixed a bug in `labeller()` so that `.default` is passed to `as_labeller()`
  when labellers are specified by naming faceting variables. (@waltersom, #4031)
  
* Updated style for example code (@rjake, #4092)

* ggplot2 now requires R >= 3.3 (#4247).

* ggplot2 now uses `rlang::check_installed()` to check if a suggested package is
  installed, which will offer to install the package before continuing (#4375, 
  @malcolmbarrett)

* Improved error with hint when piping a `ggplot` object into a facet function
  (#4379, @mitchelloharawild).

# ggplot2 3.3.3
This is a small patch release mainly intended to address changes in R and CRAN.
It further changes the licensing model of ggplot2 to an MIT license.

* Update the ggplot2 licence to an MIT license (#4231, #4232, #4233, and #4281)

* Use vdiffr conditionally so ggplot2 can be tested on systems without vdiffr

* Update tests to work with the new `all.equal()` defaults in R >4.0.3

* Fixed a bug that `guide_bins()` mistakenly ignore `override.aes` argument
  (@yutannihilation, #4085).

# ggplot2 3.3.2
This is a small release focusing on fixing regressions introduced in 3.3.1.

* Added an `outside` option to `annotation_logticks()` that places tick marks
  outside of the plot bounds. (#3783, @kbodwin)

* `annotation_raster()` adds support for native rasters. For large rasters,
  native rasters render significantly faster than arrays (@kent37, #3388)
  
* Facet strips now have dedicated position-dependent theme elements 
  (`strip.text.x.top`, `strip.text.x.bottom`, `strip.text.y.left`, 
  `strip.text.y.right`) that inherit from `strip.text.x` and `strip.text.y`, 
  respectively. As a consequence, some theme stylings now need to be applied to 
  the position-dependent elements rather than to the parent elements. This 
  change was already introduced in ggplot2 3.3.0 but not listed in the 
  changelog. (@thomasp85, #3683)

* Facets now handle layers containing no data (@yutannihilation, #3853).
  
* A newly added geom `geom_density_2d_filled()` and associated stat 
  `stat_density_2d_filled()` can draw filled density contours
  (@clauswilke, #3846).

* A newly added `geom_function()` is now recommended to use in conjunction
  with/instead of `stat_function()`. In addition, `stat_function()` now
  works with transformed y axes, e.g. `scale_y_log10()`, and in plots
  containing no other data or layers (@clauswilke, #3611, #3905, #3983).

* Fixed a bug in `geom_sf()` that caused problems with legend-type
  autodetection (@clauswilke, #3963).
  
* Support graphics devices that use the `file` argument instead of `fileneame` 
  in `ggsave()` (@bwiernik, #3810)
  
* Default discrete color scales are now configurable through the `options()` of 
  `ggplot2.discrete.colour` and `ggplot2.discrete.fill`. When set to a character 
  vector of colour codes (or list of character vectors)  with sufficient length, 
  these colours are used for the default scale. See `help(scale_colour_discrete)` 
  for more details and examples (@cpsievert, #3833).

* Default continuous colour scales (i.e., the `options()` 
  `ggplot2.continuous.colour` and `ggplot2.continuous.fill`, which inform the 
  `type` argument of `scale_fill_continuous()` and `scale_colour_continuous()`) 
  now accept a function, which allows more control over these default 
  `continuous_scale()`s (@cpsievert, #3827).

* A bug was fixed in `stat_contour()` when calculating breaks based on 
  the `bins` argument (@clauswilke, #3879, #4004).
  
* Data columns can now contain `Vector` S4 objects, which are widely used in the 
  Bioconductor project. (@teunbrand, #3837)

# ggplot2 3.3.1

This is a small release with no code change. It removes all malicious links to a 
site that got hijacked from the readme and pkgdown site.

# ggplot2 3.3.0

This is a minor release but does contain a range of substantial new features, 
along with the standard bug fixes. The release contains a few visual breaking
changes, along with breaking changes for extension developers due to a shift in
internal representation of the position scales and their axes. No user breaking
changes are included.

This release also adds Dewey Dunnington (@paleolimbot) to the core team.

## Breaking changes
There are no user-facing breaking changes, but a change in some internal 
representations that extension developers may have relied on, along with a few 
breaking visual changes which may cause visual tests in downstream packages to 
fail.

* The `panel_params` field in the `Layout` now contains a list of list of 
  `ViewScale` objects, describing the trained coordinate system scales, instead
  of the list object used before. Any extensions that use this field will likely
  break, as will unit tests that checks aspects of this.

* `element_text()` now issues a warning when vectorized arguments are provided, 
  as in `colour = c("red", "green", "blue")`. Such use is discouraged and not 
  officially supported (@clauswilke, #3492).

* Changed `theme_grey()` setting for legend key so that it creates no border 
  (`NA`) rather than drawing a white one. (@annennenne, #3180)

* `geom_ribbon()` now draws separate lines for the upper and lower intervals if
  `colour` is mapped. Similarly, `geom_area()` and `geom_density()` now draw
  the upper lines only in the same case by default. If you want old-style full
  stroking, use `outline.type = "full"` (@yutannihilation, #3503 / @thomasp85, #3708).

## New features

* The evaluation time of aesthetics can now be controlled to a finer degree. 
  `after_stat()` supersedes the use of `stat()` and `..var..`-notation, and is
  joined by `after_scale()` to allow for mapping to scaled aesthetic values. 
  Remapping of the same aesthetic is now supported with `stage()`, so you can 
  map a data variable to a stat aesthetic, and remap the same aesthetic to 
  something else after statistical transformation (@thomasp85, #3534)

* All `coord_*()` functions with `xlim` and `ylim` arguments now accept
  vectors with `NA` as a placeholder for the minimum or maximum value
  (e.g., `ylim = c(0, NA)` would zoom the y-axis from 0 to the 
  maximum value observed in the data). This mimics the behaviour
  of the `limits` argument in continuous scale functions
  (@paleolimbot, #2907).

* Allowed reversing of discrete scales by re-writing `get_limits()` 
  (@AnneLyng, #3115)
  
* All geoms and stats that had a direction (i.e. where the x and y axes had 
  different interpretation), can now freely choose their direction, instead of
  relying on `coord_flip()`. The direction is deduced from the aesthetic 
  mapping, but can also be specified directly with the new `orientation` 
  argument (@thomasp85, #3506).
  
* Position guides can now be customized using the new `guide_axis()`, which can 
  be passed to position `scale_*()` functions or via `guides()`. The new axis 
  guide (`guide_axis()`) comes with arguments `check.overlap` (automatic removal 
  of overlapping labels), `angle` (easy rotation of axis labels), and
  `n.dodge` (dodge labels into multiple rows/columns) (@paleolimbot, #3322).
  
* A new scale type has been added, that allows binning of aesthetics at the 
  scale level. It has versions for both position and non-position aesthetics and
  comes with two new guides (`guide_bins` and `guide_coloursteps`) 
  (@thomasp85, #3096)
  
* `scale_x_continuous()` and `scale_y_continuous()` gains an `n.breaks` argument
  guiding the number of automatic generated breaks (@thomasp85, #3102)

* Added `stat_contour_filled()` and `geom_contour_filled()`, which compute 
  and draw filled contours of gridded data (@paleolimbot, #3044). 
  `geom_contour()` and `stat_contour()` now use the isoband package
  to compute contour lines. The `complete` parameter (which was undocumented
  and has been unused for at least four years) was removed (@paleolimbot, #3044).
  
* Themes have gained two new parameters, `plot.title.position` and 
  `plot.caption.position`, that can be used to customize how plot
  title/subtitle and plot caption are positioned relative to the overall plot
  (@clauswilke, #3252).

## Extensions
  
* `Geom` now gains a `setup_params()` method in line with the other ggproto
  classes (@thomasp85, #3509)

* The newly added function `register_theme_elements()` now allows developers
  of extension packages to define their own new theme elements and place them
  into the ggplot2 element tree (@clauswilke, #2540).

## Minor improvements and bug fixes

* `coord_trans()` now draws second axes and accepts `xlim`, `ylim`,
  and `expand` arguments to bring it up to feature parity with 
  `coord_cartesian()`. The `xtrans` and `ytrans` arguments that were 
  deprecated in version 1.0.1 in favour of `x` and `y` 
  were removed (@paleolimbot, #2990).

* `coord_trans()` now calculates breaks using the expanded range 
  (previously these were calculated using the unexpanded range, 
  which resulted in differences between plots made with `coord_trans()`
  and those made with `coord_cartesian()`). The expansion for discrete axes 
  in `coord_trans()` was also updated such that it behaves identically
  to that in `coord_cartesian()` (@paleolimbot, #3338).

* `expand_scale()` was deprecated in favour of `expansion()` for setting
  the `expand` argument of `x` and `y` scales (@paleolimbot).

* `geom_abline()`, `geom_hline()`, and `geom_vline()` now issue 
  more informative warnings when supplied with set aesthetics
  (i.e., `slope`, `intercept`, `yintercept`, and/or `xintercept`)
  and mapped aesthetics (i.e., `data` and/or `mapping`).

* Fix a bug in `geom_raster()` that squeezed the image when it went outside 
  scale limits (#3539, @thomasp85)

* `geom_sf()` now determines the legend type automatically (@microly, #3646).
  
* `geom_sf()` now removes rows that can't be plotted due to `NA` aesthetics 
  (#3546, @thomasp85)

* `geom_sf()` now applies alpha to linestring geometries 
  (#3589, @yutannihilation).

* `gg_dep()` was deprecated (@perezp44, #3382).

* Added function `ggplot_add.by()` for lists created with `by()`, allowing such
  lists to be added to ggplot objects (#2734, @Maschette)

* ggplot2 no longer depends on reshape2, which means that it no longer 
  (recursively) needs plyr, stringr, or stringi packages.

* Increase the default `nbin` of `guide_colourbar()` to place the ticks more 
  precisely (#3508, @yutannihilation).

* `manual_scale()` now matches `values` with the order of `breaks` whenever
  `values` is an unnamed vector. Previously, unnamed `values` would match with
  the limits of the scale and ignore the order of any `breaks` provided. Note
  that this may change the appearance of plots that previously relied on the
  unordered behaviour (#2429, @idno0001).

* `scale_manual_*(limits = ...)` now actually limits the scale (#3262,
  @yutannihilation).

* Fix a bug when `show.legend` is a named logical vector 
  (#3461, @yutannihilation).

* Added weight aesthetic option to `stat_density()` and made scaling of 
  weights the default (@annennenne, #2902)
  
* `stat_density2d()` can now take an `adjust` parameter to scale the default 
  bandwidth. (#2860, @haleyjeppson)

* `stat_smooth()` uses `REML` by default, if `method = "gam"` and
  `gam`'s method is not specified (@ikosmidis, #2630).

* stacking text when calculating the labels and the y axis with
  `stat_summary()` now works (@ikosmidis, #2709)
  
* `stat_summary()` and related functions now support rlang-style lambda functions
  (#3568, @dkahle).

* The data mask pronoun, `.data`, is now stripped from default labels.

* Addition of partial themes to plots has been made more predictable;
  stepwise addition of individual partial themes is now equivalent to
  addition of multple theme elements at once (@clauswilke, #3039).

* Facets now don't fail even when some variable in the spec are not available
  in all layers (@yutannihilation, #2963).

# ggplot2 3.2.1

This is a patch release fixing a few regressions introduced in 3.2.0 as well as
fixing some unit tests that broke due to upstream changes.

* `position_stack()` no longer changes the order of the input data. Changes to 
  the internal behaviour of `geom_ribbon()` made this reordering problematic 
  with ribbons that spanned `y = 0` (#3471)
* Using `qplot()` with a single positional aesthetic will no longer title the
  non-specified scale as `"NULL"` (#3473)
* Fixes unit tests for sf graticule labels caused by changes to sf

# ggplot2 3.2.0

This is a minor release with an emphasis on internal changes to make ggplot2 
faster and more consistent. The few interface changes will only affect the 
aesthetics of the plot in minor ways, and will only potentially break code of
extension developers if they have relied on internals that have been changed. 
This release also sees the addition of Hiroaki Yutani (@yutannihilation) to the 
core developer team.

With the release of R 3.6, ggplot2 now requires the R version to be at least 3.2,
as the tidyverse is committed to support 5 major versions of R.

## Breaking changes

* Two patches (#2996 and #3050) fixed minor rendering problems. In most cases,
  the visual changes are so subtle that they are difficult to see with the naked
  eye. However, these changes are detected by the vdiffr package, and therefore
  any package developers who use vdiffr to test for visual correctness of ggplot2
  plots will have to regenerate all reference images.
  
* In some cases, ggplot2 now produces a warning or an error for code that previously
  produced plot output. In all these cases, the previous plot output was accidental,
  and the plotting code uses the ggplot2 API in a way that would lead to undefined
  behavior. Examples include a missing `group` aesthetic in `geom_boxplot()` (#3316),
  annotations across multiple facets (#3305), and not using aesthetic mappings when
  drawing ribbons with `geom_ribbon()` (#3318).

## New features

* This release includes a range of internal changes that speeds up plot 
  generation. None of the changes are user facing and will not break any code,
  but in general ggplot2 should feel much faster. The changes includes, but are
  not limited to:
  
  - Caching ascent and descent dimensions of text to avoid recalculating it for
    every title.
  
  - Using a faster data.frame constructor as well as faster indexing into 
    data.frames
    
  - Removing the plyr dependency, replacing plyr functions with faster 
    equivalents.

* `geom_polygon()` can now draw polygons with holes using the new `subgroup` 
  aesthetic. This functionality requires R 3.6.0 (@thomasp85, #3128)

* Aesthetic mappings now accept functions that return `NULL` (@yutannihilation,
  #2997).

* `stat_function()` now accepts rlang/purrr style anonymous functions for the 
  `fun` parameter (@dkahle, #3159).

* `geom_rug()` gains an "outside" option to allow for moving the rug tassels to 
  outside the plot area (@njtierney, #3085) and a `length` option to allow for 
  changing the length of the rug lines (@daniel-wells, #3109). 
  
* All geoms now take a `key_glyph` paramter that allows users to customize
  how legend keys are drawn (@clauswilke, #3145). In addition, a new key glyph
  `timeseries` is provided to draw nice legends for time series
  (@mitchelloharawild, #3145).

## Extensions

* Layers now have a new member function `setup_layer()` which is called at the
  very beginning of the plot building process and which has access to the 
  original input data and the plot object being built. This function allows the 
  creation of custom layers that autogenerate aesthetic mappings based on the 
  input data or that filter the input data in some form. For the time being, this
  feature is not exported, but it has enabled the development of a new layer type,
  `layer_sf()` (see next item). Other special-purpose layer types may be added
  in the future (@clauswilke, #2872).
  
* A new layer type `layer_sf()` can auto-detect and auto-map sf geometry
  columns in the data. It should be used by extension developers who are writing
  new sf-based geoms or stats (@clauswilke, #3232).

* `x0` and `y0` are now recognized positional aesthetics so they will get scaled 
  if used in extension geoms and stats (@thomasp85, #3168)
  
* Continuous scale limits now accept functions which accept the default
  limits and return adjusted limits. This makes it possible to write
  a function that e.g. ensures the limits are always a multiple of 100,
  regardless of the data (@econandrew, #2307).

## Minor improvements and bug fixes

* `cut_width()` now accepts `...` to pass further arguments to `base::cut.default()`
   like `cut_number()` and `cut_interval()` already did (@cderv, #3055)

* `coord_map()` now can have axes on the top and right (@karawoo, #3042).

* `coord_polar()` now correctly rescales the secondary axis (@linzi-sg, #3278)

* `coord_sf()`, `coord_map()`, and `coord_polar()` now squash `-Inf` and `Inf`
  into the min and max of the plot (@yutannihilation, #2972).

* `coord_sf()` graticule lines are now drawn in the same thickness as panel grid 
  lines in `coord_cartesian()`, and seting panel grid lines to `element_blank()` 
  now also works in `coord_sf()` 
  (@clauswilke, #2991, #2525).

* `economics` data has been regenerated. This leads to some changes in the
  values of all columns (especially in `psavert`), but more importantly, strips 
  the grouping attributes from `economics_long`.

* `element_line()` now fills closed arrows (@yutannihilation, #2924).

* Facet strips on the left side of plots now have clipping turned on, preventing
  text from running out of the strip and borders from looking thicker than for
  other strips (@karawoo, #2772 and #3061).

* ggplot2 now works in Turkish locale (@yutannihilation, #3011).

* Clearer error messages for inappropriate aesthetics (@clairemcwhite, #3060).

* ggplot2 no longer attaches any external packages when using functions that 
  depend on packages that are suggested but not imported by ggplot2. The 
  affected functions include `geom_hex()`, `stat_binhex()`, 
  `stat_summary_hex()`, `geom_quantile()`, `stat_quantile()`, and `map_data()` 
  (@clauswilke, #3126).
  
* `geom_area()` and `geom_ribbon()` now sort the data along the x-axis in the 
  `setup_data()` method rather than as part of `draw_group()` (@thomasp85, 
  #3023)

* `geom_hline()`, `geom_vline()`, and `geom_abline()` now throw a warning if the 
  user supplies both an `xintercept`, `yintercept`, or `slope` value and a 
  mapping (@RichardJActon, #2950).

* `geom_rug()` now works with `coord_flip()` (@has2k1, #2987).

* `geom_violin()` no longer throws an error when quantile lines fall outside 
  the violin polygon (@thomasp85, #3254).

* `guide_legend()` and `guide_colorbar()` now use appropriate spacing between legend
  key glyphs and legend text even if the legend title is missing (@clauswilke, #2943).

* Default labels are now generated more consistently; e.g., symbols no longer
  get backticks, and long expressions are abbreviated with `...`
  (@yutannihilation, #2981).

* All-`Inf` layers are now ignored for picking the scale (@yutannihilation, 
  #3184).
  
* Diverging Brewer colour palette now use the correct mid-point colour 
  (@dariyasydykova, #3072).
  
* `scale_color_continuous()` now points to `scale_colour_continuous()` so that 
  it will handle `type = "viridis"` as the documentation states (@hlendway, 
  #3079).

* `scale_shape_identity()` now works correctly with `guide = "legend"` 
  (@malcolmbarrett, #3029)
  
* `scale_continuous` will now draw axis line even if the length of breaks is 0
  (@thomasp85, #3257)

* `stat_bin()` will now error when the number of bins exceeds 1e6 to avoid 
  accidentally freezing the user session (@thomasp85).
  
* `sec_axis()` now places ticks accurately when using nonlinear transformations (@dpseidel, #2978).

* `facet_wrap()` and `facet_grid()` now automatically remove NULL from facet
  specs, and accept empty specs (@yutannihilation, #3070, #2986).

* `stat_bin()` now handles data with only one unique value (@yutannihilation 
  #3047).

* `sec_axis()` now accepts functions as well as formulas (@yutannihilation, #3031).

*   New theme elements allowing different ticks lengths for each axis. For instance,
    this can be used to have inwards ticks on the x-axis (`axis.ticks.length.x`) and
    outwards ticks on the y-axis (`axis.ticks.length.y`) (@pank, #2935).

* The arguments of `Stat*$compute_layer()` and `Position*$compute_layer()` are
  now renamed to always match the ones of `Stat$compute_layer()` and
  `Position$compute_layer()` (@yutannihilation, #3202).

* `geom_*()` and `stat_*()` now accepts purrr-style lambda notation
  (@yutannihilation, #3138).

* `geom_tile()` and `geom_rect()` now draw rectangles without notches at the
  corners. The style of the corner can be controlled by `linejoin` parameters
  (@yutannihilation, #3050).

# ggplot2 3.1.0

## Breaking changes

This is a minor release and breaking changes have been kept to a minimum. End users of 
ggplot2 are unlikely to encounter any issues. However, there are a few items that developers 
of ggplot2 extensions should be aware of. For additional details, see also the discussion 
accompanying issue #2890.

*   In non-user-facing internal code (specifically in the `aes()` function and in
    the `aesthetics` argument of scale functions), ggplot2 now always uses the British
    spelling for aesthetics containing the word "colour". When users specify a "color"
    aesthetic it is automatically renamed to "colour". This renaming is also applied
    to non-standard aesthetics that contain the word "color". For example, "point_color"
    is renamed to "point_colour". This convention makes it easier to support both
    British and American spelling for novel, non-standard aesthetics, but it may require
    some adjustment for packages that have previously introduced non-standard color
    aesthetics using American spelling. A new function `standardise_aes_names()` is
    provided in case extension writers need to perform this renaming in their own code
    (@clauswilke, #2649).

*   Functions that generate other functions (closures) now force the arguments that are
    used from the generated functions, to avoid hard-to-catch errors. This may affect
    some users of manual scales (such as `scale_colour_manual()`, `scale_fill_manual()`,
    etc.) who depend on incorrect behavior (@krlmlr, #2807).
    
*   `Coord` objects now have a function `backtransform_range()` that returns the
    panel range in data coordinates. This change may affect developers of custom coords,
    who now should implement this function. It may also affect developers of custom
    geoms that use the `range()` function. In some applications, `backtransform_range()`
    may be more appropriate (@clauswilke, #2821).


## New features

*   `coord_sf()` has much improved customization of axis tick labels. Labels can now
    be set manually, and there are two new parameters, `label_graticule` and
    `label_axes`, that can be used to specify which graticules to label on which side
    of the plot (@clauswilke, #2846, #2857, #2881).
    
*   Two new geoms `geom_sf_label()` and `geom_sf_text()` can draw labels and text
    on sf objects. Under the hood, a new `stat_sf_coordinates()` calculates the
    x and y coordinates from the coordinates of the sf geometries. You can customize
    the calculation method via `fun.geometry` argument (@yutannihilation, #2761).
    

## Minor improvements and fixes

*   `benchplot()` now uses tidy evaluation (@dpseidel, #2699).

*   The error message in `compute_aesthetics()` now only provides the names of
    aesthetics with mismatched lengths, rather than all aesthetics (@karawoo,
    #2853).

*   For faceted plots, data is no longer internally reordered. This makes it
    safer to feed data columns into `aes()` or into parameters of geoms or
    stats. However, doing so remains discouraged (@clauswilke, #2694).

*   `coord_sf()` now also understands the `clip` argument, just like the other
    coords (@clauswilke, #2938).

*   `fortify()` now displays a more informative error message for
    `grouped_df()` objects when dplyr is not installed (@jimhester, #2822).

*   All `geom_*()` now display an informative error message when required 
    aesthetics are missing (@dpseidel, #2637 and #2706).

*   `geom_boxplot()` now understands the `width` parameter even when used with
    a non-standard stat, such as `stat_identity()` (@clauswilke, #2893).
    
*  `geom_hex()` now understands the `size` and `linetype` aesthetics
   (@mikmart, #2488).
    
*   `geom_hline()`, `geom_vline()`, and `geom_abline()` now work properly
    with `coord_trans()` (@clauswilke, #2149, #2812).
    
*   `geom_text(..., parse = TRUE)` now correctly renders the expected number of
    items instead of silently dropping items that are empty expressions, e.g.
    the empty string "". If an expression spans multiple lines, we take just
    the first line and drop the rest. This same issue is also fixed for
    `geom_label()` and the axis labels for `geom_sf()` (@slowkow, #2867).

*   `geom_sf()` now respects `lineend`, `linejoin`, and `linemitre` parameters 
    for lines and polygons (@alistaire47, #2826).
    
*   `ggsave()` now exits without creating a new graphics device if previously
    none was open (@clauswilke, #2363).

*   `labs()` now has named arguments `title`, `subtitle`, `caption`, and `tag`.
    Also, `labs()` now accepts tidyeval (@yutannihilation, #2669).

*   `position_nudge()` is now more robust and nudges only in the direction
    requested. This enables, for example, the horizontal nudging of boxplots
    (@clauswilke, #2733).

*   `sec_axis()` and `dup_axis()` now return appropriate breaks for the secondary
    axis when applied to log transformed scales (@dpseidel, #2729).

*   `sec_axis()` now works as expected when used in combination with tidy eval
    (@dpseidel, #2788).

*   `scale_*_date()`, `scale_*_time()` and `scale_*_datetime()` can now display 
    a secondary axis that is a __one-to-one__ transformation of the primary axis,
    implemented using the `sec.axis` argument to the scale constructor 
    (@dpseidel, #2244).
    
*   `stat_contour()`, `stat_density2d()`, `stat_bin2d()`,  `stat_binhex()`
    now calculate normalized statistics including `nlevel`, `ndensity`, and
    `ncount`. Also, `stat_density()` now includes the calculated statistic 
    `nlevel`, an alias for `scaled`, to better match the syntax of `stat_bin()`
    (@bjreisman, #2679).

# ggplot2 3.0.0

## Breaking changes

*   ggplot2 now supports/uses tidy evaluation (as described below). This is a 
    major change and breaks a number of packages; we made this breaking change 
    because it is important to make ggplot2 more programmable, and to be more 
    consistent with the rest of the tidyverse. The best general (and detailed)
    introduction to tidy evaluation can be found in the meta programming
    chapters in [Advanced R](https://adv-r.hadley.nz).
    
    The primary developer facing change is that `aes()` now contains 
    quosures (expression + environment pairs) rather than symbols, and you'll 
    need to take a different approach to extracting the information you need. 
    A common symptom of this change are errors "undefined columns selected" or 
    "invalid 'type' (list) of argument" (#2610). As in the previous version,
    constants (like `aes(x = 1)` or `aes(colour = "smoothed")`) are stored
    as is.
    
    In this version of ggplot2, if you need to describe a mapping in a string, 
    use `quo_name()` (to generate single-line strings; longer expressions may 
    be abbreviated) or `quo_text()` (to generate non-abbreviated strings that
    may span multiple lines). If you do need to extract the value of a variable
    instead use `rlang::eval_tidy()`. You may want to condition on 
    `(packageVersion("ggplot2") <= "2.2.1")` so that your code can work with
    both released and development versions of ggplot2.
    
    We recognise that this is a big change and if you're not already familiar
    with rlang, there's a lot to learn. If you are stuck, or need any help,
    please reach out on <https://forum.posit.co/>.

*   Error: Column `y` must be a 1d atomic vector or a list

    Internally, ggplot2 now uses `as.data.frame(tibble::as_tibble(x))` to
    convert a list into a data frame. This improves ggplot2's support for
    list-columns (needed for sf support), at a small cost: you can no longer
    use matrix-columns. Note that unlike tibble we still allow column vectors
    such as returned by `base::scale()` because of their widespread use.

*   Error: More than one expression parsed
  
    Previously `aes_string(x = c("a", "b", "c"))` silently returned 
    `aes(x = a)`. Now this is a clear error.

*   Error: `data` must be uniquely named but has duplicate columns
  
    If layer data contains columns with identical names an error will be 
    thrown. In earlier versions the first occurring column was chosen silently,
    potentially masking that the wrong data was chosen.

*   Error: Aesthetics must be either length 1 or the same as the data
    
    Layers are stricter about the columns they will combine into a single
    data frame. Each aesthetic now must be either the same length as the data
    frame or a single value. This makes silent recycling errors much less likely.

*   Error: `coord_*` doesn't support free scales 
   
    Free scales only work with selected coordinate systems; previously you'd
    get an incorrect plot.

*   Error in f(...) : unused argument (range = c(0, 1))

    This is because the `oob` argument to scale has been set to a function
    that only takes a single argument; it needs to take two arguments
    (`x`, and `range`). 

*   Error: unused argument (output)
  
    The function `guide_train()` now has an optional parameter `aesthetic`
    that allows you to override the `aesthetic` setting in the scale.
    To make your code work with the both released and development versions of 
    ggplot2 appropriate, add `aesthetic = NULL` to the `guide_train()` method
    signature.
    
    ```R
    # old
    guide_train.legend <- function(guide, scale) {...}
    
    # new 
    guide_train.legend <- function(guide, scale, aesthetic = NULL) {...}
    ```
    
    Then, inside the function, replace `scale$aesthetics[1]`,
    `aesthetic %||% scale$aesthetics[1]`. (The %||% operator is defined in the 
    rlang package).
    
    ```R
    # old
    setNames(list(scale$map(breaks)), scale$aesthetics[1])

    # new
    setNames(list(scale$map(breaks)), aesthetic %||% scale$aesthetics[1])
    ```

*   The long-deprecated `subset` argument to `layer()` has been removed.

## Tidy evaluation

* `aes()` now supports quasiquotation so that you can use `!!`, `!!!`,
  and `:=`. This replaces `aes_()` and `aes_string()` which are now
  soft-deprecated (but will remain around for a long time).

* `facet_wrap()` and `facet_grid()` now support `vars()` inputs. Like
  `dplyr::vars()`, this helper quotes its inputs and supports
  quasiquotation. For instance, you can now supply faceting variables
  like this: `facet_wrap(vars(am, cyl))` instead of 
  `facet_wrap(~am + cyl)`. Note that the formula interface is not going 
  away and will not be deprecated. `vars()` is simply meant to make it 
  easier to create functions around `facet_wrap()` and `facet_grid()`.

  The first two arguments of `facet_grid()` become `rows` and `cols`
  and now support `vars()` inputs. Note however that we took special
  care to ensure complete backward compatibility. With this change
  `facet_grid(vars(cyl), vars(am, vs))` is equivalent to
  `facet_grid(cyl ~ am + vs)`, and `facet_grid(cols = vars(am, vs))` is
  equivalent to `facet_grid(. ~ am + vs)`.

  One nice aspect of the new interface is that you can now easily
  supply names: `facet_grid(vars(Cylinder = cyl), labeller =
  label_both)` will give nice label titles to the facets. Of course,
  those names can be unquoted with the usual tidy eval syntax.

### sf

* ggplot2 now has full support for sf with `geom_sf()` and `coord_sf()`:

  ```r
  nc <- sf::st_read(system.file("shape/nc.shp", package = "sf"), quiet = TRUE)
  ggplot(nc) +
    geom_sf(aes(fill = AREA))
  ```
  It supports all simple features, automatically aligns CRS across layers, sets
  up the correct aspect ratio, and draws a graticule.

## New features

* ggplot2 now works on R 3.1 onwards, and uses the 
  [vdiffr](https://github.com/r-lib/vdiffr) package for visual testing.

* In most cases, accidentally using `%>%` instead of `+` will generate an 
  informative error (#2400).

* New syntax for calculated aesthetics. Instead of using `aes(y = ..count..)` 
  you can (and should!) use `aes(y = stat(count))`. `stat()` is a real function 
  with documentation which hopefully will make this part of ggplot2 less 
  confusing (#2059).
  
  `stat()` is particularly nice for more complex calculations because you 
  only need to specify it once: `aes(y = stat(count / max(count)))`,
  rather than `aes(y = ..count.. / max(..count..))`
  
* New `tag` label for adding identification tags to plots, typically used for 
  labelling a subplot with a letter. Add a tag with `labs(tag = "A")`, style it 
  with the `plot.tag` theme element, and control position with the
  `plot.tag.position` theme setting (@thomasp85).

### Layers: geoms, stats, and position adjustments

* `geom_segment()` and `geom_curve()` have a new `arrow.fill` parameter which 
  allows you to specify a separate fill colour for closed arrowheads 
  (@hrbrmstr and @clauswilke, #2375).

* `geom_point()` and friends can now take shapes as strings instead of integers,
  e.g. `geom_point(shape = "diamond")` (@daniel-barnett, #2075).

* `position_dodge()` gains a `preserve` argument that allows you to control
  whether the `total` width at each `x` value is preserved (the current 
  default), or ensure that the width of a `single` element is preserved
  (what many people want) (#1935).

* New `position_dodge2()` provides enhanced dodging for boxplots. Compared to
  `position_dodge()`, `position_dodge2()` compares `xmin` and `xmax` values  
  to determine which elements overlap, and spreads overlapping elements evenly
  within the region of overlap. `position_dodge2()` is now the default position
  adjustment for `geom_boxplot()`, because it handles `varwidth = TRUE`, and 
  will be considered for other geoms in the future.
  
  The `padding` parameter adds a small amount of padding between elements 
  (@karawoo, #2143) and a `reverse` parameter allows you to reverse the order 
  of placement (@karawoo, #2171).
  
* New `stat_qq_line()` makes it easy to add a simple line to a Q-Q plot, which 
  makes it easier to judge the fit of the theoretical distribution 
  (@nicksolomon).

### Scales and guides

* Improved support for mapping date/time variables to `alpha`, `size`, `colour`, 
  and `fill` aesthetics, including `date_breaks` and `date_labels` arguments 
  (@karawoo, #1526), and new `scale_alpha()` variants (@karawoo, #1526).

* Improved support for ordered factors. Ordered factors throw a warning when 
  mapped to shape (unordered factors do not), and do not throw warnings when 
  mapped to size or alpha (unordered factors do). Viridis is used as the 
  default colour and fill scale for ordered factors (@karawoo, #1526).

* The `expand` argument of `scale_*_continuous()` and `scale_*_discrete()`
  now accepts separate expansion values for the lower and upper range
  limits. The expansion limits can be specified using the convenience
  function `expand_scale()`.
  
  Separate expansion limits may be useful for bar charts, e.g. if one
  wants the bottom of the bars to be flush with the x axis but still 
  leave some (automatically calculated amount of) space above them:
  
    ```r
    ggplot(mtcars) +
        geom_bar(aes(x = factor(cyl))) +
        scale_y_continuous(expand = expand_scale(mult = c(0, .1)))
    ```
  
  It can also be useful for line charts, e.g. for counts over time,
  where one wants to have a ’hard’ lower limit of y = 0 but leave the
  upper limit unspecified (and perhaps differing between panels), with
  some extra space above the highest point on the line (with symmetrical 
  limits, the extra space above the highest point could in some cases 
  cause the lower limit to be negative).
  
  The old syntax for the `expand` argument will, of course, continue
  to work (@huftis, #1669).

* `scale_colour_continuous()` and `scale_colour_gradient()` are now controlled 
  by global options `ggplot2.continuous.colour` and `ggplot2.continuous.fill`. 
  These can be set to `"gradient"` (the default) or `"viridis"` (@karawoo).

* New `scale_colour_viridis_c()`/`scale_fill_viridis_c()` (continuous) and
  `scale_colour_viridis_d()`/`scale_fill_viridis_d()` (discrete) make it
  easy to use Viridis colour scales (@karawoo, #1526).

* Guides for `geom_text()` now accept custom labels with 
  `guide_legend(override.aes = list(label = "foo"))` (@brianwdavis, #2458).

### Margins

* Strips gain margins on all sides by default. This means that to fully justify
  text to the edge of a strip, you will need to also set the margins to 0
  (@karawoo).

* Rotated strip labels now correctly understand `hjust` and `vjust` parameters
  at all angles (@karawoo).

* Strip labels now understand justification relative to the direction of the
  text, meaning that in y facets, the strip text can be placed at either end of
  the strip using `hjust` (@karawoo).

* Legend titles and labels get a little extra space around them, which 
  prevents legend titles from overlapping the legend at large font sizes 
  (@karawoo, #1881).

## Extension points

* New `autolayer()` S3 generic (@mitchelloharawild, #1974). This is similar
  to `autoplot()` but produces layers rather than complete plots.

* Custom objects can now be added using `+` if a `ggplot_add` method has been
  defined for the class of the object (@thomasp85).

* Theme elements can now be subclassed. Add a `merge_element` method to control
  how properties are inherited from the parent element. Add an `element_grob` 
  method to define how elements are rendered into grobs (@thomasp85, #1981).

* Coords have gained new extension mechanisms.
  
    If you have an existing coord extension, you will need to revise the
    specification of the `train()` method. It is now called 
    `setup_panel_params()` (better reflecting what it actually does) and now 
    has arguments `scale_x`, and `scale_y` (the x and y scales respectively) 
    and `param`, a list of plot specific parameters generated by 
    `setup_params()`.

    What was formerly called `scale_details` (in coords), `panel_ranges` 
    (in layout) and `panel_scales` (in geoms) are now consistently called
    `panel_params` (#1311). These are parameters of the coord that vary from
    panel to panel.

* `ggplot_build()` and `ggplot_gtable()` are now generics, so ggplot-subclasses 
  can define additional behavior during the build stage.

* `guide_train()`, `guide_merge()`, `guide_geom()`, and `guide_gengrob()`
  are now exported as they are needed if you want to design your own guide.
  They are not currently documented; use at your own risk (#2528).

* `scale_type()` generic is now exported and documented. Use this if you 
  want to extend ggplot2 to work with a new type of vector.

## Minor bug fixes and improvements

### Faceting

* `facet_grid()` gives a more informative error message if you try to use
  a variable in both rows and cols (#1928).

* `facet_grid()` and `facet_wrap()` both give better error messages if you
  attempt to use an unsupported coord with free scales (#2049).

* `label_parsed()` works once again (#2279).

* You can now style the background of horizontal and vertical strips
  independently with `strip.background.x` and `strip.background.y` 
  theme settings (#2249).

### Scales

* `discrete_scale()` documentation now inherits shared definitions from 
  `continuous_scale()` (@alistaire47, #2052).

* `guide_colorbar()` shows all colours of the scale (@has2k1, #2343).

* `scale_identity()` once again produces legends by default (#2112).

* Tick marks for secondary axes with strong transformations are more 
  accurately placed (@thomasp85, #1992).

* Missing line types now reliably generate missing lines (with standard 
  warning) (#2206).

* Legends now ignore set aesthetics that are not length one (#1932).

* All colour and fill scales now have an `aesthetics` argument that can
  be used to set the aesthetic(s) the scale works with. This makes it
  possible to apply a colour scale to both colour and fill aesthetics
  at the same time, via `aesthetics = c("colour", "fill")` (@clauswilke).
  
* Three new generic scales work with any aesthetic or set of aesthetics: 
  `scale_continuous_identity()`, `scale_discrete_identity()`, and
  `scale_discrete_manual()` (@clauswilke).

* `scale_*_gradient2()` now consistently omits points outside limits by 
  rescaling after the limits are enforced (@foo-bar-baz-qux, #2230).

### Layers

* `geom_label()` now correctly produces unbordered labels when `label.size` 
  is 0, even when saving to PDF (@bfgray3, #2407).

* `layer()` gives considerably better error messages for incorrectly specified
  `geom`, `stat`, or `position` (#2401).

* In all layers that use it, `linemitre` now defaults to 10 (instead of 1)
  to better match base R.

* `geom_boxplot()` now supplies a default value if no `x` aesthetic is present
  (@foo-bar-baz-qux, #2110).

* `geom_density()` drops groups with fewer than two data points and throws a
  warning. For groups with two data points, density values are now calculated 
  with `stats::density` (@karawoo, #2127).

* `geom_segment()` now also takes a `linejoin` parameter. This allows more 
  control over the appearance of the segments, which is especially useful for 
  plotting thick arrows (@Ax3man, #774).

* `geom_smooth()` now reports the formula used when `method = "auto"` 
  (@davharris #1951). `geom_smooth()` now orders by the `x` aesthetic, making it 
  easier to pass pre-computed values without manual ordering (@izahn, #2028). It 
  also now knows it has `ymin` and `ymax` aesthetics (#1939). The legend 
  correctly reflects the status of the `se` argument when used with stats 
  other than the default (@clauswilke, #1546).

* `geom_tile()` now once again interprets `width` and `height` correctly 
  (@malcolmbarrett, #2510).

* `position_jitter()` and `position_jitterdodge()` gain a `seed` argument that
  allows the specification of a random seed for reproducible jittering 
  (@krlmlr, #1996 and @slowkow, #2445).

* `stat_density()` has better behaviour if all groups are dropped because they
  are too small (#2282).

* `stat_summary_bin()` now understands the `breaks` parameter (@karawoo, #2214).

* `stat_bin()` now accepts functions for `binwidth`. This allows better binning 
  when faceting along variables with different ranges (@botanize).

* `stat_bin()` and `geom_histogram()` now sum correctly when using the `weight` 
  aesthetic (@jiho, #1921).

* `stat_bin()` again uses correct scaling for the computed variable `ndensity` 
  (@timgoodman, #2324).

* `stat_bin()` and `stat_bin_2d()` now properly handle the `breaks` parameter 
  when the scales are transformed (@has2k1, #2366).

* `update_geom_defaults()` and `update_stat_defaults()` allow American 
  spelling of aesthetic parameters (@foo-bar-baz-qux, #2299).

* The `show.legend` parameter now accepts a named logical vector to hide/show
  only some aesthetics in the legend (@tutuchan, #1798).

* Layers now silently ignore unknown aesthetics with value `NULL` (#1909).

### Coords

* Clipping to the plot panel is now configurable, through a `clip` argument
  to coordinate systems, e.g. `coord_cartesian(clip = "off")` 
  (@clauswilke, #2536).

* Like scales, coordinate systems now give you a message when you're 
  replacing an existing coordinate system (#2264).

* `coord_polar()` now draws secondary axis ticks and labels 
  (@dylan-stark, #2072), and can draw the radius axis on the right 
  (@thomasp85, #2005).

* `coord_trans()` now generates a warning when a transformation generates 
  non-finite values (@foo-bar-baz-qux, #2147).

### Themes

* Complete themes now always override all elements of the default theme
  (@has2k1, #2058, #2079).

* Themes now set default grid colour in `panel.grid` rather than individually
  in `panel.grid.major` and `panel.grid.minor` individually. This makes it 
  slightly easier to customise the theme (#2352).

* Fixed bug when setting strips to `element_blank()` (@thomasp85). 

* Axes positioned on the top and to the right can now customize their ticks and
  lines separately (@thomasp85, #1899).

* Built-in themes gain parameters `base_line_size` and `base_rect_size` which 
  control the default sizes of line and rectangle elements (@karawoo, #2176).

* Default themes use `rel()` to set line widths (@baptiste).

* Themes were tweaked for visual consistency and more graceful behavior when 
  changing the base font size. All absolute heights or widths were replaced 
  with heights or widths that are proportional to the base font size. One 
  relative font size was eliminated (@clauswilke).
  
* The height of descenders is now calculated solely on font metrics and doesn't
  change with the specific letters in the string. This fixes minor alignment 
  issues with plot titles, subtitles, and legend titles (#2288, @clauswilke).

### Guides

* `guide_colorbar()` is more configurable: tick marks and color bar frame
  can now by styled with arguments `ticks.colour`, `ticks.linewidth`, 
  `frame.colour`, `frame.linewidth`, and `frame.linetype`
  (@clauswilke).
  
* `guide_colorbar()` now uses `legend.spacing.x` and `legend.spacing.y` 
  correctly, and it can handle multi-line titles. Minor tweaks were made to 
  `guide_legend()` to make sure the two legend functions behave as similarly as
  possible (@clauswilke, #2397 and #2398).
  
* The theme elements `legend.title` and `legend.text` now respect the settings 
  of `margin`, `hjust`, and `vjust` (@clauswilke, #2465, #1502).

* Non-angle parameters of `label.theme` or `title.theme` can now be set in 
  `guide_legend()` and `guide_colorbar()` (@clauswilke, #2544).

### Other

* `fortify()` gains a method for tbls (@karawoo, #2218).

* `ggplot` gains a method for `grouped_df`s that adds a `.group` variable,
  which computes a unique value for each group. Use it with 
  `aes(group = .group)` (#2351).

* `ggproto()` produces objects with class `c("ggproto", "gg")`, allowing for
  a more informative error message when adding layers, scales, or other ggproto 
  objects (@jrnold, #2056).

* `ggsave()`'s DPI argument now supports 3 string options: "retina" (320
  DPI), "print" (300 DPI), and "screen" (72 DPI) (@foo-bar-baz-qux, #2156).
  `ggsave()` now uses full argument names to avoid partial match warnings 
  (#2355), and correctly restores the previous graphics device when several
  graphics devices are open (#2363).

* `print.ggplot()` now returns the original ggplot object, instead of the 
  output from `ggplot_build()`. Also, the object returned from 
  `ggplot_build()` now has the class `"ggplot_built"` (#2034).

* `map_data()` now works even when purrr is loaded (tidyverse#66).

* New functions `summarise_layout()`, `summarise_coord()`, and 
  `summarise_layers()` summarise the layout, coordinate systems, and layers 
  of a built ggplot object (#2034, @wch). This provides a tested API that 
  (e.g.) shiny can depend on.

* Updated startup messages reflect new resources (#2410, @mine-cetinkaya-rundel).

# ggplot2 2.2.1

* Fix usage of `structure(NULL)` for R-devel compatibility (#1968).

# ggplot2 2.2.0

## Major new features

### Subtitle and caption

Thanks to @hrbrmstr plots now have subtitles and captions, which can be set with 
the `subtitle`  and `caption` arguments to `ggtitle()` and `labs()`. You can 
control their appearance with the theme settings `plot.caption` and 
`plot.subtitle`. The main plot title is now left-aligned to better work better 
with a subtitle. The caption is right-aligned (@hrbrmstr).

### Stacking

`position_stack()` and `position_fill()` now sort the stacking order to match 
grouping order. This allows you to control the order through grouping, and 
ensures that the default legend matches the plot (#1552, #1593). If you want the 
opposite order (useful if you have horizontal bars and horizontal legend), you 
can request reverse stacking by using `position = position_stack(reverse = TRUE)` 
(#1837).
  
`position_stack()` and `position_fill()` now accepts negative values which will 
create stacks extending below the x-axis (#1691).

`position_stack()` and `position_fill()` gain a `vjust` argument which makes it 
easy to (e.g.) display labels in the middle of stacked bars (#1821).

### Layers

`geom_col()` was added to complement `geom_bar()` (@hrbrmstr). It uses 
`stat="identity"` by default, making the `y` aesthetic mandatory. It does not 
support any other `stat_()` and does not provide fallback support for the 
`binwidth` parameter. Examples and references in other functions were updated to
demonstrate `geom_col()` usage. 

When creating a layer, ggplot2 will warn if you use an unknown aesthetic or an 
unknown parameter. Compared to the previous version, this is stricter for 
aesthetics (previously there was no message), and less strict for parameters 
(previously this threw an error) (#1585).

### Facetting

The facet system, as well as the internal panel class, has been rewritten in 
ggproto. Facets are now extendable in the same manner as geoms and stats, as 
described in `vignette("extending-ggplot2")`.

We have also added the following new features.
  
* `facet_grid()` and `facet_wrap()` now allow expressions in their faceting 
  formulas (@DanRuderman, #1596).

* When `facet_wrap()` results in an uneven number of panels, axes will now be
  drawn underneath the hanging panels (fixes #1607)

* Strips can now be freely positioned in `facet_wrap()` using the 
  `strip.position` argument (deprecates `switch`).

* The relative order of panel, strip, and axis can now be controlled with 
  the theme setting `strip.placement` that takes either `inside` (strip between 
  panel and axis) or `outside` (strip after axis).

* The theme option `panel.margin` has been deprecated in favour of 
  `panel.spacing` to more clearly communicate intent.

### Extensions

Unfortunately there was a major oversight in the construction of ggproto which 
lead to extensions capturing the super object at package build time, instead of 
at package run time (#1826). This problem has been fixed, but requires 
re-installation of all extension packages.

## Scales

* The position of x and y axes can now be changed using the `position` argument
  in `scale_x_*`and `scale_y_*` which can take `top` and `bottom`, and `left`
  and `right` respectively. The themes of top and right axes can be modified 
  using the `.top` and `.right` modifiers to `axis.text.*` and `axis.title.*`.

### Continuous scales

* `scale_x_continuous()` and `scale_y_continuous()` can now display a secondary 
  axis that is a __one-to-one__ transformation of the primary axis (e.g. degrees 
  Celcius to degrees Fahrenheit). The secondary axis will be positioned opposite 
  to the primary axis and can be controlled with the `sec.axis` argument to 
  the scale constructor.

* Scales worry less about having breaks. If no breaks can be computed, the
  plot will work instead of throwing an uninformative error (#791). This 
  is particularly helpful when you have facets with free scales, and not
  all panels contain data.

* Scales now warn when transformation introduces infinite values (#1696).

### Date time

* `scale_*_datetime()` now supports time zones. It will use the timezone 
  attached to the variable by default, but can be overridden with the 
  `timezone` argument.

* New `scale_x_time()` and `scale_y_time()` generate reasonable default
  breaks and labels for hms vectors (#1752).

### Discrete scales

The treatment of missing values by discrete scales has been thoroughly 
overhauled (#1584). The underlying principle is that we can naturally represent 
missing values on discrete variables (by treating just like another level), so 
by default we should. 

This principle applies to:

* character vectors
* factors with implicit NA
* factors with explicit NA

And to all scales (both position and non-position.)

Compared to the previous version of ggplot2, there are three main changes:

1.  `scale_x_discrete()` and `scale_y_discrete()` always show discrete NA,
    regardless of their source

1.  If present, `NA`s are shown in discrete legends.

1.  All discrete scales gain a `na.translate` argument that allows you to 
    control whether `NA`s are translated to something that can be visualised,
    or should be left as missing. Note that if you don't translate (i.e. 
    `na.translate = FALSE)` the missing values will passed on to the layer, 
    which will warning that it's dropping missing values. To suppress the
    warnings, you'll also need to add `na.rm = TRUE` to the layer call. 

There were also a number of other smaller changes

* Correctly use scale expansion factors.
* Don't preserve space for dropped levels (#1638).
* Only issue one warning when when asking for too many levels (#1674).
* Unicode labels work better on Windows (#1827).
* Warn when used with only continuous data (#1589)

## Themes

* The `theme()` constructor now has named arguments rather than ellipses. This 
  should make autocomplete substantially more useful. The documentation
  (including examples) has been considerably improved.
  
* Built-in themes are more visually homogeneous, and match `theme_grey` better.
  (@jiho, #1679)
  
* When computing the height of titles, ggplot2 now includes the height of the
  descenders (i.e. the bits of `g` and `y` that hang beneath the baseline). This 
  improves the margins around titles, particularly the y axis label (#1712).
  I have also very slightly increased the inner margins of axis titles, and 
  removed the outer margins. 

* Theme element inheritance is now easier to work with as modification now
  overrides default `element_blank` elements (#1555, #1557, #1565, #1567)
  
* Horizontal legends (i.e. legends on the top or bottom) are horizontally
  aligned by default (#1842). Use `legend.box = "vertical"` to switch back
  to the previous behaviour.
  
* `element_line()` now takes an `arrow` argument to specify arrows at the end of
  lines (#1740)

There were a number of tweaks to the theme elements that control legends:
  
* `legend.justification` now controls appearance will plotting the legend
  outside of the plot area. For example, you can use 
  `theme(legend.justification = "top")` to make the legend align with the 
  top of the plot.

* `panel.margin` and `legend.margin` have been renamed to `panel.spacing` and 
  `legend.spacing` respectively, to better communicate intent (they only
  affect spacing between legends and panels, not the margins around them)

* `legend.margin` now controls margin around individual legends.

* New `legend.box.background`, `legend.box.spacing`, and `legend.box.margin`
  control the background, spacing, and margin of the legend box (the region
  that contains all legends).

## Bug fixes and minor improvements

* ggplot2 now imports tibble. This ensures that all built-in datasets print 
  compactly even if you haven't explicitly loaded tibble or dplyr (#1677).

* Class of aesthetic mapping is preserved when adding `aes()` objects (#1624).

* `+.gg` now works for lists that include data frames.

* `annotation_x()` now works in the absense of global data (#1655)

* `geom_*(show.legend = FALSE)` now works for `guide_colorbar`.

* `geom_boxplot()` gains new `outlier.alpha` (@jonathan-g) and 
  `outlier.fill` (@schloerke, #1787) parameters to control the alpha/fill of
   outlier points independently of the alpha of the boxes. 

* `position_jitter()` (and hence `geom_jitter()`) now correctly computes 
  the jitter width/jitter when supplied by the user (#1775, @has2k1).

* `geom_contour()` more clearly describes what inputs it needs (#1577).

* `geom_curve()` respects the `lineend` parameter (#1852).

* `geom_histogram()` and `stat_bin()` understand the `breaks` parameter once 
  more. (#1665). The floating point adjustment for histogram bins is now 
  actually used - it was previously inadvertently ignored (#1651).

* `geom_violin()` no longer transforms quantile lines with the alpha aesthetic
  (@mnbram, #1714). It no longer errors when quantiles are requested but data
  have zero range (#1687). When `trim = FALSE` it once again has a nice 
  range that allows the density to reach zero (by extending the range 3 
  bandwidths to either side of the data) (#1700).

* `geom_dotplot()` works better when faceting and binning on the y-axis. 
  (#1618, @has2k1).
  
* `geom_hexbin()` once again supports `..density..` (@mikebirdgeneau, #1688).

* `geom_step()` gives useful warning if only one data point in layer (#1645).

* `layer()` gains new `check.aes` and `check.param` arguments. These allow
  geom/stat authors to optional suppress checks for known aesthetics/parameters.
  Currently this is used only in `geom_blank()` which powers `expand_limits()` 
  (#1795).

* All `stat_*()` display a better error message when required aesthetics are
  missing.
  
* `stat_bin()` and `stat_summary_hex()` now accept length 1 `binwidth` (#1610)

* `stat_density()` gains new argument `n`, which is passed to underlying function
  `stats::density` ("number of equally spaced points at which the
  density is to be estimated"). (@hbuschme)

* `stat_binhex()` now again returns `count` rather than `value` (#1747)

* `stat_ecdf()` respects `pad` argument (#1646).

* `stat_smooth()` once again informs you about the method it has chosen.
  It also correctly calculates the size of the largest group within facets.

* `x` and `y` scales are now symmetric regarding the list of
  aesthetics they accept: `xmin_final`, `xmax_final`, `xlower`,
  `xmiddle` and `xupper` are now valid `x` aesthetics.

* `Scale` extensions can now override the `make_title` and `make_sec_title` 
  methods to let the scale modify the axis/legend titles.

* The random stream is now reset after calling `.onAttach()` (#2409).

# ggplot2 2.1.0

## New features

* When mapping an aesthetic to a constant (e.g. 
  `geom_smooth(aes(colour = "loess")))`), the default guide title is the name 
  of the aesthetic (i.e. "colour"), not the value (i.e. "loess") (#1431).

* `layer()` now accepts a function as the data argument. The function will be
  applied to the data passed to the `ggplot()` function and must return a
  data.frame (#1527, @thomasp85). This is a more general version of the 
  deprecated `subset` argument.

* `theme_update()` now uses the `+` operator instead of `%+replace%`, so that
  unspecified values will no longer be `NULL`ed out. `theme_replace()`
  preserves the old behaviour if desired (@oneillkza, #1519). 

* `stat_bin()` has been overhauled to use the same algorithm as ggvis, which 
  has been considerably improved thanks to the advice of Randy Prium (@rpruim).
  This includes:
  
    * Better arguments and a better algorithm for determining the origin.
      You can now specify either `boundary` or the `center` of a bin.
      `origin` has been deprecated in favour of these arguments.
      
    * `drop` is deprecated in favour of `pad`, which adds extra 0-count bins
      at either end (needed for frequency polygons). `geom_histogram()` defaults 
      to `pad = FALSE` which considerably improves the default limits for 
      the histogram, especially when the bins are big (#1477).
      
    * The default algorithm does a (somewhat) better job at picking nice widths 
      and origins across a wider range of input data.
      
    * `bins = n` now gives a histogram with `n` bins, not `n + 1` (#1487).

## Bug fixes

* All `\donttest{}` examples run.

* All `geom_()` and `stat_()` functions now have consistent argument order:
  data + mapping, then geom/stat/position, then `...`, then specific arguments, 
  then arguments common to all layers (#1305). This may break code if you were
  previously relying on partial name matching, but in the long-term should make 
  ggplot2 easier to use. In particular, you can now set the `n` parameter
  in `geom_density2d()` without it partially matching `na.rm` (#1485).

* For geoms with both `colour` and `fill`, `alpha` once again only affects
  fill (Reverts #1371, #1523). This was causing problems for people.

* `facet_wrap()`/`facet_grid()` works with multiple empty panels of data 
  (#1445).

* `facet_wrap()` correctly swaps `nrow` and `ncol` when faceting vertically
  (#1417).

* `ggsave("x.svg")` now uses svglite to produce the svg (#1432).

* `geom_boxplot()` now understands `outlier.color` (#1455).

* `geom_path()` knows that "solid" (not just 1) represents a solid line (#1534).

* `geom_ribbon()` preserves missing values so they correctly generate a 
  gap in the ribbon (#1549).

* `geom_tile()` once again accepts `width` and `height` parameters (#1513). 
  It uses `draw_key_polygon()` for better a legend, including a coloured 
  outline (#1484).

* `layer()` now automatically adds a `na.rm` parameter if none is explicitly
  supplied.

* `position_jitterdodge()` now works on all possible dodge aesthetics, 
  e.g. `color`, `linetype` etc. instead of only based on `fill` (@bleutner)

* `position = "nudge"` now works (although it doesn't do anything useful)
  (#1428).

* The default scale for columns of class "AsIs" is now "identity" (#1518).

* `scale_*_discrete()` has better defaults when used with purely continuous
  data (#1542).

* `scale_size()` warns when used with categorical data.

* `scale_size()`, `scale_colour()`, and `scale_fill()` gain date and date-time
  variants (#1526).

* `stat_bin_hex()` and `stat_bin_summary()` now use the same underlying 
  algorithm so results are consistent (#1383). `stat_bin_hex()` now accepts
  a `weight` aesthetic. To be consistent with related stats, the output variable 
  from `stat_bin_hex()` is now value instead of count.

* `stat_density()` gains a `bw` parameter which makes it easy to get consistent 
   smoothing between facets (@jiho)

* `stat-density-2d()` no longer ignores the `h` parameter, and now accepts 
  `bins` and `binwidth` parameters to control the number of contours 
  (#1448, @has2k1).

* `stat_ecdf()` does a better job of adding padding to -Inf/Inf, and gains
  an argument `pad` to suppress the padding if not needed (#1467).

* `stat_function()` gains an `xlim` parameter (#1528). It once again works 
  with discrete x values (#1509).

* `stat_summary()` preserves sorted x order which avoids artefacts when
  display results with `geom_smooth()` (#1520).

* All elements should now inherit correctly for all themes except `theme_void()`.
  (@Katiedaisey, #1555) 

* `theme_void()` was completely void of text but facets and legends still
  need labels. They are now visible (@jiho). 

* You can once again set legend key and height width to unit arithmetic
  objects (like `2 * unit(1, "cm")`) (#1437).

* Eliminate spurious warning if you have a layer with no data and no aesthetics
  (#1451).

* Removed a superfluous comma in `theme-defaults.r` code (@jschoeley)

* Fixed a compatibility issue with `ggproto` and R versions prior to 3.1.2.
  (#1444)

* Fixed issue where `coord_map()` fails when given an explicit `parameters`
  argument (@tdmcarthur, #1729)
  
* Fixed issue where `geom_errorbarh()` had a required `x` aesthetic (#1933)  

# ggplot2 2.0.0

## Major changes

* ggplot no longer throws an error if your plot has no layers. Instead it 
  automatically adds `geom_blank()` (#1246).
  
* New `cut_width()` is a convenient replacement for the verbose
  `plyr::round_any()`, with the additional benefit of offering finer
  control.

* New `geom_count()` is a convenient alias to `stat_sum()`. Use it when you
  have overlapping points on a scatterplot. `stat_sum()` now defaults to 
  using counts instead of proportions.

* New `geom_curve()` adds curved lines, with a similar specification to 
  `geom_segment()` (@veraanadi, #1088).

* Date and datetime scales now have `date_breaks`, `date_minor_breaks` and
  `date_labels` arguments so that you never need to use the long
  `scales::date_breaks()` or `scales::date_format()`.
  
* `geom_bar()` now has it's own stat, distinct from `stat_bin()` which was
  also used by `geom_histogram()`. `geom_bar()` now uses `stat_count()` 
  which counts values at each distinct value of x (i.e. it does not bin
  the data first). This can be useful when you want to show exactly which 
  values are used in a continuous variable.

* `geom_point()` gains a `stroke` aesthetic which controls the border width of 
  shapes 21-25 (#1133, @SeySayux). `size` and `stroke` are additive so a point 
  with `size = 5` and `stroke = 5` will have a diameter of 10mm. (#1142)

* New `position_nudge()` allows you to slightly offset labels (or other 
  geoms) from their corresponding points (#1109).

* `scale_size()` now maps values to _area_, not radius. Use `scale_radius()`
  if you want the old behaviour (not recommended, except perhaps for lines).

* New `stat_summary_bin()` works like `stat_summary()` but on binned data. 
  It's a generalisation of `stat_bin()` that can compute any aggregate,
  not just counts (#1274). Both default to `mean_se()` if no aggregation
  functions are supplied (#1386).

* Layers are now much stricter about their arguments - you will get an error
  if you've supplied an argument that isn't an aesthetic or a parameter.
  This is likely to cause some short-term pain but in the long-term it will make
  it much easier to spot spelling mistakes and other errors (#1293).
  
    This change does break a handful of geoms/stats that used `...` to pass 
    additional arguments on to the underlying computation. Now 
    `geom_smooth()`/`stat_smooth()` and `geom_quantile()`/`stat_quantile()` 
    use `method.args` instead (#1245, #1289); and `stat_summary()` (#1242), 
    `stat_summary_hex()`, and `stat_summary2d()` use `fun.args`.

### Extensibility

There is now an official mechanism for defining Stats, Geoms, and Positions in 
other packages. See `vignette("extending-ggplot2")` for details.

* All Geoms, Stats and Positions are now exported, so you can inherit from them
  when making your own objects (#989).

* ggplot2 no longer uses proto or reference classes. Instead, we now use 
  ggproto, a new OO system designed specifically for ggplot2. Unlike proto
  and RC, ggproto supports clean cross-package inheritance. Creating a new OO
  system isn't usually the right way to solve a problem, but I'm pretty sure
  it was necessary here. Read more about it in the vignette.

* `aes_()` replaces `aes_q()`. It also supports formulas, so the most concise 
  SE version of `aes(carat, price)` is now `aes_(~carat, ~price)`. You may
  want to use this form in packages, as it will avoid spurious `R CMD check` 
  warnings about undefined global variables.

### Text

* `geom_text()` has been overhauled to make labelling your data a little
  easier. It:
  
    * `nudge_x` and `nudge_y` arguments let you offset labels from their
      corresponding points (#1120). 
      
    * `check_overlap = TRUE` provides a simple way to avoid overplotting 
      of labels: labels that would otherwise overlap are omitted (#1039).
      
    * `hjust` and `vjust` can now be character vectors: "left", "center", 
      "right", "bottom", "middle", "top". New options include "inward" and 
      "outward" which align text towards and away from the center of the plot 
      respectively.

* `geom_label()` works like `geom_text()` but draws a rounded rectangle 
  underneath each label (#1039). This is useful when you want to label plots
  that are dense with data.

### Deprecated features

* The little used `aes_auto()` has been deprecated. 

* `aes_q()` has been replaced with `aes_()` to be consistent with SE versions
  of NSE functions in other packages.

* The `order` aesthetic is officially deprecated. It never really worked, and 
  was poorly documented.

* The `stat` and `position` arguments to `qplot()` have been deprecated.
  `qplot()` is designed for quick plots - if you need to specify position
  or stat, use `ggplot()` instead.

* The theme setting `axis.ticks.margin` has been deprecated: now use the margin 
  property of `axis.text`.
  
* `stat_abline()`, `stat_hline()` and `stat_vline()` have been removed:
  these were never suitable for use other than with `geom_abline()` etc
  and were not documented.

* `show_guide` has been renamed to `show.legend`: this more accurately
  reflects what it does (controls appearance of layer in legend), and uses the 
  same convention as other ggplot2 arguments (i.e. a `.` between names).
  (Yes, I know that's inconsistent with function names with use `_`, but it's
  too late to change now.)

A number of geoms have been renamed to be internally consistent:

* `stat_binhex()` and `stat_bin2d()` have been renamed to `stat_bin_hex()` 
  and `stat_bin_2d()` (#1274). `stat_summary2d()` has been renamed to 
  `stat_summary_2d()`, `geom_density2d()`/`stat_density2d()` has been renamed 
  to `geom_density_2d()`/`stat_density_2d()`.

* `stat_spoke()` is now `geom_spoke()` since I realised it's a
  reparameterisation of `geom_segment()`.

* `stat_bindot()` has been removed because it's so tightly coupled to
  `geom_dotplot()`. If you happened to use `stat_bindot()`, just change to
  `geom_dotplot()` (#1194).

All defunct functions have been removed.

### Default appearance

* The default `theme_grey()` background colour has been changed from "grey90" 
  to "grey92": this makes the background a little less visually prominent.

* Labels and titles have been tweaked for readability:

    * Axes labels are darker.
    
    * Legend and axis titles are given the same visual treatment.
    
    * The default font size dropped from 12 to 11. You might be surprised that 
      I've made the default text size smaller as it was already hard for
      many people to read. It turns out there was a bug in RStudio (fixed in 
      0.99.724), that shrunk the text of all grid based graphics. Once that
      was resolved the defaults seemed too big to my eyes.
    
    * More spacing between titles and borders.
    
    * Default margins scale with the theme font size, so the appearance at 
      larger font sizes should be considerably improved (#1228). 

* `alpha` now affects both fill and colour aesthetics (#1371).

* `element_text()` gains a margins argument which allows you to add additional
  padding around text elements. To help see what's going on use `debug = TRUE` 
  to display the text region and anchors.

* The default font size in `geom_text()` has been decreased from 5mm (14 pts)
  to 3.8 mm (11 pts) to match the new default theme sizes.

* A diagonal line is no longer drawn on bar and rectangle legends. Instead, the
  border has been tweaked to be more visible, and more closely match the size of 
  line drawn on the plot.

* `geom_pointrange()` and `geom_linerange()` get vertical (not horizontal)
  lines in the legend (#1389).

* The default line `size` for `geom_smooth()` has been increased from 0.5 to 1 
  to make it easier to see when overlaid on data.
  
* `geom_bar()` and `geom_rect()` use a slightly paler shade of grey so they
  aren't so visually heavy.
  
* `geom_boxplot()` now colours outliers the same way as the boxes.

* `geom_point()` now uses shape 19 instead of 16. This looks much better on 
  the default Linux graphics device. (It's very slightly smaller than the old 
  point, but it shouldn't affect any graphics significantly)

* Sizes in ggplot2 are measured in mm. Previously they were converted to pts 
  (for use in grid) by multiplying by 72 / 25.4. However, grid uses printer's 
  points, not Adobe (big pts), so sizes are now correctly multiplied by 
  72.27 / 25.4. This is unlikely to noticeably affect display, but it's
  technically correct (<https://youtu.be/hou0lU8WMgo>).

* The default legend will now allocate multiple rows (if vertical) or
  columns (if horizontal) in order to make a legend that is more likely to
  fit on the screen. You can override with the `nrow`/`ncol` arguments
  to `guide_legend()`

    ```R
    p <- ggplot(mpg, aes(displ,hwy, colour = model)) + geom_point()
    p
    p + theme(legend.position = "bottom")
    # Previous behaviour
    p + guides(colour = guide_legend(ncol = 1))
    ```

### New and updated themes

* New `theme_void()` is completely empty. It's useful for plots with non-
  standard coordinates or for drawings (@jiho, #976).

* New `theme_dark()` has a dark background designed to make colours pop out
  (@jiho, #1018)

* `theme_minimal()` became slightly more minimal by removing the axis ticks:
  labels now line up directly beneath grid lines (@tomschloss, #1084)

* New theme setting `panel.ontop` (logical) make it possible to place 
  background elements (i.e., gridlines) on top of data. Best used with 
  transparent `panel.background` (@noamross. #551).

### Labelling

The facet labelling system was updated with many new features and a
more flexible interface (@lionel-). It now works consistently across
grid and wrap facets. The most important user visible changes are:

* `facet_wrap()` gains a `labeller` option (#25).

* `facet_grid()` and `facet_wrap()` gain a `switch` argument to
  display the facet titles near the axes. When switched, the labels
  become axes subtitles. `switch` can be set to "x", "y" or "both"
  (the latter only for grids) to control which margin is switched.

The labellers (such as `label_value()` or `label_both()`) also get
some new features:

* They now offer the `multi_line` argument to control whether to
  display composite facets (those specified as `~var1 + var2`) on one
  or multiple lines.

* In `label_bquote()` you now refer directly to the names of
  variables. With this change, you can create math expressions that
  depend on more than one variable. This math expression can be
  specified either for the rows or the columns and you can also
  provide different expressions to each margin.

  As a consequence of these changes, referring to `x` in backquoted
  expressions is deprecated.

* Similarly to `label_bquote()`, `labeller()` now take `.rows` and
  `.cols` arguments. In addition, it also takes `.default`.
  `labeller()` is useful to customise how particular variables are
  labelled. The three additional arguments specify how to label the
  variables are not specifically mentioned, respectively for rows,
  columns or both. This makes it especially easy to set up a
  project-wide labeller dispatcher that can be reused across all your
  plots. See the documentation for an example.

* The new labeller `label_context()` adapts to the number of factors
  facetted over. With a single factor, it displays only the values,
  just as before. But with multiple factors in a composite margin
  (e.g. with `~cyl + am`), the labels are passed over to
  `label_both()`. This way the variables names are displayed with the
  values to help identifying them.

On the programming side, the labeller API has been rewritten in order
to offer more control when faceting over multiple factors (e.g. with
formulae such as `~cyl + am`). This also means that if you have
written custom labellers, you will need to update them for this
version of ggplot.

* Previously, a labeller function would take `variable` and `value`
  arguments and return a character vector. Now, they take a data frame
  of character vectors and return a list. The input data frame has one
  column per factor facetted over and each column in the returned list
  becomes one line in the strip label. See documentation for more
  details.

* The labels received by a labeller now contain metadata: their margin
  (in the "type" attribute) and whether they come from a wrap or a
  grid facet (in the "facet" attribute).

* Note that the new `as_labeller()` function operator provides an easy
  way to transform an existing function to a labeller function. The
  existing function just needs to take and return a character vector.

## Documentation

* Improved documentation for `aes()`, `layer()` and much much more.

* I've tried to reduce the use of `...` so that you can see all the 
  documentation in one place rather than having to integrate multiple pages.
  In some cases this has involved adding additional arguments to geoms
  to make it more clear what you can do:
  
    *  `geom_smooth()` gains explicit `method`, `se` and `formula` arguments.
    
    * `geom_histogram()` gains `binwidth`, `bins`, `origin` and `right` 
      arguments.
      
    * `geom_jitter()` gains `width` and `height` arguments to make it easier
      to control the amount of jittering without using the lengthy 
      `position_jitter()` function (#1116)

* Use of `qplot()` in examples has been minimised (#1123, @hrbrmstr). This is
  inline with the 2nd edition of the ggplot2 box, which minimises the use of 
  `qplot()` in favour of `ggplot()`.

* Tightly linked geoms and stats (e.g. `geom_boxplot()` and `stat_boxplot()`) 
  are now documented in the same file so you can see all the arguments in one
  place. Variations of the same idea (e.g. `geom_path()`, `geom_line()`, and
  `geom_step()`) are also documented together.

* It's now obvious that you can set the `binwidth` parameter for
  `stat_bin_hex()`, `stat_summary_hex()`, `stat_bin_2d()`, and
  `stat_summary_2d()`. 

* The internals of positions have been cleaned up considerably. You're unlikely
  to notice any external changes, although the documentation should be a little
  less confusing since positions now don't list parameters they never use.

## Data

* All datasets have class `tbl_df` so if you also use dplyr, you get a better
  print method.

* `economics` has been brought up to date to 2015-04-01.

* New `economics_long` is the economics data in long form.

* New `txhousing` dataset containing information about the Texas housing
  market. Useful for examples that need multiple time series, and for
  demonstrating model+vis methods.

* New `luv_colours` dataset which contains the locations of all
  built-in `colors()` in Luv space.

* `movies` has been moved into its own package, ggplot2movies, because it was 
  large and not terribly useful. If you've used the movies dataset, you'll now 
  need to explicitly load the package with `library(ggplot2movies)`.

## Bug fixes and minor improvements

* All partially matched arguments and `$` have been been replaced with 
  full matches (@jimhester, #1134).

* ggplot2 now exports `alpha()` from the scales package (#1107), and `arrow()` 
  and `unit()` from grid (#1225). This means you don't need attach scales/grid 
  or do `scales::`/`grid::` for these commonly used functions.

* `aes_string()` now only parses character inputs. This fixes bugs when
  using it with numbers and non default `OutDec` settings (#1045).

* `annotation_custom()` automatically adds a unique id to each grob name,
  making it easier to plot multiple grobs with the same name (e.g. grobs of
  ggplot2 graphics) in the same plot (#1256).

* `borders()` now accepts xlim and ylim arguments for specifying the geographical 
  region of interest (@markpayneatwork, #1392).

* `coord_cartesian()` applies the same expansion factor to limits as for scales. 
  You can suppress with `expand = FALSE` (#1207).

* `coord_trans()` now works when breaks are suppressed (#1422).

* `cut_number()` gives error message if the number of requested bins can
  be created because there are two few unique values (#1046).

* Character labels in `facet_grid()` are no longer (incorrectly) coerced into
  factors. This caused problems with custom label functions (#1070).

* `facet_wrap()` and `facet_grid()` now allow you to use non-standard
  variable names by surrounding them with backticks (#1067).

* `facet_wrap()` more carefully checks its `nrow` and `ncol` arguments
  to ensure that they're specified correctly (@richierocks, #962)

* `facet_wrap()` gains a `dir` argument to control the direction the
  panels are wrapped in. The default is "h" for horizontal. Use "v" for
  vertical layout (#1260).

* `geom_abline()`, `geom_hline()` and `geom_vline()` have been rewritten to
  have simpler behaviour and be more consistent:

    * `stat_abline()`, `stat_hline()` and `stat_vline()` have been removed:
      these were never suitable for use other than with `geom_abline()` etc
      and were not documented.

    * `geom_abline()`, `geom_vline()` and `geom_hline()` are bound to
      `stat_identity()` and `position_identity()`

    * Intercept parameters can no longer be set to a function.

    * They are all documented in one file, since they are so closely related.

* `geom_bin2d()` will now let you specify one dimension's breaks exactly,
  without touching the other dimension's default breaks at all (#1126).

* `geom_crossbar()` sets grouping correctly so you can display multiple
  crossbars on one plot. It also makes the default `fatten` argument a little
  bigger to make the middle line more obvious (#1125).

* `geom_histogram()` and `geom_smooth()` now only inform you about the
  default values once per layer, rather than once per panel (#1220).

* `geom_pointrange()` gains `fatten` argument so you can control the
  size of the point relative to the size of the line.

* `geom_segment()` annotations were not transforming with scales 
  (@BrianDiggs, #859).

* `geom_smooth()` is no longer so chatty. If you want to know what the default
  smoothing method is, look it up in the documentation! (#1247)

* `geom_violin()` now has the ability to draw quantile lines (@DanRuderman).

* `ggplot()` now captures the parent frame to use for evaluation,
  rather than always defaulting to the global environment. This should
  make ggplot more suitable to use in more situations (e.g. with knitr)

* `ggsave()` has been simplified a little to make it easier to maintain.
  It no longer checks that you're printing a ggplot2 object (so now also
  works with any grid grob) (#970), and always requires a filename.
  Parameter `device` now supports character argument to specify which supported
  device to use ('pdf', 'png', 'jpeg', etc.), for when it cannot be correctly
  inferred from the file extension (for example when a temporary filename is
  supplied server side in shiny apps) (@sebkopf, #939). It no longer opens
  a graphics device if one isn't already open - this is annoying when you're
  running from a script (#1326).

* `guide_colorbar()` creates correct legend if only one color (@krlmlr, #943).

* `guide_colorbar()` no longer fails when the legend is empty - previously
  this often masked misspecifications elsewhere in the plot (#967).

* New `layer_data()` function extracts the data used for plotting for a given
  layer. It's mostly useful for testing.

* User supplied `minor_breaks` can now be supplied on the same scale as 
  the data, and will be automatically transformed with by scale (#1385).

* You can now suppress the appearance of an axis/legend title (and the space
  that would allocated for it) with `NULL` in the `scale_` function. To
  use the default label, use `waiver()` (#1145).

* Position adjustments no longer warn about potentially varying ranges
  because the problem rarely occurs in practice and there are currently a
  lot of false positives since I don't understand exactly what FP criteria
  I should be testing.

* `scale_fill_grey()` now uses red for missing values. This matches
  `scale_colour_grey()` and makes it obvious where missing values lie.
  Override with `na.value`.

* `scale_*_gradient2()` defaults to using Lab colour space.

* `scale_*_gradientn()` now allows `colours` or `colors` (#1290)

* `scale_y_continuous()` now also transforms the `lower`, `middle` and `upper`
  aesthetics used by `geom_boxplot()`: this only affects
  `geom_boxplot(stat = "identity")` (#1020).

* Legends no longer inherit aesthetics if `inherit.aes` is FALSE (#1267).

* `lims()` makes it easy to set the limits of any axis (#1138).

* `labels = NULL` now works with `guide_legend()` and `guide_colorbar()`.
  (#1175, #1183).

* `override.aes` now works with American aesthetic spelling, e.g. color

* Scales no longer round data points to improve performance of colour
  palettes. Instead the scales package now uses a much faster colour
  interpolation algorithm (#1022).

* `scale_*_brewer()` and `scale_*_distiller()` add new `direction` argument of 
  `scales::brewer_pal`, making it easier to change the order of colours 
  (@jiho, #1139).

* `scale_x_date()` now clips dates outside the limits in the same way as
  `scale_x_continuous()` (#1090).

* `stat_bin()` gains `bins` arguments, which denotes the number of bins. Now
  you can set `bins=100` instead of `binwidth=0.5`. Note that `breaks` or
  `binwidth` will override it (@tmshn, #1158, #102).

* `stat_boxplot()` warns if a continuous variable is used for the `x` aesthetic
  without also supplying a `group` aesthetic (#992, @krlmlr).

* `stat_summary_2d()` and `stat_bin_2d()` now share exactly the same code for 
  determining breaks from `bins`, `binwidth`, and `origin`. 
  
* `stat_summary_2d()` and `stat_bin_2d()` now output in tile/raster compatible 
  form instead of rect compatible form. 

* Automatically computed breaks do not lead to an error for transformations like
  "probit" where the inverse can map to infinity (#871, @krlmlr)

* `stat_function()` now always evaluates the function on the original scale.
  Previously it computed the function on transformed scales, giving incorrect
  values (@BrianDiggs, #1011).

* `strip_dots` works with anonymous functions within calculated aesthetics 
  (e.g. `aes(sapply(..density.., function(x) mean(x))))` (#1154, @NikNakk)

* `theme()` gains `validate = FALSE` parameter to turn off validation, and 
  hence store arbitrary additional data in the themes. (@tdhock, #1121)

* Improved the calculation of segments needed to draw the curve representing
  a line when plotted in polar coordinates. In some cases, the last segment
  of a multi-segment line was not drawn (@BrianDiggs, #952)<|MERGE_RESOLUTION|>--- conflicted
+++ resolved
@@ -1,6 +1,5 @@
 # ggplot2 (development version)
 
-<<<<<<< HEAD
 * Reversal of a dimension, typically 'x' or 'y', is now controlled by the 
   `reverse` argument in `coord_cartesian()`, `coord_fixed()`, `coord_radial()`
   and `coord_sf()`. In `coord_radial()`, this replaces the older `direction` 
@@ -8,7 +7,6 @@
 * `coord_radial()` displays minor gridlines now (@teunbrand).
 * (internal) `continuous_scale()` and `binned_scale()` sort the `limits` 
   argument internally (@teunbrand).
-=======
 * Theme margins can have NA-units to inherit from parent elements. The new
   function `margin_part()` has NA-units as default (@teunbrand, #6115)
 * New `margin_auto()` specification for theme margins.
@@ -51,7 +49,6 @@
   foreground and background colours respectively (@teunbrand)
 * The `summary()` method for ggplots is now more terse about facets 
   (@teunbrand, #5989).
->>>>>>> cc98fd1f
 * `guide_bins()`, `guide_colourbar()` and `guide_coloursteps()` gain an `angle`
   argument to overrule theme settings, similar to `guide_axis(angle)` 
   (@teunbrand, #4594).

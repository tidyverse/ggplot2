# ggplot2 (development version)

<<<<<<< HEAD
* (breaking) `geom_violin(draw_quantiles)` now has actual quantiles based on
  the data, rather than inferred quantiles based on the computed density. The
  `draw_quantiles` parameter now belongs to `stat_ydensity()` instead of 
  `geom_violin()`. (@teunbrand, #4120)
=======
* `guide_*()` can now accept two inside legend theme elements:
  `legend.position.inside` and `legend.justification.inside`, allowing inside
  legends to be placed at different positions. Only inside legends with the same
  position and justification will be merged (@Yunuuuu, #6210).
* New stat: `stat_manual()` for arbitrary computations (@teunbrand, #3501)
* Reversal of a dimension, typically 'x' or 'y', is now controlled by the 
  `reverse` argument in `coord_cartesian()`, `coord_fixed()`, `coord_radial()`
  and `coord_sf()`. In `coord_radial()`, this replaces the older `direction` 
  argument (#4021, @teunbrand).
* `coord_radial()` displays minor gridlines now (@teunbrand).
* (internal) `continuous_scale()` and `binned_scale()` sort the `limits` 
  argument internally (@teunbrand).
* Theme margins can have NA-units to inherit from parent elements. The new
  function `margin_part()` has NA-units as default (@teunbrand, #6115)
* New `margin_auto()` specification for theme margins.
* New argument `labs(dictionary)` to label based on variable name rather than 
  based on aesthetic (@teunbrand, #5178)
* Fixed bug in out-of-bounds binned breaks (@teunbrand, #6054)
* Binned guides now accept expressions as labels (@teunbrand, #6005)
* (internal) `Scale$get_labels()` format expressions as lists.
* In non-orthogonal coordinate systems (`coord_sf()`, `coord_polar()` and 
  `coord_radial()`), using 'AsIs' variables escape transformation when
  both `x` and `y` is an 'AsIs' variable (@teunbrand, #6205).
* The following methods have been deprecated: `fortify.lm()`, `fortify.glht()`,
  `fortify.confint.glht()`, `fortify.summary.glht()` and `fortify.cld()`. It
  is recommend to use `broom::augment()` and `broom::tidy()` instead 
  (@teunbrand, #3816).
* Custom and raster annotation now respond to scale transformations, and can
  use AsIs variables for relative placement (@teunbrand based on 
  @yutannihilation's prior work, #3120)
* When discrete breaks have names, they'll be used as labels by default 
  (@teunbrand, #6147).
* The helper function `is.waiver()` is now exported to help extensions to work
  with `waiver()` objects (@arcresu, #6173).
* Date(time) scales now throw appropriate errors when `date_breaks`, 
  `date_minor_breaks` or `date_labels` are not strings (@RodDalBen, #5880)
* `geom_errorbarh()` is deprecated in favour of 
  `geom_errorbar(orientation = "y")` (@teunbrand, #5961).
* `geom_contour()` should be able to recognise a rotated grid of points 
  (@teunbrand, #4320)
* `geom_boxplot()` gains additional arguments to style the colour, linetype and
  linewidths of the box, whiskers, median line and staples (@teunbrand, #5126)
* (internal) Using `after_scale()` in the `Geom*$default_aes()` field is now
  evaluated in the context of data (@teunbrand, #6135)
* Fixed bug where binned scales wouldn't simultaneously accept transformations
  and function-limits (@teunbrand, #6144).
* Fixed bug where the `ggplot2::`-prefix did not work with `stage()` 
  (@teunbrand, #6104).
* New `get_labs()` function for retrieving completed plot labels 
  (@teunbrand, #6008).
* Built-in `theme_*()` functions now have `ink` and `paper` arguments to control
  foreground and background colours respectively (@teunbrand)
* The `summary()` method for ggplots is now more terse about facets 
  (@teunbrand, #5989).
* `guide_bins()`, `guide_colourbar()` and `guide_coloursteps()` gain an `angle`
  argument to overrule theme settings, similar to `guide_axis(angle)` 
  (@teunbrand, #4594).
* `coord_*(expand)` can now take a logical vector to control expansion at any
  side of the panel (top, right, bottom, left) (@teunbrand, #6020)
* (Breaking) The defaults for all geoms can be set at one in the theme. 
  (@teunbrand based on pioneering work by @dpseidel, #2239)
    * A new `theme(geom)` argument is used to track these defaults.
    * The `element_geom()` function can be used to populate that argument.
    * The `from_theme()` function allows access to the theme default fields from
      inside the `aes()` function.
* Passing empty unmapped aesthetics to layers raises a warning instead of
  throwing an error (@teunbrand, #6009).
* Moved {mgcv} from Imports to Suggests (@teunbrand, #5986)
* New `reset_geom_defaults()` and `reset_stat_defaults()` to restore all geom or
  stat default aesthetics at once (@teunbrand, #5975).
* `facet_wrap()` can have `space = "free_x"` with 1-row layouts and 
  `space = "free_y"` with 1-column layouts (@teunbrand)
* Secondary axes respect `n.breaks` setting in continuous scales (@teunbrand, #4483).
* Layers can have names (@teunbrand, #4066).
* (internal) improvements to `pal_qualitative()` (@teunbrand, #5013)
* `coord_radial(clip = "on")` clips to the panel area when the graphics device
  supports clipping paths (@teunbrand, #5952).
* (internal) Panel clipping responsibility moved from Facet class to Coord 
  class through new `Coord$draw_panel()` method.
* `theme(strip.clip)` now defaults to `"on"` and is independent of Coord 
  clipping (@teunbrand, 5952).
* (internal) rearranged the code of `Facet$draw_panels()` method (@teunbrand).
* Axis labels are now justified across facet panels (@teunbrand, #5820)
* Fixed bug in `stat_function()` so x-axis title now produced automatically 
  when no data added. (@phispu, #5647).
* geom_sf now accepts shape names (@sierrajohnson, #5808)
* Added `gg` class to `labs()` (@phispu, #5553).
* Missing values from discrete palettes are no longer translated 
  (@teunbrand, #5929).
* Fixed bug in `facet_grid(margins = TRUE)` when using expresssions 
  (@teunbrand, #1864).
* `geom_step()` now supports the `orientation` argument (@teunbrand, #5936).
* `position_dodge()` and `position_jitterdodge()` now have a `reverse` argument 
  (@teunbrand, #3610)
* `coord_radial(r.axis.inside)` can now take a numeric value to control 
  placement of internally placed radius axes (@teunbrand, #5805).
* (internal) default labels are derived in `ggplot_build()` rather than
  in `ggplot_add.Layer()` (@teunbrand, #5894)
* An attempt is made to use a variable's label attribute as default label 
  (@teunbrand, #4631)
* Themes gain an additional `header_family` argument to easily set the font
  for headers and titles (#5886).
* The `plot.subtitle`, `plot.caption` and `plot.tag` theme elements now inherit 
  from the root `text` element instead of the `title` element (#5886).
* ggplot2 no longer imports {glue} (@teunbrand, #5986).
* `geom_rect()` can now derive the required corners positions from `x`/`width`
  or `y`/`height` parameterisation (@teunbrand, #5861).
* All position scales now use the same definition of `x` and `y` aesthetics.
  This lets uncommon aesthetics like `xintercept` expand scales as usual.
  (#3342, #4966, @teunbrand)
* Bare numeric values provided to Date or Datetime scales get inversely 
  transformed (cast to Date/POSIXct) with a warning (@teunbrand).
* `stat_bin()` now accepts functions for argument `breaks` (@aijordan, #4561)
* (internal) The plot's layout now has a coord parameter that is used to 
  prevent setting up identical panel parameters (#5427)
* (internal) rearranged the code of `Facet$draw_panels()` method (@teunbrand).
* `geom_rug()` prints a warning when `na.rm = FALSE`, as per documentation (@pn317, #5905)
* `position_dodge(preserve = "single")` now handles multi-row geoms better,
  such as `geom_violin()` (@teunbrand based on @clauswilke's work, #2801).
* `position_jitterdodge()` now dodges by `group` (@teunbrand, #3656)
>>>>>>> b35cf638
* The `arrow.fill` parameter is now applied to more line-based functions: 
  `geom_path()`, `geom_line()`, `geom_step()` `geom_function()`, line 
   geometries in `geom_sf()` and `element_line()`.
* Fixed bug where binned guides would keep out-of-bounds breaks 
  (@teunbrand, #5870).
* The size of the `draw_key_polygon()` glyph now reflects the `linewidth` 
  aesthetic (#4852).
* New function `complete_theme()` to replicate how themes are handled during
  plot building (#5801).
* Special getter and setter functions have been renamed for consistency, allowing
  for better tab-completion with `get_*`- and `set_*`-prefixes. The old names 
  remain available for backward compatibility (@teunbrand, #5568).
  
  | New name             | Old name          |
  | -------------------- | ----------------- |
  | `get_theme()`        | `theme_get()`     |
  | `set_theme()`        | `theme_set()`     |
  | `replace_theme()`    | `theme_replace()` |
  | `update_theme()`     | `theme_update()`  |
  | `get_last_plot()`    | `last_plot()`     |
  | `get_layer_data()`   | `layer_data()`    |
  | `get_layer_grob()`   | `layer_grob()`    |
  | `get_panel_scales()` | `layer_scales()`  |

* Discrete scales now support `minor_breaks`. This may only make sense in
  discrete position scales, where it affects the placement of minor ticks
  and minor gridlines (#5434).
* Discrete position scales now expose the `palette` argument, which can be used 
  to customise spacings between levels (@teunbrand, #5770).
* The default `se` parameter in layers with `geom = "smooth"` will be `TRUE` 
  when the data has `ymin` and `ymax` parameters and `FALSE` if these are 
  absent. Note that this does not affect the default of `geom_smooth()` or
  `stat_smooth()` (@teunbrand, #5572).
* The bounded density option in `stat_density()` uses a wider range to
  prevent discontinuities (#5641).
* `geom_raster()` now falls back to rendering as `geom_rect()` when coordinates
  are not Cartesian (#5503).
* `stat_ecdf()` now has an optional `weight` aesthetic (@teunbrand, #5058).
* Position scales combined with `coord_sf()` can now use functions in the 
 `breaks` argument. In addition, `n.breaks` works as intended and 
 `breaks = NULL` removes grid lines and axes (@teunbrand, #4622).
* (Internal) Applying defaults in `geom_sf()` has moved from the internal 
  `sf_grob()` to `GeomSf$use_defaults()` (@teunbrand).
* `facet_wrap()` has new options for the `dir` argument to more precisely
  control panel directions. Internally `dir = "h"` or `dir = "v"` is deprecated 
  (@teunbrand, #5212).
* Prevented `facet_wrap(..., drop = FALSE)` from throwing spurious errors when
  a character facetting variable contained `NA`s (@teunbrand, #5485).
* When facets coerce the faceting variables to factors, the 'ordered' class
  is dropped (@teunbrand, #5666).
* `geom_curve()` now appropriately removes missing data instead of throwing
  errors (@teunbrand, #5831).
* `update_geom_defaults()` and `update_stat_defaults()` have a reset mechanism
  when using `new = NULL` and invisible return the previous defaults (#4993).
* Fixed regression in axes where `breaks = NULL` caused the axes to disappear
  instead of just rendering the axis line (@teunbrand, #5816).
* `geom_point()` can be dodged vertically by using 
  `position_dodge(..., orientation = "y")` (@teunbrand, #5809).
* Fixed bug where `na.value` was incorrectly mapped to non-`NA` values 
  (@teunbrand, #5756).
* Fixed bug in `guide_custom()` that would throw error with `theme_void()` 
  (@teunbrand, #5856).
* New helper function `gg_par()` to translate ggplot2's interpretation of 
  graphical parameters to {grid}'s interpretation (@teunbrand, #5866).
* `scale_{x/y}_discrete()` can now accept a `sec.axis`. It is recommended to
  only use `dup_axis()` to set custom breaks or labels, as discrete variables 
  cannot be transformed (@teunbrand, #3171).
* `stat_density()` has the new computed variable: `wdensity`, which is
  calculated as the density times the sum of weights (@teunbrand, #4176).
* `theme()` gets new `spacing` and `margins` arguments that all other spacings
  and (non-text) margins inherit from (@teunbrand, #5622).
* `geom_ribbon()` can have varying `fill` or `alpha` in linear coordinate
  systems (@teunbrand, #4690).
* `geom_tile()` computes default widths and heights per panel instead of
  per layer (@teunbrand, #5740).
* The `fill` of the `panel.border` theme setting is ignored and forced to be
  transparent (#5782).
* `stat_align()` skips computation when there is only 1 group and therefore
  alignment is not necessary (#5788).
* `position_stack()` skips computation when all `x` values are unique and 
  therefore stacking is not necessary (#5788).
* A new `ggplot_build()` S3 method for <ggplot_built> classes was added, which
  returns input unaltered (@teunbrand, #5800).
* `width` is implemented as aesthetic instead of parameter in `geom_col()` and
  `geom_bar()` (#3142).
* Fix a bug in `position_jitterdodge()` where different jitters would be applied
  to different position aesthetics of the same axis (@teunbrand, #5818).
* In `stat_bin()`, the default `boundary` is now chosen to better adhere to 
  the `nbin` argument (@teunbrand, #5882, #5036)
* `after_stat()` and `after_scale()` throw warnings when the computed aesthetics
  are not of the correct length (#5901).
* `guide_colourbar()` now correctly hands off `position` and `available_aes`
  parameters downstream (@teunbrand, #5930)
* `geom_hline()` and `geom_vline()` now have `position` argument
  (@yutannihilation, #4285).
* New function `get_strip_labels()` to retrieve facet labels (@teunbrand, #4979)
* Fixed bug in `position_dodge2()`'s identification of range overlaps 
  (@teunbrand, #5938, #4327).
* Fixed bug where empty discrete scales weren't recognised as such 
  (@teunbrand, #5945).
* (internal) The summary function of `stat_summary()` and `stat_summary_bin()` 
  is setup once in total instead of once per group (@teunbrand, #5971)
* `facet_grid(space = "free")` can now be combined with `coord_fixed()` 
  (@teunbrand, #4584).
* `theme_classic()` now has black ticks and text instead of dark gray. In 
  addition, `theme_classic()`'s axis line end is `"square"` (@teunbrand, #5978).
* {tibble} is now suggested instead of imported (@teunbrand, #5986)
* The ellipsis argument is now checked in `fortify()`, `get_alt_text()`, 
  `labs()` and several guides (@teunbrand, #3196).
* `stat_summary_bin()` no longer ignores `width` parameter (@teunbrand, #4647).
* Added `keep.zeroes` argument to `stat_bin()` (@teunbrand, #3449)
* (internal) removed barriers for using 2D structures as aesthetics 
  (@teunbrand, #4189).
* `coord_sf()` no longer errors when dealing with empty graticules (@teunbrand, #6052)
* Added `theme_transparent()` with transparent backgrounds (@topepo).
* New theme elements `palette.{aes}.discrete` and `palette.{aes}.continuous`. 
  Theme palettes replace palettes in scales where `palette = NULL`, which is 
  the new default in many scales (@teunbrand, #4696).
* `guide_axis()` no longer reserves space for blank ticks 
  (@teunbrand, #4722, #6069).
* `geom_abline()` clips to the panel range in the vertical direction too
  (@teunbrand, #6086).
* Added `panel.widths` and `panel.heights` to `theme()` (#5338, @teunbrand).

# ggplot2 3.5.1

This is a small release focusing on fixing regressions from 3.5.0 and 
documentation updates.

## Bug fixes

* Fixed bug where discrete scales could not map aesthetics only consisting of
  `NA`s (#5623)
* Fixed spurious warnings from `sec_axis()` with `breaks = NULL` (#5713).
* Patterns and gradients are now also enabled in `geom_sf()` 
  (@teunbrand, #5716).
* The default behaviour of `resolution()` has been reverted to pre-3.5.0 
  behaviour. Whether mapped discrete vectors should be treated as having 
  resolution of 1 is controlled by the new `discrete` argument.
* Fixed bug in `guide_bins()` and `guide_coloursteps()` where discrete breaks,
  such as the levels produced by `cut()`, were ordered incorrectly 
  (@teunbrand, #5757).
  
## Improvements

* When facets coerce the faceting variables to factors, the 'ordered' class
  is dropped (@teunbrand, #5666).
* `coord_map()` and `coord_polar()` throw informative warnings when used
  with the guide system (#5707).
* When passing a function to `stat_contour(breaks)`, that function is used to
  calculate the breaks even if `bins` and `binwidth` are missing 
  (@teunbrand, #5686).
* `geom_step()` now supports `lineend`, `linejoin` and `linemitre` parameters 
  (@teunbrand, #5705).
* Fixed performance loss when the `.data` pronoun is used in `aes()` (#5730).
* Facet evaluation is better at dealing with inherited errors 
  (@teunbrand, #5670).
* `stat_bin()` deals with non-finite breaks better (@teunbrand, #5665).
* While axes in `coord_radial()` don't neatly fit the top/right/bottom/left
  organisation, specifying `position = "top"` or `position = "right"` 
  in the scale will flip the placement of the radial axis (#5735)
* Theme elements that do not exist now throw warnings instead of errors (#5719).
* Fixed bug in `coord_radial()` where full circles were not treated as such 
  (@teunbrand, #5750).
* When legends detect the presence of values in a layer, `NA` is now detected
  if the data contains values outside the given breaks (@teunbrand, #5749).
* `annotate()` now warns about `stat` or `position` arguments (@teunbrand, #5151)
* `guide_coloursteps(even.steps = FALSE)` now works with discrete data that has 
  been formatted by `cut()` (@teunbrand, #3877).
* `ggsave()` now offers to install svglite if needed (@eliocamp, #6166).

# ggplot2 3.5.0

This is a minor release that turned out quite beefy. It is focused on 
overhauling the guide system: the system responsible for displaying information 
from scales in the guise of axes and legends. As part of that overhaul, new 
guides have been implemented and existing guides have been refined. The look 
and feel of guides has been mostly preserved, but their internals and 
styling options have changed drastically.

Briefly summarising other highlights, we also welcome `coord_radial()` as a 
successor of  `coord_polar()`. Initial support for newer graphical features, 
such as pattern fills has been added. The API has changed how `I()`/`<AsIs>` 
vectors interact with the scale system, namely: not at all. 

## Breaking changes

* The guide system. As a whole. See 'new features' for more information. 
  While the S3 guide generics are still in place, the S3 methods for 
  `guide_train()`, `guide_merge()`, `guide_geom()`, `guide_transform()`,
  `guide_gengrob()` have been superseded by the respective ggproto methods.
  In practice, this will mean that `NextMethod()` or sub-classing ggplot2's
  guides with the S3 system will no longer work.
  
* By default, `guide_legend()` now only draws a key glyph for a layer when
  the value is in the layer's data. To revert to the old behaviour, you
  can still set `show.legend = c({aesthetic} = TRUE)` (@teunbrand, #3648).

* In the `scale_{colour/fill}_gradient2()` and 
  `scale_{colour/fill}_steps2()` functions, the `midpoint` argument is 
  transformed by the scale transformation (#3198).
  
* The `legend.key` theme element is set to inherit from the `panel.background`
  theme element. The default themes no longer set the `legend.key` element.
  This causes a visual change with the default `theme_gray()` (#5549).
  
* The `scale_name` argument in `continuous_scale()`, `discrete_scale()` and
  `binned_scale()` is soft-deprecated. If you have implemented custom scales,
  be advised to double-check that unnamed arguments ends up where they should 
  (@teunbrand, #1312).  
  
* The `legend.text.align` and `legend.title.align` arguments in `theme()` are 
  deprecated. The `hjust` setting of the `legend.text` and `legend.title` 
  elements continues to fulfill the role of text alignment (@teunbrand, #5347).
  
* 'lines' units in `geom_label()`, often used in the `label.padding` argument, 
  are now are relative to the text size. This causes a visual change, but fixes 
  a misalignment issue between the textbox and text (@teunbrand, #4753)
  
* `coord_flip()` has been marked as superseded. The recommended alternative is
  to swap the `x` and `y` aesthetic and/or using the `orientation` argument in
  a layer (@teunbrand, #5130).
  
* The `trans` argument in scales and secondary axes has been renamed to 
  `transform`. The `trans` argument itself is deprecated. To access the
  transformation from the scale, a new `get_transformation()` method is 
  added to Scale-classes (#5558).
  
* Providing a numeric vector to `theme(legend.position)` has been deprecated.
  To set the default legend position inside the plot use 
  `theme(legend.position = "inside", legend.position.inside = c(...))` instead.

## New features

* Plot scales now ignore `AsIs` objects constructed with `I(x)`, instead of
  invoking the identity scale. This allows these columns to co-exist with other
  layers that need a non-identity scale for the same aesthetic. Also, it makes
  it easy to specify relative positions (@teunbrand, #5142).
  
* The `fill` aesthetic in many geoms now accepts grid's patterns and gradients.
  For developers of layer extensions, this feature can be enabled by switching 
  from `fill = alpha(fill, alpha)` to `fill = fill_alpha(fill, alpha)` when 
  providing fills to `grid::gpar()` (@teunbrand, #3997).
  
* New function `check_device()` for testing the availability of advanced 
  graphics features introduced in R 4.1.0 onward (@teunbrand, #5332).
  
* `coord_radial()` is a successor to `coord_polar()` with more customisation 
  options. `coord_radial()` can:
  
  * integrate with the new guide system via a dedicated `guide_axis_theta()` to
    display the angle coordinate.
  * in addition to drawing full circles, also draw circle sectors by using the 
    `end` argument.
  * avoid data vanishing in the center of the plot by setting the `donut` 
    argument.
  * adjust the `angle` aesthetic of layers, such as `geom_text()`, to align 
    with the coordinate system using the `rotate_angle` argument.
    
### The guide system

The guide system encompassing axes and legends, as the last remaining chunk of 
ggplot2, has been rewritten to use the `<ggproto>` system instead of the S3 
system. This change was a necessary step to officially break open the guide 
system for extension package developers. The axes and legends now inherit from 
a `<Guide>` class, which makes them extensible in the same manner as geoms, 
stats, facets and coords (#3329, @teunbrand)

* The most user-facing change is that the styling of guides is rewired through
  the theme system. Guides now have a `theme` argument that can style 
  individual guides, while `theme()` has gained additional arguments to style
  guides. Theme elements declared in the guide override theme elements set
  through the plot. The new theme elements for guides are: 
  `legend.key.spacing{.x/.y}`, `legend.frame`, `legend.axis.line`, 
  `legend.ticks`, `legend.ticks.length`, `legend.text.position` and 
  `legend.title.position`. Previous style options in the arguments of 
  `guide_*()` functions are soft-deprecated.

* Unfortunately, we could not fully preserve the function of pre-existing
  guide extensions written in the S3 system. A fallback for these old guides
  is encapsulated in the `<GuideOld>` class, which calls the old S3 generics.
  The S3 methods have been removed as part of cleaning up, so the old guides
  will still work if the S3 methods are reimplemented, but we encourage to
  switch to the new system (#2728).
  
* The `order` argument of guides now strictly needs to be a length-1 
  integer (#4958).
  
#### Axes

* New `guide_axis_stack()` to combine other axis guides on top of one another.

* New `guide_axis_theta()` to draw an axis in a circular arc in 
  `coord_radial()`. The guide can be controlled by adding 
  `guides(theta = guide_axis_theta(...))` to a plot.

* New `guide_axis_logticks()` can be used to draw logarithmic tick marks as
  an axis. It supersedes the `annotation_logticks()` function 
  (@teunbrand, #5325).

* `guide_axis()` gains a `minor.ticks` argument to draw minor ticks (#4387).

* `guide_axis()` gains a `cap` argument that can be used to trim the
      axis line to extreme breaks (#4907).

* Primary axis titles are now placed at the primary guide, so that
  `guides(x = guide_axis(position = "top"))` will display the title at the
  top by default (#4650).
  
* The default `vjust` for the `axis.title.y.right` element is now 1 instead of
  0.
  
* Unknown secondary axis guide positions are now inferred as the opposite 
  of the primary axis guide when the latter has a known `position` (#4650).
  
#### Legends

* New `guide_custom()` function for drawing custom graphical objects (grobs)
  unrelated to scales in legend positions (#5416).
  
* All legends have acquired a `position` argument, that allows individual guides
  to deviate from the `legend.position` set in the `theme()` function. This
  means that legends can now be placed at multiple sides of the plot (#5488).
  
* The spacing between legend keys and their labels, in addition to legends
  and their titles, is now controlled by the text's `margin` setting. Not
  specifying margins will automatically add appropriate text margins. To
  control the spacing within a legend between keys, the new 
  `legend.key.spacing.{x/y}` argument can be used in `theme()`. This leaves the 
  `legend.spacing` theme setting dedicated to solely controlling the spacing 
  between different guides (#5455).
  
* `guide_colourbar()` and `guide_coloursteps()` gain an `alpha` argument to
  set the transparency of the bar (#5085).

* New `display` argument in `guide_colourbar()` supplants the `raster` argument.
  In R 4.1.0 and above, `display = "gradient"` will draw a gradient.
  
* Legend keys that can draw arrows have their size adjusted for arrows.

* When legend titles are larger than the legend, title justification extends
  to the placement of keys and labels (#1903).

* Glyph drawing functions of the `draw_key_*()` family can now set `"width"`
  and `"height"` attributes (in centimetres) to the produced keys to control
  their displayed size in the legend.
  
* `coord_sf()` now uses customisable guides provided in the scales or 
  `guides()` function (@teunbrand).

## Improvements

* `guide_coloursteps(even.steps = FALSE)` now draws one rectangle per interval
  instead of many small ones (#5481).

* `draw_key_label()` now better reflects the appearance of labels (#5561).

* `position_stack()` no longer silently removes missing data, which is now
  handled by the geom instead of position (#3532).
  
* The `minor_breaks` function argument in scales can now also take a function 
  with two arguments: the scale's limits and the scale's major breaks (#3583).
  
* Failing to fit or predict in `stat_smooth()` now gives a warning and omits
  the failed group, instead of throwing an error (@teunbrand, #5352).
  
* `labeller()` now handles unspecified entries from lookup tables
  (@92amartins, #4599).
  
* `fortify.default()` now accepts a data-frame-like object granted the object
  exhibits healthy `dim()`, `colnames()`, and `as.data.frame()` behaviours
  (@hpages, #5390).

* `geom_violin()` gains a `bounds` argument analogous to `geom_density()`s 
  (@eliocamp, #5493).

* To apply dodging more consistently in violin plots, `stat_ydensity()` now
  has a `drop` argument to keep or discard groups with 1 observation.
  
* `geom_boxplot()` gains a new argument, `staplewidth` that can draw staples
  at the ends of whiskers (@teunbrand, #5126)
  
* `geom_boxplot()` gains an `outliers` argument to switch outliers on or off,
  in a manner that does affects the scale range. For hiding outliers that does
  not affect the scale range, you can continue to use `outlier.shape = NA` 
  (@teunbrand, #4892).
  
* Nicer error messages for xlim/ylim arguments in coord-* functions
  (@92amartins, #4601, #5297).

* You can now omit either `xend` or `yend` from `geom_segment()` as only one
  of these is now required. If one is missing, it will be filled from the `x`
  and `y` aesthetics respectively. This makes drawing horizontal or vertical
  segments a little bit more convenient (@teunbrand, #5140).
  
* When `geom_path()` has aesthetics varying within groups, the `arrow()` is
  applied to groups instead of individual segments (@teunbrand, #4935).
  
* `geom_text()` and `geom_label()` gained a `size.unit` parameter that set the 
  text size to millimetres, points, centimetres, inches or picas 
  (@teunbrand, #3799).
  
* `geom_label()` now uses the `angle` aesthetic (@teunbrand, #2785)

* The `label.padding` argument in `geom_label()` now supports inputs created
  with the `margin()` function (#5030).
  
* `ScaleContinuous$get_breaks()` now only calls `scales::zero_range()` on limits
  in transformed space, rather than in data space (#5304).
  
* Scales throw more informative messages (@teunbrand, #4185, #4258)
  
* `scale_*_manual()` with a named `values` argument now emits a warning when
  none of those names match the values found in the data (@teunbrand, #5298).
  
* The `name` argument in most scales is now explicitly the first argument 
  (#5535)
  
* The `translate_shape_string()` internal function is now exported for use in
  extensions of point layers (@teunbrand, #5191).
  
* To improve `width` calculation in bar plots with empty factor levels, 
  `resolution()` considers `mapped_discrete` values as having resolution 1 
  (@teunbrand, #5211)
  
* In `theme()`, some elements can be specified with `rel()` to inherit from
  `unit`-class objects in a relative fashion (@teunbrand, #3951).
  
* `theme()` now supports splicing a list of arguments (#5542).

* In the theme element hierarchy, parent elements that are a strict subclass
  of child elements now confer their subclass upon the children (#5457).
  
* New `plot.tag.location` in `theme()` can control placement of the plot tag
  in the `"margin"`, `"plot"` or the new `"panel"` option (#4297).
  
* `coord_munch()` can now close polygon shapes (@teunbrand, #3271)
  
* Aesthetics listed in `geom_*()` and `stat_*()` layers now point to relevant
  documentation (@teunbrand, #5123).
  
* The new argument `axes` in `facet_grid()` and `facet_wrap()` controls the
  display of axes at interior panel positions. Additionally, the `axis.labels`
  argument can be used to only draw tick marks or fully labelled axes 
  (@teunbrand, #4064).
  
* `coord_polar()` can have free scales in facets (@teunbrand, #2815).

* The `get_guide_data()` function can be used to extract position and label
  information from the plot (#5004).
  
* Improve performance of layers without positional scales (@zeehio, #4990)

* More informative error for mismatched 
  `direction`/`theme(legend.direction = ...)` arguments (#4364, #4930).

## Bug fixes

* Fixed regression in `guide_legend()` where the `linewidth` key size
  wasn't adapted to the width of the lines (#5160).

* In `guide_bins()`, the title no longer arbitrarily becomes offset from
  the guide when it has long labels.
  
* `guide_colourbar()` and `guide_coloursteps()` merge properly when one
  of the aesthetics is dropped (#5324).

* When using `geom_dotplot(binaxis = "x")` with a discrete y-variable, dots are
  now stacked from the y-position rather than from 0 (@teunbrand, #5462)
  
* `stat_count()` treats `x` as unique in the same manner `unique()` does 
  (#4609).
  
* The plot's title, subtitle and caption now obey horizontal text margins
  (#5533).
  
* Contour functions will not fail when `options("OutDec")` is not `.` (@eliocamp, #5555).

* Lines where `linewidth = NA` are now dropped in `geom_sf()` (#5204).

* `ggsave()` no longer sometimes creates new directories, which is now 
  controlled by the new `create.dir` argument (#5489).
  
* Legend titles no longer take up space if they've been removed by setting 
  `legend.title = element_blank()` (@teunbrand, #3587).
  
* `resolution()` has a small tolerance, preventing spuriously small resolutions 
  due to rounding errors (@teunbrand, #2516).
  
* `stage()` now works correctly, even with aesthetics that do not have scales 
  (#5408)
  
* `stat_ydensity()` with incomplete groups calculates the default `width` 
  parameter more stably (@teunbrand, #5396)
  
* The `size` argument in `annotation_logticks()` has been deprecated in favour
  of the `linewidth` argument (#5292).
  
* Binned scales now treat `NA`s in limits the same way continuous scales do 
  (#5355).

* Binned scales work better with `trans = "reverse"` (#5355).

* Integers are once again valid input to theme arguments that expect numeric
  input (@teunbrand, #5369)
  
* Legends in `scale_*_manual()` can show `NA` values again when the `values` is
  a named vector (@teunbrand, #5214, #5286).
  
* Fixed bug in `coord_sf()` where graticule lines didn't obey 
  `panel.grid.major`'s linewidth setting (@teunbrand, #5179)
  
* Fixed bug in `annotation_logticks()` when no suitable tick positions could
  be found (@teunbrand, #5248).
  
* The default width of `geom_bar()` is now based on panel-wise resolution of
  the data, rather than global resolution (@teunbrand, #4336).
  
* `stat_align()` is now applied per panel instead of globally, preventing issues
  when facets have different ranges (@teunbrand, #5227).
  
* A stacking bug in `stat_align()` was fixed (@teunbrand, #5176).

* `stat_contour()` and `stat_contour_filled()` now warn about and remove
  duplicated coordinates (@teunbrand, #5215).
  
* `guide_coloursteps()` and `guide_bins()` sort breaks (#5152). 
  
## Internal changes
  
* The `ScaleContinuous$get_breaks()` method no longer censors
  the computed breaks.
  
* The ggplot object now contains `$layout` which points to the `Layout` ggproto
  object and will be used by the `ggplot_build.ggplot` method. This was exposed
  so that package developers may extend the behaviour of the `Layout` ggproto 
  object without needing to develop an entirely new `ggplot_build` method 
  (@jtlandis, #5077).
  
* Guide building is now part of `ggplot_build()` instead of 
  `ggplot_gtable()` to allow guides to observe unmapped data (#5483).
  
* The `titleGrob()` function has been refactored to be faster and less
  complicated.

* The `scales_*()` functions related to managing the `<ScalesList>` class have
  been implemented as methods in the `<ScalesList>` class, rather than stray
  functions (#1310).
  
# ggplot2 3.4.4

This hotfix release adapts to a change in r-devel's `base::is.atomic()` and 
the upcoming retirement of maptools.

* `fortify()` for sp objects (e.g., `SpatialPolygonsDataFrame`) is now deprecated
  and will be removed soon in support of [the upcoming retirement of rgdal, rgeos,
  and maptools](https://r-spatial.org/r/2023/05/15/evolution4.html). In advance
  of the whole removal, `fortify(<SpatialPolygonsDataFrame>, region = ...)`
  no longer works as of this version (@yutannihilation, #5244).

# ggplot2 3.4.3
This hotfix release addresses a version comparison change in r-devel. There are
no user-facing or breaking changes.

# ggplot2 3.4.2
This is a hotfix release anticipating changes in r-devel, but folds in upkeep
changes and a few bug fixes as well.

## Minor improvements

* Various type checks and their messages have been standardised 
  (@teunbrand, #4834).
  
* ggplot2 now uses `scales::DiscreteRange` and `scales::ContinuousRange`, which
  are available to write scale extensions from scratch (@teunbrand, #2710).
  
* The `layer_data()`, `layer_scales()` and `layer_grob()` now have the default
  `plot = last_plot()` (@teunbrand, #5166).
  
* The `datetime_scale()` scale constructor is now exported for use in extension
  packages (@teunbrand, #4701).
  
## Bug fixes

* `update_geom_defaults()` and `update_stat_defaults()` now return properly 
  classed objects and have updated docs (@dkahle, #5146).

* For the purposes of checking required or non-missing aesthetics, character 
  vectors are no longer considered non-finite (@teunbrand, @4284).

* `annotation_logticks()` skips drawing ticks when the scale range is non-finite
  instead of throwing an error (@teunbrand, #5229).
  
* Fixed spurious warnings when the `weight` was used in `stat_bin_2d()`, 
  `stat_boxplot()`, `stat_contour()`, `stat_bin_hex()` and `stat_quantile()`
  (@teunbrand, #5216).

* To prevent changing the plotting order, `stat_sf()` is now computed per panel 
  instead of per group (@teunbrand, #4340).

* Fixed bug in `coord_sf()` where graticule lines didn't obey 
  `panel.grid.major`'s linewidth setting (@teunbrand, #5179).

* `geom_text()` drops observations where `angle = NA` instead of throwing an
  error (@teunbrand, #2757).
  
# ggplot2 3.4.1
This is a small release focusing on fixing regressions in the 3.4.0 release
and minor polishes.

## Breaking changes

* The computed variable `y` in `stat_ecdf()` has been superseded by `ecdf` to 
  prevent incorrect scale transformations (@teunbrand, #5113 and #5112).
  
## New features

* Added `scale_linewidth_manual()` and `scale_linewidth_identity()` to support
  the `linewidth` aesthetic (@teunbrand, #5050).
  
* `ggsave()` warns when multiple `filename`s are given, and only writes to the
  first file (@teunbrand, #5114).

## Bug fixes

* Fixed a regression in `geom_hex()` where aesthetics were replicated across 
  bins (@thomasp85, #5037 and #5044).
  
* Using two ordered factors as facetting variables in 
  `facet_grid(..., as.table = FALSE)` now throws a warning instead of an
  error (@teunbrand, #5109).
  
* Fixed misbehaviour of `draw_key_boxplot()` and `draw_key_crossbar()` with 
  skewed key aspect ratio (@teunbrand, #5082).
  
* Fixed spurious warning when `weight` aesthetic was used in `stat_smooth()` 
  (@teunbrand based on @clauswilke's suggestion, #5053).
  
* The `lwd` alias is now correctly replaced by `linewidth` instead of `size` 
  (@teunbrand based on @clauswilke's suggestion #5051).
  
* Fixed a regression in `Coord$train_panel_guides()` where names of guides were 
  dropped (@maxsutton, #5063).

In binned scales:

* Automatic breaks should no longer be out-of-bounds, and automatic limits are
  adjusted to include breaks (@teunbrand, #5082).
  
* Zero-range limits no longer throw an error and are treated akin to continuous
  scales with zero-range limits (@teunbrand, #5066).
  
* The `trans = "date"` and `trans = "time"` transformations were made compatible
  (@teunbrand, #4217).

# ggplot2 3.4.0
This is a minor release focusing on tightening up the internals and ironing out
some inconsistencies in the API. The biggest change is the addition of the 
`linewidth` aesthetic that takes of sizing the width of any line from `size`. 
This change, while attempting to be as non-breaking as possible, has the 
potential to change the look of some of your plots.

Other notable changes is a complete redo of the error and warning messaging in
ggplot2 using the cli package. Messaging is now better contextualised and it 
should be easier to identify which layer an error is coming from. Last, we have
now made the switch to using the vctrs package internally which means that 
support for vctrs classes as variables should improve, along with some small 
gains in rendering speed.

## Breaking changes

* A `linewidth` aesthetic has been introduced and supersedes the `size` 
  aesthetic for scaling the width of lines in line based geoms. `size` will 
  remain functioning but deprecated for these geoms and it is recommended to 
  update all code to reflect the new aesthetic. For geoms that have _both_ point 
  sizing and linewidth sizing (`geom_pointrange()` and `geom_sf`) `size` now 
  **only** refers to sizing of points which can leads to a visual change in old
  code (@thomasp85, #3672)
  
* The default line width for polygons in `geom_sf()` have been decreased to 0.2 
  to reflect that this is usually used for demarking borders where a thinner 
  line is better suited. This change was made since we already induced a 
  visual change in `geom_sf()` with the introduction of the `linewidth` 
  aesthetic.
  
* The dot-dot notation (`..var..`) and `stat()`, which have been superseded by
  `after_stat()`, are now formally deprecated (@yutannihilation, #3693).

* `qplot()` is now formally deprecated (@yutannihilation, #3956).

* `stage()` now properly refers to the values without scale transformations for
  the stage of `after_stat`. If your code requires the scaled version of the
  values for some reason, you have to apply the same transformation by yourself,
  e.g. `sqrt()` for `scale_{x,y}_sqrt()` (@yutannihilation and @teunbrand, #4155).

* Use `rlang::hash()` instead of `digest::digest()`. This update may lead to 
  changes in the automatic sorting of legends. In order to enforce a specific
  legend order use the `order` argument in the guide. (@thomasp85, #4458)

* referring to `x` in backquoted expressions with `label_bquote()` is no longer
  possible.

* The `ticks.linewidth` and `frame.linewidth` parameters of `guide_colourbar()`
  are now multiplied with `.pt` like elsewhere in ggplot2. It can cause visual
  changes when these arguments are not the defaults and these changes can be 
  restored to their previous behaviour by adding `/ .pt` (@teunbrand #4314).

* `scale_*_viridis_b()` now uses the full range of the viridis scales 
  (@gregleleu, #4737)

## New features

* `geom_col()` and `geom_bar()` gain a new `just` argument. This is set to `0.5`
  by default; use `just = 0`/`just = 1` to place columns on the left/right
  of the axis breaks.
  (@wurli, #4899)

* `geom_density()` and `stat_density()` now support `bounds` argument
  to estimate density with boundary correction (@echasnovski, #4013).

* ggplot now checks during statistical transformations whether any data 
  columns were dropped and warns about this. If stats intend to drop
  data columns they can declare them in the new field `dropped_aes`.
  (@clauswilke, #3250)

* `...` supports `rlang::list2` dynamic dots in all public functions. 
  (@mone27, #4764) 

* `theme()` now has a `strip.clip` argument, that can be set to `"off"` to 
  prevent the clipping of strip text and background borders (@teunbrand, #4118)
  
* `geom_contour()` now accepts a function in the `breaks` argument 
  (@eliocamp, #4652).

## Minor improvements and bug fixes

* Fix a bug in `position_jitter()` where infinity values were dropped (@javlon,
  #4790).

* `geom_linerange()` now respects the `na.rm` argument (#4927, @thomasp85)

* Improve the support for `guide_axis()` on `coord_trans()` 
  (@yutannihilation, #3959)
  
* Added `stat_align()` to align data without common x-coordinates prior to
  stacking. This is now the default stat for `geom_area()` (@thomasp85, #4850)

* Fix a bug in `stat_contour_filled()` where break value differences below a 
  certain number of digits would cause the computations to fail (@thomasp85, 
  #4874)

* Secondary axis ticks are now positioned more precisely, removing small visual
  artefacts with alignment between grid and ticks (@thomasp85, #3576)

* Improve `stat_function` documentation regarding `xlim` argument. 
  (@92amartins, #4474)

* Fix various issues with how `labels`, `breaks`, `limits`, and `show.limits`
  interact in the different binning guides (@thomasp85, #4831)

* Automatic break calculation now squishes the scale limits to the domain
  of the transformation. This allows `scale_{x/y}_sqrt()` to find breaks at 0   
  when appropriate (@teunbrand, #980).

* Using multiple modified aesthetics correctly will no longer trigger warnings. 
  If used incorrectly, the warning will now report the duplicated aesthetic 
  instead of `NA` (@teunbrand, #4707).

* `aes()` now supports the `!!!` operator in its first two arguments
  (#2675). Thanks to @yutannihilation and @teunbrand for draft
  implementations.

* Require rlang >= 1.0.0 (@billybarc, #4797)

* `geom_violin()` no longer issues "collapsing to unique 'x' values" warning
  (@bersbersbers, #4455)

* `annotate()` now documents unsupported geoms (`geom_abline()`, `geom_hline()`
  and `geom_vline()`), and warns when they are requested (@mikmart, #4719)

* `presidential` dataset now includes Trump's presidency (@bkmgit, #4703).

* `position_stack()` now works fully with `geom_text()` (@thomasp85, #4367)

* `geom_tile()` now correctly recognises missing data in `xmin`, `xmax`, `ymin`,
  and `ymax` (@thomasp85 and @sigmapi, #4495)

* `geom_hex()` will now use the binwidth from `stat_bin_hex()` if present, 
  instead of deriving it (@thomasp85, #4580)
  
* `geom_hex()` now works on non-linear coordinate systems (@thomasp85)

* Fixed a bug throwing errors when trying to render an empty plot with secondary
  axes (@thomasp85, #4509)

* Axes are now added correctly in `facet_wrap()` when `as.table = FALSE`
  (@thomasp85, #4553)

* Better compatibility of custom device functions in `ggsave()` 
  (@thomasp85, #4539)

* Binning scales are now more resilient to calculated limits that ends up being
  `NaN` after transformations (@thomasp85, #4510)

* Strip padding in `facet_grid()` is now only in effect if 
  `strip.placement = "outside"` _and_ an axis is present between the strip and 
  the panel (@thomasp85, #4610)

* Aesthetics of length 1 are now recycled to 0 if the length of the data is 0 
  (@thomasp85, #4588)

* Setting `size = NA` will no longer cause `guide_legend()` to error 
  (@thomasp85, #4559)

* Setting `stroke` to `NA` in `geom_point()` will no longer impair the sizing of
  the points (@thomasp85, #4624)

* `stat_bin_2d()` now correctly recognises the `weight` aesthetic 
  (@thomasp85, #4646)
  
* All geoms now have consistent exposure of linejoin and lineend parameters, and
  the guide keys will now respect these settings (@thomasp85, #4653)

* `geom_sf()` now respects `arrow` parameter for lines (@jakeruss, #4659)

* Updated documentation for `print.ggplot` to reflect that it returns
  the original plot, not the result of `ggplot_build()`. (@r2evans, #4390)

* `scale_*_manual()` no longer displays extra legend keys, or changes their 
  order, when a named `values` argument has more items than the data. To display
  all `values` on the legend instead, use
  `scale_*_manual(values = vals, limits = names(vals))`. (@teunbrand, @banfai, 
  #4511, #4534)

* Updated documentation for `geom_contour()` to correctly reflect argument 
  precedence between `bins` and `binwidth`. (@eliocamp, #4651)

* Dots in `geom_dotplot()` are now correctly aligned to the baseline when
  `stackratio != 1` and `stackdir != "up"` (@mjskay, #4614)

* Key glyphs for `geom_boxplot()`, `geom_crossbar()`, `geom_pointrange()`, and
  `geom_linerange()` are now orientation-aware (@mjskay, #4732)
  
* Updated documentation for `geom_smooth()` to more clearly describe effects of 
  the `fullrange` parameter (@thoolihan, #4399).

# ggplot2 3.3.6
This is a very small release only applying an internal change to comply with 
R 4.2 and its deprecation of `default.stringsAsFactors()`. There are no user
facing changes and no breaking changes.

# ggplot2 3.3.5
This is a very small release focusing on fixing a couple of untenable issues 
that surfaced with the 3.3.4 release

* Revert changes made in #4434 (apply transform to intercept in `geom_abline()`) 
  as it introduced undesirable issues far worse than the bug it fixed 
  (@thomasp85, #4514)
* Fixes an issue in `ggsave()` when producing emf/wmf files (@yutannihilation, 
  #4521)
* Warn when grDevices specific arguments are passed to ragg devices (@thomasp85, 
  #4524)
* Fix an issue where `coord_sf()` was reporting that it is non-linear
  even when data is provided in projected coordinates (@clauswilke, #4527)

# ggplot2 3.3.4
This is a larger patch release fixing a huge number of bugs and introduces a 
small selection of feature refinements.

## Features

* Alt-text can now be added to a plot using the `alt` label, i.e 
  `+ labs(alt = ...)`. Currently this alt text is not automatically propagated, 
  but we plan to integrate into Shiny, RMarkdown, and other tools in the future. 
  (@thomasp85, #4477)

* Add support for the BrailleR package for creating descriptions of the plot
  when rendered (@thomasp85, #4459)
  
* `coord_sf()` now has an argument `default_crs` that specifies the coordinate
  reference system (CRS) for non-sf layers and scale/coord limits. This argument
  defaults to `NULL`, which means non-sf layers are assumed to be in projected
  coordinates, as in prior ggplot2 versions. Setting `default_crs = sf::st_crs(4326)`
  provides a simple way to interpret x and y positions as longitude and latitude,
  regardless of the CRS used by `coord_sf()`. Authors of extension packages
  implementing `stat_sf()`-like functionality are encouraged to look at the source
  code of `stat_sf()`'s `compute_group()` function to see how to provide scale-limit
  hints to `coord_sf()` (@clauswilke, #3659).

* `ggsave()` now uses ragg to render raster output if ragg is available. It also
  handles custom devices that sets a default unit (e.g. `ragg::agg_png`) 
  correctly (@thomasp85, #4388)

* `ggsave()` now returns the saved file location invisibly (#3379, @eliocamp).
  Note that, as a side effect, an unofficial hack `<ggplot object> + ggsave()`
  no longer works (#4513).

* The scale arguments `limits`, `breaks`, `minor_breaks`, `labels`, `rescaler`
  and `oob` now accept purrr style lambda notation (@teunbrand, #4427). The same 
  is true for `as_labeller()` (and therefore also `labeller()`) 
  (@netique, #4188).

* Manual scales now allow named vectors passed to `values` to contain fewer 
  elements than existing in the data. Elements not present in values will be set
  to `NA` (@thomasp85, #3451)
  
* Date and datetime position scales support out-of-bounds (oob) arguments to 
  control how limits affect data outside those limits (@teunbrand, #4199).
  
## Fixes

* Fix a bug that `after_stat()` and `after_scale()` cannot refer to aesthetics
  if it's specified in the plot-global mapping (@yutannihilation, #4260).
  
* Fix bug in `annotate_logticks()` that would cause an error when used together
  with `coord_flip()` (@thomasp85, #3954)
  
* Fix a bug in `geom_abline()` that resulted in `intercept` not being subjected
  to the transformation of the y scale (@thomasp85, #3741)
  
* Extent the range of the line created by `geom_abline()` so that line ending
  is not visible for large linewidths (@thomasp85, #4024)

* Fix bug in `geom_dotplot()` where dots would be positioned wrong with 
  `stackgroups = TRUE` (@thomasp85, #1745)

* Fix calculation of confidence interval for locfit smoothing in `geom_smooth()`
  (@topepo, #3806)
  
* Fix bug in `geom_text()` where `"outward"` and `"inward"` justification for 
  some `angle` values was reversed (@aphalo, #4169, #4447)

* `ggsave()` now sets the default background to match the fill value of the
  `plot.background` theme element (@karawoo, #4057)

* It is now deprecated to specify `guides(<scale> = FALSE)` or
  `scale_*(guide = FALSE)` to remove a guide. Please use 
  `guides(<scale> = "none")` or `scale_*(guide = "none")` instead 
  (@yutannihilation, #4097)
  
* Fix a bug in `guide_bins()` where keys would disappear if the guide was 
  reversed (@thomasp85, #4210)
  
* Fix bug in `guide_coloursteps()` that would repeat the terminal bins if the
  breaks coincided with the limits of the scale (@thomasp85, #4019)

* Make sure that default labels from default mappings doesn't overwrite default
  labels from explicit mappings (@thomasp85, #2406)

* Fix bug in `labeller()` where parsing was turned off if `.multiline = FALSE`
  (@thomasp85, #4084)
  
* Make sure `label_bquote()` has access to the calling environment when 
  evaluating the labels (@thomasp85, #4141)

* Fix a bug in the layer implementation that introduced a new state after the 
  first render which could lead to a different look when rendered the second 
  time (@thomasp85, #4204)

* Fix a bug in legend justification where justification was lost of the legend
  dimensions exceeded the available size (@thomasp85, #3635)

* Fix a bug in `position_dodge2()` where `NA` values in thee data would cause an
  error (@thomasp85, #2905)

* Make sure `position_jitter()` creates the same jittering independent of 
  whether it is called by name or with constructor (@thomasp85, #2507)

* Fix a bug in `position_jitter()` where different jitters would be applied to 
  different position aesthetics of the same axis (@thomasp85, #2941)
  
* Fix a bug in `qplot()` when supplying `c(NA, NA)` as axis limits 
  (@thomasp85, #4027)
  
* Remove cross-inheritance of default discrete colour/fill scales and check the
  type and aesthetic of function output if `type` is a function 
  (@thomasp85, #4149)

* Fix bug in `scale_[x|y]_date()` where custom breaks functions that resulted in
  fractional dates would get misaligned (@thomasp85, #3965)
  
* Fix bug in `scale_[x|y]_datetime()` where a specified timezone would be 
  ignored by the scale (@thomasp85, #4007)
  
* Fix issue in `sec_axis()` that would throw warnings in the absence of any 
  secondary breaks (@thomasp85, #4368)

* `stat_bin()`'s computed variable `width` is now documented (#3522).
  
* `stat_count()` now computes width based on the full dataset instead of per 
  group (@thomasp85, #2047)

* Extended `stat_ecdf()` to calculate the cdf from either x or y instead from y 
  only (@jgjl, #4005)
  
* Fix a bug in `stat_summary_bin()` where one more than the requested number of
  bins would be created (@thomasp85, #3824)

* Only drop groups in `stat_ydensity()` when there are fewer than two data 
  points and throw a warning (@andrewwbutler, #4111).

* Fixed a bug in strip assembly when theme has `strip.text = element_blank()`
  and plots are faceted with multi-layered strips (@teunbrand, #4384).
  
* Using `theme(aspect.ratio = ...)` together with free space in `facet_grid()`
  now correctly throws an error (@thomasp85, #3834)

* Fixed a bug in `labeller()` so that `.default` is passed to `as_labeller()`
  when labellers are specified by naming faceting variables. (@waltersom, #4031)
  
* Updated style for example code (@rjake, #4092)

* ggplot2 now requires R >= 3.3 (#4247).

* ggplot2 now uses `rlang::check_installed()` to check if a suggested package is
  installed, which will offer to install the package before continuing (#4375, 
  @malcolmbarrett)

* Improved error with hint when piping a `ggplot` object into a facet function
  (#4379, @mitchelloharawild).

# ggplot2 3.3.3
This is a small patch release mainly intended to address changes in R and CRAN.
It further changes the licensing model of ggplot2 to an MIT license.

* Update the ggplot2 licence to an MIT license (#4231, #4232, #4233, and #4281)

* Use vdiffr conditionally so ggplot2 can be tested on systems without vdiffr

* Update tests to work with the new `all.equal()` defaults in R >4.0.3

* Fixed a bug that `guide_bins()` mistakenly ignore `override.aes` argument
  (@yutannihilation, #4085).

# ggplot2 3.3.2
This is a small release focusing on fixing regressions introduced in 3.3.1.

* Added an `outside` option to `annotation_logticks()` that places tick marks
  outside of the plot bounds. (#3783, @kbodwin)

* `annotation_raster()` adds support for native rasters. For large rasters,
  native rasters render significantly faster than arrays (@kent37, #3388)
  
* Facet strips now have dedicated position-dependent theme elements 
  (`strip.text.x.top`, `strip.text.x.bottom`, `strip.text.y.left`, 
  `strip.text.y.right`) that inherit from `strip.text.x` and `strip.text.y`, 
  respectively. As a consequence, some theme stylings now need to be applied to 
  the position-dependent elements rather than to the parent elements. This 
  change was already introduced in ggplot2 3.3.0 but not listed in the 
  changelog. (@thomasp85, #3683)

* Facets now handle layers containing no data (@yutannihilation, #3853).
  
* A newly added geom `geom_density_2d_filled()` and associated stat 
  `stat_density_2d_filled()` can draw filled density contours
  (@clauswilke, #3846).

* A newly added `geom_function()` is now recommended to use in conjunction
  with/instead of `stat_function()`. In addition, `stat_function()` now
  works with transformed y axes, e.g. `scale_y_log10()`, and in plots
  containing no other data or layers (@clauswilke, #3611, #3905, #3983).

* Fixed a bug in `geom_sf()` that caused problems with legend-type
  autodetection (@clauswilke, #3963).
  
* Support graphics devices that use the `file` argument instead of `fileneame` 
  in `ggsave()` (@bwiernik, #3810)
  
* Default discrete color scales are now configurable through the `options()` of 
  `ggplot2.discrete.colour` and `ggplot2.discrete.fill`. When set to a character 
  vector of colour codes (or list of character vectors)  with sufficient length, 
  these colours are used for the default scale. See `help(scale_colour_discrete)` 
  for more details and examples (@cpsievert, #3833).

* Default continuous colour scales (i.e., the `options()` 
  `ggplot2.continuous.colour` and `ggplot2.continuous.fill`, which inform the 
  `type` argument of `scale_fill_continuous()` and `scale_colour_continuous()`) 
  now accept a function, which allows more control over these default 
  `continuous_scale()`s (@cpsievert, #3827).

* A bug was fixed in `stat_contour()` when calculating breaks based on 
  the `bins` argument (@clauswilke, #3879, #4004).
  
* Data columns can now contain `Vector` S4 objects, which are widely used in the 
  Bioconductor project. (@teunbrand, #3837)

# ggplot2 3.3.1

This is a small release with no code change. It removes all malicious links to a 
site that got hijacked from the readme and pkgdown site.

# ggplot2 3.3.0

This is a minor release but does contain a range of substantial new features, 
along with the standard bug fixes. The release contains a few visual breaking
changes, along with breaking changes for extension developers due to a shift in
internal representation of the position scales and their axes. No user breaking
changes are included.

This release also adds Dewey Dunnington (@paleolimbot) to the core team.

## Breaking changes
There are no user-facing breaking changes, but a change in some internal 
representations that extension developers may have relied on, along with a few 
breaking visual changes which may cause visual tests in downstream packages to 
fail.

* The `panel_params` field in the `Layout` now contains a list of list of 
  `ViewScale` objects, describing the trained coordinate system scales, instead
  of the list object used before. Any extensions that use this field will likely
  break, as will unit tests that checks aspects of this.

* `element_text()` now issues a warning when vectorized arguments are provided, 
  as in `colour = c("red", "green", "blue")`. Such use is discouraged and not 
  officially supported (@clauswilke, #3492).

* Changed `theme_grey()` setting for legend key so that it creates no border 
  (`NA`) rather than drawing a white one. (@annennenne, #3180)

* `geom_ribbon()` now draws separate lines for the upper and lower intervals if
  `colour` is mapped. Similarly, `geom_area()` and `geom_density()` now draw
  the upper lines only in the same case by default. If you want old-style full
  stroking, use `outline.type = "full"` (@yutannihilation, #3503 / @thomasp85, #3708).

## New features

* The evaluation time of aesthetics can now be controlled to a finer degree. 
  `after_stat()` supersedes the use of `stat()` and `..var..`-notation, and is
  joined by `after_scale()` to allow for mapping to scaled aesthetic values. 
  Remapping of the same aesthetic is now supported with `stage()`, so you can 
  map a data variable to a stat aesthetic, and remap the same aesthetic to 
  something else after statistical transformation (@thomasp85, #3534)

* All `coord_*()` functions with `xlim` and `ylim` arguments now accept
  vectors with `NA` as a placeholder for the minimum or maximum value
  (e.g., `ylim = c(0, NA)` would zoom the y-axis from 0 to the 
  maximum value observed in the data). This mimics the behaviour
  of the `limits` argument in continuous scale functions
  (@paleolimbot, #2907).

* Allowed reversing of discrete scales by re-writing `get_limits()` 
  (@AnneLyng, #3115)
  
* All geoms and stats that had a direction (i.e. where the x and y axes had 
  different interpretation), can now freely choose their direction, instead of
  relying on `coord_flip()`. The direction is deduced from the aesthetic 
  mapping, but can also be specified directly with the new `orientation` 
  argument (@thomasp85, #3506).
  
* Position guides can now be customized using the new `guide_axis()`, which can 
  be passed to position `scale_*()` functions or via `guides()`. The new axis 
  guide (`guide_axis()`) comes with arguments `check.overlap` (automatic removal 
  of overlapping labels), `angle` (easy rotation of axis labels), and
  `n.dodge` (dodge labels into multiple rows/columns) (@paleolimbot, #3322).
  
* A new scale type has been added, that allows binning of aesthetics at the 
  scale level. It has versions for both position and non-position aesthetics and
  comes with two new guides (`guide_bins` and `guide_coloursteps`) 
  (@thomasp85, #3096)
  
* `scale_x_continuous()` and `scale_y_continuous()` gains an `n.breaks` argument
  guiding the number of automatic generated breaks (@thomasp85, #3102)

* Added `stat_contour_filled()` and `geom_contour_filled()`, which compute 
  and draw filled contours of gridded data (@paleolimbot, #3044). 
  `geom_contour()` and `stat_contour()` now use the isoband package
  to compute contour lines. The `complete` parameter (which was undocumented
  and has been unused for at least four years) was removed (@paleolimbot, #3044).
  
* Themes have gained two new parameters, `plot.title.position` and 
  `plot.caption.position`, that can be used to customize how plot
  title/subtitle and plot caption are positioned relative to the overall plot
  (@clauswilke, #3252).

## Extensions
  
* `Geom` now gains a `setup_params()` method in line with the other ggproto
  classes (@thomasp85, #3509)

* The newly added function `register_theme_elements()` now allows developers
  of extension packages to define their own new theme elements and place them
  into the ggplot2 element tree (@clauswilke, #2540).

## Minor improvements and bug fixes

* `coord_trans()` now draws second axes and accepts `xlim`, `ylim`,
  and `expand` arguments to bring it up to feature parity with 
  `coord_cartesian()`. The `xtrans` and `ytrans` arguments that were 
  deprecated in version 1.0.1 in favour of `x` and `y` 
  were removed (@paleolimbot, #2990).

* `coord_trans()` now calculates breaks using the expanded range 
  (previously these were calculated using the unexpanded range, 
  which resulted in differences between plots made with `coord_trans()`
  and those made with `coord_cartesian()`). The expansion for discrete axes 
  in `coord_trans()` was also updated such that it behaves identically
  to that in `coord_cartesian()` (@paleolimbot, #3338).

* `expand_scale()` was deprecated in favour of `expansion()` for setting
  the `expand` argument of `x` and `y` scales (@paleolimbot).

* `geom_abline()`, `geom_hline()`, and `geom_vline()` now issue 
  more informative warnings when supplied with set aesthetics
  (i.e., `slope`, `intercept`, `yintercept`, and/or `xintercept`)
  and mapped aesthetics (i.e., `data` and/or `mapping`).

* Fix a bug in `geom_raster()` that squeezed the image when it went outside 
  scale limits (#3539, @thomasp85)

* `geom_sf()` now determines the legend type automatically (@microly, #3646).
  
* `geom_sf()` now removes rows that can't be plotted due to `NA` aesthetics 
  (#3546, @thomasp85)

* `geom_sf()` now applies alpha to linestring geometries 
  (#3589, @yutannihilation).

* `gg_dep()` was deprecated (@perezp44, #3382).

* Added function `ggplot_add.by()` for lists created with `by()`, allowing such
  lists to be added to ggplot objects (#2734, @Maschette)

* ggplot2 no longer depends on reshape2, which means that it no longer 
  (recursively) needs plyr, stringr, or stringi packages.

* Increase the default `nbin` of `guide_colourbar()` to place the ticks more 
  precisely (#3508, @yutannihilation).

* `manual_scale()` now matches `values` with the order of `breaks` whenever
  `values` is an unnamed vector. Previously, unnamed `values` would match with
  the limits of the scale and ignore the order of any `breaks` provided. Note
  that this may change the appearance of plots that previously relied on the
  unordered behaviour (#2429, @idno0001).

* `scale_manual_*(limits = ...)` now actually limits the scale (#3262,
  @yutannihilation).

* Fix a bug when `show.legend` is a named logical vector 
  (#3461, @yutannihilation).

* Added weight aesthetic option to `stat_density()` and made scaling of 
  weights the default (@annennenne, #2902)
  
* `stat_density2d()` can now take an `adjust` parameter to scale the default 
  bandwidth. (#2860, @haleyjeppson)

* `stat_smooth()` uses `REML` by default, if `method = "gam"` and
  `gam`'s method is not specified (@ikosmidis, #2630).

* stacking text when calculating the labels and the y axis with
  `stat_summary()` now works (@ikosmidis, #2709)
  
* `stat_summary()` and related functions now support rlang-style lambda functions
  (#3568, @dkahle).

* The data mask pronoun, `.data`, is now stripped from default labels.

* Addition of partial themes to plots has been made more predictable;
  stepwise addition of individual partial themes is now equivalent to
  addition of multple theme elements at once (@clauswilke, #3039).

* Facets now don't fail even when some variable in the spec are not available
  in all layers (@yutannihilation, #2963).

# ggplot2 3.2.1

This is a patch release fixing a few regressions introduced in 3.2.0 as well as
fixing some unit tests that broke due to upstream changes.

* `position_stack()` no longer changes the order of the input data. Changes to 
  the internal behaviour of `geom_ribbon()` made this reordering problematic 
  with ribbons that spanned `y = 0` (#3471)
* Using `qplot()` with a single positional aesthetic will no longer title the
  non-specified scale as `"NULL"` (#3473)
* Fixes unit tests for sf graticule labels caused by changes to sf

# ggplot2 3.2.0

This is a minor release with an emphasis on internal changes to make ggplot2 
faster and more consistent. The few interface changes will only affect the 
aesthetics of the plot in minor ways, and will only potentially break code of
extension developers if they have relied on internals that have been changed. 
This release also sees the addition of Hiroaki Yutani (@yutannihilation) to the 
core developer team.

With the release of R 3.6, ggplot2 now requires the R version to be at least 3.2,
as the tidyverse is committed to support 5 major versions of R.

## Breaking changes

* Two patches (#2996 and #3050) fixed minor rendering problems. In most cases,
  the visual changes are so subtle that they are difficult to see with the naked
  eye. However, these changes are detected by the vdiffr package, and therefore
  any package developers who use vdiffr to test for visual correctness of ggplot2
  plots will have to regenerate all reference images.
  
* In some cases, ggplot2 now produces a warning or an error for code that previously
  produced plot output. In all these cases, the previous plot output was accidental,
  and the plotting code uses the ggplot2 API in a way that would lead to undefined
  behavior. Examples include a missing `group` aesthetic in `geom_boxplot()` (#3316),
  annotations across multiple facets (#3305), and not using aesthetic mappings when
  drawing ribbons with `geom_ribbon()` (#3318).

## New features

* This release includes a range of internal changes that speeds up plot 
  generation. None of the changes are user facing and will not break any code,
  but in general ggplot2 should feel much faster. The changes includes, but are
  not limited to:
  
  - Caching ascent and descent dimensions of text to avoid recalculating it for
    every title.
  
  - Using a faster data.frame constructor as well as faster indexing into 
    data.frames
    
  - Removing the plyr dependency, replacing plyr functions with faster 
    equivalents.

* `geom_polygon()` can now draw polygons with holes using the new `subgroup` 
  aesthetic. This functionality requires R 3.6.0 (@thomasp85, #3128)

* Aesthetic mappings now accept functions that return `NULL` (@yutannihilation,
  #2997).

* `stat_function()` now accepts rlang/purrr style anonymous functions for the 
  `fun` parameter (@dkahle, #3159).

* `geom_rug()` gains an "outside" option to allow for moving the rug tassels to 
  outside the plot area (@njtierney, #3085) and a `length` option to allow for 
  changing the length of the rug lines (@daniel-wells, #3109). 
  
* All geoms now take a `key_glyph` paramter that allows users to customize
  how legend keys are drawn (@clauswilke, #3145). In addition, a new key glyph
  `timeseries` is provided to draw nice legends for time series
  (@mitchelloharawild, #3145).

## Extensions

* Layers now have a new member function `setup_layer()` which is called at the
  very beginning of the plot building process and which has access to the 
  original input data and the plot object being built. This function allows the 
  creation of custom layers that autogenerate aesthetic mappings based on the 
  input data or that filter the input data in some form. For the time being, this
  feature is not exported, but it has enabled the development of a new layer type,
  `layer_sf()` (see next item). Other special-purpose layer types may be added
  in the future (@clauswilke, #2872).
  
* A new layer type `layer_sf()` can auto-detect and auto-map sf geometry
  columns in the data. It should be used by extension developers who are writing
  new sf-based geoms or stats (@clauswilke, #3232).

* `x0` and `y0` are now recognized positional aesthetics so they will get scaled 
  if used in extension geoms and stats (@thomasp85, #3168)
  
* Continuous scale limits now accept functions which accept the default
  limits and return adjusted limits. This makes it possible to write
  a function that e.g. ensures the limits are always a multiple of 100,
  regardless of the data (@econandrew, #2307).

## Minor improvements and bug fixes

* `cut_width()` now accepts `...` to pass further arguments to `base::cut.default()`
   like `cut_number()` and `cut_interval()` already did (@cderv, #3055)

* `coord_map()` now can have axes on the top and right (@karawoo, #3042).

* `coord_polar()` now correctly rescales the secondary axis (@linzi-sg, #3278)

* `coord_sf()`, `coord_map()`, and `coord_polar()` now squash `-Inf` and `Inf`
  into the min and max of the plot (@yutannihilation, #2972).

* `coord_sf()` graticule lines are now drawn in the same thickness as panel grid 
  lines in `coord_cartesian()`, and seting panel grid lines to `element_blank()` 
  now also works in `coord_sf()` 
  (@clauswilke, #2991, #2525).

* `economics` data has been regenerated. This leads to some changes in the
  values of all columns (especially in `psavert`), but more importantly, strips 
  the grouping attributes from `economics_long`.

* `element_line()` now fills closed arrows (@yutannihilation, #2924).

* Facet strips on the left side of plots now have clipping turned on, preventing
  text from running out of the strip and borders from looking thicker than for
  other strips (@karawoo, #2772 and #3061).

* ggplot2 now works in Turkish locale (@yutannihilation, #3011).

* Clearer error messages for inappropriate aesthetics (@clairemcwhite, #3060).

* ggplot2 no longer attaches any external packages when using functions that 
  depend on packages that are suggested but not imported by ggplot2. The 
  affected functions include `geom_hex()`, `stat_binhex()`, 
  `stat_summary_hex()`, `geom_quantile()`, `stat_quantile()`, and `map_data()` 
  (@clauswilke, #3126).
  
* `geom_area()` and `geom_ribbon()` now sort the data along the x-axis in the 
  `setup_data()` method rather than as part of `draw_group()` (@thomasp85, 
  #3023)

* `geom_hline()`, `geom_vline()`, and `geom_abline()` now throw a warning if the 
  user supplies both an `xintercept`, `yintercept`, or `slope` value and a 
  mapping (@RichardJActon, #2950).

* `geom_rug()` now works with `coord_flip()` (@has2k1, #2987).

* `geom_violin()` no longer throws an error when quantile lines fall outside 
  the violin polygon (@thomasp85, #3254).

* `guide_legend()` and `guide_colorbar()` now use appropriate spacing between legend
  key glyphs and legend text even if the legend title is missing (@clauswilke, #2943).

* Default labels are now generated more consistently; e.g., symbols no longer
  get backticks, and long expressions are abbreviated with `...`
  (@yutannihilation, #2981).

* All-`Inf` layers are now ignored for picking the scale (@yutannihilation, 
  #3184).
  
* Diverging Brewer colour palette now use the correct mid-point colour 
  (@dariyasydykova, #3072).
  
* `scale_color_continuous()` now points to `scale_colour_continuous()` so that 
  it will handle `type = "viridis"` as the documentation states (@hlendway, 
  #3079).

* `scale_shape_identity()` now works correctly with `guide = "legend"` 
  (@malcolmbarrett, #3029)
  
* `scale_continuous` will now draw axis line even if the length of breaks is 0
  (@thomasp85, #3257)

* `stat_bin()` will now error when the number of bins exceeds 1e6 to avoid 
  accidentally freezing the user session (@thomasp85).
  
* `sec_axis()` now places ticks accurately when using nonlinear transformations (@dpseidel, #2978).

* `facet_wrap()` and `facet_grid()` now automatically remove NULL from facet
  specs, and accept empty specs (@yutannihilation, #3070, #2986).

* `stat_bin()` now handles data with only one unique value (@yutannihilation 
  #3047).

* `sec_axis()` now accepts functions as well as formulas (@yutannihilation, #3031).

*   New theme elements allowing different ticks lengths for each axis. For instance,
    this can be used to have inwards ticks on the x-axis (`axis.ticks.length.x`) and
    outwards ticks on the y-axis (`axis.ticks.length.y`) (@pank, #2935).

* The arguments of `Stat*$compute_layer()` and `Position*$compute_layer()` are
  now renamed to always match the ones of `Stat$compute_layer()` and
  `Position$compute_layer()` (@yutannihilation, #3202).

* `geom_*()` and `stat_*()` now accepts purrr-style lambda notation
  (@yutannihilation, #3138).

* `geom_tile()` and `geom_rect()` now draw rectangles without notches at the
  corners. The style of the corner can be controlled by `linejoin` parameters
  (@yutannihilation, #3050).

# ggplot2 3.1.0

## Breaking changes

This is a minor release and breaking changes have been kept to a minimum. End users of 
ggplot2 are unlikely to encounter any issues. However, there are a few items that developers 
of ggplot2 extensions should be aware of. For additional details, see also the discussion 
accompanying issue #2890.

*   In non-user-facing internal code (specifically in the `aes()` function and in
    the `aesthetics` argument of scale functions), ggplot2 now always uses the British
    spelling for aesthetics containing the word "colour". When users specify a "color"
    aesthetic it is automatically renamed to "colour". This renaming is also applied
    to non-standard aesthetics that contain the word "color". For example, "point_color"
    is renamed to "point_colour". This convention makes it easier to support both
    British and American spelling for novel, non-standard aesthetics, but it may require
    some adjustment for packages that have previously introduced non-standard color
    aesthetics using American spelling. A new function `standardise_aes_names()` is
    provided in case extension writers need to perform this renaming in their own code
    (@clauswilke, #2649).

*   Functions that generate other functions (closures) now force the arguments that are
    used from the generated functions, to avoid hard-to-catch errors. This may affect
    some users of manual scales (such as `scale_colour_manual()`, `scale_fill_manual()`,
    etc.) who depend on incorrect behavior (@krlmlr, #2807).
    
*   `Coord` objects now have a function `backtransform_range()` that returns the
    panel range in data coordinates. This change may affect developers of custom coords,
    who now should implement this function. It may also affect developers of custom
    geoms that use the `range()` function. In some applications, `backtransform_range()`
    may be more appropriate (@clauswilke, #2821).


## New features

*   `coord_sf()` has much improved customization of axis tick labels. Labels can now
    be set manually, and there are two new parameters, `label_graticule` and
    `label_axes`, that can be used to specify which graticules to label on which side
    of the plot (@clauswilke, #2846, #2857, #2881).
    
*   Two new geoms `geom_sf_label()` and `geom_sf_text()` can draw labels and text
    on sf objects. Under the hood, a new `stat_sf_coordinates()` calculates the
    x and y coordinates from the coordinates of the sf geometries. You can customize
    the calculation method via `fun.geometry` argument (@yutannihilation, #2761).
    

## Minor improvements and fixes

*   `benchplot()` now uses tidy evaluation (@dpseidel, #2699).

*   The error message in `compute_aesthetics()` now only provides the names of
    aesthetics with mismatched lengths, rather than all aesthetics (@karawoo,
    #2853).

*   For faceted plots, data is no longer internally reordered. This makes it
    safer to feed data columns into `aes()` or into parameters of geoms or
    stats. However, doing so remains discouraged (@clauswilke, #2694).

*   `coord_sf()` now also understands the `clip` argument, just like the other
    coords (@clauswilke, #2938).

*   `fortify()` now displays a more informative error message for
    `grouped_df()` objects when dplyr is not installed (@jimhester, #2822).

*   All `geom_*()` now display an informative error message when required 
    aesthetics are missing (@dpseidel, #2637 and #2706).

*   `geom_boxplot()` now understands the `width` parameter even when used with
    a non-standard stat, such as `stat_identity()` (@clauswilke, #2893).
    
*  `geom_hex()` now understands the `size` and `linetype` aesthetics
   (@mikmart, #2488).
    
*   `geom_hline()`, `geom_vline()`, and `geom_abline()` now work properly
    with `coord_trans()` (@clauswilke, #2149, #2812).
    
*   `geom_text(..., parse = TRUE)` now correctly renders the expected number of
    items instead of silently dropping items that are empty expressions, e.g.
    the empty string "". If an expression spans multiple lines, we take just
    the first line and drop the rest. This same issue is also fixed for
    `geom_label()` and the axis labels for `geom_sf()` (@slowkow, #2867).

*   `geom_sf()` now respects `lineend`, `linejoin`, and `linemitre` parameters 
    for lines and polygons (@alistaire47, #2826).
    
*   `ggsave()` now exits without creating a new graphics device if previously
    none was open (@clauswilke, #2363).

*   `labs()` now has named arguments `title`, `subtitle`, `caption`, and `tag`.
    Also, `labs()` now accepts tidyeval (@yutannihilation, #2669).

*   `position_nudge()` is now more robust and nudges only in the direction
    requested. This enables, for example, the horizontal nudging of boxplots
    (@clauswilke, #2733).

*   `sec_axis()` and `dup_axis()` now return appropriate breaks for the secondary
    axis when applied to log transformed scales (@dpseidel, #2729).

*   `sec_axis()` now works as expected when used in combination with tidy eval
    (@dpseidel, #2788).

*   `scale_*_date()`, `scale_*_time()` and `scale_*_datetime()` can now display 
    a secondary axis that is a __one-to-one__ transformation of the primary axis,
    implemented using the `sec.axis` argument to the scale constructor 
    (@dpseidel, #2244).
    
*   `stat_contour()`, `stat_density2d()`, `stat_bin2d()`,  `stat_binhex()`
    now calculate normalized statistics including `nlevel`, `ndensity`, and
    `ncount`. Also, `stat_density()` now includes the calculated statistic 
    `nlevel`, an alias for `scaled`, to better match the syntax of `stat_bin()`
    (@bjreisman, #2679).

# ggplot2 3.0.0

## Breaking changes

*   ggplot2 now supports/uses tidy evaluation (as described below). This is a 
    major change and breaks a number of packages; we made this breaking change 
    because it is important to make ggplot2 more programmable, and to be more 
    consistent with the rest of the tidyverse. The best general (and detailed)
    introduction to tidy evaluation can be found in the meta programming
    chapters in [Advanced R](https://adv-r.hadley.nz).
    
    The primary developer facing change is that `aes()` now contains 
    quosures (expression + environment pairs) rather than symbols, and you'll 
    need to take a different approach to extracting the information you need. 
    A common symptom of this change are errors "undefined columns selected" or 
    "invalid 'type' (list) of argument" (#2610). As in the previous version,
    constants (like `aes(x = 1)` or `aes(colour = "smoothed")`) are stored
    as is.
    
    In this version of ggplot2, if you need to describe a mapping in a string, 
    use `quo_name()` (to generate single-line strings; longer expressions may 
    be abbreviated) or `quo_text()` (to generate non-abbreviated strings that
    may span multiple lines). If you do need to extract the value of a variable
    instead use `rlang::eval_tidy()`. You may want to condition on 
    `(packageVersion("ggplot2") <= "2.2.1")` so that your code can work with
    both released and development versions of ggplot2.
    
    We recognise that this is a big change and if you're not already familiar
    with rlang, there's a lot to learn. If you are stuck, or need any help,
    please reach out on <https://forum.posit.co/>.

*   Error: Column `y` must be a 1d atomic vector or a list

    Internally, ggplot2 now uses `as.data.frame(tibble::as_tibble(x))` to
    convert a list into a data frame. This improves ggplot2's support for
    list-columns (needed for sf support), at a small cost: you can no longer
    use matrix-columns. Note that unlike tibble we still allow column vectors
    such as returned by `base::scale()` because of their widespread use.

*   Error: More than one expression parsed
  
    Previously `aes_string(x = c("a", "b", "c"))` silently returned 
    `aes(x = a)`. Now this is a clear error.

*   Error: `data` must be uniquely named but has duplicate columns
  
    If layer data contains columns with identical names an error will be 
    thrown. In earlier versions the first occurring column was chosen silently,
    potentially masking that the wrong data was chosen.

*   Error: Aesthetics must be either length 1 or the same as the data
    
    Layers are stricter about the columns they will combine into a single
    data frame. Each aesthetic now must be either the same length as the data
    frame or a single value. This makes silent recycling errors much less likely.

*   Error: `coord_*` doesn't support free scales 
   
    Free scales only work with selected coordinate systems; previously you'd
    get an incorrect plot.

*   Error in f(...) : unused argument (range = c(0, 1))

    This is because the `oob` argument to scale has been set to a function
    that only takes a single argument; it needs to take two arguments
    (`x`, and `range`). 

*   Error: unused argument (output)
  
    The function `guide_train()` now has an optional parameter `aesthetic`
    that allows you to override the `aesthetic` setting in the scale.
    To make your code work with the both released and development versions of 
    ggplot2 appropriate, add `aesthetic = NULL` to the `guide_train()` method
    signature.
    
    ```R
    # old
    guide_train.legend <- function(guide, scale) {...}
    
    # new 
    guide_train.legend <- function(guide, scale, aesthetic = NULL) {...}
    ```
    
    Then, inside the function, replace `scale$aesthetics[1]`,
    `aesthetic %||% scale$aesthetics[1]`. (The %||% operator is defined in the 
    rlang package).
    
    ```R
    # old
    setNames(list(scale$map(breaks)), scale$aesthetics[1])

    # new
    setNames(list(scale$map(breaks)), aesthetic %||% scale$aesthetics[1])
    ```

*   The long-deprecated `subset` argument to `layer()` has been removed.

## Tidy evaluation

* `aes()` now supports quasiquotation so that you can use `!!`, `!!!`,
  and `:=`. This replaces `aes_()` and `aes_string()` which are now
  soft-deprecated (but will remain around for a long time).

* `facet_wrap()` and `facet_grid()` now support `vars()` inputs. Like
  `dplyr::vars()`, this helper quotes its inputs and supports
  quasiquotation. For instance, you can now supply faceting variables
  like this: `facet_wrap(vars(am, cyl))` instead of 
  `facet_wrap(~am + cyl)`. Note that the formula interface is not going 
  away and will not be deprecated. `vars()` is simply meant to make it 
  easier to create functions around `facet_wrap()` and `facet_grid()`.

  The first two arguments of `facet_grid()` become `rows` and `cols`
  and now support `vars()` inputs. Note however that we took special
  care to ensure complete backward compatibility. With this change
  `facet_grid(vars(cyl), vars(am, vs))` is equivalent to
  `facet_grid(cyl ~ am + vs)`, and `facet_grid(cols = vars(am, vs))` is
  equivalent to `facet_grid(. ~ am + vs)`.

  One nice aspect of the new interface is that you can now easily
  supply names: `facet_grid(vars(Cylinder = cyl), labeller =
  label_both)` will give nice label titles to the facets. Of course,
  those names can be unquoted with the usual tidy eval syntax.

### sf

* ggplot2 now has full support for sf with `geom_sf()` and `coord_sf()`:

  ```r
  nc <- sf::st_read(system.file("shape/nc.shp", package = "sf"), quiet = TRUE)
  ggplot(nc) +
    geom_sf(aes(fill = AREA))
  ```
  It supports all simple features, automatically aligns CRS across layers, sets
  up the correct aspect ratio, and draws a graticule.

## New features

* ggplot2 now works on R 3.1 onwards, and uses the 
  [vdiffr](https://github.com/r-lib/vdiffr) package for visual testing.

* In most cases, accidentally using `%>%` instead of `+` will generate an 
  informative error (#2400).

* New syntax for calculated aesthetics. Instead of using `aes(y = ..count..)` 
  you can (and should!) use `aes(y = stat(count))`. `stat()` is a real function 
  with documentation which hopefully will make this part of ggplot2 less 
  confusing (#2059).
  
  `stat()` is particularly nice for more complex calculations because you 
  only need to specify it once: `aes(y = stat(count / max(count)))`,
  rather than `aes(y = ..count.. / max(..count..))`
  
* New `tag` label for adding identification tags to plots, typically used for 
  labelling a subplot with a letter. Add a tag with `labs(tag = "A")`, style it 
  with the `plot.tag` theme element, and control position with the
  `plot.tag.position` theme setting (@thomasp85).

### Layers: geoms, stats, and position adjustments

* `geom_segment()` and `geom_curve()` have a new `arrow.fill` parameter which 
  allows you to specify a separate fill colour for closed arrowheads 
  (@hrbrmstr and @clauswilke, #2375).

* `geom_point()` and friends can now take shapes as strings instead of integers,
  e.g. `geom_point(shape = "diamond")` (@daniel-barnett, #2075).

* `position_dodge()` gains a `preserve` argument that allows you to control
  whether the `total` width at each `x` value is preserved (the current 
  default), or ensure that the width of a `single` element is preserved
  (what many people want) (#1935).

* New `position_dodge2()` provides enhanced dodging for boxplots. Compared to
  `position_dodge()`, `position_dodge2()` compares `xmin` and `xmax` values  
  to determine which elements overlap, and spreads overlapping elements evenly
  within the region of overlap. `position_dodge2()` is now the default position
  adjustment for `geom_boxplot()`, because it handles `varwidth = TRUE`, and 
  will be considered for other geoms in the future.
  
  The `padding` parameter adds a small amount of padding between elements 
  (@karawoo, #2143) and a `reverse` parameter allows you to reverse the order 
  of placement (@karawoo, #2171).
  
* New `stat_qq_line()` makes it easy to add a simple line to a Q-Q plot, which 
  makes it easier to judge the fit of the theoretical distribution 
  (@nicksolomon).

### Scales and guides

* Improved support for mapping date/time variables to `alpha`, `size`, `colour`, 
  and `fill` aesthetics, including `date_breaks` and `date_labels` arguments 
  (@karawoo, #1526), and new `scale_alpha()` variants (@karawoo, #1526).

* Improved support for ordered factors. Ordered factors throw a warning when 
  mapped to shape (unordered factors do not), and do not throw warnings when 
  mapped to size or alpha (unordered factors do). Viridis is used as the 
  default colour and fill scale for ordered factors (@karawoo, #1526).

* The `expand` argument of `scale_*_continuous()` and `scale_*_discrete()`
  now accepts separate expansion values for the lower and upper range
  limits. The expansion limits can be specified using the convenience
  function `expand_scale()`.
  
  Separate expansion limits may be useful for bar charts, e.g. if one
  wants the bottom of the bars to be flush with the x axis but still 
  leave some (automatically calculated amount of) space above them:
  
    ```r
    ggplot(mtcars) +
        geom_bar(aes(x = factor(cyl))) +
        scale_y_continuous(expand = expand_scale(mult = c(0, .1)))
    ```
  
  It can also be useful for line charts, e.g. for counts over time,
  where one wants to have a ’hard’ lower limit of y = 0 but leave the
  upper limit unspecified (and perhaps differing between panels), with
  some extra space above the highest point on the line (with symmetrical 
  limits, the extra space above the highest point could in some cases 
  cause the lower limit to be negative).
  
  The old syntax for the `expand` argument will, of course, continue
  to work (@huftis, #1669).

* `scale_colour_continuous()` and `scale_colour_gradient()` are now controlled 
  by global options `ggplot2.continuous.colour` and `ggplot2.continuous.fill`. 
  These can be set to `"gradient"` (the default) or `"viridis"` (@karawoo).

* New `scale_colour_viridis_c()`/`scale_fill_viridis_c()` (continuous) and
  `scale_colour_viridis_d()`/`scale_fill_viridis_d()` (discrete) make it
  easy to use Viridis colour scales (@karawoo, #1526).

* Guides for `geom_text()` now accept custom labels with 
  `guide_legend(override.aes = list(label = "foo"))` (@brianwdavis, #2458).

### Margins

* Strips gain margins on all sides by default. This means that to fully justify
  text to the edge of a strip, you will need to also set the margins to 0
  (@karawoo).

* Rotated strip labels now correctly understand `hjust` and `vjust` parameters
  at all angles (@karawoo).

* Strip labels now understand justification relative to the direction of the
  text, meaning that in y facets, the strip text can be placed at either end of
  the strip using `hjust` (@karawoo).

* Legend titles and labels get a little extra space around them, which 
  prevents legend titles from overlapping the legend at large font sizes 
  (@karawoo, #1881).

## Extension points

* New `autolayer()` S3 generic (@mitchelloharawild, #1974). This is similar
  to `autoplot()` but produces layers rather than complete plots.

* Custom objects can now be added using `+` if a `ggplot_add` method has been
  defined for the class of the object (@thomasp85).

* Theme elements can now be subclassed. Add a `merge_element` method to control
  how properties are inherited from the parent element. Add an `element_grob` 
  method to define how elements are rendered into grobs (@thomasp85, #1981).

* Coords have gained new extension mechanisms.
  
    If you have an existing coord extension, you will need to revise the
    specification of the `train()` method. It is now called 
    `setup_panel_params()` (better reflecting what it actually does) and now 
    has arguments `scale_x`, and `scale_y` (the x and y scales respectively) 
    and `param`, a list of plot specific parameters generated by 
    `setup_params()`.

    What was formerly called `scale_details` (in coords), `panel_ranges` 
    (in layout) and `panel_scales` (in geoms) are now consistently called
    `panel_params` (#1311). These are parameters of the coord that vary from
    panel to panel.

* `ggplot_build()` and `ggplot_gtable()` are now generics, so ggplot-subclasses 
  can define additional behavior during the build stage.

* `guide_train()`, `guide_merge()`, `guide_geom()`, and `guide_gengrob()`
  are now exported as they are needed if you want to design your own guide.
  They are not currently documented; use at your own risk (#2528).

* `scale_type()` generic is now exported and documented. Use this if you 
  want to extend ggplot2 to work with a new type of vector.

## Minor bug fixes and improvements

### Faceting

* `facet_grid()` gives a more informative error message if you try to use
  a variable in both rows and cols (#1928).

* `facet_grid()` and `facet_wrap()` both give better error messages if you
  attempt to use an unsupported coord with free scales (#2049).

* `label_parsed()` works once again (#2279).

* You can now style the background of horizontal and vertical strips
  independently with `strip.background.x` and `strip.background.y` 
  theme settings (#2249).

### Scales

* `discrete_scale()` documentation now inherits shared definitions from 
  `continuous_scale()` (@alistaire47, #2052).

* `guide_colorbar()` shows all colours of the scale (@has2k1, #2343).

* `scale_identity()` once again produces legends by default (#2112).

* Tick marks for secondary axes with strong transformations are more 
  accurately placed (@thomasp85, #1992).

* Missing line types now reliably generate missing lines (with standard 
  warning) (#2206).

* Legends now ignore set aesthetics that are not length one (#1932).

* All colour and fill scales now have an `aesthetics` argument that can
  be used to set the aesthetic(s) the scale works with. This makes it
  possible to apply a colour scale to both colour and fill aesthetics
  at the same time, via `aesthetics = c("colour", "fill")` (@clauswilke).
  
* Three new generic scales work with any aesthetic or set of aesthetics: 
  `scale_continuous_identity()`, `scale_discrete_identity()`, and
  `scale_discrete_manual()` (@clauswilke).

* `scale_*_gradient2()` now consistently omits points outside limits by 
  rescaling after the limits are enforced (@foo-bar-baz-qux, #2230).

### Layers

* `geom_label()` now correctly produces unbordered labels when `label.size` 
  is 0, even when saving to PDF (@bfgray3, #2407).

* `layer()` gives considerably better error messages for incorrectly specified
  `geom`, `stat`, or `position` (#2401).

* In all layers that use it, `linemitre` now defaults to 10 (instead of 1)
  to better match base R.

* `geom_boxplot()` now supplies a default value if no `x` aesthetic is present
  (@foo-bar-baz-qux, #2110).

* `geom_density()` drops groups with fewer than two data points and throws a
  warning. For groups with two data points, density values are now calculated 
  with `stats::density` (@karawoo, #2127).

* `geom_segment()` now also takes a `linejoin` parameter. This allows more 
  control over the appearance of the segments, which is especially useful for 
  plotting thick arrows (@Ax3man, #774).

* `geom_smooth()` now reports the formula used when `method = "auto"` 
  (@davharris #1951). `geom_smooth()` now orders by the `x` aesthetic, making it 
  easier to pass pre-computed values without manual ordering (@izahn, #2028). It 
  also now knows it has `ymin` and `ymax` aesthetics (#1939). The legend 
  correctly reflects the status of the `se` argument when used with stats 
  other than the default (@clauswilke, #1546).

* `geom_tile()` now once again interprets `width` and `height` correctly 
  (@malcolmbarrett, #2510).

* `position_jitter()` and `position_jitterdodge()` gain a `seed` argument that
  allows the specification of a random seed for reproducible jittering 
  (@krlmlr, #1996 and @slowkow, #2445).

* `stat_density()` has better behaviour if all groups are dropped because they
  are too small (#2282).

* `stat_summary_bin()` now understands the `breaks` parameter (@karawoo, #2214).

* `stat_bin()` now accepts functions for `binwidth`. This allows better binning 
  when faceting along variables with different ranges (@botanize).

* `stat_bin()` and `geom_histogram()` now sum correctly when using the `weight` 
  aesthetic (@jiho, #1921).

* `stat_bin()` again uses correct scaling for the computed variable `ndensity` 
  (@timgoodman, #2324).

* `stat_bin()` and `stat_bin_2d()` now properly handle the `breaks` parameter 
  when the scales are transformed (@has2k1, #2366).

* `update_geom_defaults()` and `update_stat_defaults()` allow American 
  spelling of aesthetic parameters (@foo-bar-baz-qux, #2299).

* The `show.legend` parameter now accepts a named logical vector to hide/show
  only some aesthetics in the legend (@tutuchan, #1798).

* Layers now silently ignore unknown aesthetics with value `NULL` (#1909).

### Coords

* Clipping to the plot panel is now configurable, through a `clip` argument
  to coordinate systems, e.g. `coord_cartesian(clip = "off")` 
  (@clauswilke, #2536).

* Like scales, coordinate systems now give you a message when you're 
  replacing an existing coordinate system (#2264).

* `coord_polar()` now draws secondary axis ticks and labels 
  (@dylan-stark, #2072), and can draw the radius axis on the right 
  (@thomasp85, #2005).

* `coord_trans()` now generates a warning when a transformation generates 
  non-finite values (@foo-bar-baz-qux, #2147).

### Themes

* Complete themes now always override all elements of the default theme
  (@has2k1, #2058, #2079).

* Themes now set default grid colour in `panel.grid` rather than individually
  in `panel.grid.major` and `panel.grid.minor` individually. This makes it 
  slightly easier to customise the theme (#2352).

* Fixed bug when setting strips to `element_blank()` (@thomasp85). 

* Axes positioned on the top and to the right can now customize their ticks and
  lines separately (@thomasp85, #1899).

* Built-in themes gain parameters `base_line_size` and `base_rect_size` which 
  control the default sizes of line and rectangle elements (@karawoo, #2176).

* Default themes use `rel()` to set line widths (@baptiste).

* Themes were tweaked for visual consistency and more graceful behavior when 
  changing the base font size. All absolute heights or widths were replaced 
  with heights or widths that are proportional to the base font size. One 
  relative font size was eliminated (@clauswilke).
  
* The height of descenders is now calculated solely on font metrics and doesn't
  change with the specific letters in the string. This fixes minor alignment 
  issues with plot titles, subtitles, and legend titles (#2288, @clauswilke).

### Guides

* `guide_colorbar()` is more configurable: tick marks and color bar frame
  can now by styled with arguments `ticks.colour`, `ticks.linewidth`, 
  `frame.colour`, `frame.linewidth`, and `frame.linetype`
  (@clauswilke).
  
* `guide_colorbar()` now uses `legend.spacing.x` and `legend.spacing.y` 
  correctly, and it can handle multi-line titles. Minor tweaks were made to 
  `guide_legend()` to make sure the two legend functions behave as similarly as
  possible (@clauswilke, #2397 and #2398).
  
* The theme elements `legend.title` and `legend.text` now respect the settings 
  of `margin`, `hjust`, and `vjust` (@clauswilke, #2465, #1502).

* Non-angle parameters of `label.theme` or `title.theme` can now be set in 
  `guide_legend()` and `guide_colorbar()` (@clauswilke, #2544).

### Other

* `fortify()` gains a method for tbls (@karawoo, #2218).

* `ggplot` gains a method for `grouped_df`s that adds a `.group` variable,
  which computes a unique value for each group. Use it with 
  `aes(group = .group)` (#2351).

* `ggproto()` produces objects with class `c("ggproto", "gg")`, allowing for
  a more informative error message when adding layers, scales, or other ggproto 
  objects (@jrnold, #2056).

* `ggsave()`'s DPI argument now supports 3 string options: "retina" (320
  DPI), "print" (300 DPI), and "screen" (72 DPI) (@foo-bar-baz-qux, #2156).
  `ggsave()` now uses full argument names to avoid partial match warnings 
  (#2355), and correctly restores the previous graphics device when several
  graphics devices are open (#2363).

* `print.ggplot()` now returns the original ggplot object, instead of the 
  output from `ggplot_build()`. Also, the object returned from 
  `ggplot_build()` now has the class `"ggplot_built"` (#2034).

* `map_data()` now works even when purrr is loaded (tidyverse#66).

* New functions `summarise_layout()`, `summarise_coord()`, and 
  `summarise_layers()` summarise the layout, coordinate systems, and layers 
  of a built ggplot object (#2034, @wch). This provides a tested API that 
  (e.g.) shiny can depend on.

* Updated startup messages reflect new resources (#2410, @mine-cetinkaya-rundel).

# ggplot2 2.2.1

* Fix usage of `structure(NULL)` for R-devel compatibility (#1968).

# ggplot2 2.2.0

## Major new features

### Subtitle and caption

Thanks to @hrbrmstr plots now have subtitles and captions, which can be set with 
the `subtitle`  and `caption` arguments to `ggtitle()` and `labs()`. You can 
control their appearance with the theme settings `plot.caption` and 
`plot.subtitle`. The main plot title is now left-aligned to better work better 
with a subtitle. The caption is right-aligned (@hrbrmstr).

### Stacking

`position_stack()` and `position_fill()` now sort the stacking order to match 
grouping order. This allows you to control the order through grouping, and 
ensures that the default legend matches the plot (#1552, #1593). If you want the 
opposite order (useful if you have horizontal bars and horizontal legend), you 
can request reverse stacking by using `position = position_stack(reverse = TRUE)` 
(#1837).
  
`position_stack()` and `position_fill()` now accepts negative values which will 
create stacks extending below the x-axis (#1691).

`position_stack()` and `position_fill()` gain a `vjust` argument which makes it 
easy to (e.g.) display labels in the middle of stacked bars (#1821).

### Layers

`geom_col()` was added to complement `geom_bar()` (@hrbrmstr). It uses 
`stat="identity"` by default, making the `y` aesthetic mandatory. It does not 
support any other `stat_()` and does not provide fallback support for the 
`binwidth` parameter. Examples and references in other functions were updated to
demonstrate `geom_col()` usage. 

When creating a layer, ggplot2 will warn if you use an unknown aesthetic or an 
unknown parameter. Compared to the previous version, this is stricter for 
aesthetics (previously there was no message), and less strict for parameters 
(previously this threw an error) (#1585).

### Facetting

The facet system, as well as the internal panel class, has been rewritten in 
ggproto. Facets are now extendable in the same manner as geoms and stats, as 
described in `vignette("extending-ggplot2")`.

We have also added the following new features.
  
* `facet_grid()` and `facet_wrap()` now allow expressions in their faceting 
  formulas (@DanRuderman, #1596).

* When `facet_wrap()` results in an uneven number of panels, axes will now be
  drawn underneath the hanging panels (fixes #1607)

* Strips can now be freely positioned in `facet_wrap()` using the 
  `strip.position` argument (deprecates `switch`).

* The relative order of panel, strip, and axis can now be controlled with 
  the theme setting `strip.placement` that takes either `inside` (strip between 
  panel and axis) or `outside` (strip after axis).

* The theme option `panel.margin` has been deprecated in favour of 
  `panel.spacing` to more clearly communicate intent.

### Extensions

Unfortunately there was a major oversight in the construction of ggproto which 
lead to extensions capturing the super object at package build time, instead of 
at package run time (#1826). This problem has been fixed, but requires 
re-installation of all extension packages.

## Scales

* The position of x and y axes can now be changed using the `position` argument
  in `scale_x_*`and `scale_y_*` which can take `top` and `bottom`, and `left`
  and `right` respectively. The themes of top and right axes can be modified 
  using the `.top` and `.right` modifiers to `axis.text.*` and `axis.title.*`.

### Continuous scales

* `scale_x_continuous()` and `scale_y_continuous()` can now display a secondary 
  axis that is a __one-to-one__ transformation of the primary axis (e.g. degrees 
  Celcius to degrees Fahrenheit). The secondary axis will be positioned opposite 
  to the primary axis and can be controlled with the `sec.axis` argument to 
  the scale constructor.

* Scales worry less about having breaks. If no breaks can be computed, the
  plot will work instead of throwing an uninformative error (#791). This 
  is particularly helpful when you have facets with free scales, and not
  all panels contain data.

* Scales now warn when transformation introduces infinite values (#1696).

### Date time

* `scale_*_datetime()` now supports time zones. It will use the timezone 
  attached to the variable by default, but can be overridden with the 
  `timezone` argument.

* New `scale_x_time()` and `scale_y_time()` generate reasonable default
  breaks and labels for hms vectors (#1752).

### Discrete scales

The treatment of missing values by discrete scales has been thoroughly 
overhauled (#1584). The underlying principle is that we can naturally represent 
missing values on discrete variables (by treating just like another level), so 
by default we should. 

This principle applies to:

* character vectors
* factors with implicit NA
* factors with explicit NA

And to all scales (both position and non-position.)

Compared to the previous version of ggplot2, there are three main changes:

1.  `scale_x_discrete()` and `scale_y_discrete()` always show discrete NA,
    regardless of their source

1.  If present, `NA`s are shown in discrete legends.

1.  All discrete scales gain a `na.translate` argument that allows you to 
    control whether `NA`s are translated to something that can be visualised,
    or should be left as missing. Note that if you don't translate (i.e. 
    `na.translate = FALSE)` the missing values will passed on to the layer, 
    which will warning that it's dropping missing values. To suppress the
    warnings, you'll also need to add `na.rm = TRUE` to the layer call. 

There were also a number of other smaller changes

* Correctly use scale expansion factors.
* Don't preserve space for dropped levels (#1638).
* Only issue one warning when when asking for too many levels (#1674).
* Unicode labels work better on Windows (#1827).
* Warn when used with only continuous data (#1589)

## Themes

* The `theme()` constructor now has named arguments rather than ellipses. This 
  should make autocomplete substantially more useful. The documentation
  (including examples) has been considerably improved.
  
* Built-in themes are more visually homogeneous, and match `theme_grey` better.
  (@jiho, #1679)
  
* When computing the height of titles, ggplot2 now includes the height of the
  descenders (i.e. the bits of `g` and `y` that hang beneath the baseline). This 
  improves the margins around titles, particularly the y axis label (#1712).
  I have also very slightly increased the inner margins of axis titles, and 
  removed the outer margins. 

* Theme element inheritance is now easier to work with as modification now
  overrides default `element_blank` elements (#1555, #1557, #1565, #1567)
  
* Horizontal legends (i.e. legends on the top or bottom) are horizontally
  aligned by default (#1842). Use `legend.box = "vertical"` to switch back
  to the previous behaviour.
  
* `element_line()` now takes an `arrow` argument to specify arrows at the end of
  lines (#1740)

There were a number of tweaks to the theme elements that control legends:
  
* `legend.justification` now controls appearance will plotting the legend
  outside of the plot area. For example, you can use 
  `theme(legend.justification = "top")` to make the legend align with the 
  top of the plot.

* `panel.margin` and `legend.margin` have been renamed to `panel.spacing` and 
  `legend.spacing` respectively, to better communicate intent (they only
  affect spacing between legends and panels, not the margins around them)

* `legend.margin` now controls margin around individual legends.

* New `legend.box.background`, `legend.box.spacing`, and `legend.box.margin`
  control the background, spacing, and margin of the legend box (the region
  that contains all legends).

## Bug fixes and minor improvements

* ggplot2 now imports tibble. This ensures that all built-in datasets print 
  compactly even if you haven't explicitly loaded tibble or dplyr (#1677).

* Class of aesthetic mapping is preserved when adding `aes()` objects (#1624).

* `+.gg` now works for lists that include data frames.

* `annotation_x()` now works in the absense of global data (#1655)

* `geom_*(show.legend = FALSE)` now works for `guide_colorbar`.

* `geom_boxplot()` gains new `outlier.alpha` (@jonathan-g) and 
  `outlier.fill` (@schloerke, #1787) parameters to control the alpha/fill of
   outlier points independently of the alpha of the boxes. 

* `position_jitter()` (and hence `geom_jitter()`) now correctly computes 
  the jitter width/jitter when supplied by the user (#1775, @has2k1).

* `geom_contour()` more clearly describes what inputs it needs (#1577).

* `geom_curve()` respects the `lineend` parameter (#1852).

* `geom_histogram()` and `stat_bin()` understand the `breaks` parameter once 
  more. (#1665). The floating point adjustment for histogram bins is now 
  actually used - it was previously inadvertently ignored (#1651).

* `geom_violin()` no longer transforms quantile lines with the alpha aesthetic
  (@mnbram, #1714). It no longer errors when quantiles are requested but data
  have zero range (#1687). When `trim = FALSE` it once again has a nice 
  range that allows the density to reach zero (by extending the range 3 
  bandwidths to either side of the data) (#1700).

* `geom_dotplot()` works better when faceting and binning on the y-axis. 
  (#1618, @has2k1).
  
* `geom_hexbin()` once again supports `..density..` (@mikebirdgeneau, #1688).

* `geom_step()` gives useful warning if only one data point in layer (#1645).

* `layer()` gains new `check.aes` and `check.param` arguments. These allow
  geom/stat authors to optional suppress checks for known aesthetics/parameters.
  Currently this is used only in `geom_blank()` which powers `expand_limits()` 
  (#1795).

* All `stat_*()` display a better error message when required aesthetics are
  missing.
  
* `stat_bin()` and `stat_summary_hex()` now accept length 1 `binwidth` (#1610)

* `stat_density()` gains new argument `n`, which is passed to underlying function
  `stats::density` ("number of equally spaced points at which the
  density is to be estimated"). (@hbuschme)

* `stat_binhex()` now again returns `count` rather than `value` (#1747)

* `stat_ecdf()` respects `pad` argument (#1646).

* `stat_smooth()` once again informs you about the method it has chosen.
  It also correctly calculates the size of the largest group within facets.

* `x` and `y` scales are now symmetric regarding the list of
  aesthetics they accept: `xmin_final`, `xmax_final`, `xlower`,
  `xmiddle` and `xupper` are now valid `x` aesthetics.

* `Scale` extensions can now override the `make_title` and `make_sec_title` 
  methods to let the scale modify the axis/legend titles.

* The random stream is now reset after calling `.onAttach()` (#2409).

# ggplot2 2.1.0

## New features

* When mapping an aesthetic to a constant (e.g. 
  `geom_smooth(aes(colour = "loess")))`), the default guide title is the name 
  of the aesthetic (i.e. "colour"), not the value (i.e. "loess") (#1431).

* `layer()` now accepts a function as the data argument. The function will be
  applied to the data passed to the `ggplot()` function and must return a
  data.frame (#1527, @thomasp85). This is a more general version of the 
  deprecated `subset` argument.

* `theme_update()` now uses the `+` operator instead of `%+replace%`, so that
  unspecified values will no longer be `NULL`ed out. `theme_replace()`
  preserves the old behaviour if desired (@oneillkza, #1519). 

* `stat_bin()` has been overhauled to use the same algorithm as ggvis, which 
  has been considerably improved thanks to the advice of Randy Prium (@rpruim).
  This includes:
  
    * Better arguments and a better algorithm for determining the origin.
      You can now specify either `boundary` or the `center` of a bin.
      `origin` has been deprecated in favour of these arguments.
      
    * `drop` is deprecated in favour of `pad`, which adds extra 0-count bins
      at either end (needed for frequency polygons). `geom_histogram()` defaults 
      to `pad = FALSE` which considerably improves the default limits for 
      the histogram, especially when the bins are big (#1477).
      
    * The default algorithm does a (somewhat) better job at picking nice widths 
      and origins across a wider range of input data.
      
    * `bins = n` now gives a histogram with `n` bins, not `n + 1` (#1487).

## Bug fixes

* All `\donttest{}` examples run.

* All `geom_()` and `stat_()` functions now have consistent argument order:
  data + mapping, then geom/stat/position, then `...`, then specific arguments, 
  then arguments common to all layers (#1305). This may break code if you were
  previously relying on partial name matching, but in the long-term should make 
  ggplot2 easier to use. In particular, you can now set the `n` parameter
  in `geom_density2d()` without it partially matching `na.rm` (#1485).

* For geoms with both `colour` and `fill`, `alpha` once again only affects
  fill (Reverts #1371, #1523). This was causing problems for people.

* `facet_wrap()`/`facet_grid()` works with multiple empty panels of data 
  (#1445).

* `facet_wrap()` correctly swaps `nrow` and `ncol` when faceting vertically
  (#1417).

* `ggsave("x.svg")` now uses svglite to produce the svg (#1432).

* `geom_boxplot()` now understands `outlier.color` (#1455).

* `geom_path()` knows that "solid" (not just 1) represents a solid line (#1534).

* `geom_ribbon()` preserves missing values so they correctly generate a 
  gap in the ribbon (#1549).

* `geom_tile()` once again accepts `width` and `height` parameters (#1513). 
  It uses `draw_key_polygon()` for better a legend, including a coloured 
  outline (#1484).

* `layer()` now automatically adds a `na.rm` parameter if none is explicitly
  supplied.

* `position_jitterdodge()` now works on all possible dodge aesthetics, 
  e.g. `color`, `linetype` etc. instead of only based on `fill` (@bleutner)

* `position = "nudge"` now works (although it doesn't do anything useful)
  (#1428).

* The default scale for columns of class "AsIs" is now "identity" (#1518).

* `scale_*_discrete()` has better defaults when used with purely continuous
  data (#1542).

* `scale_size()` warns when used with categorical data.

* `scale_size()`, `scale_colour()`, and `scale_fill()` gain date and date-time
  variants (#1526).

* `stat_bin_hex()` and `stat_bin_summary()` now use the same underlying 
  algorithm so results are consistent (#1383). `stat_bin_hex()` now accepts
  a `weight` aesthetic. To be consistent with related stats, the output variable 
  from `stat_bin_hex()` is now value instead of count.

* `stat_density()` gains a `bw` parameter which makes it easy to get consistent 
   smoothing between facets (@jiho)

* `stat-density-2d()` no longer ignores the `h` parameter, and now accepts 
  `bins` and `binwidth` parameters to control the number of contours 
  (#1448, @has2k1).

* `stat_ecdf()` does a better job of adding padding to -Inf/Inf, and gains
  an argument `pad` to suppress the padding if not needed (#1467).

* `stat_function()` gains an `xlim` parameter (#1528). It once again works 
  with discrete x values (#1509).

* `stat_summary()` preserves sorted x order which avoids artefacts when
  display results with `geom_smooth()` (#1520).

* All elements should now inherit correctly for all themes except `theme_void()`.
  (@Katiedaisey, #1555) 

* `theme_void()` was completely void of text but facets and legends still
  need labels. They are now visible (@jiho). 

* You can once again set legend key and height width to unit arithmetic
  objects (like `2 * unit(1, "cm")`) (#1437).

* Eliminate spurious warning if you have a layer with no data and no aesthetics
  (#1451).

* Removed a superfluous comma in `theme-defaults.r` code (@jschoeley)

* Fixed a compatibility issue with `ggproto` and R versions prior to 3.1.2.
  (#1444)

* Fixed issue where `coord_map()` fails when given an explicit `parameters`
  argument (@tdmcarthur, #1729)
  
* Fixed issue where `geom_errorbarh()` had a required `x` aesthetic (#1933)  

# ggplot2 2.0.0

## Major changes

* ggplot no longer throws an error if your plot has no layers. Instead it 
  automatically adds `geom_blank()` (#1246).
  
* New `cut_width()` is a convenient replacement for the verbose
  `plyr::round_any()`, with the additional benefit of offering finer
  control.

* New `geom_count()` is a convenient alias to `stat_sum()`. Use it when you
  have overlapping points on a scatterplot. `stat_sum()` now defaults to 
  using counts instead of proportions.

* New `geom_curve()` adds curved lines, with a similar specification to 
  `geom_segment()` (@veraanadi, #1088).

* Date and datetime scales now have `date_breaks`, `date_minor_breaks` and
  `date_labels` arguments so that you never need to use the long
  `scales::date_breaks()` or `scales::date_format()`.
  
* `geom_bar()` now has it's own stat, distinct from `stat_bin()` which was
  also used by `geom_histogram()`. `geom_bar()` now uses `stat_count()` 
  which counts values at each distinct value of x (i.e. it does not bin
  the data first). This can be useful when you want to show exactly which 
  values are used in a continuous variable.

* `geom_point()` gains a `stroke` aesthetic which controls the border width of 
  shapes 21-25 (#1133, @SeySayux). `size` and `stroke` are additive so a point 
  with `size = 5` and `stroke = 5` will have a diameter of 10mm. (#1142)

* New `position_nudge()` allows you to slightly offset labels (or other 
  geoms) from their corresponding points (#1109).

* `scale_size()` now maps values to _area_, not radius. Use `scale_radius()`
  if you want the old behaviour (not recommended, except perhaps for lines).

* New `stat_summary_bin()` works like `stat_summary()` but on binned data. 
  It's a generalisation of `stat_bin()` that can compute any aggregate,
  not just counts (#1274). Both default to `mean_se()` if no aggregation
  functions are supplied (#1386).

* Layers are now much stricter about their arguments - you will get an error
  if you've supplied an argument that isn't an aesthetic or a parameter.
  This is likely to cause some short-term pain but in the long-term it will make
  it much easier to spot spelling mistakes and other errors (#1293).
  
    This change does break a handful of geoms/stats that used `...` to pass 
    additional arguments on to the underlying computation. Now 
    `geom_smooth()`/`stat_smooth()` and `geom_quantile()`/`stat_quantile()` 
    use `method.args` instead (#1245, #1289); and `stat_summary()` (#1242), 
    `stat_summary_hex()`, and `stat_summary2d()` use `fun.args`.

### Extensibility

There is now an official mechanism for defining Stats, Geoms, and Positions in 
other packages. See `vignette("extending-ggplot2")` for details.

* All Geoms, Stats and Positions are now exported, so you can inherit from them
  when making your own objects (#989).

* ggplot2 no longer uses proto or reference classes. Instead, we now use 
  ggproto, a new OO system designed specifically for ggplot2. Unlike proto
  and RC, ggproto supports clean cross-package inheritance. Creating a new OO
  system isn't usually the right way to solve a problem, but I'm pretty sure
  it was necessary here. Read more about it in the vignette.

* `aes_()` replaces `aes_q()`. It also supports formulas, so the most concise 
  SE version of `aes(carat, price)` is now `aes_(~carat, ~price)`. You may
  want to use this form in packages, as it will avoid spurious `R CMD check` 
  warnings about undefined global variables.

### Text

* `geom_text()` has been overhauled to make labelling your data a little
  easier. It:
  
    * `nudge_x` and `nudge_y` arguments let you offset labels from their
      corresponding points (#1120). 
      
    * `check_overlap = TRUE` provides a simple way to avoid overplotting 
      of labels: labels that would otherwise overlap are omitted (#1039).
      
    * `hjust` and `vjust` can now be character vectors: "left", "center", 
      "right", "bottom", "middle", "top". New options include "inward" and 
      "outward" which align text towards and away from the center of the plot 
      respectively.

* `geom_label()` works like `geom_text()` but draws a rounded rectangle 
  underneath each label (#1039). This is useful when you want to label plots
  that are dense with data.

### Deprecated features

* The little used `aes_auto()` has been deprecated. 

* `aes_q()` has been replaced with `aes_()` to be consistent with SE versions
  of NSE functions in other packages.

* The `order` aesthetic is officially deprecated. It never really worked, and 
  was poorly documented.

* The `stat` and `position` arguments to `qplot()` have been deprecated.
  `qplot()` is designed for quick plots - if you need to specify position
  or stat, use `ggplot()` instead.

* The theme setting `axis.ticks.margin` has been deprecated: now use the margin 
  property of `axis.text`.
  
* `stat_abline()`, `stat_hline()` and `stat_vline()` have been removed:
  these were never suitable for use other than with `geom_abline()` etc
  and were not documented.

* `show_guide` has been renamed to `show.legend`: this more accurately
  reflects what it does (controls appearance of layer in legend), and uses the 
  same convention as other ggplot2 arguments (i.e. a `.` between names).
  (Yes, I know that's inconsistent with function names with use `_`, but it's
  too late to change now.)

A number of geoms have been renamed to be internally consistent:

* `stat_binhex()` and `stat_bin2d()` have been renamed to `stat_bin_hex()` 
  and `stat_bin_2d()` (#1274). `stat_summary2d()` has been renamed to 
  `stat_summary_2d()`, `geom_density2d()`/`stat_density2d()` has been renamed 
  to `geom_density_2d()`/`stat_density_2d()`.

* `stat_spoke()` is now `geom_spoke()` since I realised it's a
  reparameterisation of `geom_segment()`.

* `stat_bindot()` has been removed because it's so tightly coupled to
  `geom_dotplot()`. If you happened to use `stat_bindot()`, just change to
  `geom_dotplot()` (#1194).

All defunct functions have been removed.

### Default appearance

* The default `theme_grey()` background colour has been changed from "grey90" 
  to "grey92": this makes the background a little less visually prominent.

* Labels and titles have been tweaked for readability:

    * Axes labels are darker.
    
    * Legend and axis titles are given the same visual treatment.
    
    * The default font size dropped from 12 to 11. You might be surprised that 
      I've made the default text size smaller as it was already hard for
      many people to read. It turns out there was a bug in RStudio (fixed in 
      0.99.724), that shrunk the text of all grid based graphics. Once that
      was resolved the defaults seemed too big to my eyes.
    
    * More spacing between titles and borders.
    
    * Default margins scale with the theme font size, so the appearance at 
      larger font sizes should be considerably improved (#1228). 

* `alpha` now affects both fill and colour aesthetics (#1371).

* `element_text()` gains a margins argument which allows you to add additional
  padding around text elements. To help see what's going on use `debug = TRUE` 
  to display the text region and anchors.

* The default font size in `geom_text()` has been decreased from 5mm (14 pts)
  to 3.8 mm (11 pts) to match the new default theme sizes.

* A diagonal line is no longer drawn on bar and rectangle legends. Instead, the
  border has been tweaked to be more visible, and more closely match the size of 
  line drawn on the plot.

* `geom_pointrange()` and `geom_linerange()` get vertical (not horizontal)
  lines in the legend (#1389).

* The default line `size` for `geom_smooth()` has been increased from 0.5 to 1 
  to make it easier to see when overlaid on data.
  
* `geom_bar()` and `geom_rect()` use a slightly paler shade of grey so they
  aren't so visually heavy.
  
* `geom_boxplot()` now colours outliers the same way as the boxes.

* `geom_point()` now uses shape 19 instead of 16. This looks much better on 
  the default Linux graphics device. (It's very slightly smaller than the old 
  point, but it shouldn't affect any graphics significantly)

* Sizes in ggplot2 are measured in mm. Previously they were converted to pts 
  (for use in grid) by multiplying by 72 / 25.4. However, grid uses printer's 
  points, not Adobe (big pts), so sizes are now correctly multiplied by 
  72.27 / 25.4. This is unlikely to noticeably affect display, but it's
  technically correct (<https://youtu.be/hou0lU8WMgo>).

* The default legend will now allocate multiple rows (if vertical) or
  columns (if horizontal) in order to make a legend that is more likely to
  fit on the screen. You can override with the `nrow`/`ncol` arguments
  to `guide_legend()`

    ```R
    p <- ggplot(mpg, aes(displ,hwy, colour = model)) + geom_point()
    p
    p + theme(legend.position = "bottom")
    # Previous behaviour
    p + guides(colour = guide_legend(ncol = 1))
    ```

### New and updated themes

* New `theme_void()` is completely empty. It's useful for plots with non-
  standard coordinates or for drawings (@jiho, #976).

* New `theme_dark()` has a dark background designed to make colours pop out
  (@jiho, #1018)

* `theme_minimal()` became slightly more minimal by removing the axis ticks:
  labels now line up directly beneath grid lines (@tomschloss, #1084)

* New theme setting `panel.ontop` (logical) make it possible to place 
  background elements (i.e., gridlines) on top of data. Best used with 
  transparent `panel.background` (@noamross. #551).

### Labelling

The facet labelling system was updated with many new features and a
more flexible interface (@lionel-). It now works consistently across
grid and wrap facets. The most important user visible changes are:

* `facet_wrap()` gains a `labeller` option (#25).

* `facet_grid()` and `facet_wrap()` gain a `switch` argument to
  display the facet titles near the axes. When switched, the labels
  become axes subtitles. `switch` can be set to "x", "y" or "both"
  (the latter only for grids) to control which margin is switched.

The labellers (such as `label_value()` or `label_both()`) also get
some new features:

* They now offer the `multi_line` argument to control whether to
  display composite facets (those specified as `~var1 + var2`) on one
  or multiple lines.

* In `label_bquote()` you now refer directly to the names of
  variables. With this change, you can create math expressions that
  depend on more than one variable. This math expression can be
  specified either for the rows or the columns and you can also
  provide different expressions to each margin.

  As a consequence of these changes, referring to `x` in backquoted
  expressions is deprecated.

* Similarly to `label_bquote()`, `labeller()` now take `.rows` and
  `.cols` arguments. In addition, it also takes `.default`.
  `labeller()` is useful to customise how particular variables are
  labelled. The three additional arguments specify how to label the
  variables are not specifically mentioned, respectively for rows,
  columns or both. This makes it especially easy to set up a
  project-wide labeller dispatcher that can be reused across all your
  plots. See the documentation for an example.

* The new labeller `label_context()` adapts to the number of factors
  facetted over. With a single factor, it displays only the values,
  just as before. But with multiple factors in a composite margin
  (e.g. with `~cyl + am`), the labels are passed over to
  `label_both()`. This way the variables names are displayed with the
  values to help identifying them.

On the programming side, the labeller API has been rewritten in order
to offer more control when faceting over multiple factors (e.g. with
formulae such as `~cyl + am`). This also means that if you have
written custom labellers, you will need to update them for this
version of ggplot.

* Previously, a labeller function would take `variable` and `value`
  arguments and return a character vector. Now, they take a data frame
  of character vectors and return a list. The input data frame has one
  column per factor facetted over and each column in the returned list
  becomes one line in the strip label. See documentation for more
  details.

* The labels received by a labeller now contain metadata: their margin
  (in the "type" attribute) and whether they come from a wrap or a
  grid facet (in the "facet" attribute).

* Note that the new `as_labeller()` function operator provides an easy
  way to transform an existing function to a labeller function. The
  existing function just needs to take and return a character vector.

## Documentation

* Improved documentation for `aes()`, `layer()` and much much more.

* I've tried to reduce the use of `...` so that you can see all the 
  documentation in one place rather than having to integrate multiple pages.
  In some cases this has involved adding additional arguments to geoms
  to make it more clear what you can do:
  
    *  `geom_smooth()` gains explicit `method`, `se` and `formula` arguments.
    
    * `geom_histogram()` gains `binwidth`, `bins`, `origin` and `right` 
      arguments.
      
    * `geom_jitter()` gains `width` and `height` arguments to make it easier
      to control the amount of jittering without using the lengthy 
      `position_jitter()` function (#1116)

* Use of `qplot()` in examples has been minimised (#1123, @hrbrmstr). This is
  inline with the 2nd edition of the ggplot2 box, which minimises the use of 
  `qplot()` in favour of `ggplot()`.

* Tightly linked geoms and stats (e.g. `geom_boxplot()` and `stat_boxplot()`) 
  are now documented in the same file so you can see all the arguments in one
  place. Variations of the same idea (e.g. `geom_path()`, `geom_line()`, and
  `geom_step()`) are also documented together.

* It's now obvious that you can set the `binwidth` parameter for
  `stat_bin_hex()`, `stat_summary_hex()`, `stat_bin_2d()`, and
  `stat_summary_2d()`. 

* The internals of positions have been cleaned up considerably. You're unlikely
  to notice any external changes, although the documentation should be a little
  less confusing since positions now don't list parameters they never use.

## Data

* All datasets have class `tbl_df` so if you also use dplyr, you get a better
  print method.

* `economics` has been brought up to date to 2015-04-01.

* New `economics_long` is the economics data in long form.

* New `txhousing` dataset containing information about the Texas housing
  market. Useful for examples that need multiple time series, and for
  demonstrating model+vis methods.

* New `luv_colours` dataset which contains the locations of all
  built-in `colors()` in Luv space.

* `movies` has been moved into its own package, ggplot2movies, because it was 
  large and not terribly useful. If you've used the movies dataset, you'll now 
  need to explicitly load the package with `library(ggplot2movies)`.

## Bug fixes and minor improvements

* All partially matched arguments and `$` have been been replaced with 
  full matches (@jimhester, #1134).

* ggplot2 now exports `alpha()` from the scales package (#1107), and `arrow()` 
  and `unit()` from grid (#1225). This means you don't need attach scales/grid 
  or do `scales::`/`grid::` for these commonly used functions.

* `aes_string()` now only parses character inputs. This fixes bugs when
  using it with numbers and non default `OutDec` settings (#1045).

* `annotation_custom()` automatically adds a unique id to each grob name,
  making it easier to plot multiple grobs with the same name (e.g. grobs of
  ggplot2 graphics) in the same plot (#1256).

* `borders()` now accepts xlim and ylim arguments for specifying the geographical 
  region of interest (@markpayneatwork, #1392).

* `coord_cartesian()` applies the same expansion factor to limits as for scales. 
  You can suppress with `expand = FALSE` (#1207).

* `coord_trans()` now works when breaks are suppressed (#1422).

* `cut_number()` gives error message if the number of requested bins can
  be created because there are two few unique values (#1046).

* Character labels in `facet_grid()` are no longer (incorrectly) coerced into
  factors. This caused problems with custom label functions (#1070).

* `facet_wrap()` and `facet_grid()` now allow you to use non-standard
  variable names by surrounding them with backticks (#1067).

* `facet_wrap()` more carefully checks its `nrow` and `ncol` arguments
  to ensure that they're specified correctly (@richierocks, #962)

* `facet_wrap()` gains a `dir` argument to control the direction the
  panels are wrapped in. The default is "h" for horizontal. Use "v" for
  vertical layout (#1260).

* `geom_abline()`, `geom_hline()` and `geom_vline()` have been rewritten to
  have simpler behaviour and be more consistent:

    * `stat_abline()`, `stat_hline()` and `stat_vline()` have been removed:
      these were never suitable for use other than with `geom_abline()` etc
      and were not documented.

    * `geom_abline()`, `geom_vline()` and `geom_hline()` are bound to
      `stat_identity()` and `position_identity()`

    * Intercept parameters can no longer be set to a function.

    * They are all documented in one file, since they are so closely related.

* `geom_bin2d()` will now let you specify one dimension's breaks exactly,
  without touching the other dimension's default breaks at all (#1126).

* `geom_crossbar()` sets grouping correctly so you can display multiple
  crossbars on one plot. It also makes the default `fatten` argument a little
  bigger to make the middle line more obvious (#1125).

* `geom_histogram()` and `geom_smooth()` now only inform you about the
  default values once per layer, rather than once per panel (#1220).

* `geom_pointrange()` gains `fatten` argument so you can control the
  size of the point relative to the size of the line.

* `geom_segment()` annotations were not transforming with scales 
  (@BrianDiggs, #859).

* `geom_smooth()` is no longer so chatty. If you want to know what the default
  smoothing method is, look it up in the documentation! (#1247)

* `geom_violin()` now has the ability to draw quantile lines (@DanRuderman).

* `ggplot()` now captures the parent frame to use for evaluation,
  rather than always defaulting to the global environment. This should
  make ggplot more suitable to use in more situations (e.g. with knitr)

* `ggsave()` has been simplified a little to make it easier to maintain.
  It no longer checks that you're printing a ggplot2 object (so now also
  works with any grid grob) (#970), and always requires a filename.
  Parameter `device` now supports character argument to specify which supported
  device to use ('pdf', 'png', 'jpeg', etc.), for when it cannot be correctly
  inferred from the file extension (for example when a temporary filename is
  supplied server side in shiny apps) (@sebkopf, #939). It no longer opens
  a graphics device if one isn't already open - this is annoying when you're
  running from a script (#1326).

* `guide_colorbar()` creates correct legend if only one color (@krlmlr, #943).

* `guide_colorbar()` no longer fails when the legend is empty - previously
  this often masked misspecifications elsewhere in the plot (#967).

* New `layer_data()` function extracts the data used for plotting for a given
  layer. It's mostly useful for testing.

* User supplied `minor_breaks` can now be supplied on the same scale as 
  the data, and will be automatically transformed with by scale (#1385).

* You can now suppress the appearance of an axis/legend title (and the space
  that would allocated for it) with `NULL` in the `scale_` function. To
  use the default label, use `waiver()` (#1145).

* Position adjustments no longer warn about potentially varying ranges
  because the problem rarely occurs in practice and there are currently a
  lot of false positives since I don't understand exactly what FP criteria
  I should be testing.

* `scale_fill_grey()` now uses red for missing values. This matches
  `scale_colour_grey()` and makes it obvious where missing values lie.
  Override with `na.value`.

* `scale_*_gradient2()` defaults to using Lab colour space.

* `scale_*_gradientn()` now allows `colours` or `colors` (#1290)

* `scale_y_continuous()` now also transforms the `lower`, `middle` and `upper`
  aesthetics used by `geom_boxplot()`: this only affects
  `geom_boxplot(stat = "identity")` (#1020).

* Legends no longer inherit aesthetics if `inherit.aes` is FALSE (#1267).

* `lims()` makes it easy to set the limits of any axis (#1138).

* `labels = NULL` now works with `guide_legend()` and `guide_colorbar()`.
  (#1175, #1183).

* `override.aes` now works with American aesthetic spelling, e.g. color

* Scales no longer round data points to improve performance of colour
  palettes. Instead the scales package now uses a much faster colour
  interpolation algorithm (#1022).

* `scale_*_brewer()` and `scale_*_distiller()` add new `direction` argument of 
  `scales::brewer_pal`, making it easier to change the order of colours 
  (@jiho, #1139).

* `scale_x_date()` now clips dates outside the limits in the same way as
  `scale_x_continuous()` (#1090).

* `stat_bin()` gains `bins` arguments, which denotes the number of bins. Now
  you can set `bins=100` instead of `binwidth=0.5`. Note that `breaks` or
  `binwidth` will override it (@tmshn, #1158, #102).

* `stat_boxplot()` warns if a continuous variable is used for the `x` aesthetic
  without also supplying a `group` aesthetic (#992, @krlmlr).

* `stat_summary_2d()` and `stat_bin_2d()` now share exactly the same code for 
  determining breaks from `bins`, `binwidth`, and `origin`. 
  
* `stat_summary_2d()` and `stat_bin_2d()` now output in tile/raster compatible 
  form instead of rect compatible form. 

* Automatically computed breaks do not lead to an error for transformations like
  "probit" where the inverse can map to infinity (#871, @krlmlr)

* `stat_function()` now always evaluates the function on the original scale.
  Previously it computed the function on transformed scales, giving incorrect
  values (@BrianDiggs, #1011).

* `strip_dots` works with anonymous functions within calculated aesthetics 
  (e.g. `aes(sapply(..density.., function(x) mean(x))))` (#1154, @NikNakk)

* `theme()` gains `validate = FALSE` parameter to turn off validation, and 
  hence store arbitrary additional data in the themes. (@tdhock, #1121)

* Improved the calculation of segments needed to draw the curve representing
  a line when plotted in polar coordinates. In some cases, the last segment
  of a multi-segment line was not drawn (@BrianDiggs, #952)<|MERGE_RESOLUTION|>--- conflicted
+++ resolved
@@ -1,11 +1,9 @@
 # ggplot2 (development version)
 
-<<<<<<< HEAD
 * (breaking) `geom_violin(draw_quantiles)` now has actual quantiles based on
   the data, rather than inferred quantiles based on the computed density. The
   `draw_quantiles` parameter now belongs to `stat_ydensity()` instead of 
   `geom_violin()`. (@teunbrand, #4120)
-=======
 * `guide_*()` can now accept two inside legend theme elements:
   `legend.position.inside` and `legend.justification.inside`, allowing inside
   legends to be placed at different positions. Only inside legends with the same
@@ -126,7 +124,6 @@
 * `position_dodge(preserve = "single")` now handles multi-row geoms better,
   such as `geom_violin()` (@teunbrand based on @clauswilke's work, #2801).
 * `position_jitterdodge()` now dodges by `group` (@teunbrand, #3656)
->>>>>>> b35cf638
 * The `arrow.fill` parameter is now applied to more line-based functions: 
   `geom_path()`, `geom_line()`, `geom_step()` `geom_function()`, line 
    geometries in `geom_sf()` and `element_line()`.

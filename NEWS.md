
# ggplot2 (development version)

* `geom_step()` now supports `lineend`, `linejoin` and `linemitre` parameters 
  (@teunbrand, #5705).
* Fixed performance loss when the `.data` pronoun is used in `aes()` (#5730).
* Fixed bug where discrete scales could not map aesthetics only consisting of
  `NA`s (#5623)
* Facet evaluation is better at dealing with inherited errors 
  (@teunbrand, #5670).
* Fixed spurious warnings from `sec_axis()` with `breaks = NULL` (#5713).
* Patterns and gradients are now also enabled in `geom_sf()` 
  (@teunbrand, #5716).
* `stat_bin()` deals with non-finite breaks better (@teunbrand, #5665).
<<<<<<< HEAD
* Fixed bug in `coord_radial()` where full circles were not treated as such 
  (@teunbrand, #5750).
=======
* When legends detect the presence of values in a layer, `NA` is now detected
  if the data contains values outside the given breaks (@teunbrand, #5749).
* `annotate()` now warns about `stat` or `position` arguments (@teunbrand, #5151)
>>>>>>> 91a1dcfa

# ggplot2 3.5.0

This is a minor release that turned out quite beefy. It is focused on 
overhauling the guide system: the system responsible for displaying information 
from scales in the guise of axes and legends. As part of that overhaul, new 
guides have been implemented and existing guides have been refined. The look 
and feel of guides has been mostly preserved, but their internals and 
styling options have changed drastically.

Briefly summarising other highlights, we also welcome `coord_radial()` as a 
successor of  `coord_polar()`. Initial support for newer graphical features, 
such as pattern fills has been added. The API has changed how `I()`/`<AsIs>` 
vectors interact with the scale system, namely: not at all. 

## Breaking changes

* The guide system. As a whole. See 'new features' for more information. 
  While the S3 guide generics are still in place, the S3 methods for 
  `guide_train()`, `guide_merge()`, `guide_geom()`, `guide_transform()`,
  `guide_gengrob()` have been superseded by the respective ggproto methods.
  In practice, this will mean that `NextMethod()` or sub-classing ggplot2's
  guides with the S3 system will no longer work.
  
* By default, `guide_legend()` now only draws a key glyph for a layer when
  the value is in the layer's data. To revert to the old behaviour, you
  can still set `show.legend = c({aesthetic} = TRUE)` (@teunbrand, #3648).

* In the `scale_{colour/fill}_gradient2()` and 
  `scale_{colour/fill}_steps2()` functions, the `midpoint` argument is 
  transformed by the scale transformation (#3198).
  
* The `legend.key` theme element is set to inherit from the `panel.background`
  theme element. The default themes no longer set the `legend.key` element.
  This causes a visual change with the default `theme_gray()` (#5549).
  
* The `scale_name` argument in `continuous_scale()`, `discrete_scale()` and
  `binned_scale()` is soft-deprecated. If you have implemented custom scales,
  be advised to double-check that unnamed arguments ends up where they should 
  (@teunbrand, #1312).  
  
* The `legend.text.align` and `legend.title.align` arguments in `theme()` are 
  deprecated. The `hjust` setting of the `legend.text` and `legend.title` 
  elements continues to fulfill the role of text alignment (@teunbrand, #5347).
  
* 'lines' units in `geom_label()`, often used in the `label.padding` argument, 
  are now are relative to the text size. This causes a visual change, but fixes 
  a misalignment issue between the textbox and text (@teunbrand, #4753)
  
* `coord_flip()` has been marked as superseded. The recommended alternative is
  to swap the `x` and `y` aesthetic and/or using the `orientation` argument in
  a layer (@teunbrand, #5130).
  
* The `trans` argument in scales and secondary axes has been renamed to 
  `transform`. The `trans` argument itself is deprecated. To access the
  transformation from the scale, a new `get_transformation()` method is 
  added to Scale-classes (#5558).
  
* Providing a numeric vector to `theme(legend.position)` has been deprecated.
  To set the default legend position inside the plot use 
  `theme(legend.position = "inside", legend.position.inside = c(...))` instead.

## New features

* Plot scales now ignore `AsIs` objects constructed with `I(x)`, instead of
  invoking the identity scale. This allows these columns to co-exist with other
  layers that need a non-identity scale for the same aesthetic. Also, it makes
  it easy to specify relative positions (@teunbrand, #5142).
  
* The `fill` aesthetic in many geoms now accepts grid's patterns and gradients.
  For developers of layer extensions, this feature can be enabled by switching 
  from `fill = alpha(fill, alpha)` to `fill = fill_alpha(fill, alpha)` when 
  providing fills to `grid::gpar()` (@teunbrand, #3997).
  
* New function `check_device()` for testing the availability of advanced 
  graphics features introduced in R 4.1.0 onward (@teunbrand, #5332).
  
* `coord_radial()` is a successor to `coord_polar()` with more customisation 
  options. `coord_radial()` can:
  
  * integrate with the new guide system via a dedicated `guide_axis_theta()` to
    display the angle coordinate.
  * in addition to drawing full circles, also draw circle sectors by using the 
    `end` argument.
  * avoid data vanishing in the center of the plot by setting the `donut` 
    argument.
  * adjust the `angle` aesthetic of layers, such as `geom_text()`, to align 
    with the coordinate system using the `rotate_angle` argument.
    
### The guide system

The guide system encompassing axes and legends, as the last remaining chunk of 
ggplot2, has been rewritten to use the `<ggproto>` system instead of the S3 
system. This change was a necessary step to officially break open the guide 
system for extension package developers. The axes and legends now inherit from 
a `<Guide>` class, which makes them extensible in the same manner as geoms, 
stats, facets and coords (#3329, @teunbrand)

* The most user-facing change is that the styling of guides is rewired through
  the theme system. Guides now have a `theme` argument that can style 
  individual guides, while `theme()` has gained additional arguments to style
  guides. Theme elements declared in the guide override theme elements set
  through the plot. The new theme elements for guides are: 
  `legend.key.spacing{.x/.y}`, `legend.frame`, `legend.axis.line`, 
  `legend.ticks`, `legend.ticks.length`, `legend.text.position` and 
  `legend.title.position`. Previous style options in the arguments of 
  `guide_*()` functions are soft-deprecated.

* Unfortunately, we could not fully preserve the function of pre-existing
  guide extensions written in the S3 system. A fallback for these old guides
  is encapsulated in the `<GuideOld>` class, which calls the old S3 generics.
  The S3 methods have been removed as part of cleaning up, so the old guides
  will still work if the S3 methods are reimplemented, but we encourage to
  switch to the new system (#2728).
  
* The `order` argument of guides now strictly needs to be a length-1 
  integer (#4958).
  
#### Axes

* New `guide_axis_stack()` to combine other axis guides on top of one another.

* New `guide_axis_theta()` to draw an axis in a circular arc in 
  `coord_radial()`. The guide can be controlled by adding 
  `guides(theta = guide_axis_theta(...))` to a plot.

* New `guide_axis_logticks()` can be used to draw logarithmic tick marks as
  an axis. It supersedes the `annotation_logticks()` function 
  (@teunbrand, #5325).

* `guide_axis()` gains a `minor.ticks` argument to draw minor ticks (#4387).

* `guide_axis()` gains a `cap` argument that can be used to trim the
      axis line to extreme breaks (#4907).

* Primary axis titles are now placed at the primary guide, so that
  `guides(x = guide_axis(position = "top"))` will display the title at the
  top by default (#4650).
  
* The default `vjust` for the `axis.title.y.right` element is now 1 instead of
  0.
  
* Unknown secondary axis guide positions are now inferred as the opposite 
  of the primary axis guide when the latter has a known `position` (#4650).
  
#### Legends

* New `guide_custom()` function for drawing custom graphical objects (grobs)
  unrelated to scales in legend positions (#5416).
  
* All legends have acquired a `position` argument, that allows individual guides
  to deviate from the `legend.position` set in the `theme()` function. This
  means that legends can now be placed at multiple sides of the plot (#5488).
  
* The spacing between legend keys and their labels, in addition to legends
  and their titles, is now controlled by the text's `margin` setting. Not
  specifying margins will automatically add appropriate text margins. To
  control the spacing within a legend between keys, the new 
  `legend.key.spacing.{x/y}` argument can be used in `theme()`. This leaves the 
  `legend.spacing` theme setting dedicated to solely controlling the spacing 
  between different guides (#5455).
  
* `guide_colourbar()` and `guide_coloursteps()` gain an `alpha` argument to
  set the transparency of the bar (#5085).

* New `display` argument in `guide_colourbar()` supplants the `raster` argument.
  In R 4.1.0 and above, `display = "gradient"` will draw a gradient.
  
* Legend keys that can draw arrows have their size adjusted for arrows.

* When legend titles are larger than the legend, title justification extends
  to the placement of keys and labels (#1903).

* Glyph drawing functions of the `draw_key_*()` family can now set `"width"`
  and `"height"` attributes (in centimetres) to the produced keys to control
  their displayed size in the legend.
  
* `coord_sf()` now uses customisable guides provided in the scales or 
  `guides()` function (@teunbrand).

## Improvements

* `guide_coloursteps(even.steps = FALSE)` now draws one rectangle per interval
  instead of many small ones (#5481).

* `draw_key_label()` now better reflects the appearance of labels (#5561).

* `position_stack()` no longer silently removes missing data, which is now
  handled by the geom instead of position (#3532).
  
* The `minor_breaks` function argument in scales can now also take a function 
  with two arguments: the scale's limits and the scale's major breaks (#3583).
  
* Failing to fit or predict in `stat_smooth()` now gives a warning and omits
  the failed group, instead of throwing an error (@teunbrand, #5352).
  
* `labeller()` now handles unspecified entries from lookup tables
  (@92amartins, #4599).
  
* `fortify.default()` now accepts a data-frame-like object granted the object
  exhibits healthy `dim()`, `colnames()`, and `as.data.frame()` behaviours
  (@hpages, #5390).

* `geom_violin()` gains a `bounds` argument analogous to `geom_density()`s 
  (@eliocamp, #5493).

* To apply dodging more consistently in violin plots, `stat_ydensity()` now
  has a `drop` argument to keep or discard groups with 1 observation.
  
* `geom_boxplot()` gains a new argument, `staplewidth` that can draw staples
  at the ends of whiskers (@teunbrand, #5126)
  
* `geom_boxplot()` gains an `outliers` argument to switch outliers on or off,
  in a manner that does affects the scale range. For hiding outliers that does
  not affect the scale range, you can continue to use `outlier.shape = NA` 
  (@teunbrand, #4892).
  
* Nicer error messages for xlim/ylim arguments in coord-* functions
  (@92amartins, #4601, #5297).

* You can now omit either `xend` or `yend` from `geom_segment()` as only one
  of these is now required. If one is missing, it will be filled from the `x`
  and `y` aesthetics respectively. This makes drawing horizontal or vertical
  segments a little bit more convenient (@teunbrand, #5140).
  
* When `geom_path()` has aesthetics varying within groups, the `arrow()` is
  applied to groups instead of individual segments (@teunbrand, #4935).
  
* `geom_text()` and `geom_label()` gained a `size.unit` parameter that set the 
  text size to millimetres, points, centimetres, inches or picas 
  (@teunbrand, #3799).
  
* `geom_label()` now uses the `angle` aesthetic (@teunbrand, #2785)

* The `label.padding` argument in `geom_label()` now supports inputs created
  with the `margin()` function (#5030).
  
* `ScaleContinuous$get_breaks()` now only calls `scales::zero_range()` on limits
  in transformed space, rather than in data space (#5304).
  
* Scales throw more informative messages (@teunbrand, #4185, #4258)
  
* `scale_*_manual()` with a named `values` argument now emits a warning when
  none of those names match the values found in the data (@teunbrand, #5298).
  
* The `name` argument in most scales is now explicitly the first argument 
  (#5535)
  
* The `translate_shape_string()` internal function is now exported for use in
  extensions of point layers (@teunbrand, #5191).
  
* To improve `width` calculation in bar plots with empty factor levels, 
  `resolution()` considers `mapped_discrete` values as having resolution 1 
  (@teunbrand, #5211)
  
* In `theme()`, some elements can be specified with `rel()` to inherit from
  `unit`-class objects in a relative fashion (@teunbrand, #3951).
  
* `theme()` now supports splicing a list of arguments (#5542).

* In the theme element hierarchy, parent elements that are a strict subclass
  of child elements now confer their subclass upon the children (#5457).
  
* New `plot.tag.location` in `theme()` can control placement of the plot tag
  in the `"margin"`, `"plot"` or the new `"panel"` option (#4297).
  
* `coord_munch()` can now close polygon shapes (@teunbrand, #3271)
  
* Aesthetics listed in `geom_*()` and `stat_*()` layers now point to relevant
  documentation (@teunbrand, #5123).
  
* The new argument `axes` in `facet_grid()` and `facet_wrap()` controls the
  display of axes at interior panel positions. Additionally, the `axis.labels`
  argument can be used to only draw tick marks or fully labelled axes 
  (@teunbrand, #4064).
  
* `coord_polar()` can have free scales in facets (@teunbrand, #2815).

* The `get_guide_data()` function can be used to extract position and label
  information from the plot (#5004).
  
* Improve performance of layers without positional scales (@zeehio, #4990)

* More informative error for mismatched 
  `direction`/`theme(legend.direction = ...)` arguments (#4364, #4930).

## Bug fixes

* Fixed regression in `guide_legend()` where the `linewidth` key size
  wasn't adapted to the width of the lines (#5160).

* In `guide_bins()`, the title no longer arbitrarily becomes offset from
  the guide when it has long labels.
  
* `guide_colourbar()` and `guide_coloursteps()` merge properly when one
  of the aesthetics is dropped (#5324).

* When using `geom_dotplot(binaxis = "x")` with a discrete y-variable, dots are
  now stacked from the y-position rather than from 0 (@teunbrand, #5462)
  
* `stat_count()` treats `x` as unique in the same manner `unique()` does 
  (#4609).
  
* The plot's title, subtitle and caption now obey horizontal text margins
  (#5533).
  
* Contour functions will not fail when `options("OutDec")` is not `.` (@eliocamp, #5555).

* Lines where `linewidth = NA` are now dropped in `geom_sf()` (#5204).

* `ggsave()` no longer sometimes creates new directories, which is now 
  controlled by the new `create.dir` argument (#5489).
  
* Legend titles no longer take up space if they've been removed by setting 
  `legend.title = element_blank()` (@teunbrand, #3587).
  
* `resolution()` has a small tolerance, preventing spuriously small resolutions 
  due to rounding errors (@teunbrand, #2516).
  
* `stage()` now works correctly, even with aesthetics that do not have scales 
  (#5408)
  
* `stat_ydensity()` with incomplete groups calculates the default `width` 
  parameter more stably (@teunbrand, #5396)
  
* The `size` argument in `annotation_logticks()` has been deprecated in favour
  of the `linewidth` argument (#5292).
  
* Binned scales now treat `NA`s in limits the same way continuous scales do 
  (#5355).

* Binned scales work better with `trans = "reverse"` (#5355).

* Integers are once again valid input to theme arguments that expect numeric
  input (@teunbrand, #5369)
  
* Legends in `scale_*_manual()` can show `NA` values again when the `values` is
  a named vector (@teunbrand, #5214, #5286).
  
* Fixed bug in `coord_sf()` where graticule lines didn't obey 
  `panel.grid.major`'s linewidth setting (@teunbrand, #5179)
  
* Fixed bug in `annotation_logticks()` when no suitable tick positions could
  be found (@teunbrand, #5248).
  
* The default width of `geom_bar()` is now based on panel-wise resolution of
  the data, rather than global resolution (@teunbrand, #4336).
  
* `stat_align()` is now applied per panel instead of globally, preventing issues
  when facets have different ranges (@teunbrand, #5227).
  
* A stacking bug in `stat_align()` was fixed (@teunbrand, #5176).

* `stat_contour()` and `stat_contour_filled()` now warn about and remove
  duplicated coordinates (@teunbrand, #5215).
  
* `guide_coloursteps()` and `guide_bins()` sort breaks (#5152). 
  
## Internal changes
  
* The `ScaleContinuous$get_breaks()` method no longer censors
  the computed breaks.
  
* The ggplot object now contains `$layout` which points to the `Layout` ggproto
  object and will be used by the `ggplot_build.ggplot` method. This was exposed
  so that package developers may extend the behaviour of the `Layout` ggproto 
  object without needing to develop an entirely new `ggplot_build` method 
  (@jtlandis, #5077).
  
* Guide building is now part of `ggplot_build()` instead of 
  `ggplot_gtable()` to allow guides to observe unmapped data (#5483).
  
* The `titleGrob()` function has been refactored to be faster and less
  complicated.

* The `scales_*()` functions related to managing the `<ScalesList>` class have
  been implemented as methods in the `<ScalesList>` class, rather than stray
  functions (#1310).
  
# ggplot2 3.4.4

This hotfix release adapts to a change in r-devel's `base::is.atomic()` and 
the upcoming retirement of maptools.

* `fortify()` for sp objects (e.g., `SpatialPolygonsDataFrame`) is now deprecated
  and will be removed soon in support of [the upcoming retirement of rgdal, rgeos,
  and maptools](https://r-spatial.org/r/2023/05/15/evolution4.html). In advance
  of the whole removal, `fortify(<SpatialPolygonsDataFrame>, region = ...)`
  no longer works as of this version (@yutannihilation, #5244).

# ggplot2 3.4.3
This hotfix release addresses a version comparison change in r-devel. There are
no user-facing or breaking changes.

# ggplot2 3.4.2
This is a hotfix release anticipating changes in r-devel, but folds in upkeep
changes and a few bug fixes as well.

## Minor improvements

* Various type checks and their messages have been standardised 
  (@teunbrand, #4834).
  
* ggplot2 now uses `scales::DiscreteRange` and `scales::ContinuousRange`, which
  are available to write scale extensions from scratch (@teunbrand, #2710).
  
* The `layer_data()`, `layer_scales()` and `layer_grob()` now have the default
  `plot = last_plot()` (@teunbrand, #5166).
  
* The `datetime_scale()` scale constructor is now exported for use in extension
  packages (@teunbrand, #4701).
  
## Bug fixes

* `update_geom_defaults()` and `update_stat_defaults()` now return properly 
  classed objects and have updated docs (@dkahle, #5146).

* For the purposes of checking required or non-missing aesthetics, character 
  vectors are no longer considered non-finite (@teunbrand, @4284).

* `annotation_logticks()` skips drawing ticks when the scale range is non-finite
  instead of throwing an error (@teunbrand, #5229).
  
* Fixed spurious warnings when the `weight` was used in `stat_bin_2d()`, 
  `stat_boxplot()`, `stat_contour()`, `stat_bin_hex()` and `stat_quantile()`
  (@teunbrand, #5216).

* To prevent changing the plotting order, `stat_sf()` is now computed per panel 
  instead of per group (@teunbrand, #4340).

* Fixed bug in `coord_sf()` where graticule lines didn't obey 
  `panel.grid.major`'s linewidth setting (@teunbrand, #5179).

* `geom_text()` drops observations where `angle = NA` instead of throwing an
  error (@teunbrand, #2757).
  
# ggplot2 3.4.1
This is a small release focusing on fixing regressions in the 3.4.0 release
and minor polishes.

## Breaking changes

* The computed variable `y` in `stat_ecdf()` has been superseded by `ecdf` to 
  prevent incorrect scale transformations (@teunbrand, #5113 and #5112).
  
## New features

* Added `scale_linewidth_manual()` and `scale_linewidth_identity()` to support
  the `linewidth` aesthetic (@teunbrand, #5050).
  
* `ggsave()` warns when multiple `filename`s are given, and only writes to the
  first file (@teunbrand, #5114).

## Bug fixes

* Fixed a regression in `geom_hex()` where aesthetics were replicated across 
  bins (@thomasp85, #5037 and #5044).
  
* Using two ordered factors as facetting variables in 
  `facet_grid(..., as.table = FALSE)` now throws a warning instead of an
  error (@teunbrand, #5109).
  
* Fixed misbehaviour of `draw_key_boxplot()` and `draw_key_crossbar()` with 
  skewed key aspect ratio (@teunbrand, #5082).
  
* Fixed spurious warning when `weight` aesthetic was used in `stat_smooth()` 
  (@teunbrand based on @clauswilke's suggestion, #5053).
  
* The `lwd` alias is now correctly replaced by `linewidth` instead of `size` 
  (@teunbrand based on @clauswilke's suggestion #5051).
  
* Fixed a regression in `Coord$train_panel_guides()` where names of guides were 
  dropped (@maxsutton, #5063).

In binned scales:

* Automatic breaks should no longer be out-of-bounds, and automatic limits are
  adjusted to include breaks (@teunbrand, #5082).
  
* Zero-range limits no longer throw an error and are treated akin to continuous
  scales with zero-range limits (@teunbrand, #5066).
  
* The `trans = "date"` and `trans = "time"` transformations were made compatible
  (@teunbrand, #4217).

# ggplot2 3.4.0
This is a minor release focusing on tightening up the internals and ironing out
some inconsistencies in the API. The biggest change is the addition of the 
`linewidth` aesthetic that takes of sizing the width of any line from `size`. 
This change, while attempting to be as non-breaking as possible, has the 
potential to change the look of some of your plots.

Other notable changes is a complete redo of the error and warning messaging in
ggplot2 using the cli package. Messaging is now better contextualised and it 
should be easier to identify which layer an error is coming from. Last, we have
now made the switch to using the vctrs package internally which means that 
support for vctrs classes as variables should improve, along with some small 
gains in rendering speed.

## Breaking changes

* A `linewidth` aesthetic has been introduced and supersedes the `size` 
  aesthetic for scaling the width of lines in line based geoms. `size` will 
  remain functioning but deprecated for these geoms and it is recommended to 
  update all code to reflect the new aesthetic. For geoms that have _both_ point 
  sizing and linewidth sizing (`geom_pointrange()` and `geom_sf`) `size` now 
  **only** refers to sizing of points which can leads to a visual change in old
  code (@thomasp85, #3672)
  
* The default line width for polygons in `geom_sf()` have been decreased to 0.2 
  to reflect that this is usually used for demarking borders where a thinner 
  line is better suited. This change was made since we already induced a 
  visual change in `geom_sf()` with the introduction of the `linewidth` 
  aesthetic.
  
* The dot-dot notation (`..var..`) and `stat()`, which have been superseded by
  `after_stat()`, are now formally deprecated (@yutannihilation, #3693).

* `qplot()` is now formally deprecated (@yutannihilation, #3956).

* `stage()` now properly refers to the values without scale transformations for
  the stage of `after_stat`. If your code requires the scaled version of the
  values for some reason, you have to apply the same transformation by yourself,
  e.g. `sqrt()` for `scale_{x,y}_sqrt()` (@yutannihilation and @teunbrand, #4155).

* Use `rlang::hash()` instead of `digest::digest()`. This update may lead to 
  changes in the automatic sorting of legends. In order to enforce a specific
  legend order use the `order` argument in the guide. (@thomasp85, #4458)

* referring to `x` in backquoted expressions with `label_bquote()` is no longer
  possible.

* The `ticks.linewidth` and `frame.linewidth` parameters of `guide_colourbar()`
  are now multiplied with `.pt` like elsewhere in ggplot2. It can cause visual
  changes when these arguments are not the defaults and these changes can be 
  restored to their previous behaviour by adding `/ .pt` (@teunbrand #4314).

* `scale_*_viridis_b()` now uses the full range of the viridis scales 
  (@gregleleu, #4737)

## New features

* `geom_col()` and `geom_bar()` gain a new `just` argument. This is set to `0.5`
  by default; use `just = 0`/`just = 1` to place columns on the left/right
  of the axis breaks.
  (@wurli, #4899)

* `geom_density()` and `stat_density()` now support `bounds` argument
  to estimate density with boundary correction (@echasnovski, #4013).

* ggplot now checks during statistical transformations whether any data 
  columns were dropped and warns about this. If stats intend to drop
  data columns they can declare them in the new field `dropped_aes`.
  (@clauswilke, #3250)

* `...` supports `rlang::list2` dynamic dots in all public functions. 
  (@mone27, #4764) 

* `theme()` now has a `strip.clip` argument, that can be set to `"off"` to 
  prevent the clipping of strip text and background borders (@teunbrand, #4118)
  
* `geom_contour()` now accepts a function in the `breaks` argument 
  (@eliocamp, #4652).

## Minor improvements and bug fixes

* Fix a bug in `position_jitter()` where infinity values were dropped (@javlon,
  #4790).

* `geom_linerange()` now respects the `na.rm` argument (#4927, @thomasp85)

* Improve the support for `guide_axis()` on `coord_trans()` 
  (@yutannihilation, #3959)
  
* Added `stat_align()` to align data without common x-coordinates prior to
  stacking. This is now the default stat for `geom_area()` (@thomasp85, #4850)

* Fix a bug in `stat_contour_filled()` where break value differences below a 
  certain number of digits would cause the computations to fail (@thomasp85, 
  #4874)

* Secondary axis ticks are now positioned more precisely, removing small visual
  artefacts with alignment between grid and ticks (@thomasp85, #3576)

* Improve `stat_function` documentation regarding `xlim` argument. 
  (@92amartins, #4474)

* Fix various issues with how `labels`, `breaks`, `limits`, and `show.limits`
  interact in the different binning guides (@thomasp85, #4831)

* Automatic break calculation now squishes the scale limits to the domain
  of the transformation. This allows `scale_{x/y}_sqrt()` to find breaks at 0   
  when appropriate (@teunbrand, #980).

* Using multiple modified aesthetics correctly will no longer trigger warnings. 
  If used incorrectly, the warning will now report the duplicated aesthetic 
  instead of `NA` (@teunbrand, #4707).

* `aes()` now supports the `!!!` operator in its first two arguments
  (#2675). Thanks to @yutannihilation and @teunbrand for draft
  implementations.

* Require rlang >= 1.0.0 (@billybarc, #4797)

* `geom_violin()` no longer issues "collapsing to unique 'x' values" warning
  (@bersbersbers, #4455)

* `annotate()` now documents unsupported geoms (`geom_abline()`, `geom_hline()`
  and `geom_vline()`), and warns when they are requested (@mikmart, #4719)

* `presidential` dataset now includes Trump's presidency (@bkmgit, #4703).

* `position_stack()` now works fully with `geom_text()` (@thomasp85, #4367)

* `geom_tile()` now correctly recognises missing data in `xmin`, `xmax`, `ymin`,
  and `ymax` (@thomasp85 and @sigmapi, #4495)

* `geom_hex()` will now use the binwidth from `stat_bin_hex()` if present, 
  instead of deriving it (@thomasp85, #4580)
  
* `geom_hex()` now works on non-linear coordinate systems (@thomasp85)

* Fixed a bug throwing errors when trying to render an empty plot with secondary
  axes (@thomasp85, #4509)

* Axes are now added correctly in `facet_wrap()` when `as.table = FALSE`
  (@thomasp85, #4553)

* Better compatibility of custom device functions in `ggsave()` 
  (@thomasp85, #4539)

* Binning scales are now more resilient to calculated limits that ends up being
  `NaN` after transformations (@thomasp85, #4510)

* Strip padding in `facet_grid()` is now only in effect if 
  `strip.placement = "outside"` _and_ an axis is present between the strip and 
  the panel (@thomasp85, #4610)

* Aesthetics of length 1 are now recycled to 0 if the length of the data is 0 
  (@thomasp85, #4588)

* Setting `size = NA` will no longer cause `guide_legend()` to error 
  (@thomasp85, #4559)

* Setting `stroke` to `NA` in `geom_point()` will no longer impair the sizing of
  the points (@thomasp85, #4624)

* `stat_bin_2d()` now correctly recognises the `weight` aesthetic 
  (@thomasp85, #4646)
  
* All geoms now have consistent exposure of linejoin and lineend parameters, and
  the guide keys will now respect these settings (@thomasp85, #4653)

* `geom_sf()` now respects `arrow` parameter for lines (@jakeruss, #4659)

* Updated documentation for `print.ggplot` to reflect that it returns
  the original plot, not the result of `ggplot_build()`. (@r2evans, #4390)

* `scale_*_manual()` no longer displays extra legend keys, or changes their 
  order, when a named `values` argument has more items than the data. To display
  all `values` on the legend instead, use
  `scale_*_manual(values = vals, limits = names(vals))`. (@teunbrand, @banfai, 
  #4511, #4534)

* Updated documentation for `geom_contour()` to correctly reflect argument 
  precedence between `bins` and `binwidth`. (@eliocamp, #4651)

* Dots in `geom_dotplot()` are now correctly aligned to the baseline when
  `stackratio != 1` and `stackdir != "up"` (@mjskay, #4614)

* Key glyphs for `geom_boxplot()`, `geom_crossbar()`, `geom_pointrange()`, and
  `geom_linerange()` are now orientation-aware (@mjskay, #4732)
  
* Updated documentation for `geom_smooth()` to more clearly describe effects of 
  the `fullrange` parameter (@thoolihan, #4399).

# ggplot2 3.3.6
This is a very small release only applying an internal change to comply with 
R 4.2 and its deprecation of `default.stringsAsFactors()`. There are no user
facing changes and no breaking changes.

# ggplot2 3.3.5
This is a very small release focusing on fixing a couple of untenable issues 
that surfaced with the 3.3.4 release

* Revert changes made in #4434 (apply transform to intercept in `geom_abline()`) 
  as it introduced undesirable issues far worse than the bug it fixed 
  (@thomasp85, #4514)
* Fixes an issue in `ggsave()` when producing emf/wmf files (@yutannihilation, 
  #4521)
* Warn when grDevices specific arguments are passed to ragg devices (@thomasp85, 
  #4524)
* Fix an issue where `coord_sf()` was reporting that it is non-linear
  even when data is provided in projected coordinates (@clauswilke, #4527)

# ggplot2 3.3.4
This is a larger patch release fixing a huge number of bugs and introduces a 
small selection of feature refinements.

## Features

* Alt-text can now be added to a plot using the `alt` label, i.e 
  `+ labs(alt = ...)`. Currently this alt text is not automatically propagated, 
  but we plan to integrate into Shiny, RMarkdown, and other tools in the future. 
  (@thomasp85, #4477)

* Add support for the BrailleR package for creating descriptions of the plot
  when rendered (@thomasp85, #4459)
  
* `coord_sf()` now has an argument `default_crs` that specifies the coordinate
  reference system (CRS) for non-sf layers and scale/coord limits. This argument
  defaults to `NULL`, which means non-sf layers are assumed to be in projected
  coordinates, as in prior ggplot2 versions. Setting `default_crs = sf::st_crs(4326)`
  provides a simple way to interpret x and y positions as longitude and latitude,
  regardless of the CRS used by `coord_sf()`. Authors of extension packages
  implementing `stat_sf()`-like functionality are encouraged to look at the source
  code of `stat_sf()`'s `compute_group()` function to see how to provide scale-limit
  hints to `coord_sf()` (@clauswilke, #3659).

* `ggsave()` now uses ragg to render raster output if ragg is available. It also
  handles custom devices that sets a default unit (e.g. `ragg::agg_png`) 
  correctly (@thomasp85, #4388)

* `ggsave()` now returns the saved file location invisibly (#3379, @eliocamp).
  Note that, as a side effect, an unofficial hack `<ggplot object> + ggsave()`
  no longer works (#4513).

* The scale arguments `limits`, `breaks`, `minor_breaks`, `labels`, `rescaler`
  and `oob` now accept purrr style lambda notation (@teunbrand, #4427). The same 
  is true for `as_labeller()` (and therefore also `labeller()`) 
  (@netique, #4188).

* Manual scales now allow named vectors passed to `values` to contain fewer 
  elements than existing in the data. Elements not present in values will be set
  to `NA` (@thomasp85, #3451)
  
* Date and datetime position scales support out-of-bounds (oob) arguments to 
  control how limits affect data outside those limits (@teunbrand, #4199).
  
## Fixes

* Fix a bug that `after_stat()` and `after_scale()` cannot refer to aesthetics
  if it's specified in the plot-global mapping (@yutannihilation, #4260).
  
* Fix bug in `annotate_logticks()` that would cause an error when used together
  with `coord_flip()` (@thomasp85, #3954)
  
* Fix a bug in `geom_abline()` that resulted in `intercept` not being subjected
  to the transformation of the y scale (@thomasp85, #3741)
  
* Extent the range of the line created by `geom_abline()` so that line ending
  is not visible for large linewidths (@thomasp85, #4024)

* Fix bug in `geom_dotplot()` where dots would be positioned wrong with 
  `stackgroups = TRUE` (@thomasp85, #1745)

* Fix calculation of confidence interval for locfit smoothing in `geom_smooth()`
  (@topepo, #3806)
  
* Fix bug in `geom_text()` where `"outward"` and `"inward"` justification for 
  some `angle` values was reversed (@aphalo, #4169, #4447)

* `ggsave()` now sets the default background to match the fill value of the
  `plot.background` theme element (@karawoo, #4057)

* It is now deprecated to specify `guides(<scale> = FALSE)` or
  `scale_*(guide = FALSE)` to remove a guide. Please use 
  `guides(<scale> = "none")` or `scale_*(guide = "none")` instead 
  (@yutannihilation, #4097)
  
* Fix a bug in `guide_bins()` where keys would disappear if the guide was 
  reversed (@thomasp85, #4210)
  
* Fix bug in `guide_coloursteps()` that would repeat the terminal bins if the
  breaks coincided with the limits of the scale (@thomasp85, #4019)

* Make sure that default labels from default mappings doesn't overwrite default
  labels from explicit mappings (@thomasp85, #2406)

* Fix bug in `labeller()` where parsing was turned off if `.multiline = FALSE`
  (@thomasp85, #4084)
  
* Make sure `label_bquote()` has access to the calling environment when 
  evaluating the labels (@thomasp85, #4141)

* Fix a bug in the layer implementation that introduced a new state after the 
  first render which could lead to a different look when rendered the second 
  time (@thomasp85, #4204)

* Fix a bug in legend justification where justification was lost of the legend
  dimensions exceeded the available size (@thomasp85, #3635)

* Fix a bug in `position_dodge2()` where `NA` values in thee data would cause an
  error (@thomasp85, #2905)

* Make sure `position_jitter()` creates the same jittering independent of 
  whether it is called by name or with constructor (@thomasp85, #2507)

* Fix a bug in `position_jitter()` where different jitters would be applied to 
  different position aesthetics of the same axis (@thomasp85, #2941)
  
* Fix a bug in `qplot()` when supplying `c(NA, NA)` as axis limits 
  (@thomasp85, #4027)
  
* Remove cross-inheritance of default discrete colour/fill scales and check the
  type and aesthetic of function output if `type` is a function 
  (@thomasp85, #4149)

* Fix bug in `scale_[x|y]_date()` where custom breaks functions that resulted in
  fractional dates would get misaligned (@thomasp85, #3965)
  
* Fix bug in `scale_[x|y]_datetime()` where a specified timezone would be 
  ignored by the scale (@thomasp85, #4007)
  
* Fix issue in `sec_axis()` that would throw warnings in the absence of any 
  secondary breaks (@thomasp85, #4368)

* `stat_bin()`'s computed variable `width` is now documented (#3522).
  
* `stat_count()` now computes width based on the full dataset instead of per 
  group (@thomasp85, #2047)

* Extended `stat_ecdf()` to calculate the cdf from either x or y instead from y 
  only (@jgjl, #4005)
  
* Fix a bug in `stat_summary_bin()` where one more than the requested number of
  bins would be created (@thomasp85, #3824)

* Only drop groups in `stat_ydensity()` when there are fewer than two data 
  points and throw a warning (@andrewwbutler, #4111).

* Fixed a bug in strip assembly when theme has `strip.text = element_blank()`
  and plots are faceted with multi-layered strips (@teunbrand, #4384).
  
* Using `theme(aspect.ratio = ...)` together with free space in `facet_grid()`
  now correctly throws an error (@thomasp85, #3834)

* Fixed a bug in `labeller()` so that `.default` is passed to `as_labeller()`
  when labellers are specified by naming faceting variables. (@waltersom, #4031)
  
* Updated style for example code (@rjake, #4092)

* ggplot2 now requires R >= 3.3 (#4247).

* ggplot2 now uses `rlang::check_installed()` to check if a suggested package is
  installed, which will offer to install the package before continuing (#4375, 
  @malcolmbarrett)

* Improved error with hint when piping a `ggplot` object into a facet function
  (#4379, @mitchelloharawild).

# ggplot2 3.3.3
This is a small patch release mainly intended to address changes in R and CRAN.
It further changes the licensing model of ggplot2 to an MIT license.

* Update the ggplot2 licence to an MIT license (#4231, #4232, #4233, and #4281)

* Use vdiffr conditionally so ggplot2 can be tested on systems without vdiffr

* Update tests to work with the new `all.equal()` defaults in R >4.0.3

* Fixed a bug that `guide_bins()` mistakenly ignore `override.aes` argument
  (@yutannihilation, #4085).

# ggplot2 3.3.2
This is a small release focusing on fixing regressions introduced in 3.3.1.

* Added an `outside` option to `annotation_logticks()` that places tick marks
  outside of the plot bounds. (#3783, @kbodwin)

* `annotation_raster()` adds support for native rasters. For large rasters,
  native rasters render significantly faster than arrays (@kent37, #3388)
  
* Facet strips now have dedicated position-dependent theme elements 
  (`strip.text.x.top`, `strip.text.x.bottom`, `strip.text.y.left`, 
  `strip.text.y.right`) that inherit from `strip.text.x` and `strip.text.y`, 
  respectively. As a consequence, some theme stylings now need to be applied to 
  the position-dependent elements rather than to the parent elements. This 
  change was already introduced in ggplot2 3.3.0 but not listed in the 
  changelog. (@thomasp85, #3683)

* Facets now handle layers containing no data (@yutannihilation, #3853).
  
* A newly added geom `geom_density_2d_filled()` and associated stat 
  `stat_density_2d_filled()` can draw filled density contours
  (@clauswilke, #3846).

* A newly added `geom_function()` is now recommended to use in conjunction
  with/instead of `stat_function()`. In addition, `stat_function()` now
  works with transformed y axes, e.g. `scale_y_log10()`, and in plots
  containing no other data or layers (@clauswilke, #3611, #3905, #3983).

* Fixed a bug in `geom_sf()` that caused problems with legend-type
  autodetection (@clauswilke, #3963).
  
* Support graphics devices that use the `file` argument instead of `fileneame` 
  in `ggsave()` (@bwiernik, #3810)
  
* Default discrete color scales are now configurable through the `options()` of 
  `ggplot2.discrete.colour` and `ggplot2.discrete.fill`. When set to a character 
  vector of colour codes (or list of character vectors)  with sufficient length, 
  these colours are used for the default scale. See `help(scale_colour_discrete)` 
  for more details and examples (@cpsievert, #3833).

* Default continuous colour scales (i.e., the `options()` 
  `ggplot2.continuous.colour` and `ggplot2.continuous.fill`, which inform the 
  `type` argument of `scale_fill_continuous()` and `scale_colour_continuous()`) 
  now accept a function, which allows more control over these default 
  `continuous_scale()`s (@cpsievert, #3827).

* A bug was fixed in `stat_contour()` when calculating breaks based on 
  the `bins` argument (@clauswilke, #3879, #4004).
  
* Data columns can now contain `Vector` S4 objects, which are widely used in the 
  Bioconductor project. (@teunbrand, #3837)

# ggplot2 3.3.1

This is a small release with no code change. It removes all malicious links to a 
site that got hijacked from the readme and pkgdown site.

# ggplot2 3.3.0

This is a minor release but does contain a range of substantial new features, 
along with the standard bug fixes. The release contains a few visual breaking
changes, along with breaking changes for extension developers due to a shift in
internal representation of the position scales and their axes. No user breaking
changes are included.

This release also adds Dewey Dunnington (@paleolimbot) to the core team.

## Breaking changes
There are no user-facing breaking changes, but a change in some internal 
representations that extension developers may have relied on, along with a few 
breaking visual changes which may cause visual tests in downstream packages to 
fail.

* The `panel_params` field in the `Layout` now contains a list of list of 
  `ViewScale` objects, describing the trained coordinate system scales, instead
  of the list object used before. Any extensions that use this field will likely
  break, as will unit tests that checks aspects of this.

* `element_text()` now issues a warning when vectorized arguments are provided, 
  as in `colour = c("red", "green", "blue")`. Such use is discouraged and not 
  officially supported (@clauswilke, #3492).

* Changed `theme_grey()` setting for legend key so that it creates no border 
  (`NA`) rather than drawing a white one. (@annennenne, #3180)

* `geom_ribbon()` now draws separate lines for the upper and lower intervals if
  `colour` is mapped. Similarly, `geom_area()` and `geom_density()` now draw
  the upper lines only in the same case by default. If you want old-style full
  stroking, use `outline.type = "full"` (@yutannihilation, #3503 / @thomasp85, #3708).

## New features

* The evaluation time of aesthetics can now be controlled to a finer degree. 
  `after_stat()` supersedes the use of `stat()` and `..var..`-notation, and is
  joined by `after_scale()` to allow for mapping to scaled aesthetic values. 
  Remapping of the same aesthetic is now supported with `stage()`, so you can 
  map a data variable to a stat aesthetic, and remap the same aesthetic to 
  something else after statistical transformation (@thomasp85, #3534)

* All `coord_*()` functions with `xlim` and `ylim` arguments now accept
  vectors with `NA` as a placeholder for the minimum or maximum value
  (e.g., `ylim = c(0, NA)` would zoom the y-axis from 0 to the 
  maximum value observed in the data). This mimics the behaviour
  of the `limits` argument in continuous scale functions
  (@paleolimbot, #2907).

* Allowed reversing of discrete scales by re-writing `get_limits()` 
  (@AnneLyng, #3115)
  
* All geoms and stats that had a direction (i.e. where the x and y axes had 
  different interpretation), can now freely choose their direction, instead of
  relying on `coord_flip()`. The direction is deduced from the aesthetic 
  mapping, but can also be specified directly with the new `orientation` 
  argument (@thomasp85, #3506).
  
* Position guides can now be customized using the new `guide_axis()`, which can 
  be passed to position `scale_*()` functions or via `guides()`. The new axis 
  guide (`guide_axis()`) comes with arguments `check.overlap` (automatic removal 
  of overlapping labels), `angle` (easy rotation of axis labels), and
  `n.dodge` (dodge labels into multiple rows/columns) (@paleolimbot, #3322).
  
* A new scale type has been added, that allows binning of aesthetics at the 
  scale level. It has versions for both position and non-position aesthetics and
  comes with two new guides (`guide_bins` and `guide_coloursteps`) 
  (@thomasp85, #3096)
  
* `scale_x_continuous()` and `scale_y_continuous()` gains an `n.breaks` argument
  guiding the number of automatic generated breaks (@thomasp85, #3102)

* Added `stat_contour_filled()` and `geom_contour_filled()`, which compute 
  and draw filled contours of gridded data (@paleolimbot, #3044). 
  `geom_contour()` and `stat_contour()` now use the isoband package
  to compute contour lines. The `complete` parameter (which was undocumented
  and has been unused for at least four years) was removed (@paleolimbot, #3044).
  
* Themes have gained two new parameters, `plot.title.position` and 
  `plot.caption.position`, that can be used to customize how plot
  title/subtitle and plot caption are positioned relative to the overall plot
  (@clauswilke, #3252).

## Extensions
  
* `Geom` now gains a `setup_params()` method in line with the other ggproto
  classes (@thomasp85, #3509)

* The newly added function `register_theme_elements()` now allows developers
  of extension packages to define their own new theme elements and place them
  into the ggplot2 element tree (@clauswilke, #2540).

## Minor improvements and bug fixes

* `coord_trans()` now draws second axes and accepts `xlim`, `ylim`,
  and `expand` arguments to bring it up to feature parity with 
  `coord_cartesian()`. The `xtrans` and `ytrans` arguments that were 
  deprecated in version 1.0.1 in favour of `x` and `y` 
  were removed (@paleolimbot, #2990).

* `coord_trans()` now calculates breaks using the expanded range 
  (previously these were calculated using the unexpanded range, 
  which resulted in differences between plots made with `coord_trans()`
  and those made with `coord_cartesian()`). The expansion for discrete axes 
  in `coord_trans()` was also updated such that it behaves identically
  to that in `coord_cartesian()` (@paleolimbot, #3338).

* `expand_scale()` was deprecated in favour of `expansion()` for setting
  the `expand` argument of `x` and `y` scales (@paleolimbot).

* `geom_abline()`, `geom_hline()`, and `geom_vline()` now issue 
  more informative warnings when supplied with set aesthetics
  (i.e., `slope`, `intercept`, `yintercept`, and/or `xintercept`)
  and mapped aesthetics (i.e., `data` and/or `mapping`).

* Fix a bug in `geom_raster()` that squeezed the image when it went outside 
  scale limits (#3539, @thomasp85)

* `geom_sf()` now determines the legend type automatically (@microly, #3646).
  
* `geom_sf()` now removes rows that can't be plotted due to `NA` aesthetics 
  (#3546, @thomasp85)

* `geom_sf()` now applies alpha to linestring geometries 
  (#3589, @yutannihilation).

* `gg_dep()` was deprecated (@perezp44, #3382).

* Added function `ggplot_add.by()` for lists created with `by()`, allowing such
  lists to be added to ggplot objects (#2734, @Maschette)

* ggplot2 no longer depends on reshape2, which means that it no longer 
  (recursively) needs plyr, stringr, or stringi packages.

* Increase the default `nbin` of `guide_colourbar()` to place the ticks more 
  precisely (#3508, @yutannihilation).

* `manual_scale()` now matches `values` with the order of `breaks` whenever
  `values` is an unnamed vector. Previously, unnamed `values` would match with
  the limits of the scale and ignore the order of any `breaks` provided. Note
  that this may change the appearance of plots that previously relied on the
  unordered behaviour (#2429, @idno0001).

* `scale_manual_*(limits = ...)` now actually limits the scale (#3262,
  @yutannihilation).

* Fix a bug when `show.legend` is a named logical vector 
  (#3461, @yutannihilation).

* Added weight aesthetic option to `stat_density()` and made scaling of 
  weights the default (@annennenne, #2902)
  
* `stat_density2d()` can now take an `adjust` parameter to scale the default 
  bandwidth. (#2860, @haleyjeppson)

* `stat_smooth()` uses `REML` by default, if `method = "gam"` and
  `gam`'s method is not specified (@ikosmidis, #2630).

* stacking text when calculating the labels and the y axis with
  `stat_summary()` now works (@ikosmidis, #2709)
  
* `stat_summary()` and related functions now support rlang-style lambda functions
  (#3568, @dkahle).

* The data mask pronoun, `.data`, is now stripped from default labels.

* Addition of partial themes to plots has been made more predictable;
  stepwise addition of individual partial themes is now equivalent to
  addition of multple theme elements at once (@clauswilke, #3039).

* Facets now don't fail even when some variable in the spec are not available
  in all layers (@yutannihilation, #2963).

# ggplot2 3.2.1

This is a patch release fixing a few regressions introduced in 3.2.0 as well as
fixing some unit tests that broke due to upstream changes.

* `position_stack()` no longer changes the order of the input data. Changes to 
  the internal behaviour of `geom_ribbon()` made this reordering problematic 
  with ribbons that spanned `y = 0` (#3471)
* Using `qplot()` with a single positional aesthetic will no longer title the
  non-specified scale as `"NULL"` (#3473)
* Fixes unit tests for sf graticule labels caused by changes to sf

# ggplot2 3.2.0

This is a minor release with an emphasis on internal changes to make ggplot2 
faster and more consistent. The few interface changes will only affect the 
aesthetics of the plot in minor ways, and will only potentially break code of
extension developers if they have relied on internals that have been changed. 
This release also sees the addition of Hiroaki Yutani (@yutannihilation) to the 
core developer team.

With the release of R 3.6, ggplot2 now requires the R version to be at least 3.2,
as the tidyverse is committed to support 5 major versions of R.

## Breaking changes

* Two patches (#2996 and #3050) fixed minor rendering problems. In most cases,
  the visual changes are so subtle that they are difficult to see with the naked
  eye. However, these changes are detected by the vdiffr package, and therefore
  any package developers who use vdiffr to test for visual correctness of ggplot2
  plots will have to regenerate all reference images.
  
* In some cases, ggplot2 now produces a warning or an error for code that previously
  produced plot output. In all these cases, the previous plot output was accidental,
  and the plotting code uses the ggplot2 API in a way that would lead to undefined
  behavior. Examples include a missing `group` aesthetic in `geom_boxplot()` (#3316),
  annotations across multiple facets (#3305), and not using aesthetic mappings when
  drawing ribbons with `geom_ribbon()` (#3318).

## New features

* This release includes a range of internal changes that speeds up plot 
  generation. None of the changes are user facing and will not break any code,
  but in general ggplot2 should feel much faster. The changes includes, but are
  not limited to:
  
  - Caching ascent and descent dimensions of text to avoid recalculating it for
    every title.
  
  - Using a faster data.frame constructor as well as faster indexing into 
    data.frames
    
  - Removing the plyr dependency, replacing plyr functions with faster 
    equivalents.

* `geom_polygon()` can now draw polygons with holes using the new `subgroup` 
  aesthetic. This functionality requires R 3.6.0 (@thomasp85, #3128)

* Aesthetic mappings now accept functions that return `NULL` (@yutannihilation,
  #2997).

* `stat_function()` now accepts rlang/purrr style anonymous functions for the 
  `fun` parameter (@dkahle, #3159).

* `geom_rug()` gains an "outside" option to allow for moving the rug tassels to 
  outside the plot area (@njtierney, #3085) and a `length` option to allow for 
  changing the length of the rug lines (@daniel-wells, #3109). 
  
* All geoms now take a `key_glyph` paramter that allows users to customize
  how legend keys are drawn (@clauswilke, #3145). In addition, a new key glyph
  `timeseries` is provided to draw nice legends for time series
  (@mitchelloharawild, #3145).

## Extensions

* Layers now have a new member function `setup_layer()` which is called at the
  very beginning of the plot building process and which has access to the 
  original input data and the plot object being built. This function allows the 
  creation of custom layers that autogenerate aesthetic mappings based on the 
  input data or that filter the input data in some form. For the time being, this
  feature is not exported, but it has enabled the development of a new layer type,
  `layer_sf()` (see next item). Other special-purpose layer types may be added
  in the future (@clauswilke, #2872).
  
* A new layer type `layer_sf()` can auto-detect and auto-map sf geometry
  columns in the data. It should be used by extension developers who are writing
  new sf-based geoms or stats (@clauswilke, #3232).

* `x0` and `y0` are now recognized positional aesthetics so they will get scaled 
  if used in extension geoms and stats (@thomasp85, #3168)
  
* Continuous scale limits now accept functions which accept the default
  limits and return adjusted limits. This makes it possible to write
  a function that e.g. ensures the limits are always a multiple of 100,
  regardless of the data (@econandrew, #2307).

## Minor improvements and bug fixes

* `cut_width()` now accepts `...` to pass further arguments to `base::cut.default()`
   like `cut_number()` and `cut_interval()` already did (@cderv, #3055)

* `coord_map()` now can have axes on the top and right (@karawoo, #3042).

* `coord_polar()` now correctly rescales the secondary axis (@linzi-sg, #3278)

* `coord_sf()`, `coord_map()`, and `coord_polar()` now squash `-Inf` and `Inf`
  into the min and max of the plot (@yutannihilation, #2972).

* `coord_sf()` graticule lines are now drawn in the same thickness as panel grid 
  lines in `coord_cartesian()`, and seting panel grid lines to `element_blank()` 
  now also works in `coord_sf()` 
  (@clauswilke, #2991, #2525).

* `economics` data has been regenerated. This leads to some changes in the
  values of all columns (especially in `psavert`), but more importantly, strips 
  the grouping attributes from `economics_long`.

* `element_line()` now fills closed arrows (@yutannihilation, #2924).

* Facet strips on the left side of plots now have clipping turned on, preventing
  text from running out of the strip and borders from looking thicker than for
  other strips (@karawoo, #2772 and #3061).

* ggplot2 now works in Turkish locale (@yutannihilation, #3011).

* Clearer error messages for inappropriate aesthetics (@clairemcwhite, #3060).

* ggplot2 no longer attaches any external packages when using functions that 
  depend on packages that are suggested but not imported by ggplot2. The 
  affected functions include `geom_hex()`, `stat_binhex()`, 
  `stat_summary_hex()`, `geom_quantile()`, `stat_quantile()`, and `map_data()` 
  (@clauswilke, #3126).
  
* `geom_area()` and `geom_ribbon()` now sort the data along the x-axis in the 
  `setup_data()` method rather than as part of `draw_group()` (@thomasp85, 
  #3023)

* `geom_hline()`, `geom_vline()`, and `geom_abline()` now throw a warning if the 
  user supplies both an `xintercept`, `yintercept`, or `slope` value and a 
  mapping (@RichardJActon, #2950).

* `geom_rug()` now works with `coord_flip()` (@has2k1, #2987).

* `geom_violin()` no longer throws an error when quantile lines fall outside 
  the violin polygon (@thomasp85, #3254).

* `guide_legend()` and `guide_colorbar()` now use appropriate spacing between legend
  key glyphs and legend text even if the legend title is missing (@clauswilke, #2943).

* Default labels are now generated more consistently; e.g., symbols no longer
  get backticks, and long expressions are abbreviated with `...`
  (@yutannihilation, #2981).

* All-`Inf` layers are now ignored for picking the scale (@yutannihilation, 
  #3184).
  
* Diverging Brewer colour palette now use the correct mid-point colour 
  (@dariyasydykova, #3072).
  
* `scale_color_continuous()` now points to `scale_colour_continuous()` so that 
  it will handle `type = "viridis"` as the documentation states (@hlendway, 
  #3079).

* `scale_shape_identity()` now works correctly with `guide = "legend"` 
  (@malcolmbarrett, #3029)
  
* `scale_continuous` will now draw axis line even if the length of breaks is 0
  (@thomasp85, #3257)

* `stat_bin()` will now error when the number of bins exceeds 1e6 to avoid 
  accidentally freezing the user session (@thomasp85).
  
* `sec_axis()` now places ticks accurately when using nonlinear transformations (@dpseidel, #2978).

* `facet_wrap()` and `facet_grid()` now automatically remove NULL from facet
  specs, and accept empty specs (@yutannihilation, #3070, #2986).

* `stat_bin()` now handles data with only one unique value (@yutannihilation 
  #3047).

* `sec_axis()` now accepts functions as well as formulas (@yutannihilation, #3031).

*   New theme elements allowing different ticks lengths for each axis. For instance,
    this can be used to have inwards ticks on the x-axis (`axis.ticks.length.x`) and
    outwards ticks on the y-axis (`axis.ticks.length.y`) (@pank, #2935).

* The arguments of `Stat*$compute_layer()` and `Position*$compute_layer()` are
  now renamed to always match the ones of `Stat$compute_layer()` and
  `Position$compute_layer()` (@yutannihilation, #3202).

* `geom_*()` and `stat_*()` now accepts purrr-style lambda notation
  (@yutannihilation, #3138).

* `geom_tile()` and `geom_rect()` now draw rectangles without notches at the
  corners. The style of the corner can be controlled by `linejoin` parameters
  (@yutannihilation, #3050).

# ggplot2 3.1.0

## Breaking changes

This is a minor release and breaking changes have been kept to a minimum. End users of 
ggplot2 are unlikely to encounter any issues. However, there are a few items that developers 
of ggplot2 extensions should be aware of. For additional details, see also the discussion 
accompanying issue #2890.

*   In non-user-facing internal code (specifically in the `aes()` function and in
    the `aesthetics` argument of scale functions), ggplot2 now always uses the British
    spelling for aesthetics containing the word "colour". When users specify a "color"
    aesthetic it is automatically renamed to "colour". This renaming is also applied
    to non-standard aesthetics that contain the word "color". For example, "point_color"
    is renamed to "point_colour". This convention makes it easier to support both
    British and American spelling for novel, non-standard aesthetics, but it may require
    some adjustment for packages that have previously introduced non-standard color
    aesthetics using American spelling. A new function `standardise_aes_names()` is
    provided in case extension writers need to perform this renaming in their own code
    (@clauswilke, #2649).

*   Functions that generate other functions (closures) now force the arguments that are
    used from the generated functions, to avoid hard-to-catch errors. This may affect
    some users of manual scales (such as `scale_colour_manual()`, `scale_fill_manual()`,
    etc.) who depend on incorrect behavior (@krlmlr, #2807).
    
*   `Coord` objects now have a function `backtransform_range()` that returns the
    panel range in data coordinates. This change may affect developers of custom coords,
    who now should implement this function. It may also affect developers of custom
    geoms that use the `range()` function. In some applications, `backtransform_range()`
    may be more appropriate (@clauswilke, #2821).


## New features

*   `coord_sf()` has much improved customization of axis tick labels. Labels can now
    be set manually, and there are two new parameters, `label_graticule` and
    `label_axes`, that can be used to specify which graticules to label on which side
    of the plot (@clauswilke, #2846, #2857, #2881).
    
*   Two new geoms `geom_sf_label()` and `geom_sf_text()` can draw labels and text
    on sf objects. Under the hood, a new `stat_sf_coordinates()` calculates the
    x and y coordinates from the coordinates of the sf geometries. You can customize
    the calculation method via `fun.geometry` argument (@yutannihilation, #2761).
    

## Minor improvements and fixes

*   `benchplot()` now uses tidy evaluation (@dpseidel, #2699).

*   The error message in `compute_aesthetics()` now only provides the names of
    aesthetics with mismatched lengths, rather than all aesthetics (@karawoo,
    #2853).

*   For faceted plots, data is no longer internally reordered. This makes it
    safer to feed data columns into `aes()` or into parameters of geoms or
    stats. However, doing so remains discouraged (@clauswilke, #2694).

*   `coord_sf()` now also understands the `clip` argument, just like the other
    coords (@clauswilke, #2938).

*   `fortify()` now displays a more informative error message for
    `grouped_df()` objects when dplyr is not installed (@jimhester, #2822).

*   All `geom_*()` now display an informative error message when required 
    aesthetics are missing (@dpseidel, #2637 and #2706).

*   `geom_boxplot()` now understands the `width` parameter even when used with
    a non-standard stat, such as `stat_identity()` (@clauswilke, #2893).
    
*  `geom_hex()` now understands the `size` and `linetype` aesthetics
   (@mikmart, #2488).
    
*   `geom_hline()`, `geom_vline()`, and `geom_abline()` now work properly
    with `coord_trans()` (@clauswilke, #2149, #2812).
    
*   `geom_text(..., parse = TRUE)` now correctly renders the expected number of
    items instead of silently dropping items that are empty expressions, e.g.
    the empty string "". If an expression spans multiple lines, we take just
    the first line and drop the rest. This same issue is also fixed for
    `geom_label()` and the axis labels for `geom_sf()` (@slowkow, #2867).

*   `geom_sf()` now respects `lineend`, `linejoin`, and `linemitre` parameters 
    for lines and polygons (@alistaire47, #2826).
    
*   `ggsave()` now exits without creating a new graphics device if previously
    none was open (@clauswilke, #2363).

*   `labs()` now has named arguments `title`, `subtitle`, `caption`, and `tag`.
    Also, `labs()` now accepts tidyeval (@yutannihilation, #2669).

*   `position_nudge()` is now more robust and nudges only in the direction
    requested. This enables, for example, the horizontal nudging of boxplots
    (@clauswilke, #2733).

*   `sec_axis()` and `dup_axis()` now return appropriate breaks for the secondary
    axis when applied to log transformed scales (@dpseidel, #2729).

*   `sec_axis()` now works as expected when used in combination with tidy eval
    (@dpseidel, #2788).

*   `scale_*_date()`, `scale_*_time()` and `scale_*_datetime()` can now display 
    a secondary axis that is a __one-to-one__ transformation of the primary axis,
    implemented using the `sec.axis` argument to the scale constructor 
    (@dpseidel, #2244).
    
*   `stat_contour()`, `stat_density2d()`, `stat_bin2d()`,  `stat_binhex()`
    now calculate normalized statistics including `nlevel`, `ndensity`, and
    `ncount`. Also, `stat_density()` now includes the calculated statistic 
    `nlevel`, an alias for `scaled`, to better match the syntax of `stat_bin()`
    (@bjreisman, #2679).

# ggplot2 3.0.0

## Breaking changes

*   ggplot2 now supports/uses tidy evaluation (as described below). This is a 
    major change and breaks a number of packages; we made this breaking change 
    because it is important to make ggplot2 more programmable, and to be more 
    consistent with the rest of the tidyverse. The best general (and detailed)
    introduction to tidy evaluation can be found in the meta programming
    chapters in [Advanced R](https://adv-r.hadley.nz).
    
    The primary developer facing change is that `aes()` now contains 
    quosures (expression + environment pairs) rather than symbols, and you'll 
    need to take a different approach to extracting the information you need. 
    A common symptom of this change are errors "undefined columns selected" or 
    "invalid 'type' (list) of argument" (#2610). As in the previous version,
    constants (like `aes(x = 1)` or `aes(colour = "smoothed")`) are stored
    as is.
    
    In this version of ggplot2, if you need to describe a mapping in a string, 
    use `quo_name()` (to generate single-line strings; longer expressions may 
    be abbreviated) or `quo_text()` (to generate non-abbreviated strings that
    may span multiple lines). If you do need to extract the value of a variable
    instead use `rlang::eval_tidy()`. You may want to condition on 
    `(packageVersion("ggplot2") <= "2.2.1")` so that your code can work with
    both released and development versions of ggplot2.
    
    We recognise that this is a big change and if you're not already familiar
    with rlang, there's a lot to learn. If you are stuck, or need any help,
    please reach out on <https://community.rstudio.com>.

*   Error: Column `y` must be a 1d atomic vector or a list

    Internally, ggplot2 now uses `as.data.frame(tibble::as_tibble(x))` to
    convert a list into a data frame. This improves ggplot2's support for
    list-columns (needed for sf support), at a small cost: you can no longer
    use matrix-columns. Note that unlike tibble we still allow column vectors
    such as returned by `base::scale()` because of their widespread use.

*   Error: More than one expression parsed
  
    Previously `aes_string(x = c("a", "b", "c"))` silently returned 
    `aes(x = a)`. Now this is a clear error.

*   Error: `data` must be uniquely named but has duplicate columns
  
    If layer data contains columns with identical names an error will be 
    thrown. In earlier versions the first occurring column was chosen silently,
    potentially masking that the wrong data was chosen.

*   Error: Aesthetics must be either length 1 or the same as the data
    
    Layers are stricter about the columns they will combine into a single
    data frame. Each aesthetic now must be either the same length as the data
    frame or a single value. This makes silent recycling errors much less likely.

*   Error: `coord_*` doesn't support free scales 
   
    Free scales only work with selected coordinate systems; previously you'd
    get an incorrect plot.

*   Error in f(...) : unused argument (range = c(0, 1))

    This is because the `oob` argument to scale has been set to a function
    that only takes a single argument; it needs to take two arguments
    (`x`, and `range`). 

*   Error: unused argument (output)
  
    The function `guide_train()` now has an optional parameter `aesthetic`
    that allows you to override the `aesthetic` setting in the scale.
    To make your code work with the both released and development versions of 
    ggplot2 appropriate, add `aesthetic = NULL` to the `guide_train()` method
    signature.
    
    ```R
    # old
    guide_train.legend <- function(guide, scale) {...}
    
    # new 
    guide_train.legend <- function(guide, scale, aesthetic = NULL) {...}
    ```
    
    Then, inside the function, replace `scale$aesthetics[1]`,
    `aesthetic %||% scale$aesthetics[1]`. (The %||% operator is defined in the 
    rlang package).
    
    ```R
    # old
    setNames(list(scale$map(breaks)), scale$aesthetics[1])

    # new
    setNames(list(scale$map(breaks)), aesthetic %||% scale$aesthetics[1])
    ```

*   The long-deprecated `subset` argument to `layer()` has been removed.

## Tidy evaluation

* `aes()` now supports quasiquotation so that you can use `!!`, `!!!`,
  and `:=`. This replaces `aes_()` and `aes_string()` which are now
  soft-deprecated (but will remain around for a long time).

* `facet_wrap()` and `facet_grid()` now support `vars()` inputs. Like
  `dplyr::vars()`, this helper quotes its inputs and supports
  quasiquotation. For instance, you can now supply faceting variables
  like this: `facet_wrap(vars(am, cyl))` instead of 
  `facet_wrap(~am + cyl)`. Note that the formula interface is not going 
  away and will not be deprecated. `vars()` is simply meant to make it 
  easier to create functions around `facet_wrap()` and `facet_grid()`.

  The first two arguments of `facet_grid()` become `rows` and `cols`
  and now support `vars()` inputs. Note however that we took special
  care to ensure complete backward compatibility. With this change
  `facet_grid(vars(cyl), vars(am, vs))` is equivalent to
  `facet_grid(cyl ~ am + vs)`, and `facet_grid(cols = vars(am, vs))` is
  equivalent to `facet_grid(. ~ am + vs)`.

  One nice aspect of the new interface is that you can now easily
  supply names: `facet_grid(vars(Cylinder = cyl), labeller =
  label_both)` will give nice label titles to the facets. Of course,
  those names can be unquoted with the usual tidy eval syntax.

### sf

* ggplot2 now has full support for sf with `geom_sf()` and `coord_sf()`:

  ```r
  nc <- sf::st_read(system.file("shape/nc.shp", package = "sf"), quiet = TRUE)
  ggplot(nc) +
    geom_sf(aes(fill = AREA))
  ```
  It supports all simple features, automatically aligns CRS across layers, sets
  up the correct aspect ratio, and draws a graticule.

## New features

* ggplot2 now works on R 3.1 onwards, and uses the 
  [vdiffr](https://github.com/r-lib/vdiffr) package for visual testing.

* In most cases, accidentally using `%>%` instead of `+` will generate an 
  informative error (#2400).

* New syntax for calculated aesthetics. Instead of using `aes(y = ..count..)` 
  you can (and should!) use `aes(y = stat(count))`. `stat()` is a real function 
  with documentation which hopefully will make this part of ggplot2 less 
  confusing (#2059).
  
  `stat()` is particularly nice for more complex calculations because you 
  only need to specify it once: `aes(y = stat(count / max(count)))`,
  rather than `aes(y = ..count.. / max(..count..))`
  
* New `tag` label for adding identification tags to plots, typically used for 
  labelling a subplot with a letter. Add a tag with `labs(tag = "A")`, style it 
  with the `plot.tag` theme element, and control position with the
  `plot.tag.position` theme setting (@thomasp85).

### Layers: geoms, stats, and position adjustments

* `geom_segment()` and `geom_curve()` have a new `arrow.fill` parameter which 
  allows you to specify a separate fill colour for closed arrowheads 
  (@hrbrmstr and @clauswilke, #2375).

* `geom_point()` and friends can now take shapes as strings instead of integers,
  e.g. `geom_point(shape = "diamond")` (@daniel-barnett, #2075).

* `position_dodge()` gains a `preserve` argument that allows you to control
  whether the `total` width at each `x` value is preserved (the current 
  default), or ensure that the width of a `single` element is preserved
  (what many people want) (#1935).

* New `position_dodge2()` provides enhanced dodging for boxplots. Compared to
  `position_dodge()`, `position_dodge2()` compares `xmin` and `xmax` values  
  to determine which elements overlap, and spreads overlapping elements evenly
  within the region of overlap. `position_dodge2()` is now the default position
  adjustment for `geom_boxplot()`, because it handles `varwidth = TRUE`, and 
  will be considered for other geoms in the future.
  
  The `padding` parameter adds a small amount of padding between elements 
  (@karawoo, #2143) and a `reverse` parameter allows you to reverse the order 
  of placement (@karawoo, #2171).
  
* New `stat_qq_line()` makes it easy to add a simple line to a Q-Q plot, which 
  makes it easier to judge the fit of the theoretical distribution 
  (@nicksolomon).

### Scales and guides

* Improved support for mapping date/time variables to `alpha`, `size`, `colour`, 
  and `fill` aesthetics, including `date_breaks` and `date_labels` arguments 
  (@karawoo, #1526), and new `scale_alpha()` variants (@karawoo, #1526).

* Improved support for ordered factors. Ordered factors throw a warning when 
  mapped to shape (unordered factors do not), and do not throw warnings when 
  mapped to size or alpha (unordered factors do). Viridis is used as the 
  default colour and fill scale for ordered factors (@karawoo, #1526).

* The `expand` argument of `scale_*_continuous()` and `scale_*_discrete()`
  now accepts separate expansion values for the lower and upper range
  limits. The expansion limits can be specified using the convenience
  function `expand_scale()`.
  
  Separate expansion limits may be useful for bar charts, e.g. if one
  wants the bottom of the bars to be flush with the x axis but still 
  leave some (automatically calculated amount of) space above them:
  
    ```r
    ggplot(mtcars) +
        geom_bar(aes(x = factor(cyl))) +
        scale_y_continuous(expand = expand_scale(mult = c(0, .1)))
    ```
  
  It can also be useful for line charts, e.g. for counts over time,
  where one wants to have a ’hard’ lower limit of y = 0 but leave the
  upper limit unspecified (and perhaps differing between panels), with
  some extra space above the highest point on the line (with symmetrical 
  limits, the extra space above the highest point could in some cases 
  cause the lower limit to be negative).
  
  The old syntax for the `expand` argument will, of course, continue
  to work (@huftis, #1669).

* `scale_colour_continuous()` and `scale_colour_gradient()` are now controlled 
  by global options `ggplot2.continuous.colour` and `ggplot2.continuous.fill`. 
  These can be set to `"gradient"` (the default) or `"viridis"` (@karawoo).

* New `scale_colour_viridis_c()`/`scale_fill_viridis_c()` (continuous) and
  `scale_colour_viridis_d()`/`scale_fill_viridis_d()` (discrete) make it
  easy to use Viridis colour scales (@karawoo, #1526).

* Guides for `geom_text()` now accept custom labels with 
  `guide_legend(override.aes = list(label = "foo"))` (@brianwdavis, #2458).

### Margins

* Strips gain margins on all sides by default. This means that to fully justify
  text to the edge of a strip, you will need to also set the margins to 0
  (@karawoo).

* Rotated strip labels now correctly understand `hjust` and `vjust` parameters
  at all angles (@karawoo).

* Strip labels now understand justification relative to the direction of the
  text, meaning that in y facets, the strip text can be placed at either end of
  the strip using `hjust` (@karawoo).

* Legend titles and labels get a little extra space around them, which 
  prevents legend titles from overlapping the legend at large font sizes 
  (@karawoo, #1881).

## Extension points

* New `autolayer()` S3 generic (@mitchelloharawild, #1974). This is similar
  to `autoplot()` but produces layers rather than complete plots.

* Custom objects can now be added using `+` if a `ggplot_add` method has been
  defined for the class of the object (@thomasp85).

* Theme elements can now be subclassed. Add a `merge_element` method to control
  how properties are inherited from the parent element. Add an `element_grob` 
  method to define how elements are rendered into grobs (@thomasp85, #1981).

* Coords have gained new extension mechanisms.
  
    If you have an existing coord extension, you will need to revise the
    specification of the `train()` method. It is now called 
    `setup_panel_params()` (better reflecting what it actually does) and now 
    has arguments `scale_x`, and `scale_y` (the x and y scales respectively) 
    and `param`, a list of plot specific parameters generated by 
    `setup_params()`.

    What was formerly called `scale_details` (in coords), `panel_ranges` 
    (in layout) and `panel_scales` (in geoms) are now consistently called
    `panel_params` (#1311). These are parameters of the coord that vary from
    panel to panel.

* `ggplot_build()` and `ggplot_gtable()` are now generics, so ggplot-subclasses 
  can define additional behavior during the build stage.

* `guide_train()`, `guide_merge()`, `guide_geom()`, and `guide_gengrob()`
  are now exported as they are needed if you want to design your own guide.
  They are not currently documented; use at your own risk (#2528).

* `scale_type()` generic is now exported and documented. Use this if you 
  want to extend ggplot2 to work with a new type of vector.

## Minor bug fixes and improvements

### Faceting

* `facet_grid()` gives a more informative error message if you try to use
  a variable in both rows and cols (#1928).

* `facet_grid()` and `facet_wrap()` both give better error messages if you
  attempt to use an unsupported coord with free scales (#2049).

* `label_parsed()` works once again (#2279).

* You can now style the background of horizontal and vertical strips
  independently with `strip.background.x` and `strip.background.y` 
  theme settings (#2249).

### Scales

* `discrete_scale()` documentation now inherits shared definitions from 
  `continuous_scale()` (@alistaire47, #2052).

* `guide_colorbar()` shows all colours of the scale (@has2k1, #2343).

* `scale_identity()` once again produces legends by default (#2112).

* Tick marks for secondary axes with strong transformations are more 
  accurately placed (@thomasp85, #1992).

* Missing line types now reliably generate missing lines (with standard 
  warning) (#2206).

* Legends now ignore set aesthetics that are not length one (#1932).

* All colour and fill scales now have an `aesthetics` argument that can
  be used to set the aesthetic(s) the scale works with. This makes it
  possible to apply a colour scale to both colour and fill aesthetics
  at the same time, via `aesthetics = c("colour", "fill")` (@clauswilke).
  
* Three new generic scales work with any aesthetic or set of aesthetics: 
  `scale_continuous_identity()`, `scale_discrete_identity()`, and
  `scale_discrete_manual()` (@clauswilke).

* `scale_*_gradient2()` now consistently omits points outside limits by 
  rescaling after the limits are enforced (@foo-bar-baz-qux, #2230).

### Layers

* `geom_label()` now correctly produces unbordered labels when `label.size` 
  is 0, even when saving to PDF (@bfgray3, #2407).

* `layer()` gives considerably better error messages for incorrectly specified
  `geom`, `stat`, or `position` (#2401).

* In all layers that use it, `linemitre` now defaults to 10 (instead of 1)
  to better match base R.

* `geom_boxplot()` now supplies a default value if no `x` aesthetic is present
  (@foo-bar-baz-qux, #2110).

* `geom_density()` drops groups with fewer than two data points and throws a
  warning. For groups with two data points, density values are now calculated 
  with `stats::density` (@karawoo, #2127).

* `geom_segment()` now also takes a `linejoin` parameter. This allows more 
  control over the appearance of the segments, which is especially useful for 
  plotting thick arrows (@Ax3man, #774).

* `geom_smooth()` now reports the formula used when `method = "auto"` 
  (@davharris #1951). `geom_smooth()` now orders by the `x` aesthetic, making it 
  easier to pass pre-computed values without manual ordering (@izahn, #2028). It 
  also now knows it has `ymin` and `ymax` aesthetics (#1939). The legend 
  correctly reflects the status of the `se` argument when used with stats 
  other than the default (@clauswilke, #1546).

* `geom_tile()` now once again interprets `width` and `height` correctly 
  (@malcolmbarrett, #2510).

* `position_jitter()` and `position_jitterdodge()` gain a `seed` argument that
  allows the specification of a random seed for reproducible jittering 
  (@krlmlr, #1996 and @slowkow, #2445).

* `stat_density()` has better behaviour if all groups are dropped because they
  are too small (#2282).

* `stat_summary_bin()` now understands the `breaks` parameter (@karawoo, #2214).

* `stat_bin()` now accepts functions for `binwidth`. This allows better binning 
  when faceting along variables with different ranges (@botanize).

* `stat_bin()` and `geom_histogram()` now sum correctly when using the `weight` 
  aesthetic (@jiho, #1921).

* `stat_bin()` again uses correct scaling for the computed variable `ndensity` 
  (@timgoodman, #2324).

* `stat_bin()` and `stat_bin_2d()` now properly handle the `breaks` parameter 
  when the scales are transformed (@has2k1, #2366).

* `update_geom_defaults()` and `update_stat_defaults()` allow American 
  spelling of aesthetic parameters (@foo-bar-baz-qux, #2299).

* The `show.legend` parameter now accepts a named logical vector to hide/show
  only some aesthetics in the legend (@tutuchan, #1798).

* Layers now silently ignore unknown aesthetics with value `NULL` (#1909).

### Coords

* Clipping to the plot panel is now configurable, through a `clip` argument
  to coordinate systems, e.g. `coord_cartesian(clip = "off")` 
  (@clauswilke, #2536).

* Like scales, coordinate systems now give you a message when you're 
  replacing an existing coordinate system (#2264).

* `coord_polar()` now draws secondary axis ticks and labels 
  (@dylan-stark, #2072), and can draw the radius axis on the right 
  (@thomasp85, #2005).

* `coord_trans()` now generates a warning when a transformation generates 
  non-finite values (@foo-bar-baz-qux, #2147).

### Themes

* Complete themes now always override all elements of the default theme
  (@has2k1, #2058, #2079).

* Themes now set default grid colour in `panel.grid` rather than individually
  in `panel.grid.major` and `panel.grid.minor` individually. This makes it 
  slightly easier to customise the theme (#2352).

* Fixed bug when setting strips to `element_blank()` (@thomasp85). 

* Axes positioned on the top and to the right can now customize their ticks and
  lines separately (@thomasp85, #1899).

* Built-in themes gain parameters `base_line_size` and `base_rect_size` which 
  control the default sizes of line and rectangle elements (@karawoo, #2176).

* Default themes use `rel()` to set line widths (@baptiste).

* Themes were tweaked for visual consistency and more graceful behavior when 
  changing the base font size. All absolute heights or widths were replaced 
  with heights or widths that are proportional to the base font size. One 
  relative font size was eliminated (@clauswilke).
  
* The height of descenders is now calculated solely on font metrics and doesn't
  change with the specific letters in the string. This fixes minor alignment 
  issues with plot titles, subtitles, and legend titles (#2288, @clauswilke).

### Guides

* `guide_colorbar()` is more configurable: tick marks and color bar frame
  can now by styled with arguments `ticks.colour`, `ticks.linewidth`, 
  `frame.colour`, `frame.linewidth`, and `frame.linetype`
  (@clauswilke).
  
* `guide_colorbar()` now uses `legend.spacing.x` and `legend.spacing.y` 
  correctly, and it can handle multi-line titles. Minor tweaks were made to 
  `guide_legend()` to make sure the two legend functions behave as similarly as
  possible (@clauswilke, #2397 and #2398).
  
* The theme elements `legend.title` and `legend.text` now respect the settings 
  of `margin`, `hjust`, and `vjust` (@clauswilke, #2465, #1502).

* Non-angle parameters of `label.theme` or `title.theme` can now be set in 
  `guide_legend()` and `guide_colorbar()` (@clauswilke, #2544).

### Other

* `fortify()` gains a method for tbls (@karawoo, #2218).

* `ggplot` gains a method for `grouped_df`s that adds a `.group` variable,
  which computes a unique value for each group. Use it with 
  `aes(group = .group)` (#2351).

* `ggproto()` produces objects with class `c("ggproto", "gg")`, allowing for
  a more informative error message when adding layers, scales, or other ggproto 
  objects (@jrnold, #2056).

* `ggsave()`'s DPI argument now supports 3 string options: "retina" (320
  DPI), "print" (300 DPI), and "screen" (72 DPI) (@foo-bar-baz-qux, #2156).
  `ggsave()` now uses full argument names to avoid partial match warnings 
  (#2355), and correctly restores the previous graphics device when several
  graphics devices are open (#2363).

* `print.ggplot()` now returns the original ggplot object, instead of the 
  output from `ggplot_build()`. Also, the object returned from 
  `ggplot_build()` now has the class `"ggplot_built"` (#2034).

* `map_data()` now works even when purrr is loaded (tidyverse#66).

* New functions `summarise_layout()`, `summarise_coord()`, and 
  `summarise_layers()` summarise the layout, coordinate systems, and layers 
  of a built ggplot object (#2034, @wch). This provides a tested API that 
  (e.g.) shiny can depend on.

* Updated startup messages reflect new resources (#2410, @mine-cetinkaya-rundel).

# ggplot2 2.2.1

* Fix usage of `structure(NULL)` for R-devel compatibility (#1968).

# ggplot2 2.2.0

## Major new features

### Subtitle and caption

Thanks to @hrbrmstr plots now have subtitles and captions, which can be set with 
the `subtitle`  and `caption` arguments to `ggtitle()` and `labs()`. You can 
control their appearance with the theme settings `plot.caption` and 
`plot.subtitle`. The main plot title is now left-aligned to better work better 
with a subtitle. The caption is right-aligned (@hrbrmstr).

### Stacking

`position_stack()` and `position_fill()` now sort the stacking order to match 
grouping order. This allows you to control the order through grouping, and 
ensures that the default legend matches the plot (#1552, #1593). If you want the 
opposite order (useful if you have horizontal bars and horizontal legend), you 
can request reverse stacking by using `position = position_stack(reverse = TRUE)` 
(#1837).
  
`position_stack()` and `position_fill()` now accepts negative values which will 
create stacks extending below the x-axis (#1691).

`position_stack()` and `position_fill()` gain a `vjust` argument which makes it 
easy to (e.g.) display labels in the middle of stacked bars (#1821).

### Layers

`geom_col()` was added to complement `geom_bar()` (@hrbrmstr). It uses 
`stat="identity"` by default, making the `y` aesthetic mandatory. It does not 
support any other `stat_()` and does not provide fallback support for the 
`binwidth` parameter. Examples and references in other functions were updated to
demonstrate `geom_col()` usage. 

When creating a layer, ggplot2 will warn if you use an unknown aesthetic or an 
unknown parameter. Compared to the previous version, this is stricter for 
aesthetics (previously there was no message), and less strict for parameters 
(previously this threw an error) (#1585).

### Facetting

The facet system, as well as the internal panel class, has been rewritten in 
ggproto. Facets are now extendable in the same manner as geoms and stats, as 
described in `vignette("extending-ggplot2")`.

We have also added the following new features.
  
* `facet_grid()` and `facet_wrap()` now allow expressions in their faceting 
  formulas (@DanRuderman, #1596).

* When `facet_wrap()` results in an uneven number of panels, axes will now be
  drawn underneath the hanging panels (fixes #1607)

* Strips can now be freely positioned in `facet_wrap()` using the 
  `strip.position` argument (deprecates `switch`).

* The relative order of panel, strip, and axis can now be controlled with 
  the theme setting `strip.placement` that takes either `inside` (strip between 
  panel and axis) or `outside` (strip after axis).

* The theme option `panel.margin` has been deprecated in favour of 
  `panel.spacing` to more clearly communicate intent.

### Extensions

Unfortunately there was a major oversight in the construction of ggproto which 
lead to extensions capturing the super object at package build time, instead of 
at package run time (#1826). This problem has been fixed, but requires 
re-installation of all extension packages.

## Scales

* The position of x and y axes can now be changed using the `position` argument
  in `scale_x_*`and `scale_y_*` which can take `top` and `bottom`, and `left`
  and `right` respectively. The themes of top and right axes can be modified 
  using the `.top` and `.right` modifiers to `axis.text.*` and `axis.title.*`.

### Continuous scales

* `scale_x_continuous()` and `scale_y_continuous()` can now display a secondary 
  axis that is a __one-to-one__ transformation of the primary axis (e.g. degrees 
  Celcius to degrees Fahrenheit). The secondary axis will be positioned opposite 
  to the primary axis and can be controlled with the `sec.axis` argument to 
  the scale constructor.

* Scales worry less about having breaks. If no breaks can be computed, the
  plot will work instead of throwing an uninformative error (#791). This 
  is particularly helpful when you have facets with free scales, and not
  all panels contain data.

* Scales now warn when transformation introduces infinite values (#1696).

### Date time

* `scale_*_datetime()` now supports time zones. It will use the timezone 
  attached to the variable by default, but can be overridden with the 
  `timezone` argument.

* New `scale_x_time()` and `scale_y_time()` generate reasonable default
  breaks and labels for hms vectors (#1752).

### Discrete scales

The treatment of missing values by discrete scales has been thoroughly 
overhauled (#1584). The underlying principle is that we can naturally represent 
missing values on discrete variables (by treating just like another level), so 
by default we should. 

This principle applies to:

* character vectors
* factors with implicit NA
* factors with explicit NA

And to all scales (both position and non-position.)

Compared to the previous version of ggplot2, there are three main changes:

1.  `scale_x_discrete()` and `scale_y_discrete()` always show discrete NA,
    regardless of their source

1.  If present, `NA`s are shown in discrete legends.

1.  All discrete scales gain a `na.translate` argument that allows you to 
    control whether `NA`s are translated to something that can be visualised,
    or should be left as missing. Note that if you don't translate (i.e. 
    `na.translate = FALSE)` the missing values will passed on to the layer, 
    which will warning that it's dropping missing values. To suppress the
    warnings, you'll also need to add `na.rm = TRUE` to the layer call. 

There were also a number of other smaller changes

* Correctly use scale expansion factors.
* Don't preserve space for dropped levels (#1638).
* Only issue one warning when when asking for too many levels (#1674).
* Unicode labels work better on Windows (#1827).
* Warn when used with only continuous data (#1589)

## Themes

* The `theme()` constructor now has named arguments rather than ellipses. This 
  should make autocomplete substantially more useful. The documentation
  (including examples) has been considerably improved.
  
* Built-in themes are more visually homogeneous, and match `theme_grey` better.
  (@jiho, #1679)
  
* When computing the height of titles, ggplot2 now includes the height of the
  descenders (i.e. the bits of `g` and `y` that hang beneath the baseline). This 
  improves the margins around titles, particularly the y axis label (#1712).
  I have also very slightly increased the inner margins of axis titles, and 
  removed the outer margins. 

* Theme element inheritance is now easier to work with as modification now
  overrides default `element_blank` elements (#1555, #1557, #1565, #1567)
  
* Horizontal legends (i.e. legends on the top or bottom) are horizontally
  aligned by default (#1842). Use `legend.box = "vertical"` to switch back
  to the previous behaviour.
  
* `element_line()` now takes an `arrow` argument to specify arrows at the end of
  lines (#1740)

There were a number of tweaks to the theme elements that control legends:
  
* `legend.justification` now controls appearance will plotting the legend
  outside of the plot area. For example, you can use 
  `theme(legend.justification = "top")` to make the legend align with the 
  top of the plot.

* `panel.margin` and `legend.margin` have been renamed to `panel.spacing` and 
  `legend.spacing` respectively, to better communicate intent (they only
  affect spacing between legends and panels, not the margins around them)

* `legend.margin` now controls margin around individual legends.

* New `legend.box.background`, `legend.box.spacing`, and `legend.box.margin`
  control the background, spacing, and margin of the legend box (the region
  that contains all legends).

## Bug fixes and minor improvements

* ggplot2 now imports tibble. This ensures that all built-in datasets print 
  compactly even if you haven't explicitly loaded tibble or dplyr (#1677).

* Class of aesthetic mapping is preserved when adding `aes()` objects (#1624).

* `+.gg` now works for lists that include data frames.

* `annotation_x()` now works in the absense of global data (#1655)

* `geom_*(show.legend = FALSE)` now works for `guide_colorbar`.

* `geom_boxplot()` gains new `outlier.alpha` (@jonathan-g) and 
  `outlier.fill` (@schloerke, #1787) parameters to control the alpha/fill of
   outlier points independently of the alpha of the boxes. 

* `position_jitter()` (and hence `geom_jitter()`) now correctly computes 
  the jitter width/jitter when supplied by the user (#1775, @has2k1).

* `geom_contour()` more clearly describes what inputs it needs (#1577).

* `geom_curve()` respects the `lineend` parameter (#1852).

* `geom_histogram()` and `stat_bin()` understand the `breaks` parameter once 
  more. (#1665). The floating point adjustment for histogram bins is now 
  actually used - it was previously inadvertently ignored (#1651).

* `geom_violin()` no longer transforms quantile lines with the alpha aesthetic
  (@mnbram, #1714). It no longer errors when quantiles are requested but data
  have zero range (#1687). When `trim = FALSE` it once again has a nice 
  range that allows the density to reach zero (by extending the range 3 
  bandwidths to either side of the data) (#1700).

* `geom_dotplot()` works better when faceting and binning on the y-axis. 
  (#1618, @has2k1).
  
* `geom_hexbin()` once again supports `..density..` (@mikebirdgeneau, #1688).

* `geom_step()` gives useful warning if only one data point in layer (#1645).

* `layer()` gains new `check.aes` and `check.param` arguments. These allow
  geom/stat authors to optional suppress checks for known aesthetics/parameters.
  Currently this is used only in `geom_blank()` which powers `expand_limits()` 
  (#1795).

* All `stat_*()` display a better error message when required aesthetics are
  missing.
  
* `stat_bin()` and `stat_summary_hex()` now accept length 1 `binwidth` (#1610)

* `stat_density()` gains new argument `n`, which is passed to underlying function
  `stats::density` ("number of equally spaced points at which the
  density is to be estimated"). (@hbuschme)

* `stat_binhex()` now again returns `count` rather than `value` (#1747)

* `stat_ecdf()` respects `pad` argument (#1646).

* `stat_smooth()` once again informs you about the method it has chosen.
  It also correctly calculates the size of the largest group within facets.

* `x` and `y` scales are now symmetric regarding the list of
  aesthetics they accept: `xmin_final`, `xmax_final`, `xlower`,
  `xmiddle` and `xupper` are now valid `x` aesthetics.

* `Scale` extensions can now override the `make_title` and `make_sec_title` 
  methods to let the scale modify the axis/legend titles.

* The random stream is now reset after calling `.onAttach()` (#2409).

# ggplot2 2.1.0

## New features

* When mapping an aesthetic to a constant (e.g. 
  `geom_smooth(aes(colour = "loess")))`), the default guide title is the name 
  of the aesthetic (i.e. "colour"), not the value (i.e. "loess") (#1431).

* `layer()` now accepts a function as the data argument. The function will be
  applied to the data passed to the `ggplot()` function and must return a
  data.frame (#1527, @thomasp85). This is a more general version of the 
  deprecated `subset` argument.

* `theme_update()` now uses the `+` operator instead of `%+replace%`, so that
  unspecified values will no longer be `NULL`ed out. `theme_replace()`
  preserves the old behaviour if desired (@oneillkza, #1519). 

* `stat_bin()` has been overhauled to use the same algorithm as ggvis, which 
  has been considerably improved thanks to the advice of Randy Prium (@rpruim).
  This includes:
  
    * Better arguments and a better algorithm for determining the origin.
      You can now specify either `boundary` or the `center` of a bin.
      `origin` has been deprecated in favour of these arguments.
      
    * `drop` is deprecated in favour of `pad`, which adds extra 0-count bins
      at either end (needed for frequency polygons). `geom_histogram()` defaults 
      to `pad = FALSE` which considerably improves the default limits for 
      the histogram, especially when the bins are big (#1477).
      
    * The default algorithm does a (somewhat) better job at picking nice widths 
      and origins across a wider range of input data.
      
    * `bins = n` now gives a histogram with `n` bins, not `n + 1` (#1487).

## Bug fixes

* All `\donttest{}` examples run.

* All `geom_()` and `stat_()` functions now have consistent argument order:
  data + mapping, then geom/stat/position, then `...`, then specific arguments, 
  then arguments common to all layers (#1305). This may break code if you were
  previously relying on partial name matching, but in the long-term should make 
  ggplot2 easier to use. In particular, you can now set the `n` parameter
  in `geom_density2d()` without it partially matching `na.rm` (#1485).

* For geoms with both `colour` and `fill`, `alpha` once again only affects
  fill (Reverts #1371, #1523). This was causing problems for people.

* `facet_wrap()`/`facet_grid()` works with multiple empty panels of data 
  (#1445).

* `facet_wrap()` correctly swaps `nrow` and `ncol` when faceting vertically
  (#1417).

* `ggsave("x.svg")` now uses svglite to produce the svg (#1432).

* `geom_boxplot()` now understands `outlier.color` (#1455).

* `geom_path()` knows that "solid" (not just 1) represents a solid line (#1534).

* `geom_ribbon()` preserves missing values so they correctly generate a 
  gap in the ribbon (#1549).

* `geom_tile()` once again accepts `width` and `height` parameters (#1513). 
  It uses `draw_key_polygon()` for better a legend, including a coloured 
  outline (#1484).

* `layer()` now automatically adds a `na.rm` parameter if none is explicitly
  supplied.

* `position_jitterdodge()` now works on all possible dodge aesthetics, 
  e.g. `color`, `linetype` etc. instead of only based on `fill` (@bleutner)

* `position = "nudge"` now works (although it doesn't do anything useful)
  (#1428).

* The default scale for columns of class "AsIs" is now "identity" (#1518).

* `scale_*_discrete()` has better defaults when used with purely continuous
  data (#1542).

* `scale_size()` warns when used with categorical data.

* `scale_size()`, `scale_colour()`, and `scale_fill()` gain date and date-time
  variants (#1526).

* `stat_bin_hex()` and `stat_bin_summary()` now use the same underlying 
  algorithm so results are consistent (#1383). `stat_bin_hex()` now accepts
  a `weight` aesthetic. To be consistent with related stats, the output variable 
  from `stat_bin_hex()` is now value instead of count.

* `stat_density()` gains a `bw` parameter which makes it easy to get consistent 
   smoothing between facets (@jiho)

* `stat-density-2d()` no longer ignores the `h` parameter, and now accepts 
  `bins` and `binwidth` parameters to control the number of contours 
  (#1448, @has2k1).

* `stat_ecdf()` does a better job of adding padding to -Inf/Inf, and gains
  an argument `pad` to suppress the padding if not needed (#1467).

* `stat_function()` gains an `xlim` parameter (#1528). It once again works 
  with discrete x values (#1509).

* `stat_summary()` preserves sorted x order which avoids artefacts when
  display results with `geom_smooth()` (#1520).

* All elements should now inherit correctly for all themes except `theme_void()`.
  (@Katiedaisey, #1555) 

* `theme_void()` was completely void of text but facets and legends still
  need labels. They are now visible (@jiho). 

* You can once again set legend key and height width to unit arithmetic
  objects (like `2 * unit(1, "cm")`) (#1437).

* Eliminate spurious warning if you have a layer with no data and no aesthetics
  (#1451).

* Removed a superfluous comma in `theme-defaults.r` code (@jschoeley)

* Fixed a compatibility issue with `ggproto` and R versions prior to 3.1.2.
  (#1444)

* Fixed issue where `coord_map()` fails when given an explicit `parameters`
  argument (@tdmcarthur, #1729)
  
* Fixed issue where `geom_errorbarh()` had a required `x` aesthetic (#1933)  

# ggplot2 2.0.0

## Major changes

* ggplot no longer throws an error if your plot has no layers. Instead it 
  automatically adds `geom_blank()` (#1246).
  
* New `cut_width()` is a convenient replacement for the verbose
  `plyr::round_any()`, with the additional benefit of offering finer
  control.

* New `geom_count()` is a convenient alias to `stat_sum()`. Use it when you
  have overlapping points on a scatterplot. `stat_sum()` now defaults to 
  using counts instead of proportions.

* New `geom_curve()` adds curved lines, with a similar specification to 
  `geom_segment()` (@veraanadi, #1088).

* Date and datetime scales now have `date_breaks`, `date_minor_breaks` and
  `date_labels` arguments so that you never need to use the long
  `scales::date_breaks()` or `scales::date_format()`.
  
* `geom_bar()` now has it's own stat, distinct from `stat_bin()` which was
  also used by `geom_histogram()`. `geom_bar()` now uses `stat_count()` 
  which counts values at each distinct value of x (i.e. it does not bin
  the data first). This can be useful when you want to show exactly which 
  values are used in a continuous variable.

* `geom_point()` gains a `stroke` aesthetic which controls the border width of 
  shapes 21-25 (#1133, @SeySayux). `size` and `stroke` are additive so a point 
  with `size = 5` and `stroke = 5` will have a diameter of 10mm. (#1142)

* New `position_nudge()` allows you to slightly offset labels (or other 
  geoms) from their corresponding points (#1109).

* `scale_size()` now maps values to _area_, not radius. Use `scale_radius()`
  if you want the old behaviour (not recommended, except perhaps for lines).

* New `stat_summary_bin()` works like `stat_summary()` but on binned data. 
  It's a generalisation of `stat_bin()` that can compute any aggregate,
  not just counts (#1274). Both default to `mean_se()` if no aggregation
  functions are supplied (#1386).

* Layers are now much stricter about their arguments - you will get an error
  if you've supplied an argument that isn't an aesthetic or a parameter.
  This is likely to cause some short-term pain but in the long-term it will make
  it much easier to spot spelling mistakes and other errors (#1293).
  
    This change does break a handful of geoms/stats that used `...` to pass 
    additional arguments on to the underlying computation. Now 
    `geom_smooth()`/`stat_smooth()` and `geom_quantile()`/`stat_quantile()` 
    use `method.args` instead (#1245, #1289); and `stat_summary()` (#1242), 
    `stat_summary_hex()`, and `stat_summary2d()` use `fun.args`.

### Extensibility

There is now an official mechanism for defining Stats, Geoms, and Positions in 
other packages. See `vignette("extending-ggplot2")` for details.

* All Geoms, Stats and Positions are now exported, so you can inherit from them
  when making your own objects (#989).

* ggplot2 no longer uses proto or reference classes. Instead, we now use 
  ggproto, a new OO system designed specifically for ggplot2. Unlike proto
  and RC, ggproto supports clean cross-package inheritance. Creating a new OO
  system isn't usually the right way to solve a problem, but I'm pretty sure
  it was necessary here. Read more about it in the vignette.

* `aes_()` replaces `aes_q()`. It also supports formulas, so the most concise 
  SE version of `aes(carat, price)` is now `aes_(~carat, ~price)`. You may
  want to use this form in packages, as it will avoid spurious `R CMD check` 
  warnings about undefined global variables.

### Text

* `geom_text()` has been overhauled to make labelling your data a little
  easier. It:
  
    * `nudge_x` and `nudge_y` arguments let you offset labels from their
      corresponding points (#1120). 
      
    * `check_overlap = TRUE` provides a simple way to avoid overplotting 
      of labels: labels that would otherwise overlap are omitted (#1039).
      
    * `hjust` and `vjust` can now be character vectors: "left", "center", 
      "right", "bottom", "middle", "top". New options include "inward" and 
      "outward" which align text towards and away from the center of the plot 
      respectively.

* `geom_label()` works like `geom_text()` but draws a rounded rectangle 
  underneath each label (#1039). This is useful when you want to label plots
  that are dense with data.

### Deprecated features

* The little used `aes_auto()` has been deprecated. 

* `aes_q()` has been replaced with `aes_()` to be consistent with SE versions
  of NSE functions in other packages.

* The `order` aesthetic is officially deprecated. It never really worked, and 
  was poorly documented.

* The `stat` and `position` arguments to `qplot()` have been deprecated.
  `qplot()` is designed for quick plots - if you need to specify position
  or stat, use `ggplot()` instead.

* The theme setting `axis.ticks.margin` has been deprecated: now use the margin 
  property of `axis.text`.
  
* `stat_abline()`, `stat_hline()` and `stat_vline()` have been removed:
  these were never suitable for use other than with `geom_abline()` etc
  and were not documented.

* `show_guide` has been renamed to `show.legend`: this more accurately
  reflects what it does (controls appearance of layer in legend), and uses the 
  same convention as other ggplot2 arguments (i.e. a `.` between names).
  (Yes, I know that's inconsistent with function names with use `_`, but it's
  too late to change now.)

A number of geoms have been renamed to be internally consistent:

* `stat_binhex()` and `stat_bin2d()` have been renamed to `stat_bin_hex()` 
  and `stat_bin_2d()` (#1274). `stat_summary2d()` has been renamed to 
  `stat_summary_2d()`, `geom_density2d()`/`stat_density2d()` has been renamed 
  to `geom_density_2d()`/`stat_density_2d()`.

* `stat_spoke()` is now `geom_spoke()` since I realised it's a
  reparameterisation of `geom_segment()`.

* `stat_bindot()` has been removed because it's so tightly coupled to
  `geom_dotplot()`. If you happened to use `stat_bindot()`, just change to
  `geom_dotplot()` (#1194).

All defunct functions have been removed.

### Default appearance

* The default `theme_grey()` background colour has been changed from "grey90" 
  to "grey92": this makes the background a little less visually prominent.

* Labels and titles have been tweaked for readability:

    * Axes labels are darker.
    
    * Legend and axis titles are given the same visual treatment.
    
    * The default font size dropped from 12 to 11. You might be surprised that 
      I've made the default text size smaller as it was already hard for
      many people to read. It turns out there was a bug in RStudio (fixed in 
      0.99.724), that shrunk the text of all grid based graphics. Once that
      was resolved the defaults seemed too big to my eyes.
    
    * More spacing between titles and borders.
    
    * Default margins scale with the theme font size, so the appearance at 
      larger font sizes should be considerably improved (#1228). 

* `alpha` now affects both fill and colour aesthetics (#1371).

* `element_text()` gains a margins argument which allows you to add additional
  padding around text elements. To help see what's going on use `debug = TRUE` 
  to display the text region and anchors.

* The default font size in `geom_text()` has been decreased from 5mm (14 pts)
  to 3.8 mm (11 pts) to match the new default theme sizes.

* A diagonal line is no longer drawn on bar and rectangle legends. Instead, the
  border has been tweaked to be more visible, and more closely match the size of 
  line drawn on the plot.

* `geom_pointrange()` and `geom_linerange()` get vertical (not horizontal)
  lines in the legend (#1389).

* The default line `size` for `geom_smooth()` has been increased from 0.5 to 1 
  to make it easier to see when overlaid on data.
  
* `geom_bar()` and `geom_rect()` use a slightly paler shade of grey so they
  aren't so visually heavy.
  
* `geom_boxplot()` now colours outliers the same way as the boxes.

* `geom_point()` now uses shape 19 instead of 16. This looks much better on 
  the default Linux graphics device. (It's very slightly smaller than the old 
  point, but it shouldn't affect any graphics significantly)

* Sizes in ggplot2 are measured in mm. Previously they were converted to pts 
  (for use in grid) by multiplying by 72 / 25.4. However, grid uses printer's 
  points, not Adobe (big pts), so sizes are now correctly multiplied by 
  72.27 / 25.4. This is unlikely to noticeably affect display, but it's
  technically correct (<https://youtu.be/hou0lU8WMgo>).

* The default legend will now allocate multiple rows (if vertical) or
  columns (if horizontal) in order to make a legend that is more likely to
  fit on the screen. You can override with the `nrow`/`ncol` arguments
  to `guide_legend()`

    ```R
    p <- ggplot(mpg, aes(displ,hwy, colour = model)) + geom_point()
    p
    p + theme(legend.position = "bottom")
    # Previous behaviour
    p + guides(colour = guide_legend(ncol = 1))
    ```

### New and updated themes

* New `theme_void()` is completely empty. It's useful for plots with non-
  standard coordinates or for drawings (@jiho, #976).

* New `theme_dark()` has a dark background designed to make colours pop out
  (@jiho, #1018)

* `theme_minimal()` became slightly more minimal by removing the axis ticks:
  labels now line up directly beneath grid lines (@tomschloss, #1084)

* New theme setting `panel.ontop` (logical) make it possible to place 
  background elements (i.e., gridlines) on top of data. Best used with 
  transparent `panel.background` (@noamross. #551).

### Labelling

The facet labelling system was updated with many new features and a
more flexible interface (@lionel-). It now works consistently across
grid and wrap facets. The most important user visible changes are:

* `facet_wrap()` gains a `labeller` option (#25).

* `facet_grid()` and `facet_wrap()` gain a `switch` argument to
  display the facet titles near the axes. When switched, the labels
  become axes subtitles. `switch` can be set to "x", "y" or "both"
  (the latter only for grids) to control which margin is switched.

The labellers (such as `label_value()` or `label_both()`) also get
some new features:

* They now offer the `multi_line` argument to control whether to
  display composite facets (those specified as `~var1 + var2`) on one
  or multiple lines.

* In `label_bquote()` you now refer directly to the names of
  variables. With this change, you can create math expressions that
  depend on more than one variable. This math expression can be
  specified either for the rows or the columns and you can also
  provide different expressions to each margin.

  As a consequence of these changes, referring to `x` in backquoted
  expressions is deprecated.

* Similarly to `label_bquote()`, `labeller()` now take `.rows` and
  `.cols` arguments. In addition, it also takes `.default`.
  `labeller()` is useful to customise how particular variables are
  labelled. The three additional arguments specify how to label the
  variables are not specifically mentioned, respectively for rows,
  columns or both. This makes it especially easy to set up a
  project-wide labeller dispatcher that can be reused across all your
  plots. See the documentation for an example.

* The new labeller `label_context()` adapts to the number of factors
  facetted over. With a single factor, it displays only the values,
  just as before. But with multiple factors in a composite margin
  (e.g. with `~cyl + am`), the labels are passed over to
  `label_both()`. This way the variables names are displayed with the
  values to help identifying them.

On the programming side, the labeller API has been rewritten in order
to offer more control when faceting over multiple factors (e.g. with
formulae such as `~cyl + am`). This also means that if you have
written custom labellers, you will need to update them for this
version of ggplot.

* Previously, a labeller function would take `variable` and `value`
  arguments and return a character vector. Now, they take a data frame
  of character vectors and return a list. The input data frame has one
  column per factor facetted over and each column in the returned list
  becomes one line in the strip label. See documentation for more
  details.

* The labels received by a labeller now contain metadata: their margin
  (in the "type" attribute) and whether they come from a wrap or a
  grid facet (in the "facet" attribute).

* Note that the new `as_labeller()` function operator provides an easy
  way to transform an existing function to a labeller function. The
  existing function just needs to take and return a character vector.

## Documentation

* Improved documentation for `aes()`, `layer()` and much much more.

* I've tried to reduce the use of `...` so that you can see all the 
  documentation in one place rather than having to integrate multiple pages.
  In some cases this has involved adding additional arguments to geoms
  to make it more clear what you can do:
  
    *  `geom_smooth()` gains explicit `method`, `se` and `formula` arguments.
    
    * `geom_histogram()` gains `binwidth`, `bins`, `origin` and `right` 
      arguments.
      
    * `geom_jitter()` gains `width` and `height` arguments to make it easier
      to control the amount of jittering without using the lengthy 
      `position_jitter()` function (#1116)

* Use of `qplot()` in examples has been minimised (#1123, @hrbrmstr). This is
  inline with the 2nd edition of the ggplot2 box, which minimises the use of 
  `qplot()` in favour of `ggplot()`.

* Tightly linked geoms and stats (e.g. `geom_boxplot()` and `stat_boxplot()`) 
  are now documented in the same file so you can see all the arguments in one
  place. Variations of the same idea (e.g. `geom_path()`, `geom_line()`, and
  `geom_step()`) are also documented together.

* It's now obvious that you can set the `binwidth` parameter for
  `stat_bin_hex()`, `stat_summary_hex()`, `stat_bin_2d()`, and
  `stat_summary_2d()`. 

* The internals of positions have been cleaned up considerably. You're unlikely
  to notice any external changes, although the documentation should be a little
  less confusing since positions now don't list parameters they never use.

## Data

* All datasets have class `tbl_df` so if you also use dplyr, you get a better
  print method.

* `economics` has been brought up to date to 2015-04-01.

* New `economics_long` is the economics data in long form.

* New `txhousing` dataset containing information about the Texas housing
  market. Useful for examples that need multiple time series, and for
  demonstrating model+vis methods.

* New `luv_colours` dataset which contains the locations of all
  built-in `colors()` in Luv space.

* `movies` has been moved into its own package, ggplot2movies, because it was 
  large and not terribly useful. If you've used the movies dataset, you'll now 
  need to explicitly load the package with `library(ggplot2movies)`.

## Bug fixes and minor improvements

* All partially matched arguments and `$` have been been replaced with 
  full matches (@jimhester, #1134).

* ggplot2 now exports `alpha()` from the scales package (#1107), and `arrow()` 
  and `unit()` from grid (#1225). This means you don't need attach scales/grid 
  or do `scales::`/`grid::` for these commonly used functions.

* `aes_string()` now only parses character inputs. This fixes bugs when
  using it with numbers and non default `OutDec` settings (#1045).

* `annotation_custom()` automatically adds a unique id to each grob name,
  making it easier to plot multiple grobs with the same name (e.g. grobs of
  ggplot2 graphics) in the same plot (#1256).

* `borders()` now accepts xlim and ylim arguments for specifying the geographical 
  region of interest (@markpayneatwork, #1392).

* `coord_cartesian()` applies the same expansion factor to limits as for scales. 
  You can suppress with `expand = FALSE` (#1207).

* `coord_trans()` now works when breaks are suppressed (#1422).

* `cut_number()` gives error message if the number of requested bins can
  be created because there are two few unique values (#1046).

* Character labels in `facet_grid()` are no longer (incorrectly) coerced into
  factors. This caused problems with custom label functions (#1070).

* `facet_wrap()` and `facet_grid()` now allow you to use non-standard
  variable names by surrounding them with backticks (#1067).

* `facet_wrap()` more carefully checks its `nrow` and `ncol` arguments
  to ensure that they're specified correctly (@richierocks, #962)

* `facet_wrap()` gains a `dir` argument to control the direction the
  panels are wrapped in. The default is "h" for horizontal. Use "v" for
  vertical layout (#1260).

* `geom_abline()`, `geom_hline()` and `geom_vline()` have been rewritten to
  have simpler behaviour and be more consistent:

    * `stat_abline()`, `stat_hline()` and `stat_vline()` have been removed:
      these were never suitable for use other than with `geom_abline()` etc
      and were not documented.

    * `geom_abline()`, `geom_vline()` and `geom_hline()` are bound to
      `stat_identity()` and `position_identity()`

    * Intercept parameters can no longer be set to a function.

    * They are all documented in one file, since they are so closely related.

* `geom_bin2d()` will now let you specify one dimension's breaks exactly,
  without touching the other dimension's default breaks at all (#1126).

* `geom_crossbar()` sets grouping correctly so you can display multiple
  crossbars on one plot. It also makes the default `fatten` argument a little
  bigger to make the middle line more obvious (#1125).

* `geom_histogram()` and `geom_smooth()` now only inform you about the
  default values once per layer, rather than once per panel (#1220).

* `geom_pointrange()` gains `fatten` argument so you can control the
  size of the point relative to the size of the line.

* `geom_segment()` annotations were not transforming with scales 
  (@BrianDiggs, #859).

* `geom_smooth()` is no longer so chatty. If you want to know what the default
  smoothing method is, look it up in the documentation! (#1247)

* `geom_violin()` now has the ability to draw quantile lines (@DanRuderman).

* `ggplot()` now captures the parent frame to use for evaluation,
  rather than always defaulting to the global environment. This should
  make ggplot more suitable to use in more situations (e.g. with knitr)

* `ggsave()` has been simplified a little to make it easier to maintain.
  It no longer checks that you're printing a ggplot2 object (so now also
  works with any grid grob) (#970), and always requires a filename.
  Parameter `device` now supports character argument to specify which supported
  device to use ('pdf', 'png', 'jpeg', etc.), for when it cannot be correctly
  inferred from the file extension (for example when a temporary filename is
  supplied server side in shiny apps) (@sebkopf, #939). It no longer opens
  a graphics device if one isn't already open - this is annoying when you're
  running from a script (#1326).

* `guide_colorbar()` creates correct legend if only one color (@krlmlr, #943).

* `guide_colorbar()` no longer fails when the legend is empty - previously
  this often masked misspecifications elsewhere in the plot (#967).

* New `layer_data()` function extracts the data used for plotting for a given
  layer. It's mostly useful for testing.

* User supplied `minor_breaks` can now be supplied on the same scale as 
  the data, and will be automatically transformed with by scale (#1385).

* You can now suppress the appearance of an axis/legend title (and the space
  that would allocated for it) with `NULL` in the `scale_` function. To
  use the default label, use `waiver()` (#1145).

* Position adjustments no longer warn about potentially varying ranges
  because the problem rarely occurs in practice and there are currently a
  lot of false positives since I don't understand exactly what FP criteria
  I should be testing.

* `scale_fill_grey()` now uses red for missing values. This matches
  `scale_colour_grey()` and makes it obvious where missing values lie.
  Override with `na.value`.

* `scale_*_gradient2()` defaults to using Lab colour space.

* `scale_*_gradientn()` now allows `colours` or `colors` (#1290)

* `scale_y_continuous()` now also transforms the `lower`, `middle` and `upper`
  aesthetics used by `geom_boxplot()`: this only affects
  `geom_boxplot(stat = "identity")` (#1020).

* Legends no longer inherit aesthetics if `inherit.aes` is FALSE (#1267).

* `lims()` makes it easy to set the limits of any axis (#1138).

* `labels = NULL` now works with `guide_legend()` and `guide_colorbar()`.
  (#1175, #1183).

* `override.aes` now works with American aesthetic spelling, e.g. color

* Scales no longer round data points to improve performance of colour
  palettes. Instead the scales package now uses a much faster colour
  interpolation algorithm (#1022).

* `scale_*_brewer()` and `scale_*_distiller()` add new `direction` argument of 
  `scales::brewer_pal`, making it easier to change the order of colours 
  (@jiho, #1139).

* `scale_x_date()` now clips dates outside the limits in the same way as
  `scale_x_continuous()` (#1090).

* `stat_bin()` gains `bins` arguments, which denotes the number of bins. Now
  you can set `bins=100` instead of `binwidth=0.5`. Note that `breaks` or
  `binwidth` will override it (@tmshn, #1158, #102).

* `stat_boxplot()` warns if a continuous variable is used for the `x` aesthetic
  without also supplying a `group` aesthetic (#992, @krlmlr).

* `stat_summary_2d()` and `stat_bin_2d()` now share exactly the same code for 
  determining breaks from `bins`, `binwidth`, and `origin`. 
  
* `stat_summary_2d()` and `stat_bin_2d()` now output in tile/raster compatible 
  form instead of rect compatible form. 

* Automatically computed breaks do not lead to an error for transformations like
  "probit" where the inverse can map to infinity (#871, @krlmlr)

* `stat_function()` now always evaluates the function on the original scale.
  Previously it computed the function on transformed scales, giving incorrect
  values (@BrianDiggs, #1011).

* `strip_dots` works with anonymous functions within calculated aesthetics 
  (e.g. `aes(sapply(..density.., function(x) mean(x))))` (#1154, @NikNakk)

* `theme()` gains `validate = FALSE` parameter to turn off validation, and 
  hence store arbitrary additional data in the themes. (@tdhock, #1121)

* Improved the calculation of segments needed to draw the curve representing
  a line when plotted in polar coordinates. In some cases, the last segment
  of a multi-segment line was not drawn (@BrianDiggs, #952)<|MERGE_RESOLUTION|>--- conflicted
+++ resolved
@@ -12,14 +12,11 @@
 * Patterns and gradients are now also enabled in `geom_sf()` 
   (@teunbrand, #5716).
 * `stat_bin()` deals with non-finite breaks better (@teunbrand, #5665).
-<<<<<<< HEAD
 * Fixed bug in `coord_radial()` where full circles were not treated as such 
   (@teunbrand, #5750).
-=======
 * When legends detect the presence of values in a layer, `NA` is now detected
   if the data contains values outside the given breaks (@teunbrand, #5749).
 * `annotate()` now warns about `stat` or `position` arguments (@teunbrand, #5151)
->>>>>>> 91a1dcfa
 
 # ggplot2 3.5.0
 

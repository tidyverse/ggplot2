
# ggplot2 (development version)

<<<<<<< HEAD
* The default behaviour of `resolution()` has been reverted to pre-3.5.0 
  behaviour. Whether mapped discrete vectors should be treated as having 
  resolution of 1 is controlled by the new `discrete` argument.
=======
* Fixed performance loss when the `.data` pronoun is used in `aes()` (#5730).
* Fixed bug where discrete scales could not map aesthetics only consisting of
  `NA`s (#5623)
* Facet evaluation is better at dealing with inherited errors 
  (@teunbrand, #5670).
* Fixed spurious warnings from `sec_axis()` with `breaks = NULL` (#5713).
* Patterns and gradients are now also enabled in `geom_sf()` 
  (@teunbrand, #5716).
* `stat_bin()` deals with non-finite breaks better (@teunbrand, #5665).
>>>>>>> fc62903c

# ggplot2 3.5.0

This is a minor release that turned out quite beefy. It is focused on 
overhauling the guide system: the system responsible for displaying information 
from scales in the guise of axes and legends. As part of that overhaul, new 
guides have been implemented and existing guides have been refined. The look 
and feel of guides has been mostly preserved, but their internals and 
styling options have changed drastically.

Briefly summarising other highlights, we also welcome `coord_radial()` as a 
successor of  `coord_polar()`. Initial support for newer graphical features, 
such as pattern fills has been added. The API has changed how `I()`/`<AsIs>` 
vectors interact with the scale system, namely: not at all. 

## Breaking changes

* The guide system. As a whole. See 'new features' for more information. 
  While the S3 guide generics are still in place, the S3 methods for 
  `guide_train()`, `guide_merge()`, `guide_geom()`, `guide_transform()`,
  `guide_gengrob()` have been superseded by the respective ggproto methods.
  In practice, this will mean that `NextMethod()` or sub-classing ggplot2's
  guides with the S3 system will no longer work.
  
* By default, `guide_legend()` now only draws a key glyph for a layer when
  the value is in the layer's data. To revert to the old behaviour, you
  can still set `show.legend = c({aesthetic} = TRUE)` (@teunbrand, #3648).

* In the `scale_{colour/fill}_gradient2()` and 
  `scale_{colour/fill}_steps2()` functions, the `midpoint` argument is 
  transformed by the scale transformation (#3198).
  
* The `legend.key` theme element is set to inherit from the `panel.background`
  theme element. The default themes no longer set the `legend.key` element.
  This causes a visual change with the default `theme_gray()` (#5549).
  
* The `scale_name` argument in `continuous_scale()`, `discrete_scale()` and
  `binned_scale()` is soft-deprecated. If you have implemented custom scales,
  be advised to double-check that unnamed arguments ends up where they should 
  (@teunbrand, #1312).  
  
* The `legend.text.align` and `legend.title.align` arguments in `theme()` are 
  deprecated. The `hjust` setting of the `legend.text` and `legend.title` 
  elements continues to fulfill the role of text alignment (@teunbrand, #5347).
  
* 'lines' units in `geom_label()`, often used in the `label.padding` argument, 
  are now are relative to the text size. This causes a visual change, but fixes 
  a misalignment issue between the textbox and text (@teunbrand, #4753)
  
* `coord_flip()` has been marked as superseded. The recommended alternative is
  to swap the `x` and `y` aesthetic and/or using the `orientation` argument in
  a layer (@teunbrand, #5130).
  
* The `trans` argument in scales and secondary axes has been renamed to 
  `transform`. The `trans` argument itself is deprecated. To access the
  transformation from the scale, a new `get_transformation()` method is 
  added to Scale-classes (#5558).
  
* Providing a numeric vector to `theme(legend.position)` has been deprecated.
  To set the default legend position inside the plot use 
  `theme(legend.position = "inside", legend.position.inside = c(...))` instead.

## New features

* Plot scales now ignore `AsIs` objects constructed with `I(x)`, instead of
  invoking the identity scale. This allows these columns to co-exist with other
  layers that need a non-identity scale for the same aesthetic. Also, it makes
  it easy to specify relative positions (@teunbrand, #5142).
  
* The `fill` aesthetic in many geoms now accepts grid's patterns and gradients.
  For developers of layer extensions, this feature can be enabled by switching 
  from `fill = alpha(fill, alpha)` to `fill = fill_alpha(fill, alpha)` when 
  providing fills to `grid::gpar()` (@teunbrand, #3997).
  
* New function `check_device()` for testing the availability of advanced 
  graphics features introduced in R 4.1.0 onward (@teunbrand, #5332).
  
* `coord_radial()` is a successor to `coord_polar()` with more customisation 
  options. `coord_radial()` can:
  
  * integrate with the new guide system via a dedicated `guide_axis_theta()` to
    display the angle coordinate.
  * in addition to drawing full circles, also draw circle sectors by using the 
    `end` argument.
  * avoid data vanishing in the center of the plot by setting the `donut` 
    argument.
  * adjust the `angle` aesthetic of layers, such as `geom_text()`, to align 
    with the coordinate system using the `rotate_angle` argument.
    
### The guide system

The guide system encompassing axes and legends, as the last remaining chunk of 
ggplot2, has been rewritten to use the `<ggproto>` system instead of the S3 
system. This change was a necessary step to officially break open the guide 
system for extension package developers. The axes and legends now inherit from 
a `<Guide>` class, which makes them extensible in the same manner as geoms, 
stats, facets and coords (#3329, @teunbrand)

* The most user-facing change is that the styling of guides is rewired through
  the theme system. Guides now have a `theme` argument that can style 
  individual guides, while `theme()` has gained additional arguments to style
  guides. Theme elements declared in the guide override theme elements set
  through the plot. The new theme elements for guides are: 
  `legend.key.spacing{.x/.y}`, `legend.frame`, `legend.axis.line`, 
  `legend.ticks`, `legend.ticks.length`, `legend.text.position` and 
  `legend.title.position`. Previous style options in the arguments of 
  `guide_*()` functions are soft-deprecated.

* Unfortunately, we could not fully preserve the function of pre-existing
  guide extensions written in the S3 system. A fallback for these old guides
  is encapsulated in the `<GuideOld>` class, which calls the old S3 generics.
  The S3 methods have been removed as part of cleaning up, so the old guides
  will still work if the S3 methods are reimplemented, but we encourage to
  switch to the new system (#2728).
  
* The `order` argument of guides now strictly needs to be a length-1 
  integer (#4958).
  
#### Axes

* New `guide_axis_stack()` to combine other axis guides on top of one another.

* New `guide_axis_theta()` to draw an axis in a circular arc in 
  `coord_radial()`. The guide can be controlled by adding 
  `guides(theta = guide_axis_theta(...))` to a plot.

* New `guide_axis_logticks()` can be used to draw logarithmic tick marks as
  an axis. It supersedes the `annotation_logticks()` function 
  (@teunbrand, #5325).

* `guide_axis()` gains a `minor.ticks` argument to draw minor ticks (#4387).

* `guide_axis()` gains a `cap` argument that can be used to trim the
      axis line to extreme breaks (#4907).

* Primary axis titles are now placed at the primary guide, so that
  `guides(x = guide_axis(position = "top"))` will display the title at the
  top by default (#4650).
  
* The default `vjust` for the `axis.title.y.right` element is now 1 instead of
  0.
  
* Unknown secondary axis guide positions are now inferred as the opposite 
  of the primary axis guide when the latter has a known `position` (#4650).
  
#### Legends

* New `guide_custom()` function for drawing custom graphical objects (grobs)
  unrelated to scales in legend positions (#5416).
  
* All legends have acquired a `position` argument, that allows individual guides
  to deviate from the `legend.position` set in the `theme()` function. This
  means that legends can now be placed at multiple sides of the plot (#5488).
  
* The spacing between legend keys and their labels, in addition to legends
  and their titles, is now controlled by the text's `margin` setting. Not
  specifying margins will automatically add appropriate text margins. To
  control the spacing within a legend between keys, the new 
  `legend.key.spacing.{x/y}` argument can be used in `theme()`. This leaves the 
  `legend.spacing` theme setting dedicated to solely controlling the spacing 
  between different guides (#5455).
  
* `guide_colourbar()` and `guide_coloursteps()` gain an `alpha` argument to
  set the transparency of the bar (#5085).

* New `display` argument in `guide_colourbar()` supplants the `raster` argument.
  In R 4.1.0 and above, `display = "gradient"` will draw a gradient.
  
* Legend keys that can draw arrows have their size adjusted for arrows.

* When legend titles are larger than the legend, title justification extends
  to the placement of keys and labels (#1903).

* Glyph drawing functions of the `draw_key_*()` family can now set `"width"`
  and `"height"` attributes (in centimetres) to the produced keys to control
  their displayed size in the legend.
  
* `coord_sf()` now uses customisable guides provided in the scales or 
  `guides()` function (@teunbrand).

## Improvements

* `guide_coloursteps(even.steps = FALSE)` now draws one rectangle per interval
  instead of many small ones (#5481).

* `draw_key_label()` now better reflects the appearance of labels (#5561).

* `position_stack()` no longer silently removes missing data, which is now
  handled by the geom instead of position (#3532).
  
* The `minor_breaks` function argument in scales can now also take a function 
  with two arguments: the scale's limits and the scale's major breaks (#3583).
  
* Failing to fit or predict in `stat_smooth()` now gives a warning and omits
  the failed group, instead of throwing an error (@teunbrand, #5352).
  
* `labeller()` now handles unspecified entries from lookup tables
  (@92amartins, #4599).
  
* `fortify.default()` now accepts a data-frame-like object granted the object
  exhibits healthy `dim()`, `colnames()`, and `as.data.frame()` behaviours
  (@hpages, #5390).

* `geom_violin()` gains a `bounds` argument analogous to `geom_density()`s 
  (@eliocamp, #5493).

* To apply dodging more consistently in violin plots, `stat_ydensity()` now
  has a `drop` argument to keep or discard groups with 1 observation.
  
* `geom_boxplot()` gains a new argument, `staplewidth` that can draw staples
  at the ends of whiskers (@teunbrand, #5126)
  
* `geom_boxplot()` gains an `outliers` argument to switch outliers on or off,
  in a manner that does affects the scale range. For hiding outliers that does
  not affect the scale range, you can continue to use `outlier.shape = NA` 
  (@teunbrand, #4892).
  
* Nicer error messages for xlim/ylim arguments in coord-* functions
  (@92amartins, #4601, #5297).

* You can now omit either `xend` or `yend` from `geom_segment()` as only one
  of these is now required. If one is missing, it will be filled from the `x`
  and `y` aesthetics respectively. This makes drawing horizontal or vertical
  segments a little bit more convenient (@teunbrand, #5140).
  
* When `geom_path()` has aesthetics varying within groups, the `arrow()` is
  applied to groups instead of individual segments (@teunbrand, #4935).
  
* `geom_text()` and `geom_label()` gained a `size.unit` parameter that set the 
  text size to millimetres, points, centimetres, inches or picas 
  (@teunbrand, #3799).
  
* `geom_label()` now uses the `angle` aesthetic (@teunbrand, #2785)

* The `label.padding` argument in `geom_label()` now supports inputs created
  with the `margin()` function (#5030).
  
* `ScaleContinuous$get_breaks()` now only calls `scales::zero_range()` on limits
  in transformed space, rather than in data space (#5304).
  
* Scales throw more informative messages (@teunbrand, #4185, #4258)
  
* `scale_*_manual()` with a named `values` argument now emits a warning when
  none of those names match the values found in the data (@teunbrand, #5298).
  
* The `name` argument in most scales is now explicitly the first argument 
  (#5535)
  
* The `translate_shape_string()` internal function is now exported for use in
  extensions of point layers (@teunbrand, #5191).
  
* To improve `width` calculation in bar plots with empty factor levels, 
  `resolution()` considers `mapped_discrete` values as having resolution 1 
  (@teunbrand, #5211)
  
* In `theme()`, some elements can be specified with `rel()` to inherit from
  `unit`-class objects in a relative fashion (@teunbrand, #3951).
  
* `theme()` now supports splicing a list of arguments (#5542).

* In the theme element hierarchy, parent elements that are a strict subclass
  of child elements now confer their subclass upon the children (#5457).
  
* New `plot.tag.location` in `theme()` can control placement of the plot tag
  in the `"margin"`, `"plot"` or the new `"panel"` option (#4297).
  
* `coord_munch()` can now close polygon shapes (@teunbrand, #3271)
  
* Aesthetics listed in `geom_*()` and `stat_*()` layers now point to relevant
  documentation (@teunbrand, #5123).
  
* The new argument `axes` in `facet_grid()` and `facet_wrap()` controls the
  display of axes at interior panel positions. Additionally, the `axis.labels`
  argument can be used to only draw tick marks or fully labelled axes 
  (@teunbrand, #4064).
  
* `coord_polar()` can have free scales in facets (@teunbrand, #2815).

* The `get_guide_data()` function can be used to extract position and label
  information from the plot (#5004).
  
* Improve performance of layers without positional scales (@zeehio, #4990)

* More informative error for mismatched 
  `direction`/`theme(legend.direction = ...)` arguments (#4364, #4930).

## Bug fixes

* Fixed regression in `guide_legend()` where the `linewidth` key size
  wasn't adapted to the width of the lines (#5160).

* In `guide_bins()`, the title no longer arbitrarily becomes offset from
  the guide when it has long labels.
  
* `guide_colourbar()` and `guide_coloursteps()` merge properly when one
  of the aesthetics is dropped (#5324).

* When using `geom_dotplot(binaxis = "x")` with a discrete y-variable, dots are
  now stacked from the y-position rather than from 0 (@teunbrand, #5462)
  
* `stat_count()` treats `x` as unique in the same manner `unique()` does 
  (#4609).
  
* The plot's title, subtitle and caption now obey horizontal text margins
  (#5533).
  
* Contour functions will not fail when `options("OutDec")` is not `.` (@eliocamp, #5555).

* Lines where `linewidth = NA` are now dropped in `geom_sf()` (#5204).

* `ggsave()` no longer sometimes creates new directories, which is now 
  controlled by the new `create.dir` argument (#5489).
  
* Legend titles no longer take up space if they've been removed by setting 
  `legend.title = element_blank()` (@teunbrand, #3587).
  
* `resolution()` has a small tolerance, preventing spuriously small resolutions 
  due to rounding errors (@teunbrand, #2516).
  
* `stage()` now works correctly, even with aesthetics that do not have scales 
  (#5408)
  
* `stat_ydensity()` with incomplete groups calculates the default `width` 
  parameter more stably (@teunbrand, #5396)
  
* The `size` argument in `annotation_logticks()` has been deprecated in favour
  of the `linewidth` argument (#5292).
  
* Binned scales now treat `NA`s in limits the same way continuous scales do 
  (#5355).

* Binned scales work better with `trans = "reverse"` (#5355).

* Integers are once again valid input to theme arguments that expect numeric
  input (@teunbrand, #5369)
  
* Legends in `scale_*_manual()` can show `NA` values again when the `values` is
  a named vector (@teunbrand, #5214, #5286).
  
* Fixed bug in `coord_sf()` where graticule lines didn't obey 
  `panel.grid.major`'s linewidth setting (@teunbrand, #5179)
  
* Fixed bug in `annotation_logticks()` when no suitable tick positions could
  be found (@teunbrand, #5248).
  
* The default width of `geom_bar()` is now based on panel-wise resolution of
  the data, rather than global resolution (@teunbrand, #4336).
  
* `stat_align()` is now applied per panel instead of globally, preventing issues
  when facets have different ranges (@teunbrand, #5227).
  
* A stacking bug in `stat_align()` was fixed (@teunbrand, #5176).

* `stat_contour()` and `stat_contour_filled()` now warn about and remove
  duplicated coordinates (@teunbrand, #5215).
  
* `guide_coloursteps()` and `guide_bins()` sort breaks (#5152). 
  
## Internal changes
  
* The `ScaleContinuous$get_breaks()` method no longer censors
  the computed breaks.
  
* The ggplot object now contains `$layout` which points to the `Layout` ggproto
  object and will be used by the `ggplot_build.ggplot` method. This was exposed
  so that package developers may extend the behaviour of the `Layout` ggproto 
  object without needing to develop an entirely new `ggplot_build` method 
  (@jtlandis, #5077).
  
* Guide building is now part of `ggplot_build()` instead of 
  `ggplot_gtable()` to allow guides to observe unmapped data (#5483).
  
* The `titleGrob()` function has been refactored to be faster and less
  complicated.

* The `scales_*()` functions related to managing the `<ScalesList>` class have
  been implemented as methods in the `<ScalesList>` class, rather than stray
  functions (#1310).
  
# ggplot2 3.4.4

This hotfix release adapts to a change in r-devel's `base::is.atomic()` and 
the upcoming retirement of maptools.

* `fortify()` for sp objects (e.g., `SpatialPolygonsDataFrame`) is now deprecated
  and will be removed soon in support of [the upcoming retirement of rgdal, rgeos,
  and maptools](https://r-spatial.org/r/2023/05/15/evolution4.html). In advance
  of the whole removal, `fortify(<SpatialPolygonsDataFrame>, region = ...)`
  no longer works as of this version (@yutannihilation, #5244).

# ggplot2 3.4.3
This hotfix release addresses a version comparison change in r-devel. There are
no user-facing or breaking changes.

# ggplot2 3.4.2
This is a hotfix release anticipating changes in r-devel, but folds in upkeep
changes and a few bug fixes as well.

## Minor improvements

* Various type checks and their messages have been standardised 
  (@teunbrand, #4834).
  
* ggplot2 now uses `scales::DiscreteRange` and `scales::ContinuousRange`, which
  are available to write scale extensions from scratch (@teunbrand, #2710).
  
* The `layer_data()`, `layer_scales()` and `layer_grob()` now have the default
  `plot = last_plot()` (@teunbrand, #5166).
  
* The `datetime_scale()` scale constructor is now exported for use in extension
  packages (@teunbrand, #4701).
  
## Bug fixes

* `update_geom_defaults()` and `update_stat_defaults()` now return properly 
  classed objects and have updated docs (@dkahle, #5146).

* For the purposes of checking required or non-missing aesthetics, character 
  vectors are no longer considered non-finite (@teunbrand, @4284).

* `annotation_logticks()` skips drawing ticks when the scale range is non-finite
  instead of throwing an error (@teunbrand, #5229).
  
* Fixed spurious warnings when the `weight` was used in `stat_bin_2d()`, 
  `stat_boxplot()`, `stat_contour()`, `stat_bin_hex()` and `stat_quantile()`
  (@teunbrand, #5216).

* To prevent changing the plotting order, `stat_sf()` is now computed per panel 
  instead of per group (@teunbrand, #4340).

* Fixed bug in `coord_sf()` where graticule lines didn't obey 
  `panel.grid.major`'s linewidth setting (@teunbrand, #5179).

* `geom_text()` drops observations where `angle = NA` instead of throwing an
  error (@teunbrand, #2757).
  
# ggplot2 3.4.1
This is a small release focusing on fixing regressions in the 3.4.0 release
and minor polishes.

## Breaking changes

* The computed variable `y` in `stat_ecdf()` has been superseded by `ecdf` to 
  prevent incorrect scale transformations (@teunbrand, #5113 and #5112).
  
## New features

* Added `scale_linewidth_manual()` and `scale_linewidth_identity()` to support
  the `linewidth` aesthetic (@teunbrand, #5050).
  
* `ggsave()` warns when multiple `filename`s are given, and only writes to the
  first file (@teunbrand, #5114).

## Bug fixes

* Fixed a regression in `geom_hex()` where aesthetics were replicated across 
  bins (@thomasp85, #5037 and #5044).
  
* Using two ordered factors as facetting variables in 
  `facet_grid(..., as.table = FALSE)` now throws a warning instead of an
  error (@teunbrand, #5109).
  
* Fixed misbehaviour of `draw_key_boxplot()` and `draw_key_crossbar()` with 
  skewed key aspect ratio (@teunbrand, #5082).
  
* Fixed spurious warning when `weight` aesthetic was used in `stat_smooth()` 
  (@teunbrand based on @clauswilke's suggestion, #5053).
  
* The `lwd` alias is now correctly replaced by `linewidth` instead of `size` 
  (@teunbrand based on @clauswilke's suggestion #5051).
  
* Fixed a regression in `Coord$train_panel_guides()` where names of guides were 
  dropped (@maxsutton, #5063).

In binned scales:

* Automatic breaks should no longer be out-of-bounds, and automatic limits are
  adjusted to include breaks (@teunbrand, #5082).
  
* Zero-range limits no longer throw an error and are treated akin to continuous
  scales with zero-range limits (@teunbrand, #5066).
  
* The `trans = "date"` and `trans = "time"` transformations were made compatible
  (@teunbrand, #4217).

# ggplot2 3.4.0
This is a minor release focusing on tightening up the internals and ironing out
some inconsistencies in the API. The biggest change is the addition of the 
`linewidth` aesthetic that takes of sizing the width of any line from `size`. 
This change, while attempting to be as non-breaking as possible, has the 
potential to change the look of some of your plots.

Other notable changes is a complete redo of the error and warning messaging in
ggplot2 using the cli package. Messaging is now better contextualised and it 
should be easier to identify which layer an error is coming from. Last, we have
now made the switch to using the vctrs package internally which means that 
support for vctrs classes as variables should improve, along with some small 
gains in rendering speed.

## Breaking changes

* A `linewidth` aesthetic has been introduced and supersedes the `size` 
  aesthetic for scaling the width of lines in line based geoms. `size` will 
  remain functioning but deprecated for these geoms and it is recommended to 
  update all code to reflect the new aesthetic. For geoms that have _both_ point 
  sizing and linewidth sizing (`geom_pointrange()` and `geom_sf`) `size` now 
  **only** refers to sizing of points which can leads to a visual change in old
  code (@thomasp85, #3672)
  
* The default line width for polygons in `geom_sf()` have been decreased to 0.2 
  to reflect that this is usually used for demarking borders where a thinner 
  line is better suited. This change was made since we already induced a 
  visual change in `geom_sf()` with the introduction of the `linewidth` 
  aesthetic.
  
* The dot-dot notation (`..var..`) and `stat()`, which have been superseded by
  `after_stat()`, are now formally deprecated (@yutannihilation, #3693).

* `qplot()` is now formally deprecated (@yutannihilation, #3956).

* `stage()` now properly refers to the values without scale transformations for
  the stage of `after_stat`. If your code requires the scaled version of the
  values for some reason, you have to apply the same transformation by yourself,
  e.g. `sqrt()` for `scale_{x,y}_sqrt()` (@yutannihilation and @teunbrand, #4155).

* Use `rlang::hash()` instead of `digest::digest()`. This update may lead to 
  changes in the automatic sorting of legends. In order to enforce a specific
  legend order use the `order` argument in the guide. (@thomasp85, #4458)

* referring to `x` in backquoted expressions with `label_bquote()` is no longer
  possible.

* The `ticks.linewidth` and `frame.linewidth` parameters of `guide_colourbar()`
  are now multiplied with `.pt` like elsewhere in ggplot2. It can cause visual
  changes when these arguments are not the defaults and these changes can be 
  restored to their previous behaviour by adding `/ .pt` (@teunbrand #4314).

* `scale_*_viridis_b()` now uses the full range of the viridis scales 
  (@gregleleu, #4737)

## New features

* `geom_col()` and `geom_bar()` gain a new `just` argument. This is set to `0.5`
  by default; use `just = 0`/`just = 1` to place columns on the left/right
  of the axis breaks.
  (@wurli, #4899)

* `geom_density()` and `stat_density()` now support `bounds` argument
  to estimate density with boundary correction (@echasnovski, #4013).

* ggplot now checks during statistical transformations whether any data 
  columns were dropped and warns about this. If stats intend to drop
  data columns they can declare them in the new field `dropped_aes`.
  (@clauswilke, #3250)

* `...` supports `rlang::list2` dynamic dots in all public functions. 
  (@mone27, #4764) 

* `theme()` now has a `strip.clip` argument, that can be set to `"off"` to 
  prevent the clipping of strip text and background borders (@teunbrand, #4118)
  
* `geom_contour()` now accepts a function in the `breaks` argument 
  (@eliocamp, #4652).

## Minor improvements and bug fixes

* Fix a bug in `position_jitter()` where infinity values were dropped (@javlon,
  #4790).

* `geom_linerange()` now respects the `na.rm` argument (#4927, @thomasp85)

* Improve the support for `guide_axis()` on `coord_trans()` 
  (@yutannihilation, #3959)
  
* Added `stat_align()` to align data without common x-coordinates prior to
  stacking. This is now the default stat for `geom_area()` (@thomasp85, #4850)

* Fix a bug in `stat_contour_filled()` where break value differences below a 
  certain number of digits would cause the computations to fail (@thomasp85, 
  #4874)

* Secondary axis ticks are now positioned more precisely, removing small visual
  artefacts with alignment between grid and ticks (@thomasp85, #3576)

* Improve `stat_function` documentation regarding `xlim` argument. 
  (@92amartins, #4474)

* Fix various issues with how `labels`, `breaks`, `limits`, and `show.limits`
  interact in the different binning guides (@thomasp85, #4831)

* Automatic break calculation now squishes the scale limits to the domain
  of the transformation. This allows `scale_{x/y}_sqrt()` to find breaks at 0   
  when appropriate (@teunbrand, #980).

* Using multiple modified aesthetics correctly will no longer trigger warnings. 
  If used incorrectly, the warning will now report the duplicated aesthetic 
  instead of `NA` (@teunbrand, #4707).

* `aes()` now supports the `!!!` operator in its first two arguments
  (#2675). Thanks to @yutannihilation and @teunbrand for draft
  implementations.

* Require rlang >= 1.0.0 (@billybarc, #4797)

* `geom_violin()` no longer issues "collapsing to unique 'x' values" warning
  (@bersbersbers, #4455)

* `annotate()` now documents unsupported geoms (`geom_abline()`, `geom_hline()`
  and `geom_vline()`), and warns when they are requested (@mikmart, #4719)

* `presidential` dataset now includes Trump's presidency (@bkmgit, #4703).

* `position_stack()` now works fully with `geom_text()` (@thomasp85, #4367)

* `geom_tile()` now correctly recognises missing data in `xmin`, `xmax`, `ymin`,
  and `ymax` (@thomasp85 and @sigmapi, #4495)

* `geom_hex()` will now use the binwidth from `stat_bin_hex()` if present, 
  instead of deriving it (@thomasp85, #4580)
  
* `geom_hex()` now works on non-linear coordinate systems (@thomasp85)

* Fixed a bug throwing errors when trying to render an empty plot with secondary
  axes (@thomasp85, #4509)

* Axes are now added correctly in `facet_wrap()` when `as.table = FALSE`
  (@thomasp85, #4553)

* Better compatibility of custom device functions in `ggsave()` 
  (@thomasp85, #4539)

* Binning scales are now more resilient to calculated limits that ends up being
  `NaN` after transformations (@thomasp85, #4510)

* Strip padding in `facet_grid()` is now only in effect if 
  `strip.placement = "outside"` _and_ an axis is present between the strip and 
  the panel (@thomasp85, #4610)

* Aesthetics of length 1 are now recycled to 0 if the length of the data is 0 
  (@thomasp85, #4588)

* Setting `size = NA` will no longer cause `guide_legend()` to error 
  (@thomasp85, #4559)

* Setting `stroke` to `NA` in `geom_point()` will no longer impair the sizing of
  the points (@thomasp85, #4624)

* `stat_bin_2d()` now correctly recognises the `weight` aesthetic 
  (@thomasp85, #4646)
  
* All geoms now have consistent exposure of linejoin and lineend parameters, and
  the guide keys will now respect these settings (@thomasp85, #4653)

* `geom_sf()` now respects `arrow` parameter for lines (@jakeruss, #4659)

* Updated documentation for `print.ggplot` to reflect that it returns
  the original plot, not the result of `ggplot_build()`. (@r2evans, #4390)

* `scale_*_manual()` no longer displays extra legend keys, or changes their 
  order, when a named `values` argument has more items than the data. To display
  all `values` on the legend instead, use
  `scale_*_manual(values = vals, limits = names(vals))`. (@teunbrand, @banfai, 
  #4511, #4534)

* Updated documentation for `geom_contour()` to correctly reflect argument 
  precedence between `bins` and `binwidth`. (@eliocamp, #4651)

* Dots in `geom_dotplot()` are now correctly aligned to the baseline when
  `stackratio != 1` and `stackdir != "up"` (@mjskay, #4614)

* Key glyphs for `geom_boxplot()`, `geom_crossbar()`, `geom_pointrange()`, and
  `geom_linerange()` are now orientation-aware (@mjskay, #4732)
  
* Updated documentation for `geom_smooth()` to more clearly describe effects of 
  the `fullrange` parameter (@thoolihan, #4399).

# ggplot2 3.3.6
This is a very small release only applying an internal change to comply with 
R 4.2 and its deprecation of `default.stringsAsFactors()`. There are no user
facing changes and no breaking changes.

# ggplot2 3.3.5
This is a very small release focusing on fixing a couple of untenable issues 
that surfaced with the 3.3.4 release

* Revert changes made in #4434 (apply transform to intercept in `geom_abline()`) 
  as it introduced undesirable issues far worse than the bug it fixed 
  (@thomasp85, #4514)
* Fixes an issue in `ggsave()` when producing emf/wmf files (@yutannihilation, 
  #4521)
* Warn when grDevices specific arguments are passed to ragg devices (@thomasp85, 
  #4524)
* Fix an issue where `coord_sf()` was reporting that it is non-linear
  even when data is provided in projected coordinates (@clauswilke, #4527)

# ggplot2 3.3.4
This is a larger patch release fixing a huge number of bugs and introduces a 
small selection of feature refinements.

## Features

* Alt-text can now be added to a plot using the `alt` label, i.e 
  `+ labs(alt = ...)`. Currently this alt text is not automatically propagated, 
  but we plan to integrate into Shiny, RMarkdown, and other tools in the future. 
  (@thomasp85, #4477)

* Add support for the BrailleR package for creating descriptions of the plot
  when rendered (@thomasp85, #4459)
  
* `coord_sf()` now has an argument `default_crs` that specifies the coordinate
  reference system (CRS) for non-sf layers and scale/coord limits. This argument
  defaults to `NULL`, which means non-sf layers are assumed to be in projected
  coordinates, as in prior ggplot2 versions. Setting `default_crs = sf::st_crs(4326)`
  provides a simple way to interpret x and y positions as longitude and latitude,
  regardless of the CRS used by `coord_sf()`. Authors of extension packages
  implementing `stat_sf()`-like functionality are encouraged to look at the source
  code of `stat_sf()`'s `compute_group()` function to see how to provide scale-limit
  hints to `coord_sf()` (@clauswilke, #3659).

* `ggsave()` now uses ragg to render raster output if ragg is available. It also
  handles custom devices that sets a default unit (e.g. `ragg::agg_png`) 
  correctly (@thomasp85, #4388)

* `ggsave()` now returns the saved file location invisibly (#3379, @eliocamp).
  Note that, as a side effect, an unofficial hack `<ggplot object> + ggsave()`
  no longer works (#4513).

* The scale arguments `limits`, `breaks`, `minor_breaks`, `labels`, `rescaler`
  and `oob` now accept purrr style lambda notation (@teunbrand, #4427). The same 
  is true for `as_labeller()` (and therefore also `labeller()`) 
  (@netique, #4188).

* Manual scales now allow named vectors passed to `values` to contain fewer 
  elements than existing in the data. Elements not present in values will be set
  to `NA` (@thomasp85, #3451)
  
* Date and datetime position scales support out-of-bounds (oob) arguments to 
  control how limits affect data outside those limits (@teunbrand, #4199).
  
## Fixes

* Fix a bug that `after_stat()` and `after_scale()` cannot refer to aesthetics
  if it's specified in the plot-global mapping (@yutannihilation, #4260).
  
* Fix bug in `annotate_logticks()` that would cause an error when used together
  with `coord_flip()` (@thomasp85, #3954)
  
* Fix a bug in `geom_abline()` that resulted in `intercept` not being subjected
  to the transformation of the y scale (@thomasp85, #3741)
  
* Extent the range of the line created by `geom_abline()` so that line ending
  is not visible for large linewidths (@thomasp85, #4024)

* Fix bug in `geom_dotplot()` where dots would be positioned wrong with 
  `stackgroups = TRUE` (@thomasp85, #1745)

* Fix calculation of confidence interval for locfit smoothing in `geom_smooth()`
  (@topepo, #3806)
  
* Fix bug in `geom_text()` where `"outward"` and `"inward"` justification for 
  some `angle` values was reversed (@aphalo, #4169, #4447)

* `ggsave()` now sets the default background to match the fill value of the
  `plot.background` theme element (@karawoo, #4057)

* It is now deprecated to specify `guides(<scale> = FALSE)` or
  `scale_*(guide = FALSE)` to remove a guide. Please use 
  `guides(<scale> = "none")` or `scale_*(guide = "none")` instead 
  (@yutannihilation, #4097)
  
* Fix a bug in `guide_bins()` where keys would disappear if the guide was 
  reversed (@thomasp85, #4210)
  
* Fix bug in `guide_coloursteps()` that would repeat the terminal bins if the
  breaks coincided with the limits of the scale (@thomasp85, #4019)

* Make sure that default labels from default mappings doesn't overwrite default
  labels from explicit mappings (@thomasp85, #2406)

* Fix bug in `labeller()` where parsing was turned off if `.multiline = FALSE`
  (@thomasp85, #4084)
  
* Make sure `label_bquote()` has access to the calling environment when 
  evaluating the labels (@thomasp85, #4141)

* Fix a bug in the layer implementation that introduced a new state after the 
  first render which could lead to a different look when rendered the second 
  time (@thomasp85, #4204)

* Fix a bug in legend justification where justification was lost of the legend
  dimensions exceeded the available size (@thomasp85, #3635)

* Fix a bug in `position_dodge2()` where `NA` values in thee data would cause an
  error (@thomasp85, #2905)

* Make sure `position_jitter()` creates the same jittering independent of 
  whether it is called by name or with constructor (@thomasp85, #2507)

* Fix a bug in `position_jitter()` where different jitters would be applied to 
  different position aesthetics of the same axis (@thomasp85, #2941)
  
* Fix a bug in `qplot()` when supplying `c(NA, NA)` as axis limits 
  (@thomasp85, #4027)
  
* Remove cross-inheritance of default discrete colour/fill scales and check the
  type and aesthetic of function output if `type` is a function 
  (@thomasp85, #4149)

* Fix bug in `scale_[x|y]_date()` where custom breaks functions that resulted in
  fractional dates would get misaligned (@thomasp85, #3965)
  
* Fix bug in `scale_[x|y]_datetime()` where a specified timezone would be 
  ignored by the scale (@thomasp85, #4007)
  
* Fix issue in `sec_axis()` that would throw warnings in the absence of any 
  secondary breaks (@thomasp85, #4368)

* `stat_bin()`'s computed variable `width` is now documented (#3522).
  
* `stat_count()` now computes width based on the full dataset instead of per 
  group (@thomasp85, #2047)

* Extended `stat_ecdf()` to calculate the cdf from either x or y instead from y 
  only (@jgjl, #4005)
  
* Fix a bug in `stat_summary_bin()` where one more than the requested number of
  bins would be created (@thomasp85, #3824)

* Only drop groups in `stat_ydensity()` when there are fewer than two data 
  points and throw a warning (@andrewwbutler, #4111).

* Fixed a bug in strip assembly when theme has `strip.text = element_blank()`
  and plots are faceted with multi-layered strips (@teunbrand, #4384).
  
* Using `theme(aspect.ratio = ...)` together with free space in `facet_grid()`
  now correctly throws an error (@thomasp85, #3834)

* Fixed a bug in `labeller()` so that `.default` is passed to `as_labeller()`
  when labellers are specified by naming faceting variables. (@waltersom, #4031)
  
* Updated style for example code (@rjake, #4092)

* ggplot2 now requires R >= 3.3 (#4247).

* ggplot2 now uses `rlang::check_installed()` to check if a suggested package is
  installed, which will offer to install the package before continuing (#4375, 
  @malcolmbarrett)

* Improved error with hint when piping a `ggplot` object into a facet function
  (#4379, @mitchelloharawild).

# ggplot2 3.3.3
This is a small patch release mainly intended to address changes in R and CRAN.
It further changes the licensing model of ggplot2 to an MIT license.

* Update the ggplot2 licence to an MIT license (#4231, #4232, #4233, and #4281)

* Use vdiffr conditionally so ggplot2 can be tested on systems without vdiffr

* Update tests to work with the new `all.equal()` defaults in R >4.0.3

* Fixed a bug that `guide_bins()` mistakenly ignore `override.aes` argument
  (@yutannihilation, #4085).

# ggplot2 3.3.2
This is a small release focusing on fixing regressions introduced in 3.3.1.

* Added an `outside` option to `annotation_logticks()` that places tick marks
  outside of the plot bounds. (#3783, @kbodwin)

* `annotation_raster()` adds support for native rasters. For large rasters,
  native rasters render significantly faster than arrays (@kent37, #3388)
  
* Facet strips now have dedicated position-dependent theme elements 
  (`strip.text.x.top`, `strip.text.x.bottom`, `strip.text.y.left`, 
  `strip.text.y.right`) that inherit from `strip.text.x` and `strip.text.y`, 
  respectively. As a consequence, some theme stylings now need to be applied to 
  the position-dependent elements rather than to the parent elements. This 
  change was already introduced in ggplot2 3.3.0 but not listed in the 
  changelog. (@thomasp85, #3683)

* Facets now handle layers containing no data (@yutannihilation, #3853).
  
* A newly added geom `geom_density_2d_filled()` and associated stat 
  `stat_density_2d_filled()` can draw filled density contours
  (@clauswilke, #3846).

* A newly added `geom_function()` is now recommended to use in conjunction
  with/instead of `stat_function()`. In addition, `stat_function()` now
  works with transformed y axes, e.g. `scale_y_log10()`, and in plots
  containing no other data or layers (@clauswilke, #3611, #3905, #3983).

* Fixed a bug in `geom_sf()` that caused problems with legend-type
  autodetection (@clauswilke, #3963).
  
* Support graphics devices that use the `file` argument instead of `fileneame` 
  in `ggsave()` (@bwiernik, #3810)
  
* Default discrete color scales are now configurable through the `options()` of 
  `ggplot2.discrete.colour` and `ggplot2.discrete.fill`. When set to a character 
  vector of colour codes (or list of character vectors)  with sufficient length, 
  these colours are used for the default scale. See `help(scale_colour_discrete)` 
  for more details and examples (@cpsievert, #3833).

* Default continuous colour scales (i.e., the `options()` 
  `ggplot2.continuous.colour` and `ggplot2.continuous.fill`, which inform the 
  `type` argument of `scale_fill_continuous()` and `scale_colour_continuous()`) 
  now accept a function, which allows more control over these default 
  `continuous_scale()`s (@cpsievert, #3827).

* A bug was fixed in `stat_contour()` when calculating breaks based on 
  the `bins` argument (@clauswilke, #3879, #4004).
  
* Data columns can now contain `Vector` S4 objects, which are widely used in the 
  Bioconductor project. (@teunbrand, #3837)

# ggplot2 3.3.1

This is a small release with no code change. It removes all malicious links to a 
site that got hijacked from the readme and pkgdown site.

# ggplot2 3.3.0

This is a minor release but does contain a range of substantial new features, 
along with the standard bug fixes. The release contains a few visual breaking
changes, along with breaking changes for extension developers due to a shift in
internal representation of the position scales and their axes. No user breaking
changes are included.

This release also adds Dewey Dunnington (@paleolimbot) to the core team.

## Breaking changes
There are no user-facing breaking changes, but a change in some internal 
representations that extension developers may have relied on, along with a few 
breaking visual changes which may cause visual tests in downstream packages to 
fail.

* The `panel_params` field in the `Layout` now contains a list of list of 
  `ViewScale` objects, describing the trained coordinate system scales, instead
  of the list object used before. Any extensions that use this field will likely
  break, as will unit tests that checks aspects of this.

* `element_text()` now issues a warning when vectorized arguments are provided, 
  as in `colour = c("red", "green", "blue")`. Such use is discouraged and not 
  officially supported (@clauswilke, #3492).

* Changed `theme_grey()` setting for legend key so that it creates no border 
  (`NA`) rather than drawing a white one. (@annennenne, #3180)

* `geom_ribbon()` now draws separate lines for the upper and lower intervals if
  `colour` is mapped. Similarly, `geom_area()` and `geom_density()` now draw
  the upper lines only in the same case by default. If you want old-style full
  stroking, use `outline.type = "full"` (@yutannihilation, #3503 / @thomasp85, #3708).

## New features

* The evaluation time of aesthetics can now be controlled to a finer degree. 
  `after_stat()` supersedes the use of `stat()` and `..var..`-notation, and is
  joined by `after_scale()` to allow for mapping to scaled aesthetic values. 
  Remapping of the same aesthetic is now supported with `stage()`, so you can 
  map a data variable to a stat aesthetic, and remap the same aesthetic to 
  something else after statistical transformation (@thomasp85, #3534)

* All `coord_*()` functions with `xlim` and `ylim` arguments now accept
  vectors with `NA` as a placeholder for the minimum or maximum value
  (e.g., `ylim = c(0, NA)` would zoom the y-axis from 0 to the 
  maximum value observed in the data). This mimics the behaviour
  of the `limits` argument in continuous scale functions
  (@paleolimbot, #2907).

* Allowed reversing of discrete scales by re-writing `get_limits()` 
  (@AnneLyng, #3115)
  
* All geoms and stats that had a direction (i.e. where the x and y axes had 
  different interpretation), can now freely choose their direction, instead of
  relying on `coord_flip()`. The direction is deduced from the aesthetic 
  mapping, but can also be specified directly with the new `orientation` 
  argument (@thomasp85, #3506).
  
* Position guides can now be customized using the new `guide_axis()`, which can 
  be passed to position `scale_*()` functions or via `guides()`. The new axis 
  guide (`guide_axis()`) comes with arguments `check.overlap` (automatic removal 
  of overlapping labels), `angle` (easy rotation of axis labels), and
  `n.dodge` (dodge labels into multiple rows/columns) (@paleolimbot, #3322).
  
* A new scale type has been added, that allows binning of aesthetics at the 
  scale level. It has versions for both position and non-position aesthetics and
  comes with two new guides (`guide_bins` and `guide_coloursteps`) 
  (@thomasp85, #3096)
  
* `scale_x_continuous()` and `scale_y_continuous()` gains an `n.breaks` argument
  guiding the number of automatic generated breaks (@thomasp85, #3102)

* Added `stat_contour_filled()` and `geom_contour_filled()`, which compute 
  and draw filled contours of gridded data (@paleolimbot, #3044). 
  `geom_contour()` and `stat_contour()` now use the isoband package
  to compute contour lines. The `complete` parameter (which was undocumented
  and has been unused for at least four years) was removed (@paleolimbot, #3044).
  
* Themes have gained two new parameters, `plot.title.position` and 
  `plot.caption.position`, that can be used to customize how plot
  title/subtitle and plot caption are positioned relative to the overall plot
  (@clauswilke, #3252).

## Extensions
  
* `Geom` now gains a `setup_params()` method in line with the other ggproto
  classes (@thomasp85, #3509)

* The newly added function `register_theme_elements()` now allows developers
  of extension packages to define their own new theme elements and place them
  into the ggplot2 element tree (@clauswilke, #2540).

## Minor improvements and bug fixes

* `coord_trans()` now draws second axes and accepts `xlim`, `ylim`,
  and `expand` arguments to bring it up to feature parity with 
  `coord_cartesian()`. The `xtrans` and `ytrans` arguments that were 
  deprecated in version 1.0.1 in favour of `x` and `y` 
  were removed (@paleolimbot, #2990).

* `coord_trans()` now calculates breaks using the expanded range 
  (previously these were calculated using the unexpanded range, 
  which resulted in differences between plots made with `coord_trans()`
  and those made with `coord_cartesian()`). The expansion for discrete axes 
  in `coord_trans()` was also updated such that it behaves identically
  to that in `coord_cartesian()` (@paleolimbot, #3338).

* `expand_scale()` was deprecated in favour of `expansion()` for setting
  the `expand` argument of `x` and `y` scales (@paleolimbot).

* `geom_abline()`, `geom_hline()`, and `geom_vline()` now issue 
  more informative warnings when supplied with set aesthetics
  (i.e., `slope`, `intercept`, `yintercept`, and/or `xintercept`)
  and mapped aesthetics (i.e., `data` and/or `mapping`).

* Fix a bug in `geom_raster()` that squeezed the image when it went outside 
  scale limits (#3539, @thomasp85)

* `geom_sf()` now determines the legend type automatically (@microly, #3646).
  
* `geom_sf()` now removes rows that can't be plotted due to `NA` aesthetics 
  (#3546, @thomasp85)

* `geom_sf()` now applies alpha to linestring geometries 
  (#3589, @yutannihilation).

* `gg_dep()` was deprecated (@perezp44, #3382).

* Added function `ggplot_add.by()` for lists created with `by()`, allowing such
  lists to be added to ggplot objects (#2734, @Maschette)

* ggplot2 no longer depends on reshape2, which means that it no longer 
  (recursively) needs plyr, stringr, or stringi packages.

* Increase the default `nbin` of `guide_colourbar()` to place the ticks more 
  precisely (#3508, @yutannihilation).

* `manual_scale()` now matches `values` with the order of `breaks` whenever
  `values` is an unnamed vector. Previously, unnamed `values` would match with
  the limits of the scale and ignore the order of any `breaks` provided. Note
  that this may change the appearance of plots that previously relied on the
  unordered behaviour (#2429, @idno0001).

* `scale_manual_*(limits = ...)` now actually limits the scale (#3262,
  @yutannihilation).

* Fix a bug when `show.legend` is a named logical vector 
  (#3461, @yutannihilation).

* Added weight aesthetic option to `stat_density()` and made scaling of 
  weights the default (@annennenne, #2902)
  
* `stat_density2d()` can now take an `adjust` parameter to scale the default 
  bandwidth. (#2860, @haleyjeppson)

* `stat_smooth()` uses `REML` by default, if `method = "gam"` and
  `gam`'s method is not specified (@ikosmidis, #2630).

* stacking text when calculating the labels and the y axis with
  `stat_summary()` now works (@ikosmidis, #2709)
  
* `stat_summary()` and related functions now support rlang-style lambda functions
  (#3568, @dkahle).

* The data mask pronoun, `.data`, is now stripped from default labels.

* Addition of partial themes to plots has been made more predictable;
  stepwise addition of individual partial themes is now equivalent to
  addition of multple theme elements at once (@clauswilke, #3039).

* Facets now don't fail even when some variable in the spec are not available
  in all layers (@yutannihilation, #2963).

# ggplot2 3.2.1

This is a patch release fixing a few regressions introduced in 3.2.0 as well as
fixing some unit tests that broke due to upstream changes.

* `position_stack()` no longer changes the order of the input data. Changes to 
  the internal behaviour of `geom_ribbon()` made this reordering problematic 
  with ribbons that spanned `y = 0` (#3471)
* Using `qplot()` with a single positional aesthetic will no longer title the
  non-specified scale as `"NULL"` (#3473)
* Fixes unit tests for sf graticule labels caused by changes to sf

# ggplot2 3.2.0

This is a minor release with an emphasis on internal changes to make ggplot2 
faster and more consistent. The few interface changes will only affect the 
aesthetics of the plot in minor ways, and will only potentially break code of
extension developers if they have relied on internals that have been changed. 
This release also sees the addition of Hiroaki Yutani (@yutannihilation) to the 
core developer team.

With the release of R 3.6, ggplot2 now requires the R version to be at least 3.2,
as the tidyverse is committed to support 5 major versions of R.

## Breaking changes

* Two patches (#2996 and #3050) fixed minor rendering problems. In most cases,
  the visual changes are so subtle that they are difficult to see with the naked
  eye. However, these changes are detected by the vdiffr package, and therefore
  any package developers who use vdiffr to test for visual correctness of ggplot2
  plots will have to regenerate all reference images.
  
* In some cases, ggplot2 now produces a warning or an error for code that previously
  produced plot output. In all these cases, the previous plot output was accidental,
  and the plotting code uses the ggplot2 API in a way that would lead to undefined
  behavior. Examples include a missing `group` aesthetic in `geom_boxplot()` (#3316),
  annotations across multiple facets (#3305), and not using aesthetic mappings when
  drawing ribbons with `geom_ribbon()` (#3318).

## New features

* This release includes a range of internal changes that speeds up plot 
  generation. None of the changes are user facing and will not break any code,
  but in general ggplot2 should feel much faster. The changes includes, but are
  not limited to:
  
  - Caching ascent and descent dimensions of text to avoid recalculating it for
    every title.
  
  - Using a faster data.frame constructor as well as faster indexing into 
    data.frames
    
  - Removing the plyr dependency, replacing plyr functions with faster 
    equivalents.

* `geom_polygon()` can now draw polygons with holes using the new `subgroup` 
  aesthetic. This functionality requires R 3.6.0 (@thomasp85, #3128)

* Aesthetic mappings now accept functions that return `NULL` (@yutannihilation,
  #2997).

* `stat_function()` now accepts rlang/purrr style anonymous functions for the 
  `fun` parameter (@dkahle, #3159).

* `geom_rug()` gains an "outside" option to allow for moving the rug tassels to 
  outside the plot area (@njtierney, #3085) and a `length` option to allow for 
  changing the length of the rug lines (@daniel-wells, #3109). 
  
* All geoms now take a `key_glyph` paramter that allows users to customize
  how legend keys are drawn (@clauswilke, #3145). In addition, a new key glyph
  `timeseries` is provided to draw nice legends for time series
  (@mitchelloharawild, #3145).

## Extensions

* Layers now have a new member function `setup_layer()` which is called at the
  very beginning of the plot building process and which has access to the 
  original input data and the plot object being built. This function allows the 
  creation of custom layers that autogenerate aesthetic mappings based on the 
  input data or that filter the input data in some form. For the time being, this
  feature is not exported, but it has enabled the development of a new layer type,
  `layer_sf()` (see next item). Other special-purpose layer types may be added
  in the future (@clauswilke, #2872).
  
* A new layer type `layer_sf()` can auto-detect and auto-map sf geometry
  columns in the data. It should be used by extension developers who are writing
  new sf-based geoms or stats (@clauswilke, #3232).

* `x0` and `y0` are now recognized positional aesthetics so they will get scaled 
  if used in extension geoms and stats (@thomasp85, #3168)
  
* Continuous scale limits now accept functions which accept the default
  limits and return adjusted limits. This makes it possible to write
  a function that e.g. ensures the limits are always a multiple of 100,
  regardless of the data (@econandrew, #2307).

## Minor improvements and bug fixes

* `cut_width()` now accepts `...` to pass further arguments to `base::cut.default()`
   like `cut_number()` and `cut_interval()` already did (@cderv, #3055)

* `coord_map()` now can have axes on the top and right (@karawoo, #3042).

* `coord_polar()` now correctly rescales the secondary axis (@linzi-sg, #3278)

* `coord_sf()`, `coord_map()`, and `coord_polar()` now squash `-Inf` and `Inf`
  into the min and max of the plot (@yutannihilation, #2972).

* `coord_sf()` graticule lines are now drawn in the same thickness as panel grid 
  lines in `coord_cartesian()`, and seting panel grid lines to `element_blank()` 
  now also works in `coord_sf()` 
  (@clauswilke, #2991, #2525).

* `economics` data has been regenerated. This leads to some changes in the
  values of all columns (especially in `psavert`), but more importantly, strips 
  the grouping attributes from `economics_long`.

* `element_line()` now fills closed arrows (@yutannihilation, #2924).

* Facet strips on the left side of plots now have clipping turned on, preventing
  text from running out of the strip and borders from looking thicker than for
  other strips (@karawoo, #2772 and #3061).

* ggplot2 now works in Turkish locale (@yutannihilation, #3011).

* Clearer error messages for inappropriate aesthetics (@clairemcwhite, #3060).

* ggplot2 no longer attaches any external packages when using functions that 
  depend on packages that are suggested but not imported by ggplot2. The 
  affected functions include `geom_hex()`, `stat_binhex()`, 
  `stat_summary_hex()`, `geom_quantile()`, `stat_quantile()`, and `map_data()` 
  (@clauswilke, #3126).
  
* `geom_area()` and `geom_ribbon()` now sort the data along the x-axis in the 
  `setup_data()` method rather than as part of `draw_group()` (@thomasp85, 
  #3023)

* `geom_hline()`, `geom_vline()`, and `geom_abline()` now throw a warning if the 
  user supplies both an `xintercept`, `yintercept`, or `slope` value and a 
  mapping (@RichardJActon, #2950).

* `geom_rug()` now works with `coord_flip()` (@has2k1, #2987).

* `geom_violin()` no longer throws an error when quantile lines fall outside 
  the violin polygon (@thomasp85, #3254).

* `guide_legend()` and `guide_colorbar()` now use appropriate spacing between legend
  key glyphs and legend text even if the legend title is missing (@clauswilke, #2943).

* Default labels are now generated more consistently; e.g., symbols no longer
  get backticks, and long expressions are abbreviated with `...`
  (@yutannihilation, #2981).

* All-`Inf` layers are now ignored for picking the scale (@yutannihilation, 
  #3184).
  
* Diverging Brewer colour palette now use the correct mid-point colour 
  (@dariyasydykova, #3072).
  
* `scale_color_continuous()` now points to `scale_colour_continuous()` so that 
  it will handle `type = "viridis"` as the documentation states (@hlendway, 
  #3079).

* `scale_shape_identity()` now works correctly with `guide = "legend"` 
  (@malcolmbarrett, #3029)
  
* `scale_continuous` will now draw axis line even if the length of breaks is 0
  (@thomasp85, #3257)

* `stat_bin()` will now error when the number of bins exceeds 1e6 to avoid 
  accidentally freezing the user session (@thomasp85).
  
* `sec_axis()` now places ticks accurately when using nonlinear transformations (@dpseidel, #2978).

* `facet_wrap()` and `facet_grid()` now automatically remove NULL from facet
  specs, and accept empty specs (@yutannihilation, #3070, #2986).

* `stat_bin()` now handles data with only one unique value (@yutannihilation 
  #3047).

* `sec_axis()` now accepts functions as well as formulas (@yutannihilation, #3031).

*   New theme elements allowing different ticks lengths for each axis. For instance,
    this can be used to have inwards ticks on the x-axis (`axis.ticks.length.x`) and
    outwards ticks on the y-axis (`axis.ticks.length.y`) (@pank, #2935).

* The arguments of `Stat*$compute_layer()` and `Position*$compute_layer()` are
  now renamed to always match the ones of `Stat$compute_layer()` and
  `Position$compute_layer()` (@yutannihilation, #3202).

* `geom_*()` and `stat_*()` now accepts purrr-style lambda notation
  (@yutannihilation, #3138).

* `geom_tile()` and `geom_rect()` now draw rectangles without notches at the
  corners. The style of the corner can be controlled by `linejoin` parameters
  (@yutannihilation, #3050).

# ggplot2 3.1.0

## Breaking changes

This is a minor release and breaking changes have been kept to a minimum. End users of 
ggplot2 are unlikely to encounter any issues. However, there are a few items that developers 
of ggplot2 extensions should be aware of. For additional details, see also the discussion 
accompanying issue #2890.

*   In non-user-facing internal code (specifically in the `aes()` function and in
    the `aesthetics` argument of scale functions), ggplot2 now always uses the British
    spelling for aesthetics containing the word "colour". When users specify a "color"
    aesthetic it is automatically renamed to "colour". This renaming is also applied
    to non-standard aesthetics that contain the word "color". For example, "point_color"
    is renamed to "point_colour". This convention makes it easier to support both
    British and American spelling for novel, non-standard aesthetics, but it may require
    some adjustment for packages that have previously introduced non-standard color
    aesthetics using American spelling. A new function `standardise_aes_names()` is
    provided in case extension writers need to perform this renaming in their own code
    (@clauswilke, #2649).

*   Functions that generate other functions (closures) now force the arguments that are
    used from the generated functions, to avoid hard-to-catch errors. This may affect
    some users of manual scales (such as `scale_colour_manual()`, `scale_fill_manual()`,
    etc.) who depend on incorrect behavior (@krlmlr, #2807).
    
*   `Coord` objects now have a function `backtransform_range()` that returns the
    panel range in data coordinates. This change may affect developers of custom coords,
    who now should implement this function. It may also affect developers of custom
    geoms that use the `range()` function. In some applications, `backtransform_range()`
    may be more appropriate (@clauswilke, #2821).


## New features

*   `coord_sf()` has much improved customization of axis tick labels. Labels can now
    be set manually, and there are two new parameters, `label_graticule` and
    `label_axes`, that can be used to specify which graticules to label on which side
    of the plot (@clauswilke, #2846, #2857, #2881).
    
*   Two new geoms `geom_sf_label()` and `geom_sf_text()` can draw labels and text
    on sf objects. Under the hood, a new `stat_sf_coordinates()` calculates the
    x and y coordinates from the coordinates of the sf geometries. You can customize
    the calculation method via `fun.geometry` argument (@yutannihilation, #2761).
    

## Minor improvements and fixes

*   `benchplot()` now uses tidy evaluation (@dpseidel, #2699).

*   The error message in `compute_aesthetics()` now only provides the names of
    aesthetics with mismatched lengths, rather than all aesthetics (@karawoo,
    #2853).

*   For faceted plots, data is no longer internally reordered. This makes it
    safer to feed data columns into `aes()` or into parameters of geoms or
    stats. However, doing so remains discouraged (@clauswilke, #2694).

*   `coord_sf()` now also understands the `clip` argument, just like the other
    coords (@clauswilke, #2938).

*   `fortify()` now displays a more informative error message for
    `grouped_df()` objects when dplyr is not installed (@jimhester, #2822).

*   All `geom_*()` now display an informative error message when required 
    aesthetics are missing (@dpseidel, #2637 and #2706).

*   `geom_boxplot()` now understands the `width` parameter even when used with
    a non-standard stat, such as `stat_identity()` (@clauswilke, #2893).
    
*  `geom_hex()` now understands the `size` and `linetype` aesthetics
   (@mikmart, #2488).
    
*   `geom_hline()`, `geom_vline()`, and `geom_abline()` now work properly
    with `coord_trans()` (@clauswilke, #2149, #2812).
    
*   `geom_text(..., parse = TRUE)` now correctly renders the expected number of
    items instead of silently dropping items that are empty expressions, e.g.
    the empty string "". If an expression spans multiple lines, we take just
    the first line and drop the rest. This same issue is also fixed for
    `geom_label()` and the axis labels for `geom_sf()` (@slowkow, #2867).

*   `geom_sf()` now respects `lineend`, `linejoin`, and `linemitre` parameters 
    for lines and polygons (@alistaire47, #2826).
    
*   `ggsave()` now exits without creating a new graphics device if previously
    none was open (@clauswilke, #2363).

*   `labs()` now has named arguments `title`, `subtitle`, `caption`, and `tag`.
    Also, `labs()` now accepts tidyeval (@yutannihilation, #2669).

*   `position_nudge()` is now more robust and nudges only in the direction
    requested. This enables, for example, the horizontal nudging of boxplots
    (@clauswilke, #2733).

*   `sec_axis()` and `dup_axis()` now return appropriate breaks for the secondary
    axis when applied to log transformed scales (@dpseidel, #2729).

*   `sec_axis()` now works as expected when used in combination with tidy eval
    (@dpseidel, #2788).

*   `scale_*_date()`, `scale_*_time()` and `scale_*_datetime()` can now display 
    a secondary axis that is a __one-to-one__ transformation of the primary axis,
    implemented using the `sec.axis` argument to the scale constructor 
    (@dpseidel, #2244).
    
*   `stat_contour()`, `stat_density2d()`, `stat_bin2d()`,  `stat_binhex()`
    now calculate normalized statistics including `nlevel`, `ndensity`, and
    `ncount`. Also, `stat_density()` now includes the calculated statistic 
    `nlevel`, an alias for `scaled`, to better match the syntax of `stat_bin()`
    (@bjreisman, #2679).

# ggplot2 3.0.0

## Breaking changes

*   ggplot2 now supports/uses tidy evaluation (as described below). This is a 
    major change and breaks a number of packages; we made this breaking change 
    because it is important to make ggplot2 more programmable, and to be more 
    consistent with the rest of the tidyverse. The best general (and detailed)
    introduction to tidy evaluation can be found in the meta programming
    chapters in [Advanced R](https://adv-r.hadley.nz).
    
    The primary developer facing change is that `aes()` now contains 
    quosures (expression + environment pairs) rather than symbols, and you'll 
    need to take a different approach to extracting the information you need. 
    A common symptom of this change are errors "undefined columns selected" or 
    "invalid 'type' (list) of argument" (#2610). As in the previous version,
    constants (like `aes(x = 1)` or `aes(colour = "smoothed")`) are stored
    as is.
    
    In this version of ggplot2, if you need to describe a mapping in a string, 
    use `quo_name()` (to generate single-line strings; longer expressions may 
    be abbreviated) or `quo_text()` (to generate non-abbreviated strings that
    may span multiple lines). If you do need to extract the value of a variable
    instead use `rlang::eval_tidy()`. You may want to condition on 
    `(packageVersion("ggplot2") <= "2.2.1")` so that your code can work with
    both released and development versions of ggplot2.
    
    We recognise that this is a big change and if you're not already familiar
    with rlang, there's a lot to learn. If you are stuck, or need any help,
    please reach out on <https://community.rstudio.com>.

*   Error: Column `y` must be a 1d atomic vector or a list

    Internally, ggplot2 now uses `as.data.frame(tibble::as_tibble(x))` to
    convert a list into a data frame. This improves ggplot2's support for
    list-columns (needed for sf support), at a small cost: you can no longer
    use matrix-columns. Note that unlike tibble we still allow column vectors
    such as returned by `base::scale()` because of their widespread use.

*   Error: More than one expression parsed
  
    Previously `aes_string(x = c("a", "b", "c"))` silently returned 
    `aes(x = a)`. Now this is a clear error.

*   Error: `data` must be uniquely named but has duplicate columns
  
    If layer data contains columns with identical names an error will be 
    thrown. In earlier versions the first occurring column was chosen silently,
    potentially masking that the wrong data was chosen.

*   Error: Aesthetics must be either length 1 or the same as the data
    
    Layers are stricter about the columns they will combine into a single
    data frame. Each aesthetic now must be either the same length as the data
    frame or a single value. This makes silent recycling errors much less likely.

*   Error: `coord_*` doesn't support free scales 
   
    Free scales only work with selected coordinate systems; previously you'd
    get an incorrect plot.

*   Error in f(...) : unused argument (range = c(0, 1))

    This is because the `oob` argument to scale has been set to a function
    that only takes a single argument; it needs to take two arguments
    (`x`, and `range`). 

*   Error: unused argument (output)
  
    The function `guide_train()` now has an optional parameter `aesthetic`
    that allows you to override the `aesthetic` setting in the scale.
    To make your code work with the both released and development versions of 
    ggplot2 appropriate, add `aesthetic = NULL` to the `guide_train()` method
    signature.
    
    ```R
    # old
    guide_train.legend <- function(guide, scale) {...}
    
    # new 
    guide_train.legend <- function(guide, scale, aesthetic = NULL) {...}
    ```
    
    Then, inside the function, replace `scale$aesthetics[1]`,
    `aesthetic %||% scale$aesthetics[1]`. (The %||% operator is defined in the 
    rlang package).
    
    ```R
    # old
    setNames(list(scale$map(breaks)), scale$aesthetics[1])

    # new
    setNames(list(scale$map(breaks)), aesthetic %||% scale$aesthetics[1])
    ```

*   The long-deprecated `subset` argument to `layer()` has been removed.

## Tidy evaluation

* `aes()` now supports quasiquotation so that you can use `!!`, `!!!`,
  and `:=`. This replaces `aes_()` and `aes_string()` which are now
  soft-deprecated (but will remain around for a long time).

* `facet_wrap()` and `facet_grid()` now support `vars()` inputs. Like
  `dplyr::vars()`, this helper quotes its inputs and supports
  quasiquotation. For instance, you can now supply faceting variables
  like this: `facet_wrap(vars(am, cyl))` instead of 
  `facet_wrap(~am + cyl)`. Note that the formula interface is not going 
  away and will not be deprecated. `vars()` is simply meant to make it 
  easier to create functions around `facet_wrap()` and `facet_grid()`.

  The first two arguments of `facet_grid()` become `rows` and `cols`
  and now support `vars()` inputs. Note however that we took special
  care to ensure complete backward compatibility. With this change
  `facet_grid(vars(cyl), vars(am, vs))` is equivalent to
  `facet_grid(cyl ~ am + vs)`, and `facet_grid(cols = vars(am, vs))` is
  equivalent to `facet_grid(. ~ am + vs)`.

  One nice aspect of the new interface is that you can now easily
  supply names: `facet_grid(vars(Cylinder = cyl), labeller =
  label_both)` will give nice label titles to the facets. Of course,
  those names can be unquoted with the usual tidy eval syntax.

### sf

* ggplot2 now has full support for sf with `geom_sf()` and `coord_sf()`:

  ```r
  nc <- sf::st_read(system.file("shape/nc.shp", package = "sf"), quiet = TRUE)
  ggplot(nc) +
    geom_sf(aes(fill = AREA))
  ```
  It supports all simple features, automatically aligns CRS across layers, sets
  up the correct aspect ratio, and draws a graticule.

## New features

* ggplot2 now works on R 3.1 onwards, and uses the 
  [vdiffr](https://github.com/r-lib/vdiffr) package for visual testing.

* In most cases, accidentally using `%>%` instead of `+` will generate an 
  informative error (#2400).

* New syntax for calculated aesthetics. Instead of using `aes(y = ..count..)` 
  you can (and should!) use `aes(y = stat(count))`. `stat()` is a real function 
  with documentation which hopefully will make this part of ggplot2 less 
  confusing (#2059).
  
  `stat()` is particularly nice for more complex calculations because you 
  only need to specify it once: `aes(y = stat(count / max(count)))`,
  rather than `aes(y = ..count.. / max(..count..))`
  
* New `tag` label for adding identification tags to plots, typically used for 
  labelling a subplot with a letter. Add a tag with `labs(tag = "A")`, style it 
  with the `plot.tag` theme element, and control position with the
  `plot.tag.position` theme setting (@thomasp85).

### Layers: geoms, stats, and position adjustments

* `geom_segment()` and `geom_curve()` have a new `arrow.fill` parameter which 
  allows you to specify a separate fill colour for closed arrowheads 
  (@hrbrmstr and @clauswilke, #2375).

* `geom_point()` and friends can now take shapes as strings instead of integers,
  e.g. `geom_point(shape = "diamond")` (@daniel-barnett, #2075).

* `position_dodge()` gains a `preserve` argument that allows you to control
  whether the `total` width at each `x` value is preserved (the current 
  default), or ensure that the width of a `single` element is preserved
  (what many people want) (#1935).

* New `position_dodge2()` provides enhanced dodging for boxplots. Compared to
  `position_dodge()`, `position_dodge2()` compares `xmin` and `xmax` values  
  to determine which elements overlap, and spreads overlapping elements evenly
  within the region of overlap. `position_dodge2()` is now the default position
  adjustment for `geom_boxplot()`, because it handles `varwidth = TRUE`, and 
  will be considered for other geoms in the future.
  
  The `padding` parameter adds a small amount of padding between elements 
  (@karawoo, #2143) and a `reverse` parameter allows you to reverse the order 
  of placement (@karawoo, #2171).
  
* New `stat_qq_line()` makes it easy to add a simple line to a Q-Q plot, which 
  makes it easier to judge the fit of the theoretical distribution 
  (@nicksolomon).

### Scales and guides

* Improved support for mapping date/time variables to `alpha`, `size`, `colour`, 
  and `fill` aesthetics, including `date_breaks` and `date_labels` arguments 
  (@karawoo, #1526), and new `scale_alpha()` variants (@karawoo, #1526).

* Improved support for ordered factors. Ordered factors throw a warning when 
  mapped to shape (unordered factors do not), and do not throw warnings when 
  mapped to size or alpha (unordered factors do). Viridis is used as the 
  default colour and fill scale for ordered factors (@karawoo, #1526).

* The `expand` argument of `scale_*_continuous()` and `scale_*_discrete()`
  now accepts separate expansion values for the lower and upper range
  limits. The expansion limits can be specified using the convenience
  function `expand_scale()`.
  
  Separate expansion limits may be useful for bar charts, e.g. if one
  wants the bottom of the bars to be flush with the x axis but still 
  leave some (automatically calculated amount of) space above them:
  
    ```r
    ggplot(mtcars) +
        geom_bar(aes(x = factor(cyl))) +
        scale_y_continuous(expand = expand_scale(mult = c(0, .1)))
    ```
  
  It can also be useful for line charts, e.g. for counts over time,
  where one wants to have a ’hard’ lower limit of y = 0 but leave the
  upper limit unspecified (and perhaps differing between panels), with
  some extra space above the highest point on the line (with symmetrical 
  limits, the extra space above the highest point could in some cases 
  cause the lower limit to be negative).
  
  The old syntax for the `expand` argument will, of course, continue
  to work (@huftis, #1669).

* `scale_colour_continuous()` and `scale_colour_gradient()` are now controlled 
  by global options `ggplot2.continuous.colour` and `ggplot2.continuous.fill`. 
  These can be set to `"gradient"` (the default) or `"viridis"` (@karawoo).

* New `scale_colour_viridis_c()`/`scale_fill_viridis_c()` (continuous) and
  `scale_colour_viridis_d()`/`scale_fill_viridis_d()` (discrete) make it
  easy to use Viridis colour scales (@karawoo, #1526).

* Guides for `geom_text()` now accept custom labels with 
  `guide_legend(override.aes = list(label = "foo"))` (@brianwdavis, #2458).

### Margins

* Strips gain margins on all sides by default. This means that to fully justify
  text to the edge of a strip, you will need to also set the margins to 0
  (@karawoo).

* Rotated strip labels now correctly understand `hjust` and `vjust` parameters
  at all angles (@karawoo).

* Strip labels now understand justification relative to the direction of the
  text, meaning that in y facets, the strip text can be placed at either end of
  the strip using `hjust` (@karawoo).

* Legend titles and labels get a little extra space around them, which 
  prevents legend titles from overlapping the legend at large font sizes 
  (@karawoo, #1881).

## Extension points

* New `autolayer()` S3 generic (@mitchelloharawild, #1974). This is similar
  to `autoplot()` but produces layers rather than complete plots.

* Custom objects can now be added using `+` if a `ggplot_add` method has been
  defined for the class of the object (@thomasp85).

* Theme elements can now be subclassed. Add a `merge_element` method to control
  how properties are inherited from the parent element. Add an `element_grob` 
  method to define how elements are rendered into grobs (@thomasp85, #1981).

* Coords have gained new extension mechanisms.
  
    If you have an existing coord extension, you will need to revise the
    specification of the `train()` method. It is now called 
    `setup_panel_params()` (better reflecting what it actually does) and now 
    has arguments `scale_x`, and `scale_y` (the x and y scales respectively) 
    and `param`, a list of plot specific parameters generated by 
    `setup_params()`.

    What was formerly called `scale_details` (in coords), `panel_ranges` 
    (in layout) and `panel_scales` (in geoms) are now consistently called
    `panel_params` (#1311). These are parameters of the coord that vary from
    panel to panel.

* `ggplot_build()` and `ggplot_gtable()` are now generics, so ggplot-subclasses 
  can define additional behavior during the build stage.

* `guide_train()`, `guide_merge()`, `guide_geom()`, and `guide_gengrob()`
  are now exported as they are needed if you want to design your own guide.
  They are not currently documented; use at your own risk (#2528).

* `scale_type()` generic is now exported and documented. Use this if you 
  want to extend ggplot2 to work with a new type of vector.

## Minor bug fixes and improvements

### Faceting

* `facet_grid()` gives a more informative error message if you try to use
  a variable in both rows and cols (#1928).

* `facet_grid()` and `facet_wrap()` both give better error messages if you
  attempt to use an unsupported coord with free scales (#2049).

* `label_parsed()` works once again (#2279).

* You can now style the background of horizontal and vertical strips
  independently with `strip.background.x` and `strip.background.y` 
  theme settings (#2249).

### Scales

* `discrete_scale()` documentation now inherits shared definitions from 
  `continuous_scale()` (@alistaire47, #2052).

* `guide_colorbar()` shows all colours of the scale (@has2k1, #2343).

* `scale_identity()` once again produces legends by default (#2112).

* Tick marks for secondary axes with strong transformations are more 
  accurately placed (@thomasp85, #1992).

* Missing line types now reliably generate missing lines (with standard 
  warning) (#2206).

* Legends now ignore set aesthetics that are not length one (#1932).

* All colour and fill scales now have an `aesthetics` argument that can
  be used to set the aesthetic(s) the scale works with. This makes it
  possible to apply a colour scale to both colour and fill aesthetics
  at the same time, via `aesthetics = c("colour", "fill")` (@clauswilke).
  
* Three new generic scales work with any aesthetic or set of aesthetics: 
  `scale_continuous_identity()`, `scale_discrete_identity()`, and
  `scale_discrete_manual()` (@clauswilke).

* `scale_*_gradient2()` now consistently omits points outside limits by 
  rescaling after the limits are enforced (@foo-bar-baz-qux, #2230).

### Layers

* `geom_label()` now correctly produces unbordered labels when `label.size` 
  is 0, even when saving to PDF (@bfgray3, #2407).

* `layer()` gives considerably better error messages for incorrectly specified
  `geom`, `stat`, or `position` (#2401).

* In all layers that use it, `linemitre` now defaults to 10 (instead of 1)
  to better match base R.

* `geom_boxplot()` now supplies a default value if no `x` aesthetic is present
  (@foo-bar-baz-qux, #2110).

* `geom_density()` drops groups with fewer than two data points and throws a
  warning. For groups with two data points, density values are now calculated 
  with `stats::density` (@karawoo, #2127).

* `geom_segment()` now also takes a `linejoin` parameter. This allows more 
  control over the appearance of the segments, which is especially useful for 
  plotting thick arrows (@Ax3man, #774).

* `geom_smooth()` now reports the formula used when `method = "auto"` 
  (@davharris #1951). `geom_smooth()` now orders by the `x` aesthetic, making it 
  easier to pass pre-computed values without manual ordering (@izahn, #2028). It 
  also now knows it has `ymin` and `ymax` aesthetics (#1939). The legend 
  correctly reflects the status of the `se` argument when used with stats 
  other than the default (@clauswilke, #1546).

* `geom_tile()` now once again interprets `width` and `height` correctly 
  (@malcolmbarrett, #2510).

* `position_jitter()` and `position_jitterdodge()` gain a `seed` argument that
  allows the specification of a random seed for reproducible jittering 
  (@krlmlr, #1996 and @slowkow, #2445).

* `stat_density()` has better behaviour if all groups are dropped because they
  are too small (#2282).

* `stat_summary_bin()` now understands the `breaks` parameter (@karawoo, #2214).

* `stat_bin()` now accepts functions for `binwidth`. This allows better binning 
  when faceting along variables with different ranges (@botanize).

* `stat_bin()` and `geom_histogram()` now sum correctly when using the `weight` 
  aesthetic (@jiho, #1921).

* `stat_bin()` again uses correct scaling for the computed variable `ndensity` 
  (@timgoodman, #2324).

* `stat_bin()` and `stat_bin_2d()` now properly handle the `breaks` parameter 
  when the scales are transformed (@has2k1, #2366).

* `update_geom_defaults()` and `update_stat_defaults()` allow American 
  spelling of aesthetic parameters (@foo-bar-baz-qux, #2299).

* The `show.legend` parameter now accepts a named logical vector to hide/show
  only some aesthetics in the legend (@tutuchan, #1798).

* Layers now silently ignore unknown aesthetics with value `NULL` (#1909).

### Coords

* Clipping to the plot panel is now configurable, through a `clip` argument
  to coordinate systems, e.g. `coord_cartesian(clip = "off")` 
  (@clauswilke, #2536).

* Like scales, coordinate systems now give you a message when you're 
  replacing an existing coordinate system (#2264).

* `coord_polar()` now draws secondary axis ticks and labels 
  (@dylan-stark, #2072), and can draw the radius axis on the right 
  (@thomasp85, #2005).

* `coord_trans()` now generates a warning when a transformation generates 
  non-finite values (@foo-bar-baz-qux, #2147).

### Themes

* Complete themes now always override all elements of the default theme
  (@has2k1, #2058, #2079).

* Themes now set default grid colour in `panel.grid` rather than individually
  in `panel.grid.major` and `panel.grid.minor` individually. This makes it 
  slightly easier to customise the theme (#2352).

* Fixed bug when setting strips to `element_blank()` (@thomasp85). 

* Axes positioned on the top and to the right can now customize their ticks and
  lines separately (@thomasp85, #1899).

* Built-in themes gain parameters `base_line_size` and `base_rect_size` which 
  control the default sizes of line and rectangle elements (@karawoo, #2176).

* Default themes use `rel()` to set line widths (@baptiste).

* Themes were tweaked for visual consistency and more graceful behavior when 
  changing the base font size. All absolute heights or widths were replaced 
  with heights or widths that are proportional to the base font size. One 
  relative font size was eliminated (@clauswilke).
  
* The height of descenders is now calculated solely on font metrics and doesn't
  change with the specific letters in the string. This fixes minor alignment 
  issues with plot titles, subtitles, and legend titles (#2288, @clauswilke).

### Guides

* `guide_colorbar()` is more configurable: tick marks and color bar frame
  can now by styled with arguments `ticks.colour`, `ticks.linewidth`, 
  `frame.colour`, `frame.linewidth`, and `frame.linetype`
  (@clauswilke).
  
* `guide_colorbar()` now uses `legend.spacing.x` and `legend.spacing.y` 
  correctly, and it can handle multi-line titles. Minor tweaks were made to 
  `guide_legend()` to make sure the two legend functions behave as similarly as
  possible (@clauswilke, #2397 and #2398).
  
* The theme elements `legend.title` and `legend.text` now respect the settings 
  of `margin`, `hjust`, and `vjust` (@clauswilke, #2465, #1502).

* Non-angle parameters of `label.theme` or `title.theme` can now be set in 
  `guide_legend()` and `guide_colorbar()` (@clauswilke, #2544).

### Other

* `fortify()` gains a method for tbls (@karawoo, #2218).

* `ggplot` gains a method for `grouped_df`s that adds a `.group` variable,
  which computes a unique value for each group. Use it with 
  `aes(group = .group)` (#2351).

* `ggproto()` produces objects with class `c("ggproto", "gg")`, allowing for
  a more informative error message when adding layers, scales, or other ggproto 
  objects (@jrnold, #2056).

* `ggsave()`'s DPI argument now supports 3 string options: "retina" (320
  DPI), "print" (300 DPI), and "screen" (72 DPI) (@foo-bar-baz-qux, #2156).
  `ggsave()` now uses full argument names to avoid partial match warnings 
  (#2355), and correctly restores the previous graphics device when several
  graphics devices are open (#2363).

* `print.ggplot()` now returns the original ggplot object, instead of the 
  output from `ggplot_build()`. Also, the object returned from 
  `ggplot_build()` now has the class `"ggplot_built"` (#2034).

* `map_data()` now works even when purrr is loaded (tidyverse#66).

* New functions `summarise_layout()`, `summarise_coord()`, and 
  `summarise_layers()` summarise the layout, coordinate systems, and layers 
  of a built ggplot object (#2034, @wch). This provides a tested API that 
  (e.g.) shiny can depend on.

* Updated startup messages reflect new resources (#2410, @mine-cetinkaya-rundel).

# ggplot2 2.2.1

* Fix usage of `structure(NULL)` for R-devel compatibility (#1968).

# ggplot2 2.2.0

## Major new features

### Subtitle and caption

Thanks to @hrbrmstr plots now have subtitles and captions, which can be set with 
the `subtitle`  and `caption` arguments to `ggtitle()` and `labs()`. You can 
control their appearance with the theme settings `plot.caption` and 
`plot.subtitle`. The main plot title is now left-aligned to better work better 
with a subtitle. The caption is right-aligned (@hrbrmstr).

### Stacking

`position_stack()` and `position_fill()` now sort the stacking order to match 
grouping order. This allows you to control the order through grouping, and 
ensures that the default legend matches the plot (#1552, #1593). If you want the 
opposite order (useful if you have horizontal bars and horizontal legend), you 
can request reverse stacking by using `position = position_stack(reverse = TRUE)` 
(#1837).
  
`position_stack()` and `position_fill()` now accepts negative values which will 
create stacks extending below the x-axis (#1691).

`position_stack()` and `position_fill()` gain a `vjust` argument which makes it 
easy to (e.g.) display labels in the middle of stacked bars (#1821).

### Layers

`geom_col()` was added to complement `geom_bar()` (@hrbrmstr). It uses 
`stat="identity"` by default, making the `y` aesthetic mandatory. It does not 
support any other `stat_()` and does not provide fallback support for the 
`binwidth` parameter. Examples and references in other functions were updated to
demonstrate `geom_col()` usage. 

When creating a layer, ggplot2 will warn if you use an unknown aesthetic or an 
unknown parameter. Compared to the previous version, this is stricter for 
aesthetics (previously there was no message), and less strict for parameters 
(previously this threw an error) (#1585).

### Facetting

The facet system, as well as the internal panel class, has been rewritten in 
ggproto. Facets are now extendable in the same manner as geoms and stats, as 
described in `vignette("extending-ggplot2")`.

We have also added the following new features.
  
* `facet_grid()` and `facet_wrap()` now allow expressions in their faceting 
  formulas (@DanRuderman, #1596).

* When `facet_wrap()` results in an uneven number of panels, axes will now be
  drawn underneath the hanging panels (fixes #1607)

* Strips can now be freely positioned in `facet_wrap()` using the 
  `strip.position` argument (deprecates `switch`).

* The relative order of panel, strip, and axis can now be controlled with 
  the theme setting `strip.placement` that takes either `inside` (strip between 
  panel and axis) or `outside` (strip after axis).

* The theme option `panel.margin` has been deprecated in favour of 
  `panel.spacing` to more clearly communicate intent.

### Extensions

Unfortunately there was a major oversight in the construction of ggproto which 
lead to extensions capturing the super object at package build time, instead of 
at package run time (#1826). This problem has been fixed, but requires 
re-installation of all extension packages.

## Scales

* The position of x and y axes can now be changed using the `position` argument
  in `scale_x_*`and `scale_y_*` which can take `top` and `bottom`, and `left`
  and `right` respectively. The themes of top and right axes can be modified 
  using the `.top` and `.right` modifiers to `axis.text.*` and `axis.title.*`.

### Continuous scales

* `scale_x_continuous()` and `scale_y_continuous()` can now display a secondary 
  axis that is a __one-to-one__ transformation of the primary axis (e.g. degrees 
  Celcius to degrees Fahrenheit). The secondary axis will be positioned opposite 
  to the primary axis and can be controlled with the `sec.axis` argument to 
  the scale constructor.

* Scales worry less about having breaks. If no breaks can be computed, the
  plot will work instead of throwing an uninformative error (#791). This 
  is particularly helpful when you have facets with free scales, and not
  all panels contain data.

* Scales now warn when transformation introduces infinite values (#1696).

### Date time

* `scale_*_datetime()` now supports time zones. It will use the timezone 
  attached to the variable by default, but can be overridden with the 
  `timezone` argument.

* New `scale_x_time()` and `scale_y_time()` generate reasonable default
  breaks and labels for hms vectors (#1752).

### Discrete scales

The treatment of missing values by discrete scales has been thoroughly 
overhauled (#1584). The underlying principle is that we can naturally represent 
missing values on discrete variables (by treating just like another level), so 
by default we should. 

This principle applies to:

* character vectors
* factors with implicit NA
* factors with explicit NA

And to all scales (both position and non-position.)

Compared to the previous version of ggplot2, there are three main changes:

1.  `scale_x_discrete()` and `scale_y_discrete()` always show discrete NA,
    regardless of their source

1.  If present, `NA`s are shown in discrete legends.

1.  All discrete scales gain a `na.translate` argument that allows you to 
    control whether `NA`s are translated to something that can be visualised,
    or should be left as missing. Note that if you don't translate (i.e. 
    `na.translate = FALSE)` the missing values will passed on to the layer, 
    which will warning that it's dropping missing values. To suppress the
    warnings, you'll also need to add `na.rm = TRUE` to the layer call. 

There were also a number of other smaller changes

* Correctly use scale expansion factors.
* Don't preserve space for dropped levels (#1638).
* Only issue one warning when when asking for too many levels (#1674).
* Unicode labels work better on Windows (#1827).
* Warn when used with only continuous data (#1589)

## Themes

* The `theme()` constructor now has named arguments rather than ellipses. This 
  should make autocomplete substantially more useful. The documentation
  (including examples) has been considerably improved.
  
* Built-in themes are more visually homogeneous, and match `theme_grey` better.
  (@jiho, #1679)
  
* When computing the height of titles, ggplot2 now includes the height of the
  descenders (i.e. the bits of `g` and `y` that hang beneath the baseline). This 
  improves the margins around titles, particularly the y axis label (#1712).
  I have also very slightly increased the inner margins of axis titles, and 
  removed the outer margins. 

* Theme element inheritance is now easier to work with as modification now
  overrides default `element_blank` elements (#1555, #1557, #1565, #1567)
  
* Horizontal legends (i.e. legends on the top or bottom) are horizontally
  aligned by default (#1842). Use `legend.box = "vertical"` to switch back
  to the previous behaviour.
  
* `element_line()` now takes an `arrow` argument to specify arrows at the end of
  lines (#1740)

There were a number of tweaks to the theme elements that control legends:
  
* `legend.justification` now controls appearance will plotting the legend
  outside of the plot area. For example, you can use 
  `theme(legend.justification = "top")` to make the legend align with the 
  top of the plot.

* `panel.margin` and `legend.margin` have been renamed to `panel.spacing` and 
  `legend.spacing` respectively, to better communicate intent (they only
  affect spacing between legends and panels, not the margins around them)

* `legend.margin` now controls margin around individual legends.

* New `legend.box.background`, `legend.box.spacing`, and `legend.box.margin`
  control the background, spacing, and margin of the legend box (the region
  that contains all legends).

## Bug fixes and minor improvements

* ggplot2 now imports tibble. This ensures that all built-in datasets print 
  compactly even if you haven't explicitly loaded tibble or dplyr (#1677).

* Class of aesthetic mapping is preserved when adding `aes()` objects (#1624).

* `+.gg` now works for lists that include data frames.

* `annotation_x()` now works in the absense of global data (#1655)

* `geom_*(show.legend = FALSE)` now works for `guide_colorbar`.

* `geom_boxplot()` gains new `outlier.alpha` (@jonathan-g) and 
  `outlier.fill` (@schloerke, #1787) parameters to control the alpha/fill of
   outlier points independently of the alpha of the boxes. 

* `position_jitter()` (and hence `geom_jitter()`) now correctly computes 
  the jitter width/jitter when supplied by the user (#1775, @has2k1).

* `geom_contour()` more clearly describes what inputs it needs (#1577).

* `geom_curve()` respects the `lineend` parameter (#1852).

* `geom_histogram()` and `stat_bin()` understand the `breaks` parameter once 
  more. (#1665). The floating point adjustment for histogram bins is now 
  actually used - it was previously inadvertently ignored (#1651).

* `geom_violin()` no longer transforms quantile lines with the alpha aesthetic
  (@mnbram, #1714). It no longer errors when quantiles are requested but data
  have zero range (#1687). When `trim = FALSE` it once again has a nice 
  range that allows the density to reach zero (by extending the range 3 
  bandwidths to either side of the data) (#1700).

* `geom_dotplot()` works better when faceting and binning on the y-axis. 
  (#1618, @has2k1).
  
* `geom_hexbin()` once again supports `..density..` (@mikebirdgeneau, #1688).

* `geom_step()` gives useful warning if only one data point in layer (#1645).

* `layer()` gains new `check.aes` and `check.param` arguments. These allow
  geom/stat authors to optional suppress checks for known aesthetics/parameters.
  Currently this is used only in `geom_blank()` which powers `expand_limits()` 
  (#1795).

* All `stat_*()` display a better error message when required aesthetics are
  missing.
  
* `stat_bin()` and `stat_summary_hex()` now accept length 1 `binwidth` (#1610)

* `stat_density()` gains new argument `n`, which is passed to underlying function
  `stats::density` ("number of equally spaced points at which the
  density is to be estimated"). (@hbuschme)

* `stat_binhex()` now again returns `count` rather than `value` (#1747)

* `stat_ecdf()` respects `pad` argument (#1646).

* `stat_smooth()` once again informs you about the method it has chosen.
  It also correctly calculates the size of the largest group within facets.

* `x` and `y` scales are now symmetric regarding the list of
  aesthetics they accept: `xmin_final`, `xmax_final`, `xlower`,
  `xmiddle` and `xupper` are now valid `x` aesthetics.

* `Scale` extensions can now override the `make_title` and `make_sec_title` 
  methods to let the scale modify the axis/legend titles.

* The random stream is now reset after calling `.onAttach()` (#2409).

# ggplot2 2.1.0

## New features

* When mapping an aesthetic to a constant (e.g. 
  `geom_smooth(aes(colour = "loess")))`), the default guide title is the name 
  of the aesthetic (i.e. "colour"), not the value (i.e. "loess") (#1431).

* `layer()` now accepts a function as the data argument. The function will be
  applied to the data passed to the `ggplot()` function and must return a
  data.frame (#1527, @thomasp85). This is a more general version of the 
  deprecated `subset` argument.

* `theme_update()` now uses the `+` operator instead of `%+replace%`, so that
  unspecified values will no longer be `NULL`ed out. `theme_replace()`
  preserves the old behaviour if desired (@oneillkza, #1519). 

* `stat_bin()` has been overhauled to use the same algorithm as ggvis, which 
  has been considerably improved thanks to the advice of Randy Prium (@rpruim).
  This includes:
  
    * Better arguments and a better algorithm for determining the origin.
      You can now specify either `boundary` or the `center` of a bin.
      `origin` has been deprecated in favour of these arguments.
      
    * `drop` is deprecated in favour of `pad`, which adds extra 0-count bins
      at either end (needed for frequency polygons). `geom_histogram()` defaults 
      to `pad = FALSE` which considerably improves the default limits for 
      the histogram, especially when the bins are big (#1477).
      
    * The default algorithm does a (somewhat) better job at picking nice widths 
      and origins across a wider range of input data.
      
    * `bins = n` now gives a histogram with `n` bins, not `n + 1` (#1487).

## Bug fixes

* All `\donttest{}` examples run.

* All `geom_()` and `stat_()` functions now have consistent argument order:
  data + mapping, then geom/stat/position, then `...`, then specific arguments, 
  then arguments common to all layers (#1305). This may break code if you were
  previously relying on partial name matching, but in the long-term should make 
  ggplot2 easier to use. In particular, you can now set the `n` parameter
  in `geom_density2d()` without it partially matching `na.rm` (#1485).

* For geoms with both `colour` and `fill`, `alpha` once again only affects
  fill (Reverts #1371, #1523). This was causing problems for people.

* `facet_wrap()`/`facet_grid()` works with multiple empty panels of data 
  (#1445).

* `facet_wrap()` correctly swaps `nrow` and `ncol` when faceting vertically
  (#1417).

* `ggsave("x.svg")` now uses svglite to produce the svg (#1432).

* `geom_boxplot()` now understands `outlier.color` (#1455).

* `geom_path()` knows that "solid" (not just 1) represents a solid line (#1534).

* `geom_ribbon()` preserves missing values so they correctly generate a 
  gap in the ribbon (#1549).

* `geom_tile()` once again accepts `width` and `height` parameters (#1513). 
  It uses `draw_key_polygon()` for better a legend, including a coloured 
  outline (#1484).

* `layer()` now automatically adds a `na.rm` parameter if none is explicitly
  supplied.

* `position_jitterdodge()` now works on all possible dodge aesthetics, 
  e.g. `color`, `linetype` etc. instead of only based on `fill` (@bleutner)

* `position = "nudge"` now works (although it doesn't do anything useful)
  (#1428).

* The default scale for columns of class "AsIs" is now "identity" (#1518).

* `scale_*_discrete()` has better defaults when used with purely continuous
  data (#1542).

* `scale_size()` warns when used with categorical data.

* `scale_size()`, `scale_colour()`, and `scale_fill()` gain date and date-time
  variants (#1526).

* `stat_bin_hex()` and `stat_bin_summary()` now use the same underlying 
  algorithm so results are consistent (#1383). `stat_bin_hex()` now accepts
  a `weight` aesthetic. To be consistent with related stats, the output variable 
  from `stat_bin_hex()` is now value instead of count.

* `stat_density()` gains a `bw` parameter which makes it easy to get consistent 
   smoothing between facets (@jiho)

* `stat-density-2d()` no longer ignores the `h` parameter, and now accepts 
  `bins` and `binwidth` parameters to control the number of contours 
  (#1448, @has2k1).

* `stat_ecdf()` does a better job of adding padding to -Inf/Inf, and gains
  an argument `pad` to suppress the padding if not needed (#1467).

* `stat_function()` gains an `xlim` parameter (#1528). It once again works 
  with discrete x values (#1509).

* `stat_summary()` preserves sorted x order which avoids artefacts when
  display results with `geom_smooth()` (#1520).

* All elements should now inherit correctly for all themes except `theme_void()`.
  (@Katiedaisey, #1555) 

* `theme_void()` was completely void of text but facets and legends still
  need labels. They are now visible (@jiho). 

* You can once again set legend key and height width to unit arithmetic
  objects (like `2 * unit(1, "cm")`) (#1437).

* Eliminate spurious warning if you have a layer with no data and no aesthetics
  (#1451).

* Removed a superfluous comma in `theme-defaults.r` code (@jschoeley)

* Fixed a compatibility issue with `ggproto` and R versions prior to 3.1.2.
  (#1444)

* Fixed issue where `coord_map()` fails when given an explicit `parameters`
  argument (@tdmcarthur, #1729)
  
* Fixed issue where `geom_errorbarh()` had a required `x` aesthetic (#1933)  

# ggplot2 2.0.0

## Major changes

* ggplot no longer throws an error if your plot has no layers. Instead it 
  automatically adds `geom_blank()` (#1246).
  
* New `cut_width()` is a convenient replacement for the verbose
  `plyr::round_any()`, with the additional benefit of offering finer
  control.

* New `geom_count()` is a convenient alias to `stat_sum()`. Use it when you
  have overlapping points on a scatterplot. `stat_sum()` now defaults to 
  using counts instead of proportions.

* New `geom_curve()` adds curved lines, with a similar specification to 
  `geom_segment()` (@veraanadi, #1088).

* Date and datetime scales now have `date_breaks`, `date_minor_breaks` and
  `date_labels` arguments so that you never need to use the long
  `scales::date_breaks()` or `scales::date_format()`.
  
* `geom_bar()` now has it's own stat, distinct from `stat_bin()` which was
  also used by `geom_histogram()`. `geom_bar()` now uses `stat_count()` 
  which counts values at each distinct value of x (i.e. it does not bin
  the data first). This can be useful when you want to show exactly which 
  values are used in a continuous variable.

* `geom_point()` gains a `stroke` aesthetic which controls the border width of 
  shapes 21-25 (#1133, @SeySayux). `size` and `stroke` are additive so a point 
  with `size = 5` and `stroke = 5` will have a diameter of 10mm. (#1142)

* New `position_nudge()` allows you to slightly offset labels (or other 
  geoms) from their corresponding points (#1109).

* `scale_size()` now maps values to _area_, not radius. Use `scale_radius()`
  if you want the old behaviour (not recommended, except perhaps for lines).

* New `stat_summary_bin()` works like `stat_summary()` but on binned data. 
  It's a generalisation of `stat_bin()` that can compute any aggregate,
  not just counts (#1274). Both default to `mean_se()` if no aggregation
  functions are supplied (#1386).

* Layers are now much stricter about their arguments - you will get an error
  if you've supplied an argument that isn't an aesthetic or a parameter.
  This is likely to cause some short-term pain but in the long-term it will make
  it much easier to spot spelling mistakes and other errors (#1293).
  
    This change does break a handful of geoms/stats that used `...` to pass 
    additional arguments on to the underlying computation. Now 
    `geom_smooth()`/`stat_smooth()` and `geom_quantile()`/`stat_quantile()` 
    use `method.args` instead (#1245, #1289); and `stat_summary()` (#1242), 
    `stat_summary_hex()`, and `stat_summary2d()` use `fun.args`.

### Extensibility

There is now an official mechanism for defining Stats, Geoms, and Positions in 
other packages. See `vignette("extending-ggplot2")` for details.

* All Geoms, Stats and Positions are now exported, so you can inherit from them
  when making your own objects (#989).

* ggplot2 no longer uses proto or reference classes. Instead, we now use 
  ggproto, a new OO system designed specifically for ggplot2. Unlike proto
  and RC, ggproto supports clean cross-package inheritance. Creating a new OO
  system isn't usually the right way to solve a problem, but I'm pretty sure
  it was necessary here. Read more about it in the vignette.

* `aes_()` replaces `aes_q()`. It also supports formulas, so the most concise 
  SE version of `aes(carat, price)` is now `aes_(~carat, ~price)`. You may
  want to use this form in packages, as it will avoid spurious `R CMD check` 
  warnings about undefined global variables.

### Text

* `geom_text()` has been overhauled to make labelling your data a little
  easier. It:
  
    * `nudge_x` and `nudge_y` arguments let you offset labels from their
      corresponding points (#1120). 
      
    * `check_overlap = TRUE` provides a simple way to avoid overplotting 
      of labels: labels that would otherwise overlap are omitted (#1039).
      
    * `hjust` and `vjust` can now be character vectors: "left", "center", 
      "right", "bottom", "middle", "top". New options include "inward" and 
      "outward" which align text towards and away from the center of the plot 
      respectively.

* `geom_label()` works like `geom_text()` but draws a rounded rectangle 
  underneath each label (#1039). This is useful when you want to label plots
  that are dense with data.

### Deprecated features

* The little used `aes_auto()` has been deprecated. 

* `aes_q()` has been replaced with `aes_()` to be consistent with SE versions
  of NSE functions in other packages.

* The `order` aesthetic is officially deprecated. It never really worked, and 
  was poorly documented.

* The `stat` and `position` arguments to `qplot()` have been deprecated.
  `qplot()` is designed for quick plots - if you need to specify position
  or stat, use `ggplot()` instead.

* The theme setting `axis.ticks.margin` has been deprecated: now use the margin 
  property of `axis.text`.
  
* `stat_abline()`, `stat_hline()` and `stat_vline()` have been removed:
  these were never suitable for use other than with `geom_abline()` etc
  and were not documented.

* `show_guide` has been renamed to `show.legend`: this more accurately
  reflects what it does (controls appearance of layer in legend), and uses the 
  same convention as other ggplot2 arguments (i.e. a `.` between names).
  (Yes, I know that's inconsistent with function names with use `_`, but it's
  too late to change now.)

A number of geoms have been renamed to be internally consistent:

* `stat_binhex()` and `stat_bin2d()` have been renamed to `stat_bin_hex()` 
  and `stat_bin_2d()` (#1274). `stat_summary2d()` has been renamed to 
  `stat_summary_2d()`, `geom_density2d()`/`stat_density2d()` has been renamed 
  to `geom_density_2d()`/`stat_density_2d()`.

* `stat_spoke()` is now `geom_spoke()` since I realised it's a
  reparameterisation of `geom_segment()`.

* `stat_bindot()` has been removed because it's so tightly coupled to
  `geom_dotplot()`. If you happened to use `stat_bindot()`, just change to
  `geom_dotplot()` (#1194).

All defunct functions have been removed.

### Default appearance

* The default `theme_grey()` background colour has been changed from "grey90" 
  to "grey92": this makes the background a little less visually prominent.

* Labels and titles have been tweaked for readability:

    * Axes labels are darker.
    
    * Legend and axis titles are given the same visual treatment.
    
    * The default font size dropped from 12 to 11. You might be surprised that 
      I've made the default text size smaller as it was already hard for
      many people to read. It turns out there was a bug in RStudio (fixed in 
      0.99.724), that shrunk the text of all grid based graphics. Once that
      was resolved the defaults seemed too big to my eyes.
    
    * More spacing between titles and borders.
    
    * Default margins scale with the theme font size, so the appearance at 
      larger font sizes should be considerably improved (#1228). 

* `alpha` now affects both fill and colour aesthetics (#1371).

* `element_text()` gains a margins argument which allows you to add additional
  padding around text elements. To help see what's going on use `debug = TRUE` 
  to display the text region and anchors.

* The default font size in `geom_text()` has been decreased from 5mm (14 pts)
  to 3.8 mm (11 pts) to match the new default theme sizes.

* A diagonal line is no longer drawn on bar and rectangle legends. Instead, the
  border has been tweaked to be more visible, and more closely match the size of 
  line drawn on the plot.

* `geom_pointrange()` and `geom_linerange()` get vertical (not horizontal)
  lines in the legend (#1389).

* The default line `size` for `geom_smooth()` has been increased from 0.5 to 1 
  to make it easier to see when overlaid on data.
  
* `geom_bar()` and `geom_rect()` use a slightly paler shade of grey so they
  aren't so visually heavy.
  
* `geom_boxplot()` now colours outliers the same way as the boxes.

* `geom_point()` now uses shape 19 instead of 16. This looks much better on 
  the default Linux graphics device. (It's very slightly smaller than the old 
  point, but it shouldn't affect any graphics significantly)

* Sizes in ggplot2 are measured in mm. Previously they were converted to pts 
  (for use in grid) by multiplying by 72 / 25.4. However, grid uses printer's 
  points, not Adobe (big pts), so sizes are now correctly multiplied by 
  72.27 / 25.4. This is unlikely to noticeably affect display, but it's
  technically correct (<https://youtu.be/hou0lU8WMgo>).

* The default legend will now allocate multiple rows (if vertical) or
  columns (if horizontal) in order to make a legend that is more likely to
  fit on the screen. You can override with the `nrow`/`ncol` arguments
  to `guide_legend()`

    ```R
    p <- ggplot(mpg, aes(displ,hwy, colour = model)) + geom_point()
    p
    p + theme(legend.position = "bottom")
    # Previous behaviour
    p + guides(colour = guide_legend(ncol = 1))
    ```

### New and updated themes

* New `theme_void()` is completely empty. It's useful for plots with non-
  standard coordinates or for drawings (@jiho, #976).

* New `theme_dark()` has a dark background designed to make colours pop out
  (@jiho, #1018)

* `theme_minimal()` became slightly more minimal by removing the axis ticks:
  labels now line up directly beneath grid lines (@tomschloss, #1084)

* New theme setting `panel.ontop` (logical) make it possible to place 
  background elements (i.e., gridlines) on top of data. Best used with 
  transparent `panel.background` (@noamross. #551).

### Labelling

The facet labelling system was updated with many new features and a
more flexible interface (@lionel-). It now works consistently across
grid and wrap facets. The most important user visible changes are:

* `facet_wrap()` gains a `labeller` option (#25).

* `facet_grid()` and `facet_wrap()` gain a `switch` argument to
  display the facet titles near the axes. When switched, the labels
  become axes subtitles. `switch` can be set to "x", "y" or "both"
  (the latter only for grids) to control which margin is switched.

The labellers (such as `label_value()` or `label_both()`) also get
some new features:

* They now offer the `multi_line` argument to control whether to
  display composite facets (those specified as `~var1 + var2`) on one
  or multiple lines.

* In `label_bquote()` you now refer directly to the names of
  variables. With this change, you can create math expressions that
  depend on more than one variable. This math expression can be
  specified either for the rows or the columns and you can also
  provide different expressions to each margin.

  As a consequence of these changes, referring to `x` in backquoted
  expressions is deprecated.

* Similarly to `label_bquote()`, `labeller()` now take `.rows` and
  `.cols` arguments. In addition, it also takes `.default`.
  `labeller()` is useful to customise how particular variables are
  labelled. The three additional arguments specify how to label the
  variables are not specifically mentioned, respectively for rows,
  columns or both. This makes it especially easy to set up a
  project-wide labeller dispatcher that can be reused across all your
  plots. See the documentation for an example.

* The new labeller `label_context()` adapts to the number of factors
  facetted over. With a single factor, it displays only the values,
  just as before. But with multiple factors in a composite margin
  (e.g. with `~cyl + am`), the labels are passed over to
  `label_both()`. This way the variables names are displayed with the
  values to help identifying them.

On the programming side, the labeller API has been rewritten in order
to offer more control when faceting over multiple factors (e.g. with
formulae such as `~cyl + am`). This also means that if you have
written custom labellers, you will need to update them for this
version of ggplot.

* Previously, a labeller function would take `variable` and `value`
  arguments and return a character vector. Now, they take a data frame
  of character vectors and return a list. The input data frame has one
  column per factor facetted over and each column in the returned list
  becomes one line in the strip label. See documentation for more
  details.

* The labels received by a labeller now contain metadata: their margin
  (in the "type" attribute) and whether they come from a wrap or a
  grid facet (in the "facet" attribute).

* Note that the new `as_labeller()` function operator provides an easy
  way to transform an existing function to a labeller function. The
  existing function just needs to take and return a character vector.

## Documentation

* Improved documentation for `aes()`, `layer()` and much much more.

* I've tried to reduce the use of `...` so that you can see all the 
  documentation in one place rather than having to integrate multiple pages.
  In some cases this has involved adding additional arguments to geoms
  to make it more clear what you can do:
  
    *  `geom_smooth()` gains explicit `method`, `se` and `formula` arguments.
    
    * `geom_histogram()` gains `binwidth`, `bins`, `origin` and `right` 
      arguments.
      
    * `geom_jitter()` gains `width` and `height` arguments to make it easier
      to control the amount of jittering without using the lengthy 
      `position_jitter()` function (#1116)

* Use of `qplot()` in examples has been minimised (#1123, @hrbrmstr). This is
  inline with the 2nd edition of the ggplot2 box, which minimises the use of 
  `qplot()` in favour of `ggplot()`.

* Tightly linked geoms and stats (e.g. `geom_boxplot()` and `stat_boxplot()`) 
  are now documented in the same file so you can see all the arguments in one
  place. Variations of the same idea (e.g. `geom_path()`, `geom_line()`, and
  `geom_step()`) are also documented together.

* It's now obvious that you can set the `binwidth` parameter for
  `stat_bin_hex()`, `stat_summary_hex()`, `stat_bin_2d()`, and
  `stat_summary_2d()`. 

* The internals of positions have been cleaned up considerably. You're unlikely
  to notice any external changes, although the documentation should be a little
  less confusing since positions now don't list parameters they never use.

## Data

* All datasets have class `tbl_df` so if you also use dplyr, you get a better
  print method.

* `economics` has been brought up to date to 2015-04-01.

* New `economics_long` is the economics data in long form.

* New `txhousing` dataset containing information about the Texas housing
  market. Useful for examples that need multiple time series, and for
  demonstrating model+vis methods.

* New `luv_colours` dataset which contains the locations of all
  built-in `colors()` in Luv space.

* `movies` has been moved into its own package, ggplot2movies, because it was 
  large and not terribly useful. If you've used the movies dataset, you'll now 
  need to explicitly load the package with `library(ggplot2movies)`.

## Bug fixes and minor improvements

* All partially matched arguments and `$` have been been replaced with 
  full matches (@jimhester, #1134).

* ggplot2 now exports `alpha()` from the scales package (#1107), and `arrow()` 
  and `unit()` from grid (#1225). This means you don't need attach scales/grid 
  or do `scales::`/`grid::` for these commonly used functions.

* `aes_string()` now only parses character inputs. This fixes bugs when
  using it with numbers and non default `OutDec` settings (#1045).

* `annotation_custom()` automatically adds a unique id to each grob name,
  making it easier to plot multiple grobs with the same name (e.g. grobs of
  ggplot2 graphics) in the same plot (#1256).

* `borders()` now accepts xlim and ylim arguments for specifying the geographical 
  region of interest (@markpayneatwork, #1392).

* `coord_cartesian()` applies the same expansion factor to limits as for scales. 
  You can suppress with `expand = FALSE` (#1207).

* `coord_trans()` now works when breaks are suppressed (#1422).

* `cut_number()` gives error message if the number of requested bins can
  be created because there are two few unique values (#1046).

* Character labels in `facet_grid()` are no longer (incorrectly) coerced into
  factors. This caused problems with custom label functions (#1070).

* `facet_wrap()` and `facet_grid()` now allow you to use non-standard
  variable names by surrounding them with backticks (#1067).

* `facet_wrap()` more carefully checks its `nrow` and `ncol` arguments
  to ensure that they're specified correctly (@richierocks, #962)

* `facet_wrap()` gains a `dir` argument to control the direction the
  panels are wrapped in. The default is "h" for horizontal. Use "v" for
  vertical layout (#1260).

* `geom_abline()`, `geom_hline()` and `geom_vline()` have been rewritten to
  have simpler behaviour and be more consistent:

    * `stat_abline()`, `stat_hline()` and `stat_vline()` have been removed:
      these were never suitable for use other than with `geom_abline()` etc
      and were not documented.

    * `geom_abline()`, `geom_vline()` and `geom_hline()` are bound to
      `stat_identity()` and `position_identity()`

    * Intercept parameters can no longer be set to a function.

    * They are all documented in one file, since they are so closely related.

* `geom_bin2d()` will now let you specify one dimension's breaks exactly,
  without touching the other dimension's default breaks at all (#1126).

* `geom_crossbar()` sets grouping correctly so you can display multiple
  crossbars on one plot. It also makes the default `fatten` argument a little
  bigger to make the middle line more obvious (#1125).

* `geom_histogram()` and `geom_smooth()` now only inform you about the
  default values once per layer, rather than once per panel (#1220).

* `geom_pointrange()` gains `fatten` argument so you can control the
  size of the point relative to the size of the line.

* `geom_segment()` annotations were not transforming with scales 
  (@BrianDiggs, #859).

* `geom_smooth()` is no longer so chatty. If you want to know what the default
  smoothing method is, look it up in the documentation! (#1247)

* `geom_violin()` now has the ability to draw quantile lines (@DanRuderman).

* `ggplot()` now captures the parent frame to use for evaluation,
  rather than always defaulting to the global environment. This should
  make ggplot more suitable to use in more situations (e.g. with knitr)

* `ggsave()` has been simplified a little to make it easier to maintain.
  It no longer checks that you're printing a ggplot2 object (so now also
  works with any grid grob) (#970), and always requires a filename.
  Parameter `device` now supports character argument to specify which supported
  device to use ('pdf', 'png', 'jpeg', etc.), for when it cannot be correctly
  inferred from the file extension (for example when a temporary filename is
  supplied server side in shiny apps) (@sebkopf, #939). It no longer opens
  a graphics device if one isn't already open - this is annoying when you're
  running from a script (#1326).

* `guide_colorbar()` creates correct legend if only one color (@krlmlr, #943).

* `guide_colorbar()` no longer fails when the legend is empty - previously
  this often masked misspecifications elsewhere in the plot (#967).

* New `layer_data()` function extracts the data used for plotting for a given
  layer. It's mostly useful for testing.

* User supplied `minor_breaks` can now be supplied on the same scale as 
  the data, and will be automatically transformed with by scale (#1385).

* You can now suppress the appearance of an axis/legend title (and the space
  that would allocated for it) with `NULL` in the `scale_` function. To
  use the default label, use `waiver()` (#1145).

* Position adjustments no longer warn about potentially varying ranges
  because the problem rarely occurs in practice and there are currently a
  lot of false positives since I don't understand exactly what FP criteria
  I should be testing.

* `scale_fill_grey()` now uses red for missing values. This matches
  `scale_colour_grey()` and makes it obvious where missing values lie.
  Override with `na.value`.

* `scale_*_gradient2()` defaults to using Lab colour space.

* `scale_*_gradientn()` now allows `colours` or `colors` (#1290)

* `scale_y_continuous()` now also transforms the `lower`, `middle` and `upper`
  aesthetics used by `geom_boxplot()`: this only affects
  `geom_boxplot(stat = "identity")` (#1020).

* Legends no longer inherit aesthetics if `inherit.aes` is FALSE (#1267).

* `lims()` makes it easy to set the limits of any axis (#1138).

* `labels = NULL` now works with `guide_legend()` and `guide_colorbar()`.
  (#1175, #1183).

* `override.aes` now works with American aesthetic spelling, e.g. color

* Scales no longer round data points to improve performance of colour
  palettes. Instead the scales package now uses a much faster colour
  interpolation algorithm (#1022).

* `scale_*_brewer()` and `scale_*_distiller()` add new `direction` argument of 
  `scales::brewer_pal`, making it easier to change the order of colours 
  (@jiho, #1139).

* `scale_x_date()` now clips dates outside the limits in the same way as
  `scale_x_continuous()` (#1090).

* `stat_bin()` gains `bins` arguments, which denotes the number of bins. Now
  you can set `bins=100` instead of `binwidth=0.5`. Note that `breaks` or
  `binwidth` will override it (@tmshn, #1158, #102).

* `stat_boxplot()` warns if a continuous variable is used for the `x` aesthetic
  without also supplying a `group` aesthetic (#992, @krlmlr).

* `stat_summary_2d()` and `stat_bin_2d()` now share exactly the same code for 
  determining breaks from `bins`, `binwidth`, and `origin`. 
  
* `stat_summary_2d()` and `stat_bin_2d()` now output in tile/raster compatible 
  form instead of rect compatible form. 

* Automatically computed breaks do not lead to an error for transformations like
  "probit" where the inverse can map to infinity (#871, @krlmlr)

* `stat_function()` now always evaluates the function on the original scale.
  Previously it computed the function on transformed scales, giving incorrect
  values (@BrianDiggs, #1011).

* `strip_dots` works with anonymous functions within calculated aesthetics 
  (e.g. `aes(sapply(..density.., function(x) mean(x))))` (#1154, @NikNakk)

* `theme()` gains `validate = FALSE` parameter to turn off validation, and 
  hence store arbitrary additional data in the themes. (@tdhock, #1121)

* Improved the calculation of segments needed to draw the curve representing
  a line when plotted in polar coordinates. In some cases, the last segment
  of a multi-segment line was not drawn (@BrianDiggs, #952)<|MERGE_RESOLUTION|>--- conflicted
+++ resolved
@@ -1,11 +1,6 @@
 
 # ggplot2 (development version)
 
-<<<<<<< HEAD
-* The default behaviour of `resolution()` has been reverted to pre-3.5.0 
-  behaviour. Whether mapped discrete vectors should be treated as having 
-  resolution of 1 is controlled by the new `discrete` argument.
-=======
 * Fixed performance loss when the `.data` pronoun is used in `aes()` (#5730).
 * Fixed bug where discrete scales could not map aesthetics only consisting of
   `NA`s (#5623)
@@ -15,7 +10,9 @@
 * Patterns and gradients are now also enabled in `geom_sf()` 
   (@teunbrand, #5716).
 * `stat_bin()` deals with non-finite breaks better (@teunbrand, #5665).
->>>>>>> fc62903c
+* The default behaviour of `resolution()` has been reverted to pre-3.5.0 
+  behaviour. Whether mapped discrete vectors should be treated as having 
+  resolution of 1 is controlled by the new `discrete` argument.
 
 # ggplot2 3.5.0
 

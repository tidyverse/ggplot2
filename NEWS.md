# ggplot2 (development version)

<<<<<<< HEAD
* `guide_*()` functions get a new `theme` argument to style individual guides.
  The `theme()` function has gained additional arguments for styling guides:
  `legend.key.spacing{.x/.y}`, `legend.frame`, `legend.axis.line`, 
  `legend.ticks`, `legend.ticks.length`, `legend.text.position` and 
  `legend.title.position`. Previous style arguments in the `guide_*()` functions 
  have been soft-deprecated.
  
=======
* `draw_key_label()` now better reflects the appearance of labels.

* The `minor_breaks` function argument in scales can now take a function with
  two arguments: the scale's limits and the scale's major breaks (#3583).
  
* (internal) The `ScaleContinuous$get_breaks()` method no longer censors
  the computed breaks.

* Plot scales now ignore `AsIs` objects constructed with `I(x)`, instead of
  invoking the identity scale. This allows these columns to co-exist with other
  layers that need a non-identity scale for the same aesthetic. Also, it makes
  it easy to specify relative positions (@teunbrand, #5142).

* The `fill` aesthetic in many geoms now accepts grid's patterns and gradients.
  For developers of layer extensions, this feature can be enabled by switching 
  from `fill = alpha(fill, alpha)` to `fill = fill_alpha(fill, alpha)` when 
  providing fills to `grid::gpar()` (@teunbrand, #3997).

>>>>>>> e51ca467
* The plot's title, subtitle and caption now obey horizontal text margins
  (#5533).

* New `guide_axis_stack()` to combine other axis guides on top of one another.

* New `guide_custom()` function for drawing custom graphical objects (grobs)
  unrelated to scales in legend positions (#5416).
  
* `theme()` now supports splicing a list of arguments (#5542).

* Contour functions will not fail when `options("OutDec")` is not `.` (@eliocamp, #5555).

* The `legend.key` theme element is set to inherit from the `panel.background`
  theme element. The default themes no longer set the `legend.key` element.
  This causes a visual change with the default `theme_gray()` (#5549).

* Lines where `linewidth = NA` are now dropped in `geom_sf()` (#5204).

* New `guide_axis_logticks()` can be used to draw logarithmic tick marks as
  an axis. It supersedes the `annotation_logticks()` function 
  (@teunbrand, #5325).

* Glyphs drawing functions of the `draw_key_*()` family can now set `"width"`
  and `"height"` attributes (in centimetres) to the produced keys to control
  their displayed size in the legend.

* `coord_radial()` is a successor to `coord_polar()` with more customisation 
  options. `coord_radial()` can:
  
  * integrate with the new guide system via a dedicated `guide_axis_theta()` to
    display the angle coordinate.
  * in addition to drawing full circles, also draw circle sectors by using the 
    `end` argument.
  * avoid data vanishing in the center of the plot by setting the `donut` 
    argument.
  * adjust the `angle` aesthetic of layers, such as `geom_text()`, to align 
    with the coordinate system using the `rotate_angle` argument.

* By default, `guide_legend()` now only draws a key glyph for a layer when
  the value is is the layer's data. To revert to the old behaviour, you
  can still set `show.legend = c({aesthetic} = TRUE)` (@teunbrand, #3648).

* The spacing between legend keys and their labels, in addition to legends
  and their titles, is now controlled by the text's `margin` setting. Not
  specifying margins will automatically add appropriate text margins. To
  control the spacing within a legend between keys, the new 
  `key.spacing.{x/y}` argument can be used. This leaves the 
  `legend.spacing` dedicated to controlling the spacing between
  different guides (#5455).

* In the theme element hierarchy, parent elements that are a strict subclass
  of child elements now confer their subclass upon the children (#5457).

* `ggsave()` no longer sometimes creates new directories, which is now 
  controlled by the new `create.dir` argument (#5489).

* `guide_coloursteps(even.steps = FALSE)` now draws one rectangle per interval
  instead of many small ones (#5481).

* (internal) guide building is now part of `ggplot_build()` instead of 
  `ggplot_gtable()` to allow guides to observe unmapped data (#5483).

* `geom_violin()` gains a `bounds` argument analogous to `geom_density()`s (@eliocamp, #5493).

* Legend titles no longer take up space if they've been removed by setting 
  `legend.title = element_blank()` (@teunbrand, #3587).

* New function `check_device()` for testing the availability of advanced 
  graphics features introduced in R 4.1.0 onwards (@teunbrand, #5332).

* Failing to fit or predict in `stat_smooth()` now gives a warning and omits
  the failed group, instead of throwing an error (@teunbrand, #5352).
  
* `resolution()` has a small tolerance, preventing spuriously small resolutions 
  due to rounding errors (@teunbrand, #2516).

* `stage()` now works correctly, even with aesthetics that do not have scales 
  (#5408)

* `labeller()` now handles unspecified entries from lookup tables
  (@92amartins, #4599).

* `fortify.default()` now accepts a data-frame-like object granted the object
  exhibits healthy `dim()`, `colnames()`, and `as.data.frame()` behaviors
  (@hpages, #5390).

* `ScaleContinuous$get_breaks()` now only calls `scales::zero_range()` on limits
  in transformed space, rather than in data space (#5304).

* Scales throw more informative messages (@teunbrand, #4185, #4258)

* The `scale_name` argument in `continuous_scale()`, `discrete_scale()` and
  `binned_scale()` is soft-deprecated (@teunbrand, #1312).

* In `theme()`, some elements can be specified with `rel()` to inherit from
  `unit`-class objects in a relative fashion (@teunbrand, #3951).

* `stat_ydensity()` with incomplete groups calculates the default `width` 
  parameter more stably (@teunbrand, #5396)

* `geom_boxplot()` gains a new argument, `staplewidth` that can draw staples
  at the ends of whiskers (@teunbrand, #5126)

* The `size` argument in `annotation_logticks()` has been deprecated in favour
  of the `linewidth` argument (#5292).

* `geom_boxplot()` gains an `outliers` argument to switch outliers on or off,
  in a manner that does affects the scale range. For hiding outliers that does
  not affect the scale range, you can continue to use `outlier.shape = NA` 
  (@teunbrand, #4892).

* Binned scales now treat `NA`s in limits the same way continuous scales do 
  (#5355).

* Binned scales work better with `trans = "reverse"` (#5355).

* The `legend.text.align` and `legend.title.align` arguments in `theme()` are 
  deprecated. The `hjust` setting of the `legend.text` and `legend.title` 
  elements continues to fulfil the role of text alignment (@teunbrand, #5347).

* Integers are once again valid input to theme arguments that expect numeric
  input (@teunbrand, #5369)

* Nicer error messages for xlim/ylim arguments in coord-* functions
  (@92amartins, #4601, #5297).

* `coord_sf()` now uses customisable guides provided in the scales or 
  `guides()` function (@teunbrand).

* Legends in `scale_*_manual()` can show `NA` values again when the `values` is
  a named vector (@teunbrand, #5214, #5286).
  
* `scale_*_manual()` with a named `values` argument now emits a warning when
  none of those names match the values found in the data (@teunbrand, #5298).

* `coord_munch()` can now close polygon shapes (@teunbrand, #3271)

* You can now omit either `xend` or `yend` from `geom_segment()` as only one
  of these is now required. If one is missing, it will be filled from the `x`
  and `y` aesthetics respectively. This makes drawing horizontal or vertical
  segments a little bit more convenient (@teunbrand, #5140).
  
* New `plot.tag.location` in `theme()` can control placement of the plot tag
  in the `"margin"`, `"plot"` or the new `"panel"` option (#4297).

* `geom_text()` and `geom_label()` gained a `size.unit` parameter that set the 
  text size to millimetres, points, centimetres, inches or picas 
  (@teunbrand, #3799).

* The guide system, as the last remaining chunk of ggplot2, has been rewritten 
  in ggproto. The axes and legends now inherit from a <Guide> class, which makes
  them extensible in the same manner as geoms, stats, facets and coords 
  (#3329, @teunbrand). In addition, the following changes were made:
    * A fallback for old S3 guides is encapsulated in the `GuideOld` ggproto
      class, which mostly just calls the old S3 generics.
    * While the S3 guide generics are still in place, the S3 methods for 
      `guide_train()`, `guide_merge()`, `guide_geom()`, `guide_transform()`,
      `guide_gengrob()` have been superseded by the respective ggproto methods.
      In practise, this will mean that `NextMethod()` or sub-classing ggplot2's
      guides with the S3 system will no longer work.
    * Styling theme parts of the guide now inherit from the plot's theme 
      (#2728). 
    * Styling non-theme parts of the guides accept <element> objects, so that
      the following is possible: `guide_colourbar(frame = element_rect(...))`.
    * Primary axis titles are now placed at the primary guide, so that
      `guides(x = guide_axis(position = "top"))` will display the title at the
      top by default (#4650).
    * Unknown secondary axis guide positions are now inferred as the opposite 
      of the primary axis guide when the latter has a known `position` (#4650).
    * `guide_colourbar()`, `guide_coloursteps()` and `guide_bins()` gain a
      `ticks.length` argument.
    * In `guide_bins()`, the title no longer arbitrarily becomes offset from
      the guide when it has long labels.
    * The `order` argument of guides now strictly needs to be a length-1 
      integer (#4958).
    * More informative error for mismatched 
     `direction`/`theme(legend.direction = ...)` arguments (#4364, #4930).
    * `guide_coloursteps()` and `guide_bins()` sort breaks (#5152).
    * `guide_axis()` gains a `minor.ticks` argument to draw minor ticks (#4387).
    * `guide_axis()` gains a `cap` argument that can be used to trim the
      axis line to extreme breaks (#4907).
    * `guide_colourbar()` and `guide_coloursteps()` merge properly when one
      of aesthetics is dropped (#5324).
    * Fixed regression in `guide_legend()` where the `linewidth` key size
      wasn't adapted to the width of the lines (#5160).

* `geom_label()` now uses the `angle` aesthetic (@teunbrand, #2785)
* 'lines' units in `geom_label()`, often used in the `label.padding` argument, 
  are now are relative to the text size. This causes a visual change, but fixes 
  a misalignment issue between the textbox and text (@teunbrand, #4753)
* The `label.padding` argument in `geom_label()` now supports inputs created
  with the `margin()` function (#5030).
* As an internal change, the `titleGrob()` has been refactored to be faster.
* The `translate_shape_string()` internal function is now exported for use in
  extensions of point layers (@teunbrand, #5191).
* Fixed bug in `coord_sf()` where graticule lines didn't obey 
  `panel.grid.major`'s linewidth setting (@teunbrand, #5179)
* Fixed bug in `annotation_logticks()` when no suitable tick positions could
  be found (@teunbrand, #5248).
* To improve `width` calculation in bar plots with empty factor levels, 
  `resolution()` considers `mapped_discrete` values as having resolution 1 
  (@teunbrand, #5211)
* When `geom_path()` has aesthetics varying within groups, the `arrow()` is
  applied to groups instead of individual segments (@teunbrand, #4935).
* The default width of `geom_bar()` is now based on panel-wise resolution of
  the data, rather than global resolution (@teunbrand, #4336).
* To apply dodging more consistently in violin plots, `stat_ydensity()` now
  has a `drop` argument to keep or discard groups with 1 observation.
* Aesthetics listed in `geom_*()` and `stat_*()` layers now point to relevant
  documentation (@teunbrand, #5123).
* `coord_flip()` has been marked as superseded. The recommended alternative is
  to swap the `x` and `y` aesthetic and/or using the `orientation` argument in
  a layer (@teunbrand, #5130).
* `stat_align()` is now applied per panel instead of globally, preventing issues
  when facets have different ranges (@teunbrand, #5227).
* A stacking bug in `stat_align()` was fixed (@teunbrand, #5176).
* `stat_contour()` and `stat_contour_filled()` now warn about and remove
  duplicated coordinates (@teunbrand, #5215).
* Improve performance of layers without positional scales (@zeehio, #4990)

# ggplot2 3.4.4

This hotfix release adapts to a change in r-devel's `base::is.atomic()` and 
the upcoming retirement of maptools.

* `fortify()` for sp objects (e.g., `SpatialPolygonsDataFrame`) is now deprecated
  and will be removed soon in support of [the upcoming retirement of rgdal, rgeos,
  and maptools](https://r-spatial.org/r/2023/05/15/evolution4.html). In advance
  of the whole removal, `fortify(<SpatialPolygonsDataFrame>, region = ...)`
  no longer works as of this version (@yutannihilation, #5244).

# ggplot2 3.4.3
This hotfix release addresses a version comparison change in r-devel. There are
no user-facing or breaking changes.

# ggplot2 3.4.2
This is a hotfix release anticipating changes in r-devel, but folds in upkeep
changes and a few bug fixes as well.

## Minor improvements

* Various type checks and their messages have been standardised 
  (@teunbrand, #4834).
  
* ggplot2 now uses `scales::DiscreteRange` and `scales::ContinuousRange`, which
  are available to write scale extensions from scratch (@teunbrand, #2710).
  
* The `layer_data()`, `layer_scales()` and `layer_grob()` now have the default
  `plot = last_plot()` (@teunbrand, #5166).
  
* The `datetime_scale()` scale constructor is now exported for use in extension
  packages (@teunbrand, #4701).
  
## Bug fixes

* `update_geom_defaults()` and `update_stat_defaults()` now return properly 
  classed objects and have updated docs (@dkahle, #5146).

* For the purposes of checking required or non-missing aesthetics, character 
  vectors are no longer considered non-finite (@teunbrand, @4284).

* `annotation_logticks()` skips drawing ticks when the scale range is non-finite
  instead of throwing an error (@teunbrand, #5229).
  
* Fixed spurious warnings when the `weight` was used in `stat_bin_2d()`, 
  `stat_boxplot()`, `stat_contour()`, `stat_bin_hex()` and `stat_quantile()`
  (@teunbrand, #5216).

* To prevent changing the plotting order, `stat_sf()` is now computed per panel 
  instead of per group (@teunbrand, #4340).

* Fixed bug in `coord_sf()` where graticule lines didn't obey 
  `panel.grid.major`'s linewidth setting (@teunbrand, #5179).

* `geom_text()` drops observations where `angle = NA` instead of throwing an
  error (@teunbrand, #2757).
  
# ggplot2 3.4.1
This is a small release focusing on fixing regressions in the 3.4.0 release
and minor polishes.

## Breaking changes

* The computed variable `y` in `stat_ecdf()` has been superseded by `ecdf` to 
  prevent incorrect scale transformations (@teunbrand, #5113 and #5112).
  
## New features

* Added `scale_linewidth_manual()` and `scale_linewidth_identity()` to support
  the `linewidth` aesthetic (@teunbrand, #5050).
  
* `ggsave()` warns when multiple `filename`s are given, and only writes to the
  first file (@teunbrand, #5114).

## Bug fixes

* Fixed a regression in `geom_hex()` where aesthetics were replicated across 
  bins (@thomasp85, #5037 and #5044).
  
* Using two ordered factors as facetting variables in 
  `facet_grid(..., as.table = FALSE)` now throws a warning instead of an
  error (@teunbrand, #5109).
  
* Fixed misbehaviour of `draw_key_boxplot()` and `draw_key_crossbar()` with 
  skewed key aspect ratio (@teunbrand, #5082).
  
* Fixed spurious warning when `weight` aesthetic was used in `stat_smooth()` 
  (@teunbrand based on @clauswilke's suggestion, #5053).
  
* The `lwd` alias is now correctly replaced by `linewidth` instead of `size` 
  (@teunbrand based on @clauswilke's suggestion #5051).
  
* Fixed a regression in `Coord$train_panel_guides()` where names of guides were 
  dropped (@maxsutton, #5063).

In binned scales:

* Automatic breaks should no longer be out-of-bounds, and automatic limits are
  adjusted to include breaks (@teunbrand, #5082).
  
* Zero-range limits no longer throw an error and are treated akin to continuous
  scales with zero-range limits (@teunbrand, #5066).
  
* The `trans = "date"` and `trans = "time"` transformations were made compatible
  (@teunbrand, #4217).

# ggplot2 3.4.0
This is a minor release focusing on tightening up the internals and ironing out
some inconsistencies in the API. The biggest change is the addition of the 
`linewidth` aesthetic that takes of sizing the width of any line from `size`. 
This change, while attempting to be as non-breaking as possible, has the 
potential to change the look of some of your plots.

Other notable changes is a complete redo of the error and warning messaging in
ggplot2 using the cli package. Messaging is now better contextualised and it 
should be easier to identify which layer an error is coming from. Last, we have
now made the switch to using the vctrs package internally which means that 
support for vctrs classes as variables should improve, along with some small 
gains in rendering speed.

## Breaking changes

* A `linewidth` aesthetic has been introduced and supersedes the `size` 
  aesthetic for scaling the width of lines in line based geoms. `size` will 
  remain functioning but deprecated for these geoms and it is recommended to 
  update all code to reflect the new aesthetic. For geoms that have _both_ point 
  sizing and linewidth sizing (`geom_pointrange()` and `geom_sf`) `size` now 
  **only** refers to sizing of points which can leads to a visual change in old
  code (@thomasp85, #3672)
  
* The default line width for polygons in `geom_sf()` have been decreased to 0.2 
  to reflect that this is usually used for demarking borders where a thinner 
  line is better suited. This change was made since we already induced a 
  visual change in `geom_sf()` with the introduction of the `linewidth` 
  aesthetic.
  
* The dot-dot notation (`..var..`) and `stat()`, which have been superseded by
  `after_stat()`, are now formally deprecated (@yutannihilation, #3693).

* `qplot()` is now formally deprecated (@yutannihilation, #3956).

* `stage()` now properly refers to the values without scale transformations for
  the stage of `after_stat`. If your code requires the scaled version of the
  values for some reason, you have to apply the same transformation by yourself,
  e.g. `sqrt()` for `scale_{x,y}_sqrt()` (@yutannihilation and @teunbrand, #4155).

* Use `rlang::hash()` instead of `digest::digest()`. This update may lead to 
  changes in the automatic sorting of legends. In order to enforce a specific
  legend order use the `order` argument in the guide. (@thomasp85, #4458)

* referring to `x` in backquoted expressions with `label_bquote()` is no longer
  possible.

* The `ticks.linewidth` and `frame.linewidth` parameters of `guide_colourbar()`
  are now multiplied with `.pt` like elsewhere in ggplot2. It can cause visual
  changes when these arguments are not the defaults and these changes can be 
  restored to their previous behaviour by adding `/ .pt` (@teunbrand #4314).

* `scale_*_viridis_b()` now uses the full range of the viridis scales 
  (@gregleleu, #4737)

## New features

* `geom_col()` and `geom_bar()` gain a new `just` argument. This is set to `0.5`
  by default; use `just = 0`/`just = 1` to place columns on the left/right
  of the axis breaks.
  (@wurli, #4899)

* `geom_density()` and `stat_density()` now support `bounds` argument
  to estimate density with boundary correction (@echasnovski, #4013).

* ggplot now checks during statistical transformations whether any data 
  columns were dropped and warns about this. If stats intend to drop
  data columns they can declare them in the new field `dropped_aes`.
  (@clauswilke, #3250)

* `...` supports `rlang::list2` dynamic dots in all public functions. 
  (@mone27, #4764) 

* `theme()` now has a `strip.clip` argument, that can be set to `"off"` to 
  prevent the clipping of strip text and background borders (@teunbrand, #4118)
  
* `geom_contour()` now accepts a function in the `breaks` argument 
  (@eliocamp, #4652).

## Minor improvements and bug fixes

* Fix a bug in `position_jitter()` where infinity values were dropped (@javlon,
  #4790).

* `geom_linerange()` now respects the `na.rm` argument (#4927, @thomasp85)

* Improve the support for `guide_axis()` on `coord_trans()` 
  (@yutannihilation, #3959)
  
* Added `stat_align()` to align data without common x-coordinates prior to
  stacking. This is now the default stat for `geom_area()` (@thomasp85, #4850)

* Fix a bug in `stat_contour_filled()` where break value differences below a 
  certain number of digits would cause the computations to fail (@thomasp85, 
  #4874)

* Secondary axis ticks are now positioned more precisely, removing small visual
  artefacts with alignment between grid and ticks (@thomasp85, #3576)

* Improve `stat_function` documentation regarding `xlim` argument. 
  (@92amartins, #4474)

* Fix various issues with how `labels`, `breaks`, `limits`, and `show.limits`
  interact in the different binning guides (@thomasp85, #4831)

* Automatic break calculation now squishes the scale limits to the domain
  of the transformation. This allows `scale_{x/y}_sqrt()` to find breaks at 0   
  when appropriate (@teunbrand, #980).

* Using multiple modified aesthetics correctly will no longer trigger warnings. 
  If used incorrectly, the warning will now report the duplicated aesthetic 
  instead of `NA` (@teunbrand, #4707).

* `aes()` now supports the `!!!` operator in its first two arguments
  (#2675). Thanks to @yutannihilation and @teunbrand for draft
  implementations.

* Require rlang >= 1.0.0 (@billybarc, #4797)

* `geom_violin()` no longer issues "collapsing to unique 'x' values" warning
  (@bersbersbers, #4455)

* `annotate()` now documents unsupported geoms (`geom_abline()`, `geom_hline()`
  and `geom_vline()`), and warns when they are requested (@mikmart, #4719)

* `presidential` dataset now includes Trump's presidency (@bkmgit, #4703).

* `position_stack()` now works fully with `geom_text()` (@thomasp85, #4367)

* `geom_tile()` now correctly recognises missing data in `xmin`, `xmax`, `ymin`,
  and `ymax` (@thomasp85 and @sigmapi, #4495)

* `geom_hex()` will now use the binwidth from `stat_bin_hex()` if present, 
  instead of deriving it (@thomasp85, #4580)
  
* `geom_hex()` now works on non-linear coordinate systems (@thomasp85)

* Fixed a bug throwing errors when trying to render an empty plot with secondary
  axes (@thomasp85, #4509)

* Axes are now added correctly in `facet_wrap()` when `as.table = FALSE`
  (@thomasp85, #4553)

* Better compatibility of custom device functions in `ggsave()` 
  (@thomasp85, #4539)

* Binning scales are now more resilient to calculated limits that ends up being
  `NaN` after transformations (@thomasp85, #4510)

* Strip padding in `facet_grid()` is now only in effect if 
  `strip.placement = "outside"` _and_ an axis is present between the strip and 
  the panel (@thomasp85, #4610)

* Aesthetics of length 1 are now recycled to 0 if the length of the data is 0 
  (@thomasp85, #4588)

* Setting `size = NA` will no longer cause `guide_legend()` to error 
  (@thomasp85, #4559)

* Setting `stroke` to `NA` in `geom_point()` will no longer impair the sizing of
  the points (@thomasp85, #4624)

* `stat_bin_2d()` now correctly recognises the `weight` aesthetic 
  (@thomasp85, #4646)
  
* All geoms now have consistent exposure of linejoin and lineend parameters, and
  the guide keys will now respect these settings (@thomasp85, #4653)

* `geom_sf()` now respects `arrow` parameter for lines (@jakeruss, #4659)

* Updated documentation for `print.ggplot` to reflect that it returns
  the original plot, not the result of `ggplot_build()`. (@r2evans, #4390)

* `scale_*_manual()` no longer displays extra legend keys, or changes their 
  order, when a named `values` argument has more items than the data. To display
  all `values` on the legend instead, use
  `scale_*_manual(values = vals, limits = names(vals))`. (@teunbrand, @banfai, 
  #4511, #4534)

* Updated documentation for `geom_contour()` to correctly reflect argument 
  precedence between `bins` and `binwidth`. (@eliocamp, #4651)

* Dots in `geom_dotplot()` are now correctly aligned to the baseline when
  `stackratio != 1` and `stackdir != "up"` (@mjskay, #4614)

* Key glyphs for `geom_boxplot()`, `geom_crossbar()`, `geom_pointrange()`, and
  `geom_linerange()` are now orientation-aware (@mjskay, #4732)
  
* Updated documentation for `geom_smooth()` to more clearly describe effects of 
  the `fullrange` parameter (@thoolihan, #4399).

# ggplot2 3.3.6
This is a very small release only applying an internal change to comply with 
R 4.2 and its deprecation of `default.stringsAsFactors()`. There are no user
facing changes and no breaking changes.

# ggplot2 3.3.5
This is a very small release focusing on fixing a couple of untenable issues 
that surfaced with the 3.3.4 release

* Revert changes made in #4434 (apply transform to intercept in `geom_abline()`) 
  as it introduced undesirable issues far worse than the bug it fixed 
  (@thomasp85, #4514)
* Fixes an issue in `ggsave()` when producing emf/wmf files (@yutannihilation, 
  #4521)
* Warn when grDevices specific arguments are passed to ragg devices (@thomasp85, 
  #4524)
* Fix an issue where `coord_sf()` was reporting that it is non-linear
  even when data is provided in projected coordinates (@clauswilke, #4527)

# ggplot2 3.3.4
This is a larger patch release fixing a huge number of bugs and introduces a 
small selection of feature refinements.

## Features

* Alt-text can now be added to a plot using the `alt` label, i.e 
  `+ labs(alt = ...)`. Currently this alt text is not automatically propagated, 
  but we plan to integrate into Shiny, RMarkdown, and other tools in the future. 
  (@thomasp85, #4477)

* Add support for the BrailleR package for creating descriptions of the plot
  when rendered (@thomasp85, #4459)
  
* `coord_sf()` now has an argument `default_crs` that specifies the coordinate
  reference system (CRS) for non-sf layers and scale/coord limits. This argument
  defaults to `NULL`, which means non-sf layers are assumed to be in projected
  coordinates, as in prior ggplot2 versions. Setting `default_crs = sf::st_crs(4326)`
  provides a simple way to interpret x and y positions as longitude and latitude,
  regardless of the CRS used by `coord_sf()`. Authors of extension packages
  implementing `stat_sf()`-like functionality are encouraged to look at the source
  code of `stat_sf()`'s `compute_group()` function to see how to provide scale-limit
  hints to `coord_sf()` (@clauswilke, #3659).

* `ggsave()` now uses ragg to render raster output if ragg is available. It also
  handles custom devices that sets a default unit (e.g. `ragg::agg_png`) 
  correctly (@thomasp85, #4388)

* `ggsave()` now returns the saved file location invisibly (#3379, @eliocamp).
  Note that, as a side effect, an unofficial hack `<ggplot object> + ggsave()`
  no longer works (#4513).

* The scale arguments `limits`, `breaks`, `minor_breaks`, `labels`, `rescaler`
  and `oob` now accept purrr style lambda notation (@teunbrand, #4427). The same 
  is true for `as_labeller()` (and therefore also `labeller()`) 
  (@netique, #4188).

* Manual scales now allow named vectors passed to `values` to contain fewer 
  elements than existing in the data. Elements not present in values will be set
  to `NA` (@thomasp85, #3451)
  
* Date and datetime position scales support out-of-bounds (oob) arguments to 
  control how limits affect data outside those limits (@teunbrand, #4199).
  
## Fixes

* Fix a bug that `after_stat()` and `after_scale()` cannot refer to aesthetics
  if it's specified in the plot-global mapping (@yutannihilation, #4260).
  
* Fix bug in `annotate_logticks()` that would cause an error when used together
  with `coord_flip()` (@thomasp85, #3954)
  
* Fix a bug in `geom_abline()` that resulted in `intercept` not being subjected
  to the transformation of the y scale (@thomasp85, #3741)
  
* Extent the range of the line created by `geom_abline()` so that line ending
  is not visible for large linewidths (@thomasp85, #4024)

* Fix bug in `geom_dotplot()` where dots would be positioned wrong with 
  `stackgroups = TRUE` (@thomasp85, #1745)

* Fix calculation of confidence interval for locfit smoothing in `geom_smooth()`
  (@topepo, #3806)
  
* Fix bug in `geom_text()` where `"outward"` and `"inward"` justification for 
  some `angle` values was reversed (@aphalo, #4169, #4447)

* `ggsave()` now sets the default background to match the fill value of the
  `plot.background` theme element (@karawoo, #4057)

* It is now deprecated to specify `guides(<scale> = FALSE)` or
  `scale_*(guide = FALSE)` to remove a guide. Please use 
  `guides(<scale> = "none")` or `scale_*(guide = "none")` instead 
  (@yutannihilation, #4097)
  
* Fix a bug in `guide_bins()` where keys would disappear if the guide was 
  reversed (@thomasp85, #4210)
  
* Fix bug in `guide_coloursteps()` that would repeat the terminal bins if the
  breaks coincided with the limits of the scale (@thomasp85, #4019)

* Make sure that default labels from default mappings doesn't overwrite default
  labels from explicit mappings (@thomasp85, #2406)

* Fix bug in `labeller()` where parsing was turned off if `.multiline = FALSE`
  (@thomasp85, #4084)
  
* Make sure `label_bquote()` has access to the calling environment when 
  evaluating the labels (@thomasp85, #4141)

* Fix a bug in the layer implementation that introduced a new state after the 
  first render which could lead to a different look when rendered the second 
  time (@thomasp85, #4204)

* Fix a bug in legend justification where justification was lost of the legend
  dimensions exceeded the available size (@thomasp85, #3635)

* Fix a bug in `position_dodge2()` where `NA` values in thee data would cause an
  error (@thomasp85, #2905)

* Make sure `position_jitter()` creates the same jittering independent of 
  whether it is called by name or with constructor (@thomasp85, #2507)

* Fix a bug in `position_jitter()` where different jitters would be applied to 
  different position aesthetics of the same axis (@thomasp85, #2941)
  
* Fix a bug in `qplot()` when supplying `c(NA, NA)` as axis limits 
  (@thomasp85, #4027)
  
* Remove cross-inheritance of default discrete colour/fill scales and check the
  type and aesthetic of function output if `type` is a function 
  (@thomasp85, #4149)

* Fix bug in `scale_[x|y]_date()` where custom breaks functions that resulted in
  fractional dates would get misaligned (@thomasp85, #3965)
  
* Fix bug in `scale_[x|y]_datetime()` where a specified timezone would be 
  ignored by the scale (@thomasp85, #4007)
  
* Fix issue in `sec_axis()` that would throw warnings in the absence of any 
  secondary breaks (@thomasp85, #4368)

* `stat_bin()`'s computed variable `width` is now documented (#3522).
  
* `stat_count()` now computes width based on the full dataset instead of per 
  group (@thomasp85, #2047)

* Extended `stat_ecdf()` to calculate the cdf from either x or y instead from y 
  only (@jgjl, #4005)
  
* Fix a bug in `stat_summary_bin()` where one more than the requested number of
  bins would be created (@thomasp85, #3824)

* Only drop groups in `stat_ydensity()` when there are fewer than two data 
  points and throw a warning (@andrewwbutler, #4111).

* Fixed a bug in strip assembly when theme has `strip.text = element_blank()`
  and plots are faceted with multi-layered strips (@teunbrand, #4384).
  
* Using `theme(aspect.ratio = ...)` together with free space in `facet_grid()`
  now correctly throws an error (@thomasp85, #3834)

* Fixed a bug in `labeller()` so that `.default` is passed to `as_labeller()`
  when labellers are specified by naming faceting variables. (@waltersom, #4031)
  
* Updated style for example code (@rjake, #4092)

* ggplot2 now requires R >= 3.3 (#4247).

* ggplot2 now uses `rlang::check_installed()` to check if a suggested package is
  installed, which will offer to install the package before continuing (#4375, 
  @malcolmbarrett)

* Improved error with hint when piping a `ggplot` object into a facet function
  (#4379, @mitchelloharawild).

# ggplot2 3.3.3
This is a small patch release mainly intended to address changes in R and CRAN.
It further changes the licensing model of ggplot2 to an MIT license.

* Update the ggplot2 licence to an MIT license (#4231, #4232, #4233, and #4281)

* Use vdiffr conditionally so ggplot2 can be tested on systems without vdiffr

* Update tests to work with the new `all.equal()` defaults in R >4.0.3

* Fixed a bug that `guide_bins()` mistakenly ignore `override.aes` argument
  (@yutannihilation, #4085).

# ggplot2 3.3.2
This is a small release focusing on fixing regressions introduced in 3.3.1.

* Added an `outside` option to `annotation_logticks()` that places tick marks
  outside of the plot bounds. (#3783, @kbodwin)

* `annotation_raster()` adds support for native rasters. For large rasters,
  native rasters render significantly faster than arrays (@kent37, #3388)
  
* Facet strips now have dedicated position-dependent theme elements 
  (`strip.text.x.top`, `strip.text.x.bottom`, `strip.text.y.left`, 
  `strip.text.y.right`) that inherit from `strip.text.x` and `strip.text.y`, 
  respectively. As a consequence, some theme stylings now need to be applied to 
  the position-dependent elements rather than to the parent elements. This 
  change was already introduced in ggplot2 3.3.0 but not listed in the 
  changelog. (@thomasp85, #3683)

* Facets now handle layers containing no data (@yutannihilation, #3853).
  
* A newly added geom `geom_density_2d_filled()` and associated stat 
  `stat_density_2d_filled()` can draw filled density contours
  (@clauswilke, #3846).

* A newly added `geom_function()` is now recommended to use in conjunction
  with/instead of `stat_function()`. In addition, `stat_function()` now
  works with transformed y axes, e.g. `scale_y_log10()`, and in plots
  containing no other data or layers (@clauswilke, #3611, #3905, #3983).

* Fixed a bug in `geom_sf()` that caused problems with legend-type
  autodetection (@clauswilke, #3963).
  
* Support graphics devices that use the `file` argument instead of `fileneame` 
  in `ggsave()` (@bwiernik, #3810)
  
* Default discrete color scales are now configurable through the `options()` of 
  `ggplot2.discrete.colour` and `ggplot2.discrete.fill`. When set to a character 
  vector of colour codes (or list of character vectors)  with sufficient length, 
  these colours are used for the default scale. See `help(scale_colour_discrete)` 
  for more details and examples (@cpsievert, #3833).

* Default continuous colour scales (i.e., the `options()` 
  `ggplot2.continuous.colour` and `ggplot2.continuous.fill`, which inform the 
  `type` argument of `scale_fill_continuous()` and `scale_colour_continuous()`) 
  now accept a function, which allows more control over these default 
  `continuous_scale()`s (@cpsievert, #3827).

* A bug was fixed in `stat_contour()` when calculating breaks based on 
  the `bins` argument (@clauswilke, #3879, #4004).
  
* Data columns can now contain `Vector` S4 objects, which are widely used in the 
  Bioconductor project. (@teunbrand, #3837)

# ggplot2 3.3.1

This is a small release with no code change. It removes all malicious links to a 
site that got hijacked from the readme and pkgdown site.

# ggplot2 3.3.0

This is a minor release but does contain a range of substantial new features, 
along with the standard bug fixes. The release contains a few visual breaking
changes, along with breaking changes for extension developers due to a shift in
internal representation of the position scales and their axes. No user breaking
changes are included.

This release also adds Dewey Dunnington (@paleolimbot) to the core team.

## Breaking changes
There are no user-facing breaking changes, but a change in some internal 
representations that extension developers may have relied on, along with a few 
breaking visual changes which may cause visual tests in downstream packages to 
fail.

* The `panel_params` field in the `Layout` now contains a list of list of 
  `ViewScale` objects, describing the trained coordinate system scales, instead
  of the list object used before. Any extensions that use this field will likely
  break, as will unit tests that checks aspects of this.

* `element_text()` now issues a warning when vectorized arguments are provided, 
  as in `colour = c("red", "green", "blue")`. Such use is discouraged and not 
  officially supported (@clauswilke, #3492).

* Changed `theme_grey()` setting for legend key so that it creates no border 
  (`NA`) rather than drawing a white one. (@annennenne, #3180)

* `geom_ribbon()` now draws separate lines for the upper and lower intervals if
  `colour` is mapped. Similarly, `geom_area()` and `geom_density()` now draw
  the upper lines only in the same case by default. If you want old-style full
  stroking, use `outline.type = "full"` (@yutannihilation, #3503 / @thomasp85, #3708).

## New features

* The evaluation time of aesthetics can now be controlled to a finer degree. 
  `after_stat()` supersedes the use of `stat()` and `..var..`-notation, and is
  joined by `after_scale()` to allow for mapping to scaled aesthetic values. 
  Remapping of the same aesthetic is now supported with `stage()`, so you can 
  map a data variable to a stat aesthetic, and remap the same aesthetic to 
  something else after statistical transformation (@thomasp85, #3534)

* All `coord_*()` functions with `xlim` and `ylim` arguments now accept
  vectors with `NA` as a placeholder for the minimum or maximum value
  (e.g., `ylim = c(0, NA)` would zoom the y-axis from 0 to the 
  maximum value observed in the data). This mimics the behaviour
  of the `limits` argument in continuous scale functions
  (@paleolimbot, #2907).

* Allowed reversing of discrete scales by re-writing `get_limits()` 
  (@AnneLyng, #3115)
  
* All geoms and stats that had a direction (i.e. where the x and y axes had 
  different interpretation), can now freely choose their direction, instead of
  relying on `coord_flip()`. The direction is deduced from the aesthetic 
  mapping, but can also be specified directly with the new `orientation` 
  argument (@thomasp85, #3506).
  
* Position guides can now be customized using the new `guide_axis()`, which can 
  be passed to position `scale_*()` functions or via `guides()`. The new axis 
  guide (`guide_axis()`) comes with arguments `check.overlap` (automatic removal 
  of overlapping labels), `angle` (easy rotation of axis labels), and
  `n.dodge` (dodge labels into multiple rows/columns) (@paleolimbot, #3322).
  
* A new scale type has been added, that allows binning of aesthetics at the 
  scale level. It has versions for both position and non-position aesthetics and
  comes with two new guides (`guide_bins` and `guide_coloursteps`) 
  (@thomasp85, #3096)
  
* `scale_x_continuous()` and `scale_y_continuous()` gains an `n.breaks` argument
  guiding the number of automatic generated breaks (@thomasp85, #3102)

* Added `stat_contour_filled()` and `geom_contour_filled()`, which compute 
  and draw filled contours of gridded data (@paleolimbot, #3044). 
  `geom_contour()` and `stat_contour()` now use the isoband package
  to compute contour lines. The `complete` parameter (which was undocumented
  and has been unused for at least four years) was removed (@paleolimbot, #3044).
  
* Themes have gained two new parameters, `plot.title.position` and 
  `plot.caption.position`, that can be used to customize how plot
  title/subtitle and plot caption are positioned relative to the overall plot
  (@clauswilke, #3252).

## Extensions
  
* `Geom` now gains a `setup_params()` method in line with the other ggproto
  classes (@thomasp85, #3509)

* The newly added function `register_theme_elements()` now allows developers
  of extension packages to define their own new theme elements and place them
  into the ggplot2 element tree (@clauswilke, #2540).

## Minor improvements and bug fixes

* `coord_trans()` now draws second axes and accepts `xlim`, `ylim`,
  and `expand` arguments to bring it up to feature parity with 
  `coord_cartesian()`. The `xtrans` and `ytrans` arguments that were 
  deprecated in version 1.0.1 in favour of `x` and `y` 
  were removed (@paleolimbot, #2990).

* `coord_trans()` now calculates breaks using the expanded range 
  (previously these were calculated using the unexpanded range, 
  which resulted in differences between plots made with `coord_trans()`
  and those made with `coord_cartesian()`). The expansion for discrete axes 
  in `coord_trans()` was also updated such that it behaves identically
  to that in `coord_cartesian()` (@paleolimbot, #3338).

* `expand_scale()` was deprecated in favour of `expansion()` for setting
  the `expand` argument of `x` and `y` scales (@paleolimbot).

* `geom_abline()`, `geom_hline()`, and `geom_vline()` now issue 
  more informative warnings when supplied with set aesthetics
  (i.e., `slope`, `intercept`, `yintercept`, and/or `xintercept`)
  and mapped aesthetics (i.e., `data` and/or `mapping`).

* Fix a bug in `geom_raster()` that squeezed the image when it went outside 
  scale limits (#3539, @thomasp85)

* `geom_sf()` now determines the legend type automatically (@microly, #3646).
  
* `geom_sf()` now removes rows that can't be plotted due to `NA` aesthetics 
  (#3546, @thomasp85)

* `geom_sf()` now applies alpha to linestring geometries 
  (#3589, @yutannihilation).

* `gg_dep()` was deprecated (@perezp44, #3382).

* Added function `ggplot_add.by()` for lists created with `by()`, allowing such
  lists to be added to ggplot objects (#2734, @Maschette)

* ggplot2 no longer depends on reshape2, which means that it no longer 
  (recursively) needs plyr, stringr, or stringi packages.

* Increase the default `nbin` of `guide_colourbar()` to place the ticks more 
  precisely (#3508, @yutannihilation).

* `manual_scale()` now matches `values` with the order of `breaks` whenever
  `values` is an unnamed vector. Previously, unnamed `values` would match with
  the limits of the scale and ignore the order of any `breaks` provided. Note
  that this may change the appearance of plots that previously relied on the
  unordered behaviour (#2429, @idno0001).

* `scale_manual_*(limits = ...)` now actually limits the scale (#3262,
  @yutannihilation).

* Fix a bug when `show.legend` is a named logical vector 
  (#3461, @yutannihilation).

* Added weight aesthetic option to `stat_density()` and made scaling of 
  weights the default (@annennenne, #2902)
  
* `stat_density2d()` can now take an `adjust` parameter to scale the default 
  bandwidth. (#2860, @haleyjeppson)

* `stat_smooth()` uses `REML` by default, if `method = "gam"` and
  `gam`'s method is not specified (@ikosmidis, #2630).

* stacking text when calculating the labels and the y axis with
  `stat_summary()` now works (@ikosmidis, #2709)
  
* `stat_summary()` and related functions now support rlang-style lambda functions
  (#3568, @dkahle).

* The data mask pronoun, `.data`, is now stripped from default labels.

* Addition of partial themes to plots has been made more predictable;
  stepwise addition of individual partial themes is now equivalent to
  addition of multple theme elements at once (@clauswilke, #3039).

* Facets now don't fail even when some variable in the spec are not available
  in all layers (@yutannihilation, #2963).

# ggplot2 3.2.1

This is a patch release fixing a few regressions introduced in 3.2.0 as well as
fixing some unit tests that broke due to upstream changes.

* `position_stack()` no longer changes the order of the input data. Changes to 
  the internal behaviour of `geom_ribbon()` made this reordering problematic 
  with ribbons that spanned `y = 0` (#3471)
* Using `qplot()` with a single positional aesthetic will no longer title the
  non-specified scale as `"NULL"` (#3473)
* Fixes unit tests for sf graticule labels caused by changes to sf

# ggplot2 3.2.0

This is a minor release with an emphasis on internal changes to make ggplot2 
faster and more consistent. The few interface changes will only affect the 
aesthetics of the plot in minor ways, and will only potentially break code of
extension developers if they have relied on internals that have been changed. 
This release also sees the addition of Hiroaki Yutani (@yutannihilation) to the 
core developer team.

With the release of R 3.6, ggplot2 now requires the R version to be at least 3.2,
as the tidyverse is committed to support 5 major versions of R.

## Breaking changes

* Two patches (#2996 and #3050) fixed minor rendering problems. In most cases,
  the visual changes are so subtle that they are difficult to see with the naked
  eye. However, these changes are detected by the vdiffr package, and therefore
  any package developers who use vdiffr to test for visual correctness of ggplot2
  plots will have to regenerate all reference images.
  
* In some cases, ggplot2 now produces a warning or an error for code that previously
  produced plot output. In all these cases, the previous plot output was accidental,
  and the plotting code uses the ggplot2 API in a way that would lead to undefined
  behavior. Examples include a missing `group` aesthetic in `geom_boxplot()` (#3316),
  annotations across multiple facets (#3305), and not using aesthetic mappings when
  drawing ribbons with `geom_ribbon()` (#3318).

## New features

* This release includes a range of internal changes that speeds up plot 
  generation. None of the changes are user facing and will not break any code,
  but in general ggplot2 should feel much faster. The changes includes, but are
  not limited to:
  
  - Caching ascent and descent dimensions of text to avoid recalculating it for
    every title.
  
  - Using a faster data.frame constructor as well as faster indexing into 
    data.frames
    
  - Removing the plyr dependency, replacing plyr functions with faster 
    equivalents.

* `geom_polygon()` can now draw polygons with holes using the new `subgroup` 
  aesthetic. This functionality requires R 3.6.0 (@thomasp85, #3128)

* Aesthetic mappings now accept functions that return `NULL` (@yutannihilation,
  #2997).

* `stat_function()` now accepts rlang/purrr style anonymous functions for the 
  `fun` parameter (@dkahle, #3159).

* `geom_rug()` gains an "outside" option to allow for moving the rug tassels to 
  outside the plot area (@njtierney, #3085) and a `length` option to allow for 
  changing the length of the rug lines (@daniel-wells, #3109). 
  
* All geoms now take a `key_glyph` paramter that allows users to customize
  how legend keys are drawn (@clauswilke, #3145). In addition, a new key glyph
  `timeseries` is provided to draw nice legends for time series
  (@mitchelloharawild, #3145).

## Extensions

* Layers now have a new member function `setup_layer()` which is called at the
  very beginning of the plot building process and which has access to the 
  original input data and the plot object being built. This function allows the 
  creation of custom layers that autogenerate aesthetic mappings based on the 
  input data or that filter the input data in some form. For the time being, this
  feature is not exported, but it has enabled the development of a new layer type,
  `layer_sf()` (see next item). Other special-purpose layer types may be added
  in the future (@clauswilke, #2872).
  
* A new layer type `layer_sf()` can auto-detect and auto-map sf geometry
  columns in the data. It should be used by extension developers who are writing
  new sf-based geoms or stats (@clauswilke, #3232).

* `x0` and `y0` are now recognized positional aesthetics so they will get scaled 
  if used in extension geoms and stats (@thomasp85, #3168)
  
* Continuous scale limits now accept functions which accept the default
  limits and return adjusted limits. This makes it possible to write
  a function that e.g. ensures the limits are always a multiple of 100,
  regardless of the data (@econandrew, #2307).

## Minor improvements and bug fixes

* `cut_width()` now accepts `...` to pass further arguments to `base::cut.default()`
   like `cut_number()` and `cut_interval()` already did (@cderv, #3055)

* `coord_map()` now can have axes on the top and right (@karawoo, #3042).

* `coord_polar()` now correctly rescales the secondary axis (@linzi-sg, #3278)

* `coord_sf()`, `coord_map()`, and `coord_polar()` now squash `-Inf` and `Inf`
  into the min and max of the plot (@yutannihilation, #2972).

* `coord_sf()` graticule lines are now drawn in the same thickness as panel grid 
  lines in `coord_cartesian()`, and seting panel grid lines to `element_blank()` 
  now also works in `coord_sf()` 
  (@clauswilke, #2991, #2525).

* `economics` data has been regenerated. This leads to some changes in the
  values of all columns (especially in `psavert`), but more importantly, strips 
  the grouping attributes from `economics_long`.

* `element_line()` now fills closed arrows (@yutannihilation, #2924).

* Facet strips on the left side of plots now have clipping turned on, preventing
  text from running out of the strip and borders from looking thicker than for
  other strips (@karawoo, #2772 and #3061).

* ggplot2 now works in Turkish locale (@yutannihilation, #3011).

* Clearer error messages for inappropriate aesthetics (@clairemcwhite, #3060).

* ggplot2 no longer attaches any external packages when using functions that 
  depend on packages that are suggested but not imported by ggplot2. The 
  affected functions include `geom_hex()`, `stat_binhex()`, 
  `stat_summary_hex()`, `geom_quantile()`, `stat_quantile()`, and `map_data()` 
  (@clauswilke, #3126).
  
* `geom_area()` and `geom_ribbon()` now sort the data along the x-axis in the 
  `setup_data()` method rather than as part of `draw_group()` (@thomasp85, 
  #3023)

* `geom_hline()`, `geom_vline()`, and `geom_abline()` now throw a warning if the 
  user supplies both an `xintercept`, `yintercept`, or `slope` value and a 
  mapping (@RichardJActon, #2950).

* `geom_rug()` now works with `coord_flip()` (@has2k1, #2987).

* `geom_violin()` no longer throws an error when quantile lines fall outside 
  the violin polygon (@thomasp85, #3254).

* `guide_legend()` and `guide_colorbar()` now use appropriate spacing between legend
  key glyphs and legend text even if the legend title is missing (@clauswilke, #2943).

* Default labels are now generated more consistently; e.g., symbols no longer
  get backticks, and long expressions are abbreviated with `...`
  (@yutannihilation, #2981).

* All-`Inf` layers are now ignored for picking the scale (@yutannihilation, 
  #3184).
  
* Diverging Brewer colour palette now use the correct mid-point colour 
  (@dariyasydykova, #3072).
  
* `scale_color_continuous()` now points to `scale_colour_continuous()` so that 
  it will handle `type = "viridis"` as the documentation states (@hlendway, 
  #3079).

* `scale_shape_identity()` now works correctly with `guide = "legend"` 
  (@malcolmbarrett, #3029)
  
* `scale_continuous` will now draw axis line even if the length of breaks is 0
  (@thomasp85, #3257)

* `stat_bin()` will now error when the number of bins exceeds 1e6 to avoid 
  accidentally freezing the user session (@thomasp85).
  
* `sec_axis()` now places ticks accurately when using nonlinear transformations (@dpseidel, #2978).

* `facet_wrap()` and `facet_grid()` now automatically remove NULL from facet
  specs, and accept empty specs (@yutannihilation, #3070, #2986).

* `stat_bin()` now handles data with only one unique value (@yutannihilation 
  #3047).

* `sec_axis()` now accepts functions as well as formulas (@yutannihilation, #3031).

*   New theme elements allowing different ticks lengths for each axis. For instance,
    this can be used to have inwards ticks on the x-axis (`axis.ticks.length.x`) and
    outwards ticks on the y-axis (`axis.ticks.length.y`) (@pank, #2935).

* The arguments of `Stat*$compute_layer()` and `Position*$compute_layer()` are
  now renamed to always match the ones of `Stat$compute_layer()` and
  `Position$compute_layer()` (@yutannihilation, #3202).

* `geom_*()` and `stat_*()` now accepts purrr-style lambda notation
  (@yutannihilation, #3138).

* `geom_tile()` and `geom_rect()` now draw rectangles without notches at the
  corners. The style of the corner can be controlled by `linejoin` parameters
  (@yutannihilation, #3050).

# ggplot2 3.1.0

## Breaking changes

This is a minor release and breaking changes have been kept to a minimum. End users of 
ggplot2 are unlikely to encounter any issues. However, there are a few items that developers 
of ggplot2 extensions should be aware of. For additional details, see also the discussion 
accompanying issue #2890.

*   In non-user-facing internal code (specifically in the `aes()` function and in
    the `aesthetics` argument of scale functions), ggplot2 now always uses the British
    spelling for aesthetics containing the word "colour". When users specify a "color"
    aesthetic it is automatically renamed to "colour". This renaming is also applied
    to non-standard aesthetics that contain the word "color". For example, "point_color"
    is renamed to "point_colour". This convention makes it easier to support both
    British and American spelling for novel, non-standard aesthetics, but it may require
    some adjustment for packages that have previously introduced non-standard color
    aesthetics using American spelling. A new function `standardise_aes_names()` is
    provided in case extension writers need to perform this renaming in their own code
    (@clauswilke, #2649).

*   Functions that generate other functions (closures) now force the arguments that are
    used from the generated functions, to avoid hard-to-catch errors. This may affect
    some users of manual scales (such as `scale_colour_manual()`, `scale_fill_manual()`,
    etc.) who depend on incorrect behavior (@krlmlr, #2807).
    
*   `Coord` objects now have a function `backtransform_range()` that returns the
    panel range in data coordinates. This change may affect developers of custom coords,
    who now should implement this function. It may also affect developers of custom
    geoms that use the `range()` function. In some applications, `backtransform_range()`
    may be more appropriate (@clauswilke, #2821).


## New features

*   `coord_sf()` has much improved customization of axis tick labels. Labels can now
    be set manually, and there are two new parameters, `label_graticule` and
    `label_axes`, that can be used to specify which graticules to label on which side
    of the plot (@clauswilke, #2846, #2857, #2881).
    
*   Two new geoms `geom_sf_label()` and `geom_sf_text()` can draw labels and text
    on sf objects. Under the hood, a new `stat_sf_coordinates()` calculates the
    x and y coordinates from the coordinates of the sf geometries. You can customize
    the calculation method via `fun.geometry` argument (@yutannihilation, #2761).
    

## Minor improvements and fixes

*   `benchplot()` now uses tidy evaluation (@dpseidel, #2699).

*   The error message in `compute_aesthetics()` now only provides the names of
    aesthetics with mismatched lengths, rather than all aesthetics (@karawoo,
    #2853).

*   For faceted plots, data is no longer internally reordered. This makes it
    safer to feed data columns into `aes()` or into parameters of geoms or
    stats. However, doing so remains discouraged (@clauswilke, #2694).

*   `coord_sf()` now also understands the `clip` argument, just like the other
    coords (@clauswilke, #2938).

*   `fortify()` now displays a more informative error message for
    `grouped_df()` objects when dplyr is not installed (@jimhester, #2822).

*   All `geom_*()` now display an informative error message when required 
    aesthetics are missing (@dpseidel, #2637 and #2706).

*   `geom_boxplot()` now understands the `width` parameter even when used with
    a non-standard stat, such as `stat_identity()` (@clauswilke, #2893).
    
*  `geom_hex()` now understands the `size` and `linetype` aesthetics
   (@mikmart, #2488).
    
*   `geom_hline()`, `geom_vline()`, and `geom_abline()` now work properly
    with `coord_trans()` (@clauswilke, #2149, #2812).
    
*   `geom_text(..., parse = TRUE)` now correctly renders the expected number of
    items instead of silently dropping items that are empty expressions, e.g.
    the empty string "". If an expression spans multiple lines, we take just
    the first line and drop the rest. This same issue is also fixed for
    `geom_label()` and the axis labels for `geom_sf()` (@slowkow, #2867).

*   `geom_sf()` now respects `lineend`, `linejoin`, and `linemitre` parameters 
    for lines and polygons (@alistaire47, #2826).
    
*   `ggsave()` now exits without creating a new graphics device if previously
    none was open (@clauswilke, #2363).

*   `labs()` now has named arguments `title`, `subtitle`, `caption`, and `tag`.
    Also, `labs()` now accepts tidyeval (@yutannihilation, #2669).

*   `position_nudge()` is now more robust and nudges only in the direction
    requested. This enables, for example, the horizontal nudging of boxplots
    (@clauswilke, #2733).

*   `sec_axis()` and `dup_axis()` now return appropriate breaks for the secondary
    axis when applied to log transformed scales (@dpseidel, #2729).

*   `sec_axis()` now works as expected when used in combination with tidy eval
    (@dpseidel, #2788).

*   `scale_*_date()`, `scale_*_time()` and `scale_*_datetime()` can now display 
    a secondary axis that is a __one-to-one__ transformation of the primary axis,
    implemented using the `sec.axis` argument to the scale constructor 
    (@dpseidel, #2244).
    
*   `stat_contour()`, `stat_density2d()`, `stat_bin2d()`,  `stat_binhex()`
    now calculate normalized statistics including `nlevel`, `ndensity`, and
    `ncount`. Also, `stat_density()` now includes the calculated statistic 
    `nlevel`, an alias for `scaled`, to better match the syntax of `stat_bin()`
    (@bjreisman, #2679).

# ggplot2 3.0.0

## Breaking changes

*   ggplot2 now supports/uses tidy evaluation (as described below). This is a 
    major change and breaks a number of packages; we made this breaking change 
    because it is important to make ggplot2 more programmable, and to be more 
    consistent with the rest of the tidyverse. The best general (and detailed)
    introduction to tidy evaluation can be found in the meta programming
    chapters in [Advanced R](https://adv-r.hadley.nz).
    
    The primary developer facing change is that `aes()` now contains 
    quosures (expression + environment pairs) rather than symbols, and you'll 
    need to take a different approach to extracting the information you need. 
    A common symptom of this change are errors "undefined columns selected" or 
    "invalid 'type' (list) of argument" (#2610). As in the previous version,
    constants (like `aes(x = 1)` or `aes(colour = "smoothed")`) are stored
    as is.
    
    In this version of ggplot2, if you need to describe a mapping in a string, 
    use `quo_name()` (to generate single-line strings; longer expressions may 
    be abbreviated) or `quo_text()` (to generate non-abbreviated strings that
    may span multiple lines). If you do need to extract the value of a variable
    instead use `rlang::eval_tidy()`. You may want to condition on 
    `(packageVersion("ggplot2") <= "2.2.1")` so that your code can work with
    both released and development versions of ggplot2.
    
    We recognise that this is a big change and if you're not already familiar
    with rlang, there's a lot to learn. If you are stuck, or need any help,
    please reach out on <https://community.rstudio.com>.

*   Error: Column `y` must be a 1d atomic vector or a list

    Internally, ggplot2 now uses `as.data.frame(tibble::as_tibble(x))` to
    convert a list into a data frame. This improves ggplot2's support for
    list-columns (needed for sf support), at a small cost: you can no longer
    use matrix-columns. Note that unlike tibble we still allow column vectors
    such as returned by `base::scale()` because of their widespread use.

*   Error: More than one expression parsed
  
    Previously `aes_string(x = c("a", "b", "c"))` silently returned 
    `aes(x = a)`. Now this is a clear error.

*   Error: `data` must be uniquely named but has duplicate columns
  
    If layer data contains columns with identical names an error will be 
    thrown. In earlier versions the first occurring column was chosen silently,
    potentially masking that the wrong data was chosen.

*   Error: Aesthetics must be either length 1 or the same as the data
    
    Layers are stricter about the columns they will combine into a single
    data frame. Each aesthetic now must be either the same length as the data
    frame or a single value. This makes silent recycling errors much less likely.

*   Error: `coord_*` doesn't support free scales 
   
    Free scales only work with selected coordinate systems; previously you'd
    get an incorrect plot.

*   Error in f(...) : unused argument (range = c(0, 1))

    This is because the `oob` argument to scale has been set to a function
    that only takes a single argument; it needs to take two arguments
    (`x`, and `range`). 

*   Error: unused argument (output)
  
    The function `guide_train()` now has an optional parameter `aesthetic`
    that allows you to override the `aesthetic` setting in the scale.
    To make your code work with the both released and development versions of 
    ggplot2 appropriate, add `aesthetic = NULL` to the `guide_train()` method
    signature.
    
    ```R
    # old
    guide_train.legend <- function(guide, scale) {...}
    
    # new 
    guide_train.legend <- function(guide, scale, aesthetic = NULL) {...}
    ```
    
    Then, inside the function, replace `scale$aesthetics[1]`,
    `aesthetic %||% scale$aesthetics[1]`. (The %||% operator is defined in the 
    rlang package).
    
    ```R
    # old
    setNames(list(scale$map(breaks)), scale$aesthetics[1])

    # new
    setNames(list(scale$map(breaks)), aesthetic %||% scale$aesthetics[1])
    ```

*   The long-deprecated `subset` argument to `layer()` has been removed.

## Tidy evaluation

* `aes()` now supports quasiquotation so that you can use `!!`, `!!!`,
  and `:=`. This replaces `aes_()` and `aes_string()` which are now
  soft-deprecated (but will remain around for a long time).

* `facet_wrap()` and `facet_grid()` now support `vars()` inputs. Like
  `dplyr::vars()`, this helper quotes its inputs and supports
  quasiquotation. For instance, you can now supply faceting variables
  like this: `facet_wrap(vars(am, cyl))` instead of 
  `facet_wrap(~am + cyl)`. Note that the formula interface is not going 
  away and will not be deprecated. `vars()` is simply meant to make it 
  easier to create functions around `facet_wrap()` and `facet_grid()`.

  The first two arguments of `facet_grid()` become `rows` and `cols`
  and now support `vars()` inputs. Note however that we took special
  care to ensure complete backward compatibility. With this change
  `facet_grid(vars(cyl), vars(am, vs))` is equivalent to
  `facet_grid(cyl ~ am + vs)`, and `facet_grid(cols = vars(am, vs))` is
  equivalent to `facet_grid(. ~ am + vs)`.

  One nice aspect of the new interface is that you can now easily
  supply names: `facet_grid(vars(Cylinder = cyl), labeller =
  label_both)` will give nice label titles to the facets. Of course,
  those names can be unquoted with the usual tidy eval syntax.

### sf

* ggplot2 now has full support for sf with `geom_sf()` and `coord_sf()`:

  ```r
  nc <- sf::st_read(system.file("shape/nc.shp", package = "sf"), quiet = TRUE)
  ggplot(nc) +
    geom_sf(aes(fill = AREA))
  ```
  It supports all simple features, automatically aligns CRS across layers, sets
  up the correct aspect ratio, and draws a graticule.

## New features

* ggplot2 now works on R 3.1 onwards, and uses the 
  [vdiffr](https://github.com/r-lib/vdiffr) package for visual testing.

* In most cases, accidentally using `%>%` instead of `+` will generate an 
  informative error (#2400).

* New syntax for calculated aesthetics. Instead of using `aes(y = ..count..)` 
  you can (and should!) use `aes(y = stat(count))`. `stat()` is a real function 
  with documentation which hopefully will make this part of ggplot2 less 
  confusing (#2059).
  
  `stat()` is particularly nice for more complex calculations because you 
  only need to specify it once: `aes(y = stat(count / max(count)))`,
  rather than `aes(y = ..count.. / max(..count..))`
  
* New `tag` label for adding identification tags to plots, typically used for 
  labelling a subplot with a letter. Add a tag with `labs(tag = "A")`, style it 
  with the `plot.tag` theme element, and control position with the
  `plot.tag.position` theme setting (@thomasp85).

### Layers: geoms, stats, and position adjustments

* `geom_segment()` and `geom_curve()` have a new `arrow.fill` parameter which 
  allows you to specify a separate fill colour for closed arrowheads 
  (@hrbrmstr and @clauswilke, #2375).

* `geom_point()` and friends can now take shapes as strings instead of integers,
  e.g. `geom_point(shape = "diamond")` (@daniel-barnett, #2075).

* `position_dodge()` gains a `preserve` argument that allows you to control
  whether the `total` width at each `x` value is preserved (the current 
  default), or ensure that the width of a `single` element is preserved
  (what many people want) (#1935).

* New `position_dodge2()` provides enhanced dodging for boxplots. Compared to
  `position_dodge()`, `position_dodge2()` compares `xmin` and `xmax` values  
  to determine which elements overlap, and spreads overlapping elements evenly
  within the region of overlap. `position_dodge2()` is now the default position
  adjustment for `geom_boxplot()`, because it handles `varwidth = TRUE`, and 
  will be considered for other geoms in the future.
  
  The `padding` parameter adds a small amount of padding between elements 
  (@karawoo, #2143) and a `reverse` parameter allows you to reverse the order 
  of placement (@karawoo, #2171).
  
* New `stat_qq_line()` makes it easy to add a simple line to a Q-Q plot, which 
  makes it easier to judge the fit of the theoretical distribution 
  (@nicksolomon).

### Scales and guides

* Improved support for mapping date/time variables to `alpha`, `size`, `colour`, 
  and `fill` aesthetics, including `date_breaks` and `date_labels` arguments 
  (@karawoo, #1526), and new `scale_alpha()` variants (@karawoo, #1526).

* Improved support for ordered factors. Ordered factors throw a warning when 
  mapped to shape (unordered factors do not), and do not throw warnings when 
  mapped to size or alpha (unordered factors do). Viridis is used as the 
  default colour and fill scale for ordered factors (@karawoo, #1526).

* The `expand` argument of `scale_*_continuous()` and `scale_*_discrete()`
  now accepts separate expansion values for the lower and upper range
  limits. The expansion limits can be specified using the convenience
  function `expand_scale()`.
  
  Separate expansion limits may be useful for bar charts, e.g. if one
  wants the bottom of the bars to be flush with the x axis but still 
  leave some (automatically calculated amount of) space above them:
  
    ```r
    ggplot(mtcars) +
        geom_bar(aes(x = factor(cyl))) +
        scale_y_continuous(expand = expand_scale(mult = c(0, .1)))
    ```
  
  It can also be useful for line charts, e.g. for counts over time,
  where one wants to have a ’hard’ lower limit of y = 0 but leave the
  upper limit unspecified (and perhaps differing between panels), with
  some extra space above the highest point on the line (with symmetrical 
  limits, the extra space above the highest point could in some cases 
  cause the lower limit to be negative).
  
  The old syntax for the `expand` argument will, of course, continue
  to work (@huftis, #1669).

* `scale_colour_continuous()` and `scale_colour_gradient()` are now controlled 
  by global options `ggplot2.continuous.colour` and `ggplot2.continuous.fill`. 
  These can be set to `"gradient"` (the default) or `"viridis"` (@karawoo).

* New `scale_colour_viridis_c()`/`scale_fill_viridis_c()` (continuous) and
  `scale_colour_viridis_d()`/`scale_fill_viridis_d()` (discrete) make it
  easy to use Viridis colour scales (@karawoo, #1526).

* Guides for `geom_text()` now accept custom labels with 
  `guide_legend(override.aes = list(label = "foo"))` (@brianwdavis, #2458).

### Margins

* Strips gain margins on all sides by default. This means that to fully justify
  text to the edge of a strip, you will need to also set the margins to 0
  (@karawoo).

* Rotated strip labels now correctly understand `hjust` and `vjust` parameters
  at all angles (@karawoo).

* Strip labels now understand justification relative to the direction of the
  text, meaning that in y facets, the strip text can be placed at either end of
  the strip using `hjust` (@karawoo).

* Legend titles and labels get a little extra space around them, which 
  prevents legend titles from overlapping the legend at large font sizes 
  (@karawoo, #1881).

## Extension points

* New `autolayer()` S3 generic (@mitchelloharawild, #1974). This is similar
  to `autoplot()` but produces layers rather than complete plots.

* Custom objects can now be added using `+` if a `ggplot_add` method has been
  defined for the class of the object (@thomasp85).

* Theme elements can now be subclassed. Add a `merge_element` method to control
  how properties are inherited from the parent element. Add an `element_grob` 
  method to define how elements are rendered into grobs (@thomasp85, #1981).

* Coords have gained new extension mechanisms.
  
    If you have an existing coord extension, you will need to revise the
    specification of the `train()` method. It is now called 
    `setup_panel_params()` (better reflecting what it actually does) and now 
    has arguments `scale_x`, and `scale_y` (the x and y scales respectively) 
    and `param`, a list of plot specific parameters generated by 
    `setup_params()`.

    What was formerly called `scale_details` (in coords), `panel_ranges` 
    (in layout) and `panel_scales` (in geoms) are now consistently called
    `panel_params` (#1311). These are parameters of the coord that vary from
    panel to panel.

* `ggplot_build()` and `ggplot_gtable()` are now generics, so ggplot-subclasses 
  can define additional behavior during the build stage.

* `guide_train()`, `guide_merge()`, `guide_geom()`, and `guide_gengrob()`
  are now exported as they are needed if you want to design your own guide.
  They are not currently documented; use at your own risk (#2528).

* `scale_type()` generic is now exported and documented. Use this if you 
  want to extend ggplot2 to work with a new type of vector.

## Minor bug fixes and improvements

### Faceting

* `facet_grid()` gives a more informative error message if you try to use
  a variable in both rows and cols (#1928).

* `facet_grid()` and `facet_wrap()` both give better error messages if you
  attempt to use an unsupported coord with free scales (#2049).

* `label_parsed()` works once again (#2279).

* You can now style the background of horizontal and vertical strips
  independently with `strip.background.x` and `strip.background.y` 
  theme settings (#2249).

### Scales

* `discrete_scale()` documentation now inherits shared definitions from 
  `continuous_scale()` (@alistaire47, #2052).

* `guide_colorbar()` shows all colours of the scale (@has2k1, #2343).

* `scale_identity()` once again produces legends by default (#2112).

* Tick marks for secondary axes with strong transformations are more 
  accurately placed (@thomasp85, #1992).

* Missing line types now reliably generate missing lines (with standard 
  warning) (#2206).

* Legends now ignore set aesthetics that are not length one (#1932).

* All colour and fill scales now have an `aesthetics` argument that can
  be used to set the aesthetic(s) the scale works with. This makes it
  possible to apply a colour scale to both colour and fill aesthetics
  at the same time, via `aesthetics = c("colour", "fill")` (@clauswilke).
  
* Three new generic scales work with any aesthetic or set of aesthetics: 
  `scale_continuous_identity()`, `scale_discrete_identity()`, and
  `scale_discrete_manual()` (@clauswilke).

* `scale_*_gradient2()` now consistently omits points outside limits by 
  rescaling after the limits are enforced (@foo-bar-baz-qux, #2230).

### Layers

* `geom_label()` now correctly produces unbordered labels when `label.size` 
  is 0, even when saving to PDF (@bfgray3, #2407).

* `layer()` gives considerably better error messages for incorrectly specified
  `geom`, `stat`, or `position` (#2401).

* In all layers that use it, `linemitre` now defaults to 10 (instead of 1)
  to better match base R.

* `geom_boxplot()` now supplies a default value if no `x` aesthetic is present
  (@foo-bar-baz-qux, #2110).

* `geom_density()` drops groups with fewer than two data points and throws a
  warning. For groups with two data points, density values are now calculated 
  with `stats::density` (@karawoo, #2127).

* `geom_segment()` now also takes a `linejoin` parameter. This allows more 
  control over the appearance of the segments, which is especially useful for 
  plotting thick arrows (@Ax3man, #774).

* `geom_smooth()` now reports the formula used when `method = "auto"` 
  (@davharris #1951). `geom_smooth()` now orders by the `x` aesthetic, making it 
  easier to pass pre-computed values without manual ordering (@izahn, #2028). It 
  also now knows it has `ymin` and `ymax` aesthetics (#1939). The legend 
  correctly reflects the status of the `se` argument when used with stats 
  other than the default (@clauswilke, #1546).

* `geom_tile()` now once again interprets `width` and `height` correctly 
  (@malcolmbarrett, #2510).

* `position_jitter()` and `position_jitterdodge()` gain a `seed` argument that
  allows the specification of a random seed for reproducible jittering 
  (@krlmlr, #1996 and @slowkow, #2445).

* `stat_density()` has better behaviour if all groups are dropped because they
  are too small (#2282).

* `stat_summary_bin()` now understands the `breaks` parameter (@karawoo, #2214).

* `stat_bin()` now accepts functions for `binwidth`. This allows better binning 
  when faceting along variables with different ranges (@botanize).

* `stat_bin()` and `geom_histogram()` now sum correctly when using the `weight` 
  aesthetic (@jiho, #1921).

* `stat_bin()` again uses correct scaling for the computed variable `ndensity` 
  (@timgoodman, #2324).

* `stat_bin()` and `stat_bin_2d()` now properly handle the `breaks` parameter 
  when the scales are transformed (@has2k1, #2366).

* `update_geom_defaults()` and `update_stat_defaults()` allow American 
  spelling of aesthetic parameters (@foo-bar-baz-qux, #2299).

* The `show.legend` parameter now accepts a named logical vector to hide/show
  only some aesthetics in the legend (@tutuchan, #1798).

* Layers now silently ignore unknown aesthetics with value `NULL` (#1909).

### Coords

* Clipping to the plot panel is now configurable, through a `clip` argument
  to coordinate systems, e.g. `coord_cartesian(clip = "off")` 
  (@clauswilke, #2536).

* Like scales, coordinate systems now give you a message when you're 
  replacing an existing coordinate system (#2264).

* `coord_polar()` now draws secondary axis ticks and labels 
  (@dylan-stark, #2072), and can draw the radius axis on the right 
  (@thomasp85, #2005).

* `coord_trans()` now generates a warning when a transformation generates 
  non-finite values (@foo-bar-baz-qux, #2147).

### Themes

* Complete themes now always override all elements of the default theme
  (@has2k1, #2058, #2079).

* Themes now set default grid colour in `panel.grid` rather than individually
  in `panel.grid.major` and `panel.grid.minor` individually. This makes it 
  slightly easier to customise the theme (#2352).

* Fixed bug when setting strips to `element_blank()` (@thomasp85). 

* Axes positioned on the top and to the right can now customize their ticks and
  lines separately (@thomasp85, #1899).

* Built-in themes gain parameters `base_line_size` and `base_rect_size` which 
  control the default sizes of line and rectangle elements (@karawoo, #2176).

* Default themes use `rel()` to set line widths (@baptiste).

* Themes were tweaked for visual consistency and more graceful behavior when 
  changing the base font size. All absolute heights or widths were replaced 
  with heights or widths that are proportional to the base font size. One 
  relative font size was eliminated (@clauswilke).
  
* The height of descenders is now calculated solely on font metrics and doesn't
  change with the specific letters in the string. This fixes minor alignment 
  issues with plot titles, subtitles, and legend titles (#2288, @clauswilke).

### Guides

* `guide_colorbar()` is more configurable: tick marks and color bar frame
  can now by styled with arguments `ticks.colour`, `ticks.linewidth`, 
  `frame.colour`, `frame.linewidth`, and `frame.linetype`
  (@clauswilke).
  
* `guide_colorbar()` now uses `legend.spacing.x` and `legend.spacing.y` 
  correctly, and it can handle multi-line titles. Minor tweaks were made to 
  `guide_legend()` to make sure the two legend functions behave as similarly as
  possible (@clauswilke, #2397 and #2398).
  
* The theme elements `legend.title` and `legend.text` now respect the settings 
  of `margin`, `hjust`, and `vjust` (@clauswilke, #2465, #1502).

* Non-angle parameters of `label.theme` or `title.theme` can now be set in 
  `guide_legend()` and `guide_colorbar()` (@clauswilke, #2544).

### Other

* `fortify()` gains a method for tbls (@karawoo, #2218).

* `ggplot` gains a method for `grouped_df`s that adds a `.group` variable,
  which computes a unique value for each group. Use it with 
  `aes(group = .group)` (#2351).

* `ggproto()` produces objects with class `c("ggproto", "gg")`, allowing for
  a more informative error message when adding layers, scales, or other ggproto 
  objects (@jrnold, #2056).

* `ggsave()`'s DPI argument now supports 3 string options: "retina" (320
  DPI), "print" (300 DPI), and "screen" (72 DPI) (@foo-bar-baz-qux, #2156).
  `ggsave()` now uses full argument names to avoid partial match warnings 
  (#2355), and correctly restores the previous graphics device when several
  graphics devices are open (#2363).

* `print.ggplot()` now returns the original ggplot object, instead of the 
  output from `ggplot_build()`. Also, the object returned from 
  `ggplot_build()` now has the class `"ggplot_built"` (#2034).

* `map_data()` now works even when purrr is loaded (tidyverse#66).

* New functions `summarise_layout()`, `summarise_coord()`, and 
  `summarise_layers()` summarise the layout, coordinate systems, and layers 
  of a built ggplot object (#2034, @wch). This provides a tested API that 
  (e.g.) shiny can depend on.

* Updated startup messages reflect new resources (#2410, @mine-cetinkaya-rundel).

# ggplot2 2.2.1

* Fix usage of `structure(NULL)` for R-devel compatibility (#1968).

# ggplot2 2.2.0

## Major new features

### Subtitle and caption

Thanks to @hrbrmstr plots now have subtitles and captions, which can be set with 
the `subtitle`  and `caption` arguments to `ggtitle()` and `labs()`. You can 
control their appearance with the theme settings `plot.caption` and 
`plot.subtitle`. The main plot title is now left-aligned to better work better 
with a subtitle. The caption is right-aligned (@hrbrmstr).

### Stacking

`position_stack()` and `position_fill()` now sort the stacking order to match 
grouping order. This allows you to control the order through grouping, and 
ensures that the default legend matches the plot (#1552, #1593). If you want the 
opposite order (useful if you have horizontal bars and horizontal legend), you 
can request reverse stacking by using `position = position_stack(reverse = TRUE)` 
(#1837).
  
`position_stack()` and `position_fill()` now accepts negative values which will 
create stacks extending below the x-axis (#1691).

`position_stack()` and `position_fill()` gain a `vjust` argument which makes it 
easy to (e.g.) display labels in the middle of stacked bars (#1821).

### Layers

`geom_col()` was added to complement `geom_bar()` (@hrbrmstr). It uses 
`stat="identity"` by default, making the `y` aesthetic mandatory. It does not 
support any other `stat_()` and does not provide fallback support for the 
`binwidth` parameter. Examples and references in other functions were updated to
demonstrate `geom_col()` usage. 

When creating a layer, ggplot2 will warn if you use an unknown aesthetic or an 
unknown parameter. Compared to the previous version, this is stricter for 
aesthetics (previously there was no message), and less strict for parameters 
(previously this threw an error) (#1585).

### Facetting

The facet system, as well as the internal panel class, has been rewritten in 
ggproto. Facets are now extendable in the same manner as geoms and stats, as 
described in `vignette("extending-ggplot2")`.

We have also added the following new features.
  
* `facet_grid()` and `facet_wrap()` now allow expressions in their faceting 
  formulas (@DanRuderman, #1596).

* When `facet_wrap()` results in an uneven number of panels, axes will now be
  drawn underneath the hanging panels (fixes #1607)

* Strips can now be freely positioned in `facet_wrap()` using the 
  `strip.position` argument (deprecates `switch`).

* The relative order of panel, strip, and axis can now be controlled with 
  the theme setting `strip.placement` that takes either `inside` (strip between 
  panel and axis) or `outside` (strip after axis).

* The theme option `panel.margin` has been deprecated in favour of 
  `panel.spacing` to more clearly communicate intent.

### Extensions

Unfortunately there was a major oversight in the construction of ggproto which 
lead to extensions capturing the super object at package build time, instead of 
at package run time (#1826). This problem has been fixed, but requires 
re-installation of all extension packages.

## Scales

* The position of x and y axes can now be changed using the `position` argument
  in `scale_x_*`and `scale_y_*` which can take `top` and `bottom`, and `left`
  and `right` respectively. The themes of top and right axes can be modified 
  using the `.top` and `.right` modifiers to `axis.text.*` and `axis.title.*`.

### Continuous scales

* `scale_x_continuous()` and `scale_y_continuous()` can now display a secondary 
  axis that is a __one-to-one__ transformation of the primary axis (e.g. degrees 
  Celcius to degrees Fahrenheit). The secondary axis will be positioned opposite 
  to the primary axis and can be controlled with the `sec.axis` argument to 
  the scale constructor.

* Scales worry less about having breaks. If no breaks can be computed, the
  plot will work instead of throwing an uninformative error (#791). This 
  is particularly helpful when you have facets with free scales, and not
  all panels contain data.

* Scales now warn when transformation introduces infinite values (#1696).

### Date time

* `scale_*_datetime()` now supports time zones. It will use the timezone 
  attached to the variable by default, but can be overridden with the 
  `timezone` argument.

* New `scale_x_time()` and `scale_y_time()` generate reasonable default
  breaks and labels for hms vectors (#1752).

### Discrete scales

The treatment of missing values by discrete scales has been thoroughly 
overhauled (#1584). The underlying principle is that we can naturally represent 
missing values on discrete variables (by treating just like another level), so 
by default we should. 

This principle applies to:

* character vectors
* factors with implicit NA
* factors with explicit NA

And to all scales (both position and non-position.)

Compared to the previous version of ggplot2, there are three main changes:

1.  `scale_x_discrete()` and `scale_y_discrete()` always show discrete NA,
    regardless of their source

1.  If present, `NA`s are shown in discrete legends.

1.  All discrete scales gain a `na.translate` argument that allows you to 
    control whether `NA`s are translated to something that can be visualised,
    or should be left as missing. Note that if you don't translate (i.e. 
    `na.translate = FALSE)` the missing values will passed on to the layer, 
    which will warning that it's dropping missing values. To suppress the
    warnings, you'll also need to add `na.rm = TRUE` to the layer call. 

There were also a number of other smaller changes

* Correctly use scale expansion factors.
* Don't preserve space for dropped levels (#1638).
* Only issue one warning when when asking for too many levels (#1674).
* Unicode labels work better on Windows (#1827).
* Warn when used with only continuous data (#1589)

## Themes

* The `theme()` constructor now has named arguments rather than ellipses. This 
  should make autocomplete substantially more useful. The documentation
  (including examples) has been considerably improved.
  
* Built-in themes are more visually homogeneous, and match `theme_grey` better.
  (@jiho, #1679)
  
* When computing the height of titles, ggplot2 now includes the height of the
  descenders (i.e. the bits of `g` and `y` that hang beneath the baseline). This 
  improves the margins around titles, particularly the y axis label (#1712).
  I have also very slightly increased the inner margins of axis titles, and 
  removed the outer margins. 

* Theme element inheritance is now easier to work with as modification now
  overrides default `element_blank` elements (#1555, #1557, #1565, #1567)
  
* Horizontal legends (i.e. legends on the top or bottom) are horizontally
  aligned by default (#1842). Use `legend.box = "vertical"` to switch back
  to the previous behaviour.
  
* `element_line()` now takes an `arrow` argument to specify arrows at the end of
  lines (#1740)

There were a number of tweaks to the theme elements that control legends:
  
* `legend.justification` now controls appearance will plotting the legend
  outside of the plot area. For example, you can use 
  `theme(legend.justification = "top")` to make the legend align with the 
  top of the plot.

* `panel.margin` and `legend.margin` have been renamed to `panel.spacing` and 
  `legend.spacing` respectively, to better communicate intent (they only
  affect spacing between legends and panels, not the margins around them)

* `legend.margin` now controls margin around individual legends.

* New `legend.box.background`, `legend.box.spacing`, and `legend.box.margin`
  control the background, spacing, and margin of the legend box (the region
  that contains all legends).

## Bug fixes and minor improvements

* ggplot2 now imports tibble. This ensures that all built-in datasets print 
  compactly even if you haven't explicitly loaded tibble or dplyr (#1677).

* Class of aesthetic mapping is preserved when adding `aes()` objects (#1624).

* `+.gg` now works for lists that include data frames.

* `annotation_x()` now works in the absense of global data (#1655)

* `geom_*(show.legend = FALSE)` now works for `guide_colorbar`.

* `geom_boxplot()` gains new `outlier.alpha` (@jonathan-g) and 
  `outlier.fill` (@schloerke, #1787) parameters to control the alpha/fill of
   outlier points independently of the alpha of the boxes. 

* `position_jitter()` (and hence `geom_jitter()`) now correctly computes 
  the jitter width/jitter when supplied by the user (#1775, @has2k1).

* `geom_contour()` more clearly describes what inputs it needs (#1577).

* `geom_curve()` respects the `lineend` parameter (#1852).

* `geom_histogram()` and `stat_bin()` understand the `breaks` parameter once 
  more. (#1665). The floating point adjustment for histogram bins is now 
  actually used - it was previously inadvertently ignored (#1651).

* `geom_violin()` no longer transforms quantile lines with the alpha aesthetic
  (@mnbram, #1714). It no longer errors when quantiles are requested but data
  have zero range (#1687). When `trim = FALSE` it once again has a nice 
  range that allows the density to reach zero (by extending the range 3 
  bandwidths to either side of the data) (#1700).

* `geom_dotplot()` works better when faceting and binning on the y-axis. 
  (#1618, @has2k1).
  
* `geom_hexbin()` once again supports `..density..` (@mikebirdgeneau, #1688).

* `geom_step()` gives useful warning if only one data point in layer (#1645).

* `layer()` gains new `check.aes` and `check.param` arguments. These allow
  geom/stat authors to optional suppress checks for known aesthetics/parameters.
  Currently this is used only in `geom_blank()` which powers `expand_limits()` 
  (#1795).

* All `stat_*()` display a better error message when required aesthetics are
  missing.
  
* `stat_bin()` and `stat_summary_hex()` now accept length 1 `binwidth` (#1610)

* `stat_density()` gains new argument `n`, which is passed to underlying function
  `stats::density` ("number of equally spaced points at which the
  density is to be estimated"). (@hbuschme)

* `stat_binhex()` now again returns `count` rather than `value` (#1747)

* `stat_ecdf()` respects `pad` argument (#1646).

* `stat_smooth()` once again informs you about the method it has chosen.
  It also correctly calculates the size of the largest group within facets.

* `x` and `y` scales are now symmetric regarding the list of
  aesthetics they accept: `xmin_final`, `xmax_final`, `xlower`,
  `xmiddle` and `xupper` are now valid `x` aesthetics.

* `Scale` extensions can now override the `make_title` and `make_sec_title` 
  methods to let the scale modify the axis/legend titles.

* The random stream is now reset after calling `.onAttach()` (#2409).

# ggplot2 2.1.0

## New features

* When mapping an aesthetic to a constant (e.g. 
  `geom_smooth(aes(colour = "loess")))`), the default guide title is the name 
  of the aesthetic (i.e. "colour"), not the value (i.e. "loess") (#1431).

* `layer()` now accepts a function as the data argument. The function will be
  applied to the data passed to the `ggplot()` function and must return a
  data.frame (#1527, @thomasp85). This is a more general version of the 
  deprecated `subset` argument.

* `theme_update()` now uses the `+` operator instead of `%+replace%`, so that
  unspecified values will no longer be `NULL`ed out. `theme_replace()`
  preserves the old behaviour if desired (@oneillkza, #1519). 

* `stat_bin()` has been overhauled to use the same algorithm as ggvis, which 
  has been considerably improved thanks to the advice of Randy Prium (@rpruim).
  This includes:
  
    * Better arguments and a better algorithm for determining the origin.
      You can now specify either `boundary` or the `center` of a bin.
      `origin` has been deprecated in favour of these arguments.
      
    * `drop` is deprecated in favour of `pad`, which adds extra 0-count bins
      at either end (needed for frequency polygons). `geom_histogram()` defaults 
      to `pad = FALSE` which considerably improves the default limits for 
      the histogram, especially when the bins are big (#1477).
      
    * The default algorithm does a (somewhat) better job at picking nice widths 
      and origins across a wider range of input data.
      
    * `bins = n` now gives a histogram with `n` bins, not `n + 1` (#1487).

## Bug fixes

* All `\donttest{}` examples run.

* All `geom_()` and `stat_()` functions now have consistent argument order:
  data + mapping, then geom/stat/position, then `...`, then specific arguments, 
  then arguments common to all layers (#1305). This may break code if you were
  previously relying on partial name matching, but in the long-term should make 
  ggplot2 easier to use. In particular, you can now set the `n` parameter
  in `geom_density2d()` without it partially matching `na.rm` (#1485).

* For geoms with both `colour` and `fill`, `alpha` once again only affects
  fill (Reverts #1371, #1523). This was causing problems for people.

* `facet_wrap()`/`facet_grid()` works with multiple empty panels of data 
  (#1445).

* `facet_wrap()` correctly swaps `nrow` and `ncol` when faceting vertically
  (#1417).

* `ggsave("x.svg")` now uses svglite to produce the svg (#1432).

* `geom_boxplot()` now understands `outlier.color` (#1455).

* `geom_path()` knows that "solid" (not just 1) represents a solid line (#1534).

* `geom_ribbon()` preserves missing values so they correctly generate a 
  gap in the ribbon (#1549).

* `geom_tile()` once again accepts `width` and `height` parameters (#1513). 
  It uses `draw_key_polygon()` for better a legend, including a coloured 
  outline (#1484).

* `layer()` now automatically adds a `na.rm` parameter if none is explicitly
  supplied.

* `position_jitterdodge()` now works on all possible dodge aesthetics, 
  e.g. `color`, `linetype` etc. instead of only based on `fill` (@bleutner)

* `position = "nudge"` now works (although it doesn't do anything useful)
  (#1428).

* The default scale for columns of class "AsIs" is now "identity" (#1518).

* `scale_*_discrete()` has better defaults when used with purely continuous
  data (#1542).

* `scale_size()` warns when used with categorical data.

* `scale_size()`, `scale_colour()`, and `scale_fill()` gain date and date-time
  variants (#1526).

* `stat_bin_hex()` and `stat_bin_summary()` now use the same underlying 
  algorithm so results are consistent (#1383). `stat_bin_hex()` now accepts
  a `weight` aesthetic. To be consistent with related stats, the output variable 
  from `stat_bin_hex()` is now value instead of count.

* `stat_density()` gains a `bw` parameter which makes it easy to get consistent 
   smoothing between facets (@jiho)

* `stat-density-2d()` no longer ignores the `h` parameter, and now accepts 
  `bins` and `binwidth` parameters to control the number of contours 
  (#1448, @has2k1).

* `stat_ecdf()` does a better job of adding padding to -Inf/Inf, and gains
  an argument `pad` to suppress the padding if not needed (#1467).

* `stat_function()` gains an `xlim` parameter (#1528). It once again works 
  with discrete x values (#1509).

* `stat_summary()` preserves sorted x order which avoids artefacts when
  display results with `geom_smooth()` (#1520).

* All elements should now inherit correctly for all themes except `theme_void()`.
  (@Katiedaisey, #1555) 

* `theme_void()` was completely void of text but facets and legends still
  need labels. They are now visible (@jiho). 

* You can once again set legend key and height width to unit arithmetic
  objects (like `2 * unit(1, "cm")`) (#1437).

* Eliminate spurious warning if you have a layer with no data and no aesthetics
  (#1451).

* Removed a superfluous comma in `theme-defaults.r` code (@jschoeley)

* Fixed a compatibility issue with `ggproto` and R versions prior to 3.1.2.
  (#1444)

* Fixed issue where `coord_map()` fails when given an explicit `parameters`
  argument (@tdmcarthur, #1729)
  
* Fixed issue where `geom_errorbarh()` had a required `x` aesthetic (#1933)  

# ggplot2 2.0.0

## Major changes

* ggplot no longer throws an error if your plot has no layers. Instead it 
  automatically adds `geom_blank()` (#1246).
  
* New `cut_width()` is a convenient replacement for the verbose
  `plyr::round_any()`, with the additional benefit of offering finer
  control.

* New `geom_count()` is a convenient alias to `stat_sum()`. Use it when you
  have overlapping points on a scatterplot. `stat_sum()` now defaults to 
  using counts instead of proportions.

* New `geom_curve()` adds curved lines, with a similar specification to 
  `geom_segment()` (@veraanadi, #1088).

* Date and datetime scales now have `date_breaks`, `date_minor_breaks` and
  `date_labels` arguments so that you never need to use the long
  `scales::date_breaks()` or `scales::date_format()`.
  
* `geom_bar()` now has it's own stat, distinct from `stat_bin()` which was
  also used by `geom_histogram()`. `geom_bar()` now uses `stat_count()` 
  which counts values at each distinct value of x (i.e. it does not bin
  the data first). This can be useful when you want to show exactly which 
  values are used in a continuous variable.

* `geom_point()` gains a `stroke` aesthetic which controls the border width of 
  shapes 21-25 (#1133, @SeySayux). `size` and `stroke` are additive so a point 
  with `size = 5` and `stroke = 5` will have a diameter of 10mm. (#1142)

* New `position_nudge()` allows you to slightly offset labels (or other 
  geoms) from their corresponding points (#1109).

* `scale_size()` now maps values to _area_, not radius. Use `scale_radius()`
  if you want the old behaviour (not recommended, except perhaps for lines).

* New `stat_summary_bin()` works like `stat_summary()` but on binned data. 
  It's a generalisation of `stat_bin()` that can compute any aggregate,
  not just counts (#1274). Both default to `mean_se()` if no aggregation
  functions are supplied (#1386).

* Layers are now much stricter about their arguments - you will get an error
  if you've supplied an argument that isn't an aesthetic or a parameter.
  This is likely to cause some short-term pain but in the long-term it will make
  it much easier to spot spelling mistakes and other errors (#1293).
  
    This change does break a handful of geoms/stats that used `...` to pass 
    additional arguments on to the underlying computation. Now 
    `geom_smooth()`/`stat_smooth()` and `geom_quantile()`/`stat_quantile()` 
    use `method.args` instead (#1245, #1289); and `stat_summary()` (#1242), 
    `stat_summary_hex()`, and `stat_summary2d()` use `fun.args`.

### Extensibility

There is now an official mechanism for defining Stats, Geoms, and Positions in 
other packages. See `vignette("extending-ggplot2")` for details.

* All Geoms, Stats and Positions are now exported, so you can inherit from them
  when making your own objects (#989).

* ggplot2 no longer uses proto or reference classes. Instead, we now use 
  ggproto, a new OO system designed specifically for ggplot2. Unlike proto
  and RC, ggproto supports clean cross-package inheritance. Creating a new OO
  system isn't usually the right way to solve a problem, but I'm pretty sure
  it was necessary here. Read more about it in the vignette.

* `aes_()` replaces `aes_q()`. It also supports formulas, so the most concise 
  SE version of `aes(carat, price)` is now `aes_(~carat, ~price)`. You may
  want to use this form in packages, as it will avoid spurious `R CMD check` 
  warnings about undefined global variables.

### Text

* `geom_text()` has been overhauled to make labelling your data a little
  easier. It:
  
    * `nudge_x` and `nudge_y` arguments let you offset labels from their
      corresponding points (#1120). 
      
    * `check_overlap = TRUE` provides a simple way to avoid overplotting 
      of labels: labels that would otherwise overlap are omitted (#1039).
      
    * `hjust` and `vjust` can now be character vectors: "left", "center", 
      "right", "bottom", "middle", "top". New options include "inward" and 
      "outward" which align text towards and away from the center of the plot 
      respectively.

* `geom_label()` works like `geom_text()` but draws a rounded rectangle 
  underneath each label (#1039). This is useful when you want to label plots
  that are dense with data.

### Deprecated features

* The little used `aes_auto()` has been deprecated. 

* `aes_q()` has been replaced with `aes_()` to be consistent with SE versions
  of NSE functions in other packages.

* The `order` aesthetic is officially deprecated. It never really worked, and 
  was poorly documented.

* The `stat` and `position` arguments to `qplot()` have been deprecated.
  `qplot()` is designed for quick plots - if you need to specify position
  or stat, use `ggplot()` instead.

* The theme setting `axis.ticks.margin` has been deprecated: now use the margin 
  property of `axis.text`.
  
* `stat_abline()`, `stat_hline()` and `stat_vline()` have been removed:
  these were never suitable for use other than with `geom_abline()` etc
  and were not documented.

* `show_guide` has been renamed to `show.legend`: this more accurately
  reflects what it does (controls appearance of layer in legend), and uses the 
  same convention as other ggplot2 arguments (i.e. a `.` between names).
  (Yes, I know that's inconsistent with function names with use `_`, but it's
  too late to change now.)

A number of geoms have been renamed to be internally consistent:

* `stat_binhex()` and `stat_bin2d()` have been renamed to `stat_bin_hex()` 
  and `stat_bin_2d()` (#1274). `stat_summary2d()` has been renamed to 
  `stat_summary_2d()`, `geom_density2d()`/`stat_density2d()` has been renamed 
  to `geom_density_2d()`/`stat_density_2d()`.

* `stat_spoke()` is now `geom_spoke()` since I realised it's a
  reparameterisation of `geom_segment()`.

* `stat_bindot()` has been removed because it's so tightly coupled to
  `geom_dotplot()`. If you happened to use `stat_bindot()`, just change to
  `geom_dotplot()` (#1194).

All defunct functions have been removed.

### Default appearance

* The default `theme_grey()` background colour has been changed from "grey90" 
  to "grey92": this makes the background a little less visually prominent.

* Labels and titles have been tweaked for readability:

    * Axes labels are darker.
    
    * Legend and axis titles are given the same visual treatment.
    
    * The default font size dropped from 12 to 11. You might be surprised that 
      I've made the default text size smaller as it was already hard for
      many people to read. It turns out there was a bug in RStudio (fixed in 
      0.99.724), that shrunk the text of all grid based graphics. Once that
      was resolved the defaults seemed too big to my eyes.
    
    * More spacing between titles and borders.
    
    * Default margins scale with the theme font size, so the appearance at 
      larger font sizes should be considerably improved (#1228). 

* `alpha` now affects both fill and colour aesthetics (#1371).

* `element_text()` gains a margins argument which allows you to add additional
  padding around text elements. To help see what's going on use `debug = TRUE` 
  to display the text region and anchors.

* The default font size in `geom_text()` has been decreased from 5mm (14 pts)
  to 3.8 mm (11 pts) to match the new default theme sizes.

* A diagonal line is no longer drawn on bar and rectangle legends. Instead, the
  border has been tweaked to be more visible, and more closely match the size of 
  line drawn on the plot.

* `geom_pointrange()` and `geom_linerange()` get vertical (not horizontal)
  lines in the legend (#1389).

* The default line `size` for `geom_smooth()` has been increased from 0.5 to 1 
  to make it easier to see when overlaid on data.
  
* `geom_bar()` and `geom_rect()` use a slightly paler shade of grey so they
  aren't so visually heavy.
  
* `geom_boxplot()` now colours outliers the same way as the boxes.

* `geom_point()` now uses shape 19 instead of 16. This looks much better on 
  the default Linux graphics device. (It's very slightly smaller than the old 
  point, but it shouldn't affect any graphics significantly)

* Sizes in ggplot2 are measured in mm. Previously they were converted to pts 
  (for use in grid) by multiplying by 72 / 25.4. However, grid uses printer's 
  points, not Adobe (big pts), so sizes are now correctly multiplied by 
  72.27 / 25.4. This is unlikely to noticeably affect display, but it's
  technically correct (<https://youtu.be/hou0lU8WMgo>).

* The default legend will now allocate multiple rows (if vertical) or
  columns (if horizontal) in order to make a legend that is more likely to
  fit on the screen. You can override with the `nrow`/`ncol` arguments
  to `guide_legend()`

    ```R
    p <- ggplot(mpg, aes(displ,hwy, colour = model)) + geom_point()
    p
    p + theme(legend.position = "bottom")
    # Previous behaviour
    p + guides(colour = guide_legend(ncol = 1))
    ```

### New and updated themes

* New `theme_void()` is completely empty. It's useful for plots with non-
  standard coordinates or for drawings (@jiho, #976).

* New `theme_dark()` has a dark background designed to make colours pop out
  (@jiho, #1018)

* `theme_minimal()` became slightly more minimal by removing the axis ticks:
  labels now line up directly beneath grid lines (@tomschloss, #1084)

* New theme setting `panel.ontop` (logical) make it possible to place 
  background elements (i.e., gridlines) on top of data. Best used with 
  transparent `panel.background` (@noamross. #551).

### Labelling

The facet labelling system was updated with many new features and a
more flexible interface (@lionel-). It now works consistently across
grid and wrap facets. The most important user visible changes are:

* `facet_wrap()` gains a `labeller` option (#25).

* `facet_grid()` and `facet_wrap()` gain a `switch` argument to
  display the facet titles near the axes. When switched, the labels
  become axes subtitles. `switch` can be set to "x", "y" or "both"
  (the latter only for grids) to control which margin is switched.

The labellers (such as `label_value()` or `label_both()`) also get
some new features:

* They now offer the `multi_line` argument to control whether to
  display composite facets (those specified as `~var1 + var2`) on one
  or multiple lines.

* In `label_bquote()` you now refer directly to the names of
  variables. With this change, you can create math expressions that
  depend on more than one variable. This math expression can be
  specified either for the rows or the columns and you can also
  provide different expressions to each margin.

  As a consequence of these changes, referring to `x` in backquoted
  expressions is deprecated.

* Similarly to `label_bquote()`, `labeller()` now take `.rows` and
  `.cols` arguments. In addition, it also takes `.default`.
  `labeller()` is useful to customise how particular variables are
  labelled. The three additional arguments specify how to label the
  variables are not specifically mentioned, respectively for rows,
  columns or both. This makes it especially easy to set up a
  project-wide labeller dispatcher that can be reused across all your
  plots. See the documentation for an example.

* The new labeller `label_context()` adapts to the number of factors
  facetted over. With a single factor, it displays only the values,
  just as before. But with multiple factors in a composite margin
  (e.g. with `~cyl + am`), the labels are passed over to
  `label_both()`. This way the variables names are displayed with the
  values to help identifying them.

On the programming side, the labeller API has been rewritten in order
to offer more control when faceting over multiple factors (e.g. with
formulae such as `~cyl + am`). This also means that if you have
written custom labellers, you will need to update them for this
version of ggplot.

* Previously, a labeller function would take `variable` and `value`
  arguments and return a character vector. Now, they take a data frame
  of character vectors and return a list. The input data frame has one
  column per factor facetted over and each column in the returned list
  becomes one line in the strip label. See documentation for more
  details.

* The labels received by a labeller now contain metadata: their margin
  (in the "type" attribute) and whether they come from a wrap or a
  grid facet (in the "facet" attribute).

* Note that the new `as_labeller()` function operator provides an easy
  way to transform an existing function to a labeller function. The
  existing function just needs to take and return a character vector.

## Documentation

* Improved documentation for `aes()`, `layer()` and much much more.

* I've tried to reduce the use of `...` so that you can see all the 
  documentation in one place rather than having to integrate multiple pages.
  In some cases this has involved adding additional arguments to geoms
  to make it more clear what you can do:
  
    *  `geom_smooth()` gains explicit `method`, `se` and `formula` arguments.
    
    * `geom_histogram()` gains `binwidth`, `bins`, `origin` and `right` 
      arguments.
      
    * `geom_jitter()` gains `width` and `height` arguments to make it easier
      to control the amount of jittering without using the lengthy 
      `position_jitter()` function (#1116)

* Use of `qplot()` in examples has been minimised (#1123, @hrbrmstr). This is
  inline with the 2nd edition of the ggplot2 box, which minimises the use of 
  `qplot()` in favour of `ggplot()`.

* Tightly linked geoms and stats (e.g. `geom_boxplot()` and `stat_boxplot()`) 
  are now documented in the same file so you can see all the arguments in one
  place. Variations of the same idea (e.g. `geom_path()`, `geom_line()`, and
  `geom_step()`) are also documented together.

* It's now obvious that you can set the `binwidth` parameter for
  `stat_bin_hex()`, `stat_summary_hex()`, `stat_bin_2d()`, and
  `stat_summary_2d()`. 

* The internals of positions have been cleaned up considerably. You're unlikely
  to notice any external changes, although the documentation should be a little
  less confusing since positions now don't list parameters they never use.

## Data

* All datasets have class `tbl_df` so if you also use dplyr, you get a better
  print method.

* `economics` has been brought up to date to 2015-04-01.

* New `economics_long` is the economics data in long form.

* New `txhousing` dataset containing information about the Texas housing
  market. Useful for examples that need multiple time series, and for
  demonstrating model+vis methods.

* New `luv_colours` dataset which contains the locations of all
  built-in `colors()` in Luv space.

* `movies` has been moved into its own package, ggplot2movies, because it was 
  large and not terribly useful. If you've used the movies dataset, you'll now 
  need to explicitly load the package with `library(ggplot2movies)`.

## Bug fixes and minor improvements

* All partially matched arguments and `$` have been been replaced with 
  full matches (@jimhester, #1134).

* ggplot2 now exports `alpha()` from the scales package (#1107), and `arrow()` 
  and `unit()` from grid (#1225). This means you don't need attach scales/grid 
  or do `scales::`/`grid::` for these commonly used functions.

* `aes_string()` now only parses character inputs. This fixes bugs when
  using it with numbers and non default `OutDec` settings (#1045).

* `annotation_custom()` automatically adds a unique id to each grob name,
  making it easier to plot multiple grobs with the same name (e.g. grobs of
  ggplot2 graphics) in the same plot (#1256).

* `borders()` now accepts xlim and ylim arguments for specifying the geographical 
  region of interest (@markpayneatwork, #1392).

* `coord_cartesian()` applies the same expansion factor to limits as for scales. 
  You can suppress with `expand = FALSE` (#1207).

* `coord_trans()` now works when breaks are suppressed (#1422).

* `cut_number()` gives error message if the number of requested bins can
  be created because there are two few unique values (#1046).

* Character labels in `facet_grid()` are no longer (incorrectly) coerced into
  factors. This caused problems with custom label functions (#1070).

* `facet_wrap()` and `facet_grid()` now allow you to use non-standard
  variable names by surrounding them with backticks (#1067).

* `facet_wrap()` more carefully checks its `nrow` and `ncol` arguments
  to ensure that they're specified correctly (@richierocks, #962)

* `facet_wrap()` gains a `dir` argument to control the direction the
  panels are wrapped in. The default is "h" for horizontal. Use "v" for
  vertical layout (#1260).

* `geom_abline()`, `geom_hline()` and `geom_vline()` have been rewritten to
  have simpler behaviour and be more consistent:

    * `stat_abline()`, `stat_hline()` and `stat_vline()` have been removed:
      these were never suitable for use other than with `geom_abline()` etc
      and were not documented.

    * `geom_abline()`, `geom_vline()` and `geom_hline()` are bound to
      `stat_identity()` and `position_identity()`

    * Intercept parameters can no longer be set to a function.

    * They are all documented in one file, since they are so closely related.

* `geom_bin2d()` will now let you specify one dimension's breaks exactly,
  without touching the other dimension's default breaks at all (#1126).

* `geom_crossbar()` sets grouping correctly so you can display multiple
  crossbars on one plot. It also makes the default `fatten` argument a little
  bigger to make the middle line more obvious (#1125).

* `geom_histogram()` and `geom_smooth()` now only inform you about the
  default values once per layer, rather than once per panel (#1220).

* `geom_pointrange()` gains `fatten` argument so you can control the
  size of the point relative to the size of the line.

* `geom_segment()` annotations were not transforming with scales 
  (@BrianDiggs, #859).

* `geom_smooth()` is no longer so chatty. If you want to know what the default
  smoothing method is, look it up in the documentation! (#1247)

* `geom_violin()` now has the ability to draw quantile lines (@DanRuderman).

* `ggplot()` now captures the parent frame to use for evaluation,
  rather than always defaulting to the global environment. This should
  make ggplot more suitable to use in more situations (e.g. with knitr)

* `ggsave()` has been simplified a little to make it easier to maintain.
  It no longer checks that you're printing a ggplot2 object (so now also
  works with any grid grob) (#970), and always requires a filename.
  Parameter `device` now supports character argument to specify which supported
  device to use ('pdf', 'png', 'jpeg', etc.), for when it cannot be correctly
  inferred from the file extension (for example when a temporary filename is
  supplied server side in shiny apps) (@sebkopf, #939). It no longer opens
  a graphics device if one isn't already open - this is annoying when you're
  running from a script (#1326).

* `guide_colorbar()` creates correct legend if only one color (@krlmlr, #943).

* `guide_colorbar()` no longer fails when the legend is empty - previously
  this often masked misspecifications elsewhere in the plot (#967).

* New `layer_data()` function extracts the data used for plotting for a given
  layer. It's mostly useful for testing.

* User supplied `minor_breaks` can now be supplied on the same scale as 
  the data, and will be automatically transformed with by scale (#1385).

* You can now suppress the appearance of an axis/legend title (and the space
  that would allocated for it) with `NULL` in the `scale_` function. To
  use the default label, use `waiver()` (#1145).

* Position adjustments no longer warn about potentially varying ranges
  because the problem rarely occurs in practice and there are currently a
  lot of false positives since I don't understand exactly what FP criteria
  I should be testing.

* `scale_fill_grey()` now uses red for missing values. This matches
  `scale_colour_grey()` and makes it obvious where missing values lie.
  Override with `na.value`.

* `scale_*_gradient2()` defaults to using Lab colour space.

* `scale_*_gradientn()` now allows `colours` or `colors` (#1290)

* `scale_y_continuous()` now also transforms the `lower`, `middle` and `upper`
  aesthetics used by `geom_boxplot()`: this only affects
  `geom_boxplot(stat = "identity")` (#1020).

* Legends no longer inherit aesthetics if `inherit.aes` is FALSE (#1267).

* `lims()` makes it easy to set the limits of any axis (#1138).

* `labels = NULL` now works with `guide_legend()` and `guide_colorbar()`.
  (#1175, #1183).

* `override.aes` now works with American aesthetic spelling, e.g. color

* Scales no longer round data points to improve performance of colour
  palettes. Instead the scales package now uses a much faster colour
  interpolation algorithm (#1022).

* `scale_*_brewer()` and `scale_*_distiller()` add new `direction` argument of 
  `scales::brewer_pal`, making it easier to change the order of colours 
  (@jiho, #1139).

* `scale_x_date()` now clips dates outside the limits in the same way as
  `scale_x_continuous()` (#1090).

* `stat_bin()` gains `bins` arguments, which denotes the number of bins. Now
  you can set `bins=100` instead of `binwidth=0.5`. Note that `breaks` or
  `binwidth` will override it (@tmshn, #1158, #102).

* `stat_boxplot()` warns if a continuous variable is used for the `x` aesthetic
  without also supplying a `group` aesthetic (#992, @krlmlr).

* `stat_summary_2d()` and `stat_bin_2d()` now share exactly the same code for 
  determining breaks from `bins`, `binwidth`, and `origin`. 
  
* `stat_summary_2d()` and `stat_bin_2d()` now output in tile/raster compatible 
  form instead of rect compatible form. 

* Automatically computed breaks do not lead to an error for transformations like
  "probit" where the inverse can map to infinity (#871, @krlmlr)

* `stat_function()` now always evaluates the function on the original scale.
  Previously it computed the function on transformed scales, giving incorrect
  values (@BrianDiggs, #1011).

* `strip_dots` works with anonymous functions within calculated aesthetics 
  (e.g. `aes(sapply(..density.., function(x) mean(x))))` (#1154, @NikNakk)

* `theme()` gains `validate = FALSE` parameter to turn off validation, and 
  hence store arbitrary additional data in the themes. (@tdhock, #1121)

* Improved the calculation of segments needed to draw the curve representing
  a line when plotted in polar coordinates. In some cases, the last segment
  of a multi-segment line was not drawn (@BrianDiggs, #952)<|MERGE_RESOLUTION|>--- conflicted
+++ resolved
@@ -1,6 +1,5 @@
 # ggplot2 (development version)
 
-<<<<<<< HEAD
 * `guide_*()` functions get a new `theme` argument to style individual guides.
   The `theme()` function has gained additional arguments for styling guides:
   `legend.key.spacing{.x/.y}`, `legend.frame`, `legend.axis.line`, 
@@ -8,7 +7,6 @@
   `legend.title.position`. Previous style arguments in the `guide_*()` functions 
   have been soft-deprecated.
   
-=======
 * `draw_key_label()` now better reflects the appearance of labels.
 
 * The `minor_breaks` function argument in scales can now take a function with
@@ -27,7 +25,6 @@
   from `fill = alpha(fill, alpha)` to `fill = fill_alpha(fill, alpha)` when 
   providing fills to `grid::gpar()` (@teunbrand, #3997).
 
->>>>>>> e51ca467
 * The plot's title, subtitle and caption now obey horizontal text margins
   (#5533).
 

--- conflicted
+++ resolved
@@ -1,11 +1,8 @@
 # ggplot2 (development version)
 
-<<<<<<< HEAD
-=======
 * Logical values for the linetype aesthetic will be interpreted numerically,
   so that `linetype = FALSE` becomes 0/'blank' and `linetype = TRUE` becomes 
   1/'solid' (@teunbrand, #6641)
->>>>>>> c3580004
 * Out-of-bounds datapoints used as padding by `stat_align()` now get removed
   silently rather than verbosely (@teunbrand, #6667)
 * Fixed bug where `stat_bin(boundary)` was ignored (#6682).

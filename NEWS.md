# ggplot2 (development version)

<<<<<<< HEAD
* Fix a bug in the layer implementation that introduced a new state after the 
  first render which could lead to a different look when rendered the second 
  time (@thomasp85, #4204)
=======

* Fix bug in `annotate_logticks()` that would cause an error when used together
  with `coord_flip()` (@thomasp85, #3954)
  
* Fix a bug in `guide_bins()` where keys would disappear if the guide was 
  reversed (@thomasp85, #4210)
>>>>>>> cc3951cd

* Fix a bug in legend justification where justification was lost of the legend
  dimensions exceeded the available size (@thomasp85, #3635)

* Fix calculation of confidence interval for locfit smoothing (@topepo, #3806)

* Fix bug in `scale_[x|y]_date()` where custom breaks functions that resulted in
  fracional dates would get misaligned (@thomasp85, #3965)
  
* Fix bug in `scale_[x|y]_datetime()` where a specified timezone would be 
  ignored by the scale (@thomasp85, #4007)
  
* Using `theme(aspect.ratio = ...)` together with free space in `facet_grid()`
  now crrectly throws an error (@thomasp85, #3834)
  
* Fix a bug in `stat_summary_bin()` where one more than the requested number of
  bins would be created (@thomasp85, #3824)
  
* Fix issue in `sec_axis()` that would throw warnings in the absence of any 
  secondary breaks (@thomasp85, #4368)
  
* Fix a bug in `geom_abline()` that resulted in `intercept` not being subjected
  to the transformation of the y scale (@thomasp85, #3741)
  
* Fix bug in `guide_coloursteps()` that would repeat the terminal bins if the
  breaks coincided with the limits of the scale (@thomasp85, #4019)
  
* Extent the range of the line created by `geom_abline()` so that line ending
  is not visible for large linewidths (@thomasp85, #4024)

* Make sure that default labels from default mappings doesn't overwrite default
  labels from explicit mappings (@thomasp85, #2406)
  
* `stat_count()` now computes width based on the full dataset instead of per 
  group (@thomasp85, #2047)

* Fix bug in `labeller()` where parsing was turned off if `.multiline = FALSE`
  (@thomasp85, #4084)
  
* Fix a bug in `qplot()` when supplying `c(NA, NA)` as axis limits 
  (@thomasp85, #4027)

* Fix bug in `geom_dotplot()` where dots would be positioned wrong with 
  `stackgroups = TRUE` (@thomasp85, #1745)

* Make sure position_jitter creates the same jittering independent of whether it
  is called by name or with constructor (@thomasp85, #2507)

* Fix a bug in `position_dodge2()` where `NA` values in thee data would cause an
  error (@thomasp85, #2905)

* Fix a bug in `position_jitter()` where different jitters would be applied to 
  different position aesthetics of the same axis (@thomasp85, #2941)

* `ggsave()` now uses ragg to render raster output if ragg is available 
  (@thomasp85, #4388)
  
* `coord_sf()` now has an argument `default_crs` that specifies the coordinate
  reference system (CRS) for non-sf layers and scale/coord limits. This argument
  defaults to the World Geodetic System 1984 (WGS84), which means x and y positions
  are interpreted as longitude and latitude. This is a potentially breaking change
  for users who use projected coordinates in non-sf layers or in limits. Setting
  `default_crs = NULL` recovers the old behavior. Further, authors of extension
  packages implementing `stat_sf()`-like functionality are encouraged to look at the
  source code of `stat_sf()`'s `compute_group()` function to see how to provide
  scale-limit hints to `coord_sf()` (@clauswilke, #3659).

* `ggsave()` now sets the default background to match the fill value of the
  `plot.background` theme element (@karawoo, #4057)

* Extended `stat_ecdf()` to calculate the cdf from either x or y instead from y only (@jgjl, #4005).

* Fixed a bug in `labeller()` so that `.default` is passed to `as_labeller()`
  when labellers are specified by naming faceting variables. (@waltersom, #4031)
  
* Updated style for example code (@rjake, #4092)

* Only drop groups in `stat_ydensity()` when there are fewer than two data points and throw a warning (@andrewwbutler, #4111).

* It is now deprecated to specify `guides(<scale> = FALSE)` or
  `scale_*(guide = FALSE)` to remove a guide. Please use 
  `guides(<scale> = "none")` or `scale_*(guide = "none")` instead 
  (@yutannihilation, #4094).
  
* Date and datetime position scales support out-of-bounds (oob) arguments to 
  control how limits affect data outside those limits (@teunbrand, #4199).

* `stat_bin()`'s computed variable `width` is now documented (#3522).

* Fixed a bug in strip assembly when theme has `strip.text = element_blank()`
  and plots are faceted with multi-layered strips (@teunbrand, #4384).

* ggplot2 now requires R >= 3.3 (#4247).

* ggplot2 now uses `rlang::check_installed()` to check if a suggested package is
  installed, which will offer to install the package before continuing (#4375, 
  @malcolmbarrett)

* Improved error with hint when piping a `ggplot` object into a facet function
  (#4379, @mitchelloharawild).

* Fix a bug that `after_stat()` and `after_scale()` cannot refer to aesthetics
  if it's specified in the plot-global mapping (@yutannihilation, #4260).

* `ggsave()` now returns the saved file location invisibly (#3379, @eliocamp).

* The scale arguments `limits`, `breaks`, `minor_breaks`, `labels`, `rescaler`
  and `oob` now accept purrr style lambda notation (@teunbrand, #4427).

# ggplot2 3.3.3
This is a small patch release mainly intended to address changes in R and CRAN.
It further changes the licensing model of ggplot2 to an MIT license.

* Update the ggplot2 licence to an MIT license (#4231, #4232, #4233, and #4281)

* Use vdiffr conditionally so ggplot2 can be tested on systems without vdiffr

* Update tests to work with the new `all.equal()` defaults in R >4.0.3

* Fixed a bug that `guide_bins()` mistakenly ignore `override.aes` argument
  (@yutannihilation, #4085).

# ggplot2 3.3.2
This is a small release focusing on fixing regressions introduced in 3.3.1.

* Added an `outside` option to `annotation_logticks()` that places tick marks
  outside of the plot bounds. (#3783, @kbodwin)

* `annotation_raster()` adds support for native rasters. For large rasters,
  native rasters render significantly faster than arrays (@kent37, #3388)
  
* Facet strips now have dedicated position-dependent theme elements 
  (`strip.text.x.top`, `strip.text.x.bottom`, `strip.text.y.left`, 
  `strip.text.y.right`) that inherit from `strip.text.x` and `strip.text.y`, 
  respectively. As a consequence, some theme stylings now need to be applied to 
  the position-dependent elements rather than to the parent elements. This 
  change was already introduced in ggplot2 3.3.0 but not listed in the 
  changelog. (@thomasp85, #3683)

* Facets now handle layers containing no data (@yutannihilation, #3853).
  
* A newly added geom `geom_density_2d_filled()` and associated stat 
  `stat_density_2d_filled()` can draw filled density contours
  (@clauswilke, #3846).

* A newly added `geom_function()` is now recommended to use in conjunction
  with/instead of `stat_function()`. In addition, `stat_function()` now
  works with transformed y axes, e.g. `scale_y_log10()`, and in plots
  containing no other data or layers (@clauswilke, #3611, #3905, #3983).

* Fixed a bug in `geom_sf()` that caused problems with legend-type
  autodetection (@clauswilke, #3963).
  
* Support graphics devices that use the `file` argument instead of `fileneame` 
  in `ggsave()` (@bwiernik, #3810)
  
* Default discrete color scales are now configurable through the `options()` of 
  `ggplot2.discrete.colour` and `ggplot2.discrete.fill`. When set to a character 
  vector of colour codes (or list of character vectors)  with sufficient length, 
  these colours are used for the default scale. See `help(scale_colour_discrete)` 
  for more details and examples (@cpsievert, #3833).

* Default continuous colour scales (i.e., the `options()` 
  `ggplot2.continuous.colour` and `ggplot2.continuous.fill`, which inform the 
  `type` argument of `scale_fill_continuous()` and `scale_colour_continuous()`) 
  now accept a function, which allows more control over these default 
  `continuous_scale()`s (@cpsievert, #3827).

* A bug was fixed in `stat_contour()` when calculating breaks based on 
  the `bins` argument (@clauswilke, #3879, #4004).
  
* Data columns can now contain `Vector` S4 objects, which are widely used in the 
  Bioconductor project. (@teunbrand, #3837)

# ggplot2 3.3.1

This is a small release with no code change. It removes all malicious links to a 
site that got hijacked from the readme and pkgdown site.

# ggplot2 3.3.0

This is a minor release but does contain a range of substantial new features, 
along with the standard bug fixes. The release contains a few visual breaking
changes, along with breaking changes for extension developers due to a shift in
internal representation of the position scales and their axes. No user breaking
changes are included.

This release also adds Dewey Dunnington (@paleolimbot) to the core team.

## Breaking changes
There are no user-facing breaking changes, but a change in some internal 
representations that extension developers may have relied on, along with a few 
breaking visual changes which may cause visual tests in downstream packages to 
fail.

* The `panel_params` field in the `Layout` now contains a list of list of 
  `ViewScale` objects, describing the trained coordinate system scales, instead
  of the list object used before. Any extensions that use this field will likely
  break, as will unit tests that checks aspects of this.

* `element_text()` now issues a warning when vectorized arguments are provided, 
  as in `colour = c("red", "green", "blue")`. Such use is discouraged and not 
  officially supported (@clauswilke, #3492).

* Changed `theme_grey()` setting for legend key so that it creates no border 
  (`NA`) rather than drawing a white one. (@annennenne, #3180)

* `geom_ribbon()` now draws separate lines for the upper and lower intervals if
  `colour` is mapped. Similarly, `geom_area()` and `geom_density()` now draw
  the upper lines only in the same case by default. If you want old-style full
  stroking, use `outline.type = "full"` (@yutannihilation, #3503 / @thomasp85, #3708).

## New features

* The evaluation time of aesthetics can now be controlled to a finer degree. 
  `after_stat()` supersedes the use of `stat()` and `..var..`-notation, and is
  joined by `after_scale()` to allow for mapping to scaled aesthetic values. 
  Remapping of the same aesthetic is now supported with `stage()`, so you can 
  map a data variable to a stat aesthetic, and remap the same aesthetic to 
  something else after statistical transformation (@thomasp85, #3534)

* All `coord_*()` functions with `xlim` and `ylim` arguments now accept
  vectors with `NA` as a placeholder for the minimum or maximum value
  (e.g., `ylim = c(0, NA)` would zoom the y-axis from 0 to the 
  maximum value observed in the data). This mimics the behaviour
  of the `limits` argument in continuous scale functions
  (@paleolimbot, #2907).

* Allowed reversing of discrete scales by re-writing `get_limits()` 
  (@AnneLyng, #3115)
  
* All geoms and stats that had a direction (i.e. where the x and y axes had 
  different interpretation), can now freely choose their direction, instead of
  relying on `coord_flip()`. The direction is deduced from the aesthetic 
  mapping, but can also be specified directly with the new `orientation` 
  argument (@thomasp85, #3506).
  
* Position guides can now be customized using the new `guide_axis()`, which can 
  be passed to position `scale_*()` functions or via `guides()`. The new axis 
  guide (`guide_axis()`) comes with arguments `check.overlap` (automatic removal 
  of overlapping labels), `angle` (easy rotation of axis labels), and
  `n.dodge` (dodge labels into multiple rows/columns) (@paleolimbot, #3322).
  
* A new scale type has been added, that allows binning of aesthetics at the 
  scale level. It has versions for both position and non-position aesthetics and
  comes with two new guides (`guide_bins` and `guide_coloursteps`) 
  (@thomasp85, #3096)
  
* `scale_x_continuous()` and `scale_y_continuous()` gains an `n.breaks` argument
  guiding the number of automatic generated breaks (@thomasp85, #3102)

* Added `stat_contour_filled()` and `geom_contour_filled()`, which compute 
  and draw filled contours of gridded data (@paleolimbot, #3044). 
  `geom_contour()` and `stat_contour()` now use the isoband package
  to compute contour lines. The `complete` parameter (which was undocumented
  and has been unused for at least four years) was removed (@paleolimbot, #3044).
  
* Themes have gained two new parameters, `plot.title.position` and 
  `plot.caption.position`, that can be used to customize how plot
  title/subtitle and plot caption are positioned relative to the overall plot
  (@clauswilke, #3252).

## Extensions
  
* `Geom` now gains a `setup_params()` method in line with the other ggproto
  classes (@thomasp85, #3509)

* The newly added function `register_theme_elements()` now allows developers
  of extension packages to define their own new theme elements and place them
  into the ggplot2 element tree (@clauswilke, #2540).

## Minor improvements and bug fixes

* `coord_trans()` now draws second axes and accepts `xlim`, `ylim`,
  and `expand` arguments to bring it up to feature parity with 
  `coord_cartesian()`. The `xtrans` and `ytrans` arguments that were 
  deprecated in version 1.0.1 in favour of `x` and `y` 
  were removed (@paleolimbot, #2990).

* `coord_trans()` now calculates breaks using the expanded range 
  (previously these were calculated using the unexpanded range, 
  which resulted in differences between plots made with `coord_trans()`
  and those made with `coord_cartesian()`). The expansion for discrete axes 
  in `coord_trans()` was also updated such that it behaves identically
  to that in `coord_cartesian()` (@paleolimbot, #3338).

* `expand_scale()` was deprecated in favour of `expansion()` for setting
  the `expand` argument of `x` and `y` scales (@paleolimbot).

* `geom_abline()`, `geom_hline()`, and `geom_vline()` now issue 
  more informative warnings when supplied with set aesthetics
  (i.e., `slope`, `intercept`, `yintercept`, and/or `xintercept`)
  and mapped aesthetics (i.e., `data` and/or `mapping`).

* Fix a bug in `geom_raster()` that squeezed the image when it went outside 
  scale limits (#3539, @thomasp85)

* `geom_sf()` now determines the legend type automatically (@microly, #3646).
  
* `geom_sf()` now removes rows that can't be plotted due to `NA` aesthetics 
  (#3546, @thomasp85)

* `geom_sf()` now applies alpha to linestring geometries 
  (#3589, @yutannihilation).

* `gg_dep()` was deprecated (@perezp44, #3382).

* Added function `ggplot_add.by()` for lists created with `by()`, allowing such
  lists to be added to ggplot objects (#2734, @Maschette)

* ggplot2 no longer depends on reshape2, which means that it no longer 
  (recursively) needs plyr, stringr, or stringi packages.

* Increase the default `nbin` of `guide_colourbar()` to place the ticks more 
  precisely (#3508, @yutannihilation).

* `manual_scale()` now matches `values` with the order of `breaks` whenever
  `values` is an unnamed vector. Previously, unnamed `values` would match with
  the limits of the scale and ignore the order of any `breaks` provided. Note
  that this may change the appearance of plots that previously relied on the
  unordered behaviour (#2429, @idno0001).

* `scale_manual_*(limits = ...)` now actually limits the scale (#3262,
  @yutannihilation).

* Fix a bug when `show.legend` is a named logical vector 
  (#3461, @yutannihilation).

* Added weight aesthetic option to `stat_density()` and made scaling of 
  weights the default (@annennenne, #2902)
  
* `stat_density2d()` can now take an `adjust` parameter to scale the default 
  bandwidth. (#2860, @haleyjeppson)

* `stat_smooth()` uses `REML` by default, if `method = "gam"` and
  `gam`'s method is not specified (@ikosmidis, #2630).

* stacking text when calculating the labels and the y axis with
  `stat_summary()` now works (@ikosmidis, #2709)
  
* `stat_summary()` and related functions now support rlang-style lambda functions
  (#3568, @dkahle).

* The data mask pronoun, `.data`, is now stripped from default labels.

* Addition of partial themes to plots has been made more predictable;
  stepwise addition of individual partial themes is now equivalent to
  addition of multple theme elements at once (@clauswilke, #3039).

* Facets now don't fail even when some variable in the spec are not available
  in all layers (@yutannihilation, #2963).

# ggplot2 3.2.1

This is a patch release fixing a few regressions introduced in 3.2.0 as well as
fixing some unit tests that broke due to upstream changes.

* `position_stack()` no longer changes the order of the input data. Changes to 
  the internal behaviour of `geom_ribbon()` made this reordering problematic 
  with ribbons that spanned `y = 0` (#3471)
* Using `qplot()` with a single positional aesthetic will no longer title the
  non-specified scale as `"NULL"` (#3473)
* Fixes unit tests for sf graticule labels caused by chages to sf

# ggplot2 3.2.0

This is a minor release with an emphasis on internal changes to make ggplot2 
faster and more consistent. The few interface changes will only affect the 
aesthetics of the plot in minor ways, and will only potentially break code of
extension developers if they have relied on internals that have been changed. 
This release also sees the addition of Hiroaki Yutani (@yutannihilation) to the 
core developer team.

With the release of R 3.6, ggplot2 now requires the R version to be at least 3.2,
as the tidyverse is committed to support 5 major versions of R.

## Breaking changes

* Two patches (#2996 and #3050) fixed minor rendering problems. In most cases,
  the visual changes are so subtle that they are difficult to see with the naked
  eye. However, these changes are detected by the vdiffr package, and therefore
  any package developers who use vdiffr to test for visual correctness of ggplot2
  plots will have to regenerate all reference images.
  
* In some cases, ggplot2 now produces a warning or an error for code that previously
  produced plot output. In all these cases, the previous plot output was accidental,
  and the plotting code uses the ggplot2 API in a way that would lead to undefined
  behavior. Examples include a missing `group` aesthetic in `geom_boxplot()` (#3316),
  annotations across multiple facets (#3305), and not using aesthetic mappings when
  drawing ribbons with `geom_ribbon()` (#3318).

## New features

* This release includes a range of internal changes that speeds up plot 
  generation. None of the changes are user facing and will not break any code,
  but in general ggplot2 should feel much faster. The changes includes, but are
  not limited to:
  
  - Caching ascent and descent dimensions of text to avoid recalculating it for
    every title.
  
  - Using a faster data.frame constructor as well as faster indexing into 
    data.frames
    
  - Removing the plyr dependency, replacing plyr functions with faster 
    equivalents.

* `geom_polygon()` can now draw polygons with holes using the new `subgroup` 
  aesthetic. This functionality requires R 3.6.0 (@thomasp85, #3128)

* Aesthetic mappings now accept functions that return `NULL` (@yutannihilation,
  #2997).

* `stat_function()` now accepts rlang/purrr style anonymous functions for the 
  `fun` parameter (@dkahle, #3159).

* `geom_rug()` gains an "outside" option to allow for moving the rug tassels to 
  outside the plot area (@njtierney, #3085) and a `length` option to allow for 
  changing the length of the rug lines (@daniel-wells, #3109). 
  
* All geoms now take a `key_glyph` paramter that allows users to customize
  how legend keys are drawn (@clauswilke, #3145). In addition, a new key glyph
  `timeseries` is provided to draw nice legends for time series
  (@mitchelloharawild, #3145).

## Extensions

* Layers now have a new member function `setup_layer()` which is called at the
  very beginning of the plot building process and which has access to the 
  original input data and the plot object being built. This function allows the 
  creation of custom layers that autogenerate aesthetic mappings based on the 
  input data or that filter the input data in some form. For the time being, this
  feature is not exported, but it has enabled the development of a new layer type,
  `layer_sf()` (see next item). Other special-purpose layer types may be added
  in the future (@clauswilke, #2872).
  
* A new layer type `layer_sf()` can auto-detect and auto-map sf geometry
  columns in the data. It should be used by extension developers who are writing
  new sf-based geoms or stats (@clauswilke, #3232).

* `x0` and `y0` are now recognized positional aesthetics so they will get scaled 
  if used in extension geoms and stats (@thomasp85, #3168)
  
* Continuous scale limits now accept functions which accept the default
  limits and return adjusted limits. This makes it possible to write
  a function that e.g. ensures the limits are always a multiple of 100,
  regardless of the data (@econandrew, #2307).

## Minor improvements and bug fixes

* `cut_width()` now accepts `...` to pass further arguments to `base::cut.default()`
   like `cut_number()` and `cut_interval()` already did (@cderv, #3055)

* `coord_map()` now can have axes on the top and right (@karawoo, #3042).

* `coord_polar()` now correctly rescales the secondary axis (@linzi-sg, #3278)

* `coord_sf()`, `coord_map()`, and `coord_polar()` now squash `-Inf` and `Inf`
  into the min and max of the plot (@yutannihilation, #2972).

* `coord_sf()` graticule lines are now drawn in the same thickness as panel grid 
  lines in `coord_cartesian()`, and seting panel grid lines to `element_blank()` 
  now also works in `coord_sf()` 
  (@clauswilke, #2991, #2525).

* `economics` data has been regenerated. This leads to some changes in the
  values of all columns (especially in `psavert`), but more importantly, strips 
  the grouping attributes from `economics_long`.

* `element_line()` now fills closed arrows (@yutannihilation, #2924).

* Facet strips on the left side of plots now have clipping turned on, preventing
  text from running out of the strip and borders from looking thicker than for
  other strips (@karawoo, #2772 and #3061).

* ggplot2 now works in Turkish locale (@yutannihilation, #3011).

* Clearer error messages for inappropriate aesthetics (@clairemcwhite, #3060).

* ggplot2 no longer attaches any external packages when using functions that 
  depend on packages that are suggested but not imported by ggplot2. The 
  affected functions include `geom_hex()`, `stat_binhex()`, 
  `stat_summary_hex()`, `geom_quantile()`, `stat_quantile()`, and `map_data()` 
  (@clauswilke, #3126).
  
* `geom_area()` and `geom_ribbon()` now sort the data along the x-axis in the 
  `setup_data()` method rather than as part of `draw_group()` (@thomasp85, 
  #3023)

* `geom_hline()`, `geom_vline()`, and `geom_abline()` now throw a warning if the 
  user supplies both an `xintercept`, `yintercept`, or `slope` value and a 
  mapping (@RichardJActon, #2950).

* `geom_rug()` now works with `coord_flip()` (@has2k1, #2987).

* `geom_violin()` no longer throws an error when quantile lines fall outside 
  the violin polygon (@thomasp85, #3254).

* `guide_legend()` and `guide_colorbar()` now use appropriate spacing between legend
  key glyphs and legend text even if the legend title is missing (@clauswilke, #2943).

* Default labels are now generated more consistently; e.g., symbols no longer
  get backticks, and long expressions are abbreviated with `...`
  (@yutannihilation, #2981).

* All-`Inf` layers are now ignored for picking the scale (@yutannihilation, 
  #3184).
  
* Diverging Brewer colour palette now use the correct mid-point colour 
  (@dariyasydykova, #3072).
  
* `scale_color_continuous()` now points to `scale_colour_continuous()` so that 
  it will handle `type = "viridis"` as the documentation states (@hlendway, 
  #3079).

* `scale_shape_identity()` now works correctly with `guide = "legend"` 
  (@malcolmbarrett, #3029)
  
* `scale_continuous` will now draw axis line even if the length of breaks is 0
  (@thomasp85, #3257)

* `stat_bin()` will now error when the number of bins exceeds 1e6 to avoid 
  accidentally freezing the user session (@thomasp85).
  
* `sec_axis()` now places ticks accurately when using nonlinear transformations (@dpseidel, #2978).

* `facet_wrap()` and `facet_grid()` now automatically remove NULL from facet
  specs, and accept empty specs (@yutannihilation, #3070, #2986).

* `stat_bin()` now handles data with only one unique value (@yutannihilation 
  #3047).

* `sec_axis()` now accepts functions as well as formulas (@yutannihilation, #3031).

*   New theme elements allowing different ticks lengths for each axis. For instance,
    this can be used to have inwards ticks on the x-axis (`axis.ticks.length.x`) and
    outwards ticks on the y-axis (`axis.ticks.length.y`) (@pank, #2935).

* The arguments of `Stat*$compute_layer()` and `Position*$compute_layer()` are
  now renamed to always match the ones of `Stat$compute_layer()` and
  `Position$compute_layer()` (@yutannihilation, #3202).

* `geom_*()` and `stat_*()` now accepts purrr-style lambda notation
  (@yutannihilation, #3138).

* `geom_tile()` and `geom_rect()` now draw rectangles without notches at the
  corners. The style of the corner can be controlled by `linejoin` parameters
  (@yutannihilation, #3050).

# ggplot2 3.1.0

## Breaking changes

This is a minor release and breaking changes have been kept to a minimum. End users of 
ggplot2 are unlikely to encounter any issues. However, there are a few items that developers 
of ggplot2 extensions should be aware of. For additional details, see also the discussion 
accompanying issue #2890.

*   In non-user-facing internal code (specifically in the `aes()` function and in
    the `aesthetics` argument of scale functions), ggplot2 now always uses the British
    spelling for aesthetics containing the word "colour". When users specify a "color"
    aesthetic it is automatically renamed to "colour". This renaming is also applied
    to non-standard aesthetics that contain the word "color". For example, "point_color"
    is renamed to "point_colour". This convention makes it easier to support both
    British and American spelling for novel, non-standard aesthetics, but it may require
    some adjustment for packages that have previously introduced non-standard color
    aesthetics using American spelling. A new function `standardise_aes_names()` is
    provided in case extension writers need to perform this renaming in their own code
    (@clauswilke, #2649).

*   Functions that generate other functions (closures) now force the arguments that are
    used from the generated functions, to avoid hard-to-catch errors. This may affect
    some users of manual scales (such as `scale_colour_manual()`, `scale_fill_manual()`,
    etc.) who depend on incorrect behavior (@krlmlr, #2807).
    
*   `Coord` objects now have a function `backtransform_range()` that returns the
    panel range in data coordinates. This change may affect developers of custom coords,
    who now should implement this function. It may also affect developers of custom
    geoms that use the `range()` function. In some applications, `backtransform_range()`
    may be more appropriate (@clauswilke, #2821).


## New features

*   `coord_sf()` has much improved customization of axis tick labels. Labels can now
    be set manually, and there are two new parameters, `label_graticule` and
    `label_axes`, that can be used to specify which graticules to label on which side
    of the plot (@clauswilke, #2846, #2857, #2881).
    
*   Two new geoms `geom_sf_label()` and `geom_sf_text()` can draw labels and text
    on sf objects. Under the hood, a new `stat_sf_coordinates()` calculates the
    x and y coordinates from the coordinates of the sf geometries. You can customize
    the calculation method via `fun.geometry` argument (@yutannihilation, #2761).
    

## Minor improvements and fixes

*   `benchplot()` now uses tidy evaluation (@dpseidel, #2699).

*   The error message in `compute_aesthetics()` now only provides the names of
    aesthetics with mismatched lengths, rather than all aesthetics (@karawoo,
    #2853).

*   For faceted plots, data is no longer internally reordered. This makes it
    safer to feed data columns into `aes()` or into parameters of geoms or
    stats. However, doing so remains discouraged (@clauswilke, #2694).

*   `coord_sf()` now also understands the `clip` argument, just like the other
    coords (@clauswilke, #2938).

*   `fortify()` now displays a more informative error message for
    `grouped_df()` objects when dplyr is not installed (@jimhester, #2822).

*   All `geom_*()` now display an informative error message when required 
    aesthetics are missing (@dpseidel, #2637 and #2706).

*   `geom_boxplot()` now understands the `width` parameter even when used with
    a non-standard stat, such as `stat_identity()` (@clauswilke, #2893).
    
*  `geom_hex()` now understands the `size` and `linetype` aesthetics
   (@mikmart, #2488).
    
*   `geom_hline()`, `geom_vline()`, and `geom_abline()` now work properly
    with `coord_trans()` (@clauswilke, #2149, #2812).
    
*   `geom_text(..., parse = TRUE)` now correctly renders the expected number of
    items instead of silently dropping items that are empty expressions, e.g.
    the empty string "". If an expression spans multiple lines, we take just
    the first line and drop the rest. This same issue is also fixed for
    `geom_label()` and the axis labels for `geom_sf()` (@slowkow, #2867).

*   `geom_sf()` now respects `lineend`, `linejoin`, and `linemitre` parameters 
    for lines and polygons (@alistaire47, #2826).
    
*   `ggsave()` now exits without creating a new graphics device if previously
    none was open (@clauswilke, #2363).

*   `labs()` now has named arguments `title`, `subtitle`, `caption`, and `tag`.
    Also, `labs()` now accepts tidyeval (@yutannihilation, #2669).

*   `position_nudge()` is now more robust and nudges only in the direction
    requested. This enables, for example, the horizontal nudging of boxplots
    (@clauswilke, #2733).

*   `sec_axis()` and `dup_axis()` now return appropriate breaks for the secondary
    axis when applied to log transformed scales (@dpseidel, #2729).

*   `sec_axis()` now works as expected when used in combination with tidy eval
    (@dpseidel, #2788).

*   `scale_*_date()`, `scale_*_time()` and `scale_*_datetime()` can now display 
    a secondary axis that is a __one-to-one__ transformation of the primary axis,
    implemented using the `sec.axis` argument to the scale constructor 
    (@dpseidel, #2244).
    
*   `stat_contour()`, `stat_density2d()`, `stat_bin2d()`,  `stat_binhex()`
    now calculate normalized statistics including `nlevel`, `ndensity`, and
    `ncount`. Also, `stat_density()` now includes the calculated statistic 
    `nlevel`, an alias for `scaled`, to better match the syntax of `stat_bin()`
    (@bjreisman, #2679).

# ggplot2 3.0.0

## Breaking changes

*   ggplot2 now supports/uses tidy evaluation (as described below). This is a 
    major change and breaks a number of packages; we made this breaking change 
    because it is important to make ggplot2 more programmable, and to be more 
    consistent with the rest of the tidyverse. The best general (and detailed)
    introduction to tidy evaluation can be found in the meta programming
    chapters in [Advanced R](https://adv-r.hadley.nz).
    
    The primary developer facing change is that `aes()` now contains 
    quosures (expression + environment pairs) rather than symbols, and you'll 
    need to take a different approach to extracting the information you need. 
    A common symptom of this change are errors "undefined columns selected" or 
    "invalid 'type' (list) of argument" (#2610). As in the previous version,
    constants (like `aes(x = 1)` or `aes(colour = "smoothed")`) are stored
    as is.
    
    In this version of ggplot2, if you need to describe a mapping in a string, 
    use `quo_name()` (to generate single-line strings; longer expressions may 
    be abbreviated) or `quo_text()` (to generate non-abbreviated strings that
    may span multiple lines). If you do need to extract the value of a variable
    instead use `rlang::eval_tidy()`. You may want to condition on 
    `(packageVersion("ggplot2") <= "2.2.1")` so that your code can work with
    both released and development versions of ggplot2.
    
    We recognise that this is a big change and if you're not already familiar
    with rlang, there's a lot to learn. If you are stuck, or need any help,
    please reach out on <https://community.rstudio.com>.

*   Error: Column `y` must be a 1d atomic vector or a list

    Internally, ggplot2 now uses `as.data.frame(tibble::as_tibble(x))` to
    convert a list into a data frame. This improves ggplot2's support for
    list-columns (needed for sf support), at a small cost: you can no longer
    use matrix-columns. Note that unlike tibble we still allow column vectors
    such as returned by `base::scale()` because of their widespread use.

*   Error: More than one expression parsed
  
    Previously `aes_string(x = c("a", "b", "c"))` silently returned 
    `aes(x = a)`. Now this is a clear error.

*   Error: `data` must be uniquely named but has duplicate columns
  
    If layer data contains columns with identical names an error will be 
    thrown. In earlier versions the first occuring column was chosen silently,
    potentially masking that the wrong data was chosen.

*   Error: Aesthetics must be either length 1 or the same as the data
    
    Layers are stricter about the columns they will combine into a single
    data frame. Each aesthetic now must be either the same length as the data
    frame or a single value. This makes silent recycling errors much less likely.

*   Error: `coord_*` doesn't support free scales 
   
    Free scales only work with selected coordinate systems; previously you'd
    get an incorrect plot.

*   Error in f(...) : unused argument (range = c(0, 1))

    This is because the `oob` argument to scale has been set to a function
    that only takes a single argument; it needs to take two arguments
    (`x`, and `range`). 

*   Error: unused argument (output)
  
    The function `guide_train()` now has an optional parameter `aesthetic`
    that allows you to override the `aesthetic` setting in the scale.
    To make your code work with the both released and development versions of 
    ggplot2 appropriate, add `aesthetic = NULL` to the `guide_train()` method
    signature.
    
    ```R
    # old
    guide_train.legend <- function(guide, scale) {...}
    
    # new 
    guide_train.legend <- function(guide, scale, aesthetic = NULL) {...}
    ```
    
    Then, inside the function, replace `scale$aesthetics[1]`,
    `aesthetic %||% scale$aesthetics[1]`. (The %||% operator is defined in the 
    rlang package).
    
    ```R
    # old
    setNames(list(scale$map(breaks)), scale$aesthetics[1])

    # new
    setNames(list(scale$map(breaks)), aesthetic %||% scale$aesthetics[1])
    ```

*   The long-deprecated `subset` argument to `layer()` has been removed.

## Tidy evaluation

* `aes()` now supports quasiquotation so that you can use `!!`, `!!!`,
  and `:=`. This replaces `aes_()` and `aes_string()` which are now
  soft-deprecated (but will remain around for a long time).

* `facet_wrap()` and `facet_grid()` now support `vars()` inputs. Like
  `dplyr::vars()`, this helper quotes its inputs and supports
  quasiquotation. For instance, you can now supply faceting variables
  like this: `facet_wrap(vars(am, cyl))` instead of 
  `facet_wrap(~am + cyl)`. Note that the formula interface is not going 
  away and will not be deprecated. `vars()` is simply meant to make it 
  easier to create functions around `facet_wrap()` and `facet_grid()`.

  The first two arguments of `facet_grid()` become `rows` and `cols`
  and now support `vars()` inputs. Note however that we took special
  care to ensure complete backward compatibility. With this change
  `facet_grid(vars(cyl), vars(am, vs))` is equivalent to
  `facet_grid(cyl ~ am + vs)`, and `facet_grid(cols = vars(am, vs))` is
  equivalent to `facet_grid(. ~ am + vs)`.

  One nice aspect of the new interface is that you can now easily
  supply names: `facet_grid(vars(Cylinder = cyl), labeller =
  label_both)` will give nice label titles to the facets. Of course,
  those names can be unquoted with the usual tidy eval syntax.

### sf

* ggplot2 now has full support for sf with `geom_sf()` and `coord_sf()`:

  ```r
  nc <- sf::st_read(system.file("shape/nc.shp", package = "sf"), quiet = TRUE)
  ggplot(nc) +
    geom_sf(aes(fill = AREA))
  ```
  It supports all simple features, automatically aligns CRS across layers, sets
  up the correct aspect ratio, and draws a graticule.

## New features

* ggplot2 now works on R 3.1 onwards, and uses the 
  [vdiffr](https://github.com/r-lib/vdiffr) package for visual testing.

* In most cases, accidentally using `%>%` instead of `+` will generate an 
  informative error (#2400).

* New syntax for calculated aesthetics. Instead of using `aes(y = ..count..)` 
  you can (and should!) use `aes(y = stat(count))`. `stat()` is a real function 
  with documentation which hopefully will make this part of ggplot2 less 
  confusing (#2059).
  
  `stat()` is particularly nice for more complex calculations because you 
  only need to specify it once: `aes(y = stat(count / max(count)))`,
  rather than `aes(y = ..count.. / max(..count..))`
  
* New `tag` label for adding identification tags to plots, typically used for 
  labelling a subplot with a letter. Add a tag with `labs(tag = "A")`, style it 
  with the `plot.tag` theme element, and control position with the
  `plot.tag.position` theme setting (@thomasp85).

### Layers: geoms, stats, and position adjustments

* `geom_segment()` and `geom_curve()` have a new `arrow.fill` parameter which 
  allows you to specify a separate fill colour for closed arrowheads 
  (@hrbrmstr and @clauswilke, #2375).

* `geom_point()` and friends can now take shapes as strings instead of integers,
  e.g. `geom_point(shape = "diamond")` (@daniel-barnett, #2075).

* `position_dodge()` gains a `preserve` argument that allows you to control
  whether the `total` width at each `x` value is preserved (the current 
  default), or ensure that the width of a `single` element is preserved
  (what many people want) (#1935).

* New `position_dodge2()` provides enhanced dodging for boxplots. Compared to
  `position_dodge()`, `position_dodge2()` compares `xmin` and `xmax` values  
  to determine which elements overlap, and spreads overlapping elements evenly
  within the region of overlap. `position_dodge2()` is now the default position
  adjustment for `geom_boxplot()`, because it handles `varwidth = TRUE`, and 
  will be considered for other geoms in the future.
  
  The `padding` parameter adds a small amount of padding between elements 
  (@karawoo, #2143) and a `reverse` parameter allows you to reverse the order 
  of placement (@karawoo, #2171).
  
* New `stat_qq_line()` makes it easy to add a simple line to a Q-Q plot, which 
  makes it easier to judge the fit of the theoretical distribution 
  (@nicksolomon).

### Scales and guides

* Improved support for mapping date/time variables to `alpha`, `size`, `colour`, 
  and `fill` aesthetics, including `date_breaks` and `date_labels` arguments 
  (@karawoo, #1526), and new `scale_alpha()` variants (@karawoo, #1526).

* Improved support for ordered factors. Ordered factors throw a warning when 
  mapped to shape (unordered factors do not), and do not throw warnings when 
  mapped to size or alpha (unordered factors do). Viridis is used as the 
  default colour and fill scale for ordered factors (@karawoo, #1526).

* The `expand` argument of `scale_*_continuous()` and `scale_*_discrete()`
  now accepts separate expansion values for the lower and upper range
  limits. The expansion limits can be specified using the convenience
  function `expand_scale()`.
  
  Separate expansion limits may be useful for bar charts, e.g. if one
  wants the bottom of the bars to be flush with the x axis but still 
  leave some (automatically calculated amount of) space above them:
  
    ```r
    ggplot(mtcars) +
        geom_bar(aes(x = factor(cyl))) +
        scale_y_continuous(expand = expand_scale(mult = c(0, .1)))
    ```
  
  It can also be useful for line charts, e.g. for counts over time,
  where one wants to have a ’hard’ lower limit of y = 0 but leave the
  upper limit unspecified (and perhaps differing between panels), with
  some extra space above the highest point on the line (with symmetrical 
  limits, the extra space above the highest point could in some cases 
  cause the lower limit to be negative).
  
  The old syntax for the `expand` argument will, of course, continue
  to work (@huftis, #1669).

* `scale_colour_continuous()` and `scale_colour_gradient()` are now controlled 
  by global options `ggplot2.continuous.colour` and `ggplot2.continuous.fill`. 
  These can be set to `"gradient"` (the default) or `"viridis"` (@karawoo).

* New `scale_colour_viridis_c()`/`scale_fill_viridis_c()` (continuous) and
  `scale_colour_viridis_d()`/`scale_fill_viridis_d()` (discrete) make it
  easy to use Viridis colour scales (@karawoo, #1526).

* Guides for `geom_text()` now accept custom labels with 
  `guide_legend(override.aes = list(label = "foo"))` (@brianwdavis, #2458).

### Margins

* Strips gain margins on all sides by default. This means that to fully justify
  text to the edge of a strip, you will need to also set the margins to 0
  (@karawoo).

* Rotated strip labels now correctly understand `hjust` and `vjust` parameters
  at all angles (@karawoo).

* Strip labels now understand justification relative to the direction of the
  text, meaning that in y facets, the strip text can be placed at either end of
  the strip using `hjust` (@karawoo).

* Legend titles and labels get a little extra space around them, which 
  prevents legend titles from overlapping the legend at large font sizes 
  (@karawoo, #1881).

## Extension points

* New `autolayer()` S3 generic (@mitchelloharawild, #1974). This is similar
  to `autoplot()` but produces layers rather than complete plots.

* Custom objects can now be added using `+` if a `ggplot_add` method has been
  defined for the class of the object (@thomasp85).

* Theme elements can now be subclassed. Add a `merge_element` method to control
  how properties are inherited from the parent element. Add an `element_grob` 
  method to define how elements are rendered into grobs (@thomasp85, #1981).

* Coords have gained new extension mechanisms.
  
    If you have an existing coord extension, you will need to revise the
    specification of the `train()` method. It is now called 
    `setup_panel_params()` (better reflecting what it actually does) and now 
    has arguments `scale_x`, and `scale_y` (the x and y scales respectively) 
    and `param`, a list of plot specific parameters generated by 
    `setup_params()`.

    What was formerly called `scale_details` (in coords), `panel_ranges` 
    (in layout) and `panel_scales` (in geoms) are now consistently called
    `panel_params` (#1311). These are parameters of the coord that vary from
    panel to panel.

* `ggplot_build()` and `ggplot_gtable()` are now generics, so ggplot-subclasses 
  can define additional behavior during the build stage.

* `guide_train()`, `guide_merge()`, `guide_geom()`, and `guide_gengrob()`
  are now exported as they are needed if you want to design your own guide.
  They are not currently documented; use at your own risk (#2528).

* `scale_type()` generic is now exported and documented. Use this if you 
  want to extend ggplot2 to work with a new type of vector.

## Minor bug fixes and improvements

### Faceting

* `facet_grid()` gives a more informative error message if you try to use
  a variable in both rows and cols (#1928).

* `facet_grid()` and `facet_wrap()` both give better error messages if you
  attempt to use an unsupported coord with free scales (#2049).

* `label_parsed()` works once again (#2279).

* You can now style the background of horizontal and vertical strips
  independently with `strip.background.x` and `strip.background.y` 
  theme settings (#2249).

### Scales

* `discrete_scale()` documentation now inherits shared definitions from 
  `continuous_scale()` (@alistaire47, #2052).

* `guide_colorbar()` shows all colours of the scale (@has2k1, #2343).

* `scale_identity()` once again produces legends by default (#2112).

* Tick marks for secondary axes with strong transformations are more 
  accurately placed (@thomasp85, #1992).

* Missing line types now reliably generate missing lines (with standard 
  warning) (#2206).

* Legends now ignore set aesthetics that are not length one (#1932).

* All colour and fill scales now have an `aesthetics` argument that can
  be used to set the aesthetic(s) the scale works with. This makes it
  possible to apply a colour scale to both colour and fill aesthetics
  at the same time, via `aesthetics = c("colour", "fill")` (@clauswilke).
  
* Three new generic scales work with any aesthetic or set of aesthetics: 
  `scale_continuous_identity()`, `scale_discrete_identity()`, and
  `scale_discrete_manual()` (@clauswilke).

* `scale_*_gradient2()` now consistently omits points outside limits by 
  rescaling after the limits are enforced (@foo-bar-baz-qux, #2230).

### Layers

* `geom_label()` now correctly produces unbordered labels when `label.size` 
  is 0, even when saving to PDF (@bfgray3, #2407).

* `layer()` gives considerably better error messages for incorrectly specified
  `geom`, `stat`, or `position` (#2401).

* In all layers that use it, `linemitre` now defaults to 10 (instead of 1)
  to better match base R.

* `geom_boxplot()` now supplies a default value if no `x` aesthetic is present
  (@foo-bar-baz-qux, #2110).

* `geom_density()` drops groups with fewer than two data points and throws a
  warning. For groups with two data points, density values are now calculated 
  with `stats::density` (@karawoo, #2127).

* `geom_segment()` now also takes a `linejoin` parameter. This allows more 
  control over the appearance of the segments, which is especially useful for 
  plotting thick arrows (@Ax3man, #774).

* `geom_smooth()` now reports the formula used when `method = "auto"` 
  (@davharris #1951). `geom_smooth()` now orders by the `x` aesthetic, making it 
  easier to pass pre-computed values without manual ordering (@izahn, #2028). It 
  also now knows it has `ymin` and `ymax` aesthetics (#1939). The legend 
  correctly reflects the status of the `se` argument when used with stats 
  other than the default (@clauswilke, #1546).

* `geom_tile()` now once again interprets `width` and `height` correctly 
  (@malcolmbarrett, #2510).

* `position_jitter()` and `position_jitterdodge()` gain a `seed` argument that
  allows the specification of a random seed for reproducible jittering 
  (@krlmlr, #1996 and @slowkow, #2445).

* `stat_density()` has better behaviour if all groups are dropped because they
  are too small (#2282).

* `stat_summary_bin()` now understands the `breaks` parameter (@karawoo, #2214).

* `stat_bin()` now accepts functions for `binwidth`. This allows better binning 
  when faceting along variables with different ranges (@botanize).

* `stat_bin()` and `geom_histogram()` now sum correctly when using the `weight` 
  aesthetic (@jiho, #1921).

* `stat_bin()` again uses correct scaling for the computed variable `ndensity` 
  (@timgoodman, #2324).

* `stat_bin()` and `stat_bin_2d()` now properly handle the `breaks` parameter 
  when the scales are transformed (@has2k1, #2366).

* `update_geom_defaults()` and `update_stat_defaults()` allow American 
  spelling of aesthetic parameters (@foo-bar-baz-qux, #2299).

* The `show.legend` parameter now accepts a named logical vector to hide/show
  only some aesthetics in the legend (@tutuchan, #1798).

* Layers now silently ignore unknown aesthetics with value `NULL` (#1909).

### Coords

* Clipping to the plot panel is now configurable, through a `clip` argument
  to coordinate systems, e.g. `coord_cartesian(clip = "off")` 
  (@clauswilke, #2536).

* Like scales, coordinate systems now give you a message when you're 
  replacing an existing coordinate system (#2264).

* `coord_polar()` now draws secondary axis ticks and labels 
  (@dylan-stark, #2072), and can draw the radius axis on the right 
  (@thomasp85, #2005).

* `coord_trans()` now generates a warning when a transformation generates 
  non-finite values (@foo-bar-baz-qux, #2147).

### Themes

* Complete themes now always override all elements of the default theme
  (@has2k1, #2058, #2079).

* Themes now set default grid colour in `panel.grid` rather than individually
  in `panel.grid.major` and `panel.grid.minor` individually. This makes it 
  slightly easier to customise the theme (#2352).

* Fixed bug when setting strips to `element_blank()` (@thomasp85). 

* Axes positioned on the top and to the right can now customize their ticks and
  lines separately (@thomasp85, #1899).

* Built-in themes gain parameters `base_line_size` and `base_rect_size` which 
  control the default sizes of line and rectangle elements (@karawoo, #2176).

* Default themes use `rel()` to set line widths (@baptiste).

* Themes were tweaked for visual consistency and more graceful behavior when 
  changing the base font size. All absolute heights or widths were replaced 
  with heights or widths that are proportional to the base font size. One 
  relative font size was eliminated (@clauswilke).
  
* The height of descenders is now calculated solely on font metrics and doesn't
  change with the specific letters in the string. This fixes minor alignment 
  issues with plot titles, subtitles, and legend titles (#2288, @clauswilke).

### Guides

* `guide_colorbar()` is more configurable: tick marks and color bar frame
  can now by styled with arguments `ticks.colour`, `ticks.linewidth`, 
  `frame.colour`, `frame.linewidth`, and `frame.linetype`
  (@clauswilke).
  
* `guide_colorbar()` now uses `legend.spacing.x` and `legend.spacing.y` 
  correctly, and it can handle multi-line titles. Minor tweaks were made to 
  `guide_legend()` to make sure the two legend functions behave as similarly as
  possible (@clauswilke, #2397 and #2398).
  
* The theme elements `legend.title` and `legend.text` now respect the settings 
  of `margin`, `hjust`, and `vjust` (@clauswilke, #2465, #1502).

* Non-angle parameters of `label.theme` or `title.theme` can now be set in 
  `guide_legend()` and `guide_colorbar()` (@clauswilke, #2544).

### Other

* `fortify()` gains a method for tbls (@karawoo, #2218).

* `ggplot` gains a method for `grouped_df`s that adds a `.group` variable,
  which computes a unique value for each group. Use it with 
  `aes(group = .group)` (#2351).

* `ggproto()` produces objects with class `c("ggproto", "gg")`, allowing for
  a more informative error message when adding layers, scales, or other ggproto 
  objects (@jrnold, #2056).

* `ggsave()`'s DPI argument now supports 3 string options: "retina" (320
  DPI), "print" (300 DPI), and "screen" (72 DPI) (@foo-bar-baz-qux, #2156).
  `ggsave()` now uses full argument names to avoid partial match warnings 
  (#2355), and correctly restores the previous graphics device when several
  graphics devices are open (#2363).

* `print.ggplot()` now returns the original ggplot object, instead of the 
  output from `ggplot_build()`. Also, the object returned from 
  `ggplot_build()` now has the class `"ggplot_built"` (#2034).

* `map_data()` now works even when purrr is loaded (tidyverse#66).

* New functions `summarise_layout()`, `summarise_coord()`, and 
  `summarise_layers()` summarise the layout, coordinate systems, and layers 
  of a built ggplot object (#2034, @wch). This provides a tested API that 
  (e.g.) shiny can depend on.

* Updated startup messages reflect new resources (#2410, @mine-cetinkaya-rundel).

# ggplot2 2.2.1

* Fix usage of `structure(NULL)` for R-devel compatibility (#1968).

# ggplot2 2.2.0

## Major new features

### Subtitle and caption

Thanks to @hrbrmstr plots now have subtitles and captions, which can be set with 
the `subtitle`  and `caption` arguments to `ggtitle()` and `labs()`. You can 
control their appearance with the theme settings `plot.caption` and 
`plot.subtitle`. The main plot title is now left-aligned to better work better 
with a subtitle. The caption is right-aligned (@hrbrmstr).

### Stacking

`position_stack()` and `position_fill()` now sort the stacking order to match 
grouping order. This allows you to control the order through grouping, and 
ensures that the default legend matches the plot (#1552, #1593). If you want the 
opposite order (useful if you have horizontal bars and horizontal legend), you 
can request reverse stacking by using `position = position_stack(reverse = TRUE)` 
(#1837).
  
`position_stack()` and `position_fill()` now accepts negative values which will 
create stacks extending below the x-axis (#1691).

`position_stack()` and `position_fill()` gain a `vjust` argument which makes it 
easy to (e.g.) display labels in the middle of stacked bars (#1821).

### Layers

`geom_col()` was added to complement `geom_bar()` (@hrbrmstr). It uses 
`stat="identity"` by default, making the `y` aesthetic mandatory. It does not 
support any other `stat_()` and does not provide fallback support for the 
`binwidth` parameter. Examples and references in other functions were updated to
demonstrate `geom_col()` usage. 

When creating a layer, ggplot2 will warn if you use an unknown aesthetic or an 
unknown parameter. Compared to the previous version, this is stricter for 
aesthetics (previously there was no message), and less strict for parameters 
(previously this threw an error) (#1585).

### Facetting

The facet system, as well as the internal panel class, has been rewritten in 
ggproto. Facets are now extendable in the same manner as geoms and stats, as 
described in `vignette("extending-ggplot2")`.

We have also added the following new fatures.
  
* `facet_grid()` and `facet_wrap()` now allow expressions in their faceting 
  formulas (@DanRuderman, #1596).

* When `facet_wrap()` results in an uneven number of panels, axes will now be
  drawn underneath the hanging panels (fixes #1607)

* Strips can now be freely positioned in `facet_wrap()` using the 
  `strip.position` argument (deprecates `switch`).

* The relative order of panel, strip, and axis can now be controlled with 
  the theme setting `strip.placement` that takes either `inside` (strip between 
  panel and axis) or `outside` (strip after axis).

* The theme option `panel.margin` has been deprecated in favour of 
  `panel.spacing` to more clearly communicate intent.

### Extensions

Unfortunately there was a major oversight in the construction of ggproto which 
lead to extensions capturing the super object at package build time, instead of 
at package run time (#1826). This problem has been fixed, but requires 
re-installation of all extension packages.

## Scales

* The position of x and y axes can now be changed using the `position` argument
  in `scale_x_*`and `scale_y_*` which can take `top` and `bottom`, and `left`
  and `right` respectively. The themes of top and right axes can be modified 
  using the `.top` and `.right` modifiers to `axis.text.*` and `axis.title.*`.

### Continuous scales

* `scale_x_continuous()` and `scale_y_continuous()` can now display a secondary 
  axis that is a __one-to-one__ transformation of the primary axis (e.g. degrees 
  Celcius to degrees Fahrenheit). The secondary axis will be positioned opposite 
  to the primary axis and can be controlled with the `sec.axis` argument to 
  the scale constructor.

* Scales worry less about having breaks. If no breaks can be computed, the
  plot will work instead of throwing an uninformative error (#791). This 
  is particularly helpful when you have facets with free scales, and not
  all panels contain data.

* Scales now warn when transformation introduces infinite values (#1696).

### Date time

* `scale_*_datetime()` now supports time zones. It will use the timezone 
  attached to the varaible by default, but can be overridden with the 
  `timezone` argument.

* New `scale_x_time()` and `scale_y_time()` generate reasonable default
  breaks and labels for hms vectors (#1752).

### Discrete scales

The treatment of missing values by discrete scales has been thoroughly 
overhauled (#1584). The underlying principle is that we can naturally represent 
missing values on discrete variables (by treating just like another level), so 
by default we should. 

This principle applies to:

* character vectors
* factors with implicit NA
* factors with explicit NA

And to all scales (both position and non-position.)

Compared to the previous version of ggplot2, there are three main changes:

1.  `scale_x_discrete()` and `scale_y_discrete()` always show discrete NA,
    regardless of their source

1.  If present, `NA`s are shown in discete legends.

1.  All discrete scales gain a `na.translate` argument that allows you to 
    control whether `NA`s are translated to something that can be visualised,
    or should be left as missing. Note that if you don't translate (i.e. 
    `na.translate = FALSE)` the missing values will passed on to the layer, 
    which will warning that it's dropping missing values. To suppress the
    warnings, you'll also need to add `na.rm = TRUE` to the layer call. 

There were also a number of other smaller changes

* Correctly use scale expansion factors.
* Don't preserve space for dropped levels (#1638).
* Only issue one warning when when asking for too many levels (#1674).
* Unicode labels work better on Windows (#1827).
* Warn when used with only continuous data (#1589)

## Themes

* The `theme()` constructor now has named arguments rather than ellipses. This 
  should make autocomplete substantially more useful. The documentation
  (including examples) has been considerably improved.
  
* Built-in themes are more visually homogeneous, and match `theme_grey` better.
  (@jiho, #1679)
  
* When computing the height of titles, ggplot2 now includes the height of the
  descenders (i.e. the bits of `g` and `y` that hang beneath the baseline). This 
  improves the margins around titles, particularly the y axis label (#1712).
  I have also very slightly increased the inner margins of axis titles, and 
  removed the outer margins. 

* Theme element inheritance is now easier to work with as modification now
  overrides default `element_blank` elements (#1555, #1557, #1565, #1567)
  
* Horizontal legends (i.e. legends on the top or bottom) are horizontally
  aligned by default (#1842). Use `legend.box = "vertical"` to switch back
  to the previous behaviour.
  
* `element_line()` now takes an `arrow` argument to specify arrows at the end of
  lines (#1740)

There were a number of tweaks to the theme elements that control legends:
  
* `legend.justification` now controls appearance will plotting the legend
  outside of the plot area. For example, you can use 
  `theme(legend.justification = "top")` to make the legend align with the 
  top of the plot.

* `panel.margin` and `legend.margin` have been renamed to `panel.spacing` and 
  `legend.spacing` respectively, to better communicate intent (they only
  affect spacing between legends and panels, not the margins around them)

* `legend.margin` now controls margin around individual legends.

* New `legend.box.background`, `legend.box.spacing`, and `legend.box.margin`
  control the background, spacing, and margin of the legend box (the region
  that contains all legends).

## Bug fixes and minor improvements

* ggplot2 now imports tibble. This ensures that all built-in datasets print 
  compactly even if you haven't explicitly loaded tibble or dplyr (#1677).

* Class of aesthetic mapping is preserved when adding `aes()` objects (#1624).

* `+.gg` now works for lists that include data frames.

* `annotation_x()` now works in the absense of global data (#1655)

* `geom_*(show.legend = FALSE)` now works for `guide_colorbar`.

* `geom_boxplot()` gains new `outlier.alpha` (@jonathan-g) and 
  `outlier.fill` (@schloerke, #1787) parameters to control the alpha/fill of
   outlier points independently of the alpha of the boxes. 

* `position_jitter()` (and hence `geom_jitter()`) now correctly computes 
  the jitter width/jitter when supplied by the user (#1775, @has2k1).

* `geom_contour()` more clearly describes what inputs it needs (#1577).

* `geom_curve()` respects the `lineend` paramater (#1852).

* `geom_histogram()` and `stat_bin()` understand the `breaks` parameter once 
  more. (#1665). The floating point adjustment for histogram bins is now 
  actually used - it was previously inadvertently ignored (#1651).

* `geom_violin()` no longer transforms quantile lines with the alpha aesthetic
  (@mnbram, #1714). It no longer errors when quantiles are requested but data
  have zero range (#1687). When `trim = FALSE` it once again has a nice 
  range that allows the density to reach zero (by extending the range 3 
  bandwidths to either side of the data) (#1700).

* `geom_dotplot()` works better when faceting and binning on the y-axis. 
  (#1618, @has2k1).
  
* `geom_hexbin()` once again supports `..density..` (@mikebirdgeneau, #1688).

* `geom_step()` gives useful warning if only one data point in layer (#1645).

* `layer()` gains new `check.aes` and `check.param` arguments. These allow
  geom/stat authors to optional suppress checks for known aesthetics/parameters.
  Currently this is used only in `geom_blank()` which powers `expand_limits()` 
  (#1795).

* All `stat_*()` display a better error message when required aesthetics are
  missing.
  
* `stat_bin()` and `stat_summary_hex()` now accept length 1 `binwidth` (#1610)

* `stat_density()` gains new argument `n`, which is passed to underlying function
  `stats::density` ("number of equally spaced points at which the
  density is to be estimated"). (@hbuschme)

* `stat_binhex()` now again returns `count` rather than `value` (#1747)

* `stat_ecdf()` respects `pad` argument (#1646).

* `stat_smooth()` once again informs you about the method it has chosen.
  It also correctly calculates the size of the largest group within facets.

* `x` and `y` scales are now symmetric regarding the list of
  aesthetics they accept: `xmin_final`, `xmax_final`, `xlower`,
  `xmiddle` and `xupper` are now valid `x` aesthetics.

* `Scale` extensions can now override the `make_title` and `make_sec_title` 
  methods to let the scale modify the axis/legend titles.

* The random stream is now reset after calling `.onAttach()` (#2409).

# ggplot2 2.1.0

## New features

* When mapping an aesthetic to a constant (e.g. 
  `geom_smooth(aes(colour = "loess")))`), the default guide title is the name 
  of the aesthetic (i.e. "colour"), not the value (i.e. "loess") (#1431).

* `layer()` now accepts a function as the data argument. The function will be
  applied to the data passed to the `ggplot()` function and must return a
  data.frame (#1527, @thomasp85). This is a more general version of the 
  deprecated `subset` argument.

* `theme_update()` now uses the `+` operator instead of `%+replace%`, so that
  unspecified values will no longer be `NULL`ed out. `theme_replace()`
  preserves the old behaviour if desired (@oneillkza, #1519). 

* `stat_bin()` has been overhauled to use the same algorithm as ggvis, which 
  has been considerably improved thanks to the advice of Randy Prium (@rpruim).
  This includes:
  
    * Better arguments and a better algorithm for determining the origin.
      You can now specify either `boundary` or the `center` of a bin.
      `origin` has been deprecated in favour of these arguments.
      
    * `drop` is deprecated in favour of `pad`, which adds extra 0-count bins
      at either end (needed for frequency polygons). `geom_histogram()` defaults 
      to `pad = FALSE` which considerably improves the default limits for 
      the histogram, especially when the bins are big (#1477).
      
    * The default algorithm does a (somewhat) better job at picking nice widths 
      and origins across a wider range of input data.
      
    * `bins = n` now gives a histogram with `n` bins, not `n + 1` (#1487).

## Bug fixes

* All `\donttest{}` examples run.

* All `geom_()` and `stat_()` functions now have consistent argument order:
  data + mapping, then geom/stat/position, then `...`, then specific arguments, 
  then arguments common to all layers (#1305). This may break code if you were
  previously relying on partial name matching, but in the long-term should make 
  ggplot2 easier to use. In particular, you can now set the `n` parameter
  in `geom_density2d()` without it partially matching `na.rm` (#1485).

* For geoms with both `colour` and `fill`, `alpha` once again only affects
  fill (Reverts #1371, #1523). This was causing problems for people.

* `facet_wrap()`/`facet_grid()` works with multiple empty panels of data 
  (#1445).

* `facet_wrap()` correctly swaps `nrow` and `ncol` when faceting vertically
  (#1417).

* `ggsave("x.svg")` now uses svglite to produce the svg (#1432).

* `geom_boxplot()` now understands `outlier.color` (#1455).

* `geom_path()` knows that "solid" (not just 1) represents a solid line (#1534).

* `geom_ribbon()` preserves missing values so they correctly generate a 
  gap in the ribbon (#1549).

* `geom_tile()` once again accepts `width` and `height` parameters (#1513). 
  It uses `draw_key_polygon()` for better a legend, including a coloured 
  outline (#1484).

* `layer()` now automatically adds a `na.rm` parameter if none is explicitly
  supplied.

* `position_jitterdodge()` now works on all possible dodge aesthetics, 
  e.g. `color`, `linetype` etc. instead of only based on `fill` (@bleutner)

* `position = "nudge"` now works (although it doesn't do anything useful)
  (#1428).

* The default scale for columns of class "AsIs" is now "identity" (#1518).

* `scale_*_discrete()` has better defaults when used with purely continuous
  data (#1542).

* `scale_size()` warns when used with categorical data.

* `scale_size()`, `scale_colour()`, and `scale_fill()` gain date and date-time
  variants (#1526).

* `stat_bin_hex()` and `stat_bin_summary()` now use the same underlying 
  algorithm so results are consistent (#1383). `stat_bin_hex()` now accepts
  a `weight` aesthetic. To be consistent with related stats, the output variable 
  from `stat_bin_hex()` is now value instead of count.

* `stat_density()` gains a `bw` parameter which makes it easy to get consistent 
   smoothing between facets (@jiho)

* `stat-density-2d()` no longer ignores the `h` parameter, and now accepts 
  `bins` and `binwidth` parameters to control the number of contours 
  (#1448, @has2k1).

* `stat_ecdf()` does a better job of adding padding to -Inf/Inf, and gains
  an argument `pad` to suppress the padding if not needed (#1467).

* `stat_function()` gains an `xlim` parameter (#1528). It once again works 
  with discrete x values (#1509).

* `stat_summary()` preserves sorted x order which avoids artefacts when
  display results with `geom_smooth()` (#1520).

* All elements should now inherit correctly for all themes except `theme_void()`.
  (@Katiedaisey, #1555) 

* `theme_void()` was completely void of text but facets and legends still
  need labels. They are now visible (@jiho). 

* You can once again set legend key and height width to unit arithmetic
  objects (like `2 * unit(1, "cm")`) (#1437).

* Eliminate spurious warning if you have a layer with no data and no aesthetics
  (#1451).

* Removed a superfluous comma in `theme-defaults.r` code (@jschoeley)

* Fixed a compatibility issue with `ggproto` and R versions prior to 3.1.2.
  (#1444)

* Fixed issue where `coord_map()` fails when given an explicit `parameters`
  argument (@tdmcarthur, #1729)
  
* Fixed issue where `geom_errorbarh()` had a required `x` aesthetic (#1933)  

# ggplot2 2.0.0

## Major changes

* ggplot no longer throws an error if your plot has no layers. Instead it 
  automatically adds `geom_blank()` (#1246).
  
* New `cut_width()` is a convenient replacement for the verbose
  `plyr::round_any()`, with the additional benefit of offering finer
  control.

* New `geom_count()` is a convenient alias to `stat_sum()`. Use it when you
  have overlapping points on a scatterplot. `stat_sum()` now defaults to 
  using counts instead of proportions.

* New `geom_curve()` adds curved lines, with a similar specification to 
  `geom_segment()` (@veraanadi, #1088).

* Date and datetime scales now have `date_breaks`, `date_minor_breaks` and
  `date_labels` arguments so that you never need to use the long
  `scales::date_breaks()` or `scales::date_format()`.
  
* `geom_bar()` now has it's own stat, distinct from `stat_bin()` which was
  also used by `geom_histogram()`. `geom_bar()` now uses `stat_count()` 
  which counts values at each distinct value of x (i.e. it does not bin
  the data first). This can be useful when you want to show exactly which 
  values are used in a continuous variable.

* `geom_point()` gains a `stroke` aesthetic which controls the border width of 
  shapes 21-25 (#1133, @SeySayux). `size` and `stroke` are additive so a point 
  with `size = 5` and `stroke = 5` will have a diameter of 10mm. (#1142)

* New `position_nudge()` allows you to slightly offset labels (or other 
  geoms) from their corresponding points (#1109).

* `scale_size()` now maps values to _area_, not radius. Use `scale_radius()`
  if you want the old behaviour (not recommended, except perhaps for lines).

* New `stat_summary_bin()` works like `stat_summary()` but on binned data. 
  It's a generalisation of `stat_bin()` that can compute any aggregate,
  not just counts (#1274). Both default to `mean_se()` if no aggregation
  functions are supplied (#1386).

* Layers are now much stricter about their arguments - you will get an error
  if you've supplied an argument that isn't an aesthetic or a parameter.
  This is likely to cause some short-term pain but in the long-term it will make
  it much easier to spot spelling mistakes and other errors (#1293).
  
    This change does break a handful of geoms/stats that used `...` to pass 
    additional arguments on to the underlying computation. Now 
    `geom_smooth()`/`stat_smooth()` and `geom_quantile()`/`stat_quantile()` 
    use `method.args` instead (#1245, #1289); and `stat_summary()` (#1242), 
    `stat_summary_hex()`, and `stat_summary2d()` use `fun.args`.

### Extensibility

There is now an official mechanism for defining Stats, Geoms, and Positions in 
other packages. See `vignette("extending-ggplot2")` for details.

* All Geoms, Stats and Positions are now exported, so you can inherit from them
  when making your own objects (#989).

* ggplot2 no longer uses proto or reference classes. Instead, we now use 
  ggproto, a new OO system designed specifically for ggplot2. Unlike proto
  and RC, ggproto supports clean cross-package inheritance. Creating a new OO
  system isn't usually the right way to solve a problem, but I'm pretty sure
  it was necessary here. Read more about it in the vignette.

* `aes_()` replaces `aes_q()`. It also supports formulas, so the most concise 
  SE version of `aes(carat, price)` is now `aes_(~carat, ~price)`. You may
  want to use this form in packages, as it will avoid spurious `R CMD check` 
  warnings about undefined global variables.

### Text

* `geom_text()` has been overhauled to make labelling your data a little
  easier. It:
  
    * `nudge_x` and `nudge_y` arguments let you offset labels from their
      corresponding points (#1120). 
      
    * `check_overlap = TRUE` provides a simple way to avoid overplotting 
      of labels: labels that would otherwise overlap are omitted (#1039).
      
    * `hjust` and `vjust` can now be character vectors: "left", "center", 
      "right", "bottom", "middle", "top". New options include "inward" and 
      "outward" which align text towards and away from the center of the plot 
      respectively.

* `geom_label()` works like `geom_text()` but draws a rounded rectangle 
  underneath each label (#1039). This is useful when you want to label plots
  that are dense with data.

### Deprecated features

* The little used `aes_auto()` has been deprecated. 

* `aes_q()` has been replaced with `aes_()` to be consistent with SE versions
  of NSE functions in other packages.

* The `order` aesthetic is officially deprecated. It never really worked, and 
  was poorly documented.

* The `stat` and `position` arguments to `qplot()` have been deprecated.
  `qplot()` is designed for quick plots - if you need to specify position
  or stat, use `ggplot()` instead.

* The theme setting `axis.ticks.margin` has been deprecated: now use the margin 
  property of `axis.text`.
  
* `stat_abline()`, `stat_hline()` and `stat_vline()` have been removed:
  these were never suitable for use other than with `geom_abline()` etc
  and were not documented.

* `show_guide` has been renamed to `show.legend`: this more accurately
  reflects what it does (controls appearance of layer in legend), and uses the 
  same convention as other ggplot2 arguments (i.e. a `.` between names).
  (Yes, I know that's inconsistent with function names with use `_`, but it's
  too late to change now.)

A number of geoms have been renamed to be internally consistent:

* `stat_binhex()` and `stat_bin2d()` have been renamed to `stat_bin_hex()` 
  and `stat_bin_2d()` (#1274). `stat_summary2d()` has been renamed to 
  `stat_summary_2d()`, `geom_density2d()`/`stat_density2d()` has been renamed 
  to `geom_density_2d()`/`stat_density_2d()`.

* `stat_spoke()` is now `geom_spoke()` since I realised it's a
  reparameterisation of `geom_segment()`.

* `stat_bindot()` has been removed because it's so tightly coupled to
  `geom_dotplot()`. If you happened to use `stat_bindot()`, just change to
  `geom_dotplot()` (#1194).

All defunct functions have been removed.

### Default appearance

* The default `theme_grey()` background colour has been changed from "grey90" 
  to "grey92": this makes the background a little less visually prominent.

* Labels and titles have been tweaked for readability:

    * Axes labels are darker.
    
    * Legend and axis titles are given the same visual treatment.
    
    * The default font size dropped from 12 to 11. You might be surprised that 
      I've made the default text size smaller as it was already hard for
      many people to read. It turns out there was a bug in RStudio (fixed in 
      0.99.724), that shrunk the text of all grid based graphics. Once that
      was resolved the defaults seemed too big to my eyes.
    
    * More spacing between titles and borders.
    
    * Default margins scale with the theme font size, so the appearance at 
      larger font sizes should be considerably improved (#1228). 

* `alpha` now affects both fill and colour aesthetics (#1371).

* `element_text()` gains a margins argument which allows you to add additional
  padding around text elements. To help see what's going on use `debug = TRUE` 
  to display the text region and anchors.

* The default font size in `geom_text()` has been decreased from 5mm (14 pts)
  to 3.8 mm (11 pts) to match the new default theme sizes.

* A diagonal line is no longer drawn on bar and rectangle legends. Instead, the
  border has been tweaked to be more visible, and more closely match the size of 
  line drawn on the plot.

* `geom_pointrange()` and `geom_linerange()` get vertical (not horizontal)
  lines in the legend (#1389).

* The default line `size` for `geom_smooth()` has been increased from 0.5 to 1 
  to make it easier to see when overlaid on data.
  
* `geom_bar()` and `geom_rect()` use a slightly paler shade of grey so they
  aren't so visually heavy.
  
* `geom_boxplot()` now colours outliers the same way as the boxes.

* `geom_point()` now uses shape 19 instead of 16. This looks much better on 
  the default Linux graphics device. (It's very slightly smaller than the old 
  point, but it shouldn't affect any graphics significantly)

* Sizes in ggplot2 are measured in mm. Previously they were converted to pts 
  (for use in grid) by multiplying by 72 / 25.4. However, grid uses printer's 
  points, not Adobe (big pts), so sizes are now correctly multiplied by 
  72.27 / 25.4. This is unlikely to noticeably affect display, but it's
  technically correct (<https://youtu.be/hou0lU8WMgo>).

* The default legend will now allocate multiple rows (if vertical) or
  columns (if horizontal) in order to make a legend that is more likely to
  fit on the screen. You can override with the `nrow`/`ncol` arguments
  to `guide_legend()`

    ```R
    p <- ggplot(mpg, aes(displ,hwy, colour = model)) + geom_point()
    p
    p + theme(legend.position = "bottom")
    # Previous behaviour
    p + guides(colour = guide_legend(ncol = 1))
    ```

### New and updated themes

* New `theme_void()` is completely empty. It's useful for plots with non-
  standard coordinates or for drawings (@jiho, #976).

* New `theme_dark()` has a dark background designed to make colours pop out
  (@jiho, #1018)

* `theme_minimal()` became slightly more minimal by removing the axis ticks:
  labels now line up directly beneath grid lines (@tomschloss, #1084)

* New theme setting `panel.ontop` (logical) make it possible to place 
  background elements (i.e., gridlines) on top of data. Best used with 
  transparent `panel.background` (@noamross. #551).

### Labelling

The facet labelling system was updated with many new features and a
more flexible interface (@lionel-). It now works consistently across
grid and wrap facets. The most important user visible changes are:

* `facet_wrap()` gains a `labeller` option (#25).

* `facet_grid()` and `facet_wrap()` gain a `switch` argument to
  display the facet titles near the axes. When switched, the labels
  become axes subtitles. `switch` can be set to "x", "y" or "both"
  (the latter only for grids) to control which margin is switched.

The labellers (such as `label_value()` or `label_both()`) also get
some new features:

* They now offer the `multi_line` argument to control whether to
  display composite facets (those specified as `~var1 + var2`) on one
  or multiple lines.

* In `label_bquote()` you now refer directly to the names of
  variables. With this change, you can create math expressions that
  depend on more than one variable. This math expression can be
  specified either for the rows or the columns and you can also
  provide different expressions to each margin.

  As a consequence of these changes, referring to `x` in backquoted
  expressions is deprecated.

* Similarly to `label_bquote()`, `labeller()` now take `.rows` and
  `.cols` arguments. In addition, it also takes `.default`.
  `labeller()` is useful to customise how particular variables are
  labelled. The three additional arguments specify how to label the
  variables are not specifically mentioned, respectively for rows,
  columns or both. This makes it especially easy to set up a
  project-wide labeller dispatcher that can be reused across all your
  plots. See the documentation for an example.

* The new labeller `label_context()` adapts to the number of factors
  facetted over. With a single factor, it displays only the values,
  just as before. But with multiple factors in a composite margin
  (e.g. with `~cyl + am`), the labels are passed over to
  `label_both()`. This way the variables names are displayed with the
  values to help identifying them.

On the programming side, the labeller API has been rewritten in order
to offer more control when faceting over multiple factors (e.g. with
formulae such as `~cyl + am`). This also means that if you have
written custom labellers, you will need to update them for this
version of ggplot.

* Previously, a labeller function would take `variable` and `value`
  arguments and return a character vector. Now, they take a data frame
  of character vectors and return a list. The input data frame has one
  column per factor facetted over and each column in the returned list
  becomes one line in the strip label. See documentation for more
  details.

* The labels received by a labeller now contain metadata: their margin
  (in the "type" attribute) and whether they come from a wrap or a
  grid facet (in the "facet" attribute).

* Note that the new `as_labeller()` function operator provides an easy
  way to transform an existing function to a labeller function. The
  existing function just needs to take and return a character vector.

## Documentation

* Improved documentation for `aes()`, `layer()` and much much more.

* I've tried to reduce the use of `...` so that you can see all the 
  documentation in one place rather than having to integrate multiple pages.
  In some cases this has involved adding additional arguments to geoms
  to make it more clear what you can do:
  
    *  `geom_smooth()` gains explicit `method`, `se` and `formula` arguments.
    
    * `geom_histogram()` gains `binwidth`, `bins`, `origin` and `right` 
      arguments.
      
    * `geom_jitter()` gains `width` and `height` arguments to make it easier
      to control the amount of jittering without using the lengthy 
      `position_jitter()` function (#1116)

* Use of `qplot()` in examples has been minimised (#1123, @hrbrmstr). This is
  inline with the 2nd edition of the ggplot2 box, which minimises the use of 
  `qplot()` in favour of `ggplot()`.

* Tighly linked geoms and stats (e.g. `geom_boxplot()` and `stat_boxplot()`) 
  are now documented in the same file so you can see all the arguments in one
  place. Variations of the same idea (e.g. `geom_path()`, `geom_line()`, and
  `geom_step()`) are also documented together.

* It's now obvious that you can set the `binwidth` parameter for
  `stat_bin_hex()`, `stat_summary_hex()`, `stat_bin_2d()`, and
  `stat_summary_2d()`. 

* The internals of positions have been cleaned up considerably. You're unlikely
  to notice any external changes, although the documentation should be a little
  less confusing since positions now don't list parameters they never use.

## Data

* All datasets have class `tbl_df` so if you also use dplyr, you get a better
  print method.

* `economics` has been brought up to date to 2015-04-01.

* New `economics_long` is the economics data in long form.

* New `txhousing` dataset containing information about the Texas housing
  market. Useful for examples that need multiple time series, and for
  demonstrating model+vis methods.

* New `luv_colours` dataset which contains the locations of all
  built-in `colors()` in Luv space.

* `movies` has been moved into its own package, ggplot2movies, because it was 
  large and not terribly useful. If you've used the movies dataset, you'll now 
  need to explicitly load the package with `library(ggplot2movies)`.

## Bug fixes and minor improvements

* All partially matched arguments and `$` have been been replaced with 
  full matches (@jimhester, #1134).

* ggplot2 now exports `alpha()` from the scales package (#1107), and `arrow()` 
  and `unit()` from grid (#1225). This means you don't need attach scales/grid 
  or do `scales::`/`grid::` for these commonly used functions.

* `aes_string()` now only parses character inputs. This fixes bugs when
  using it with numbers and non default `OutDec` settings (#1045).

* `annotation_custom()` automatically adds a unique id to each grob name,
  making it easier to plot multiple grobs with the same name (e.g. grobs of
  ggplot2 graphics) in the same plot (#1256).

* `borders()` now accepts xlim and ylim arguments for specifying the geographical 
  region of interest (@markpayneatwork, #1392).

* `coord_cartesian()` applies the same expansion factor to limits as for scales. 
  You can suppress with `expand = FALSE` (#1207).

* `coord_trans()` now works when breaks are suppressed (#1422).

* `cut_number()` gives error message if the number of requested bins can
  be created because there are two few unique values (#1046).

* Character labels in `facet_grid()` are no longer (incorrectly) coerced into
  factors. This caused problems with custom label functions (#1070).

* `facet_wrap()` and `facet_grid()` now allow you to use non-standard
  variable names by surrounding them with backticks (#1067).

* `facet_wrap()` more carefully checks its `nrow` and `ncol` arguments
  to ensure that they're specified correctly (@richierocks, #962)

* `facet_wrap()` gains a `dir` argument to control the direction the
  panels are wrapped in. The default is "h" for horizontal. Use "v" for
  vertical layout (#1260).

* `geom_abline()`, `geom_hline()` and `geom_vline()` have been rewritten to
  have simpler behaviour and be more consistent:

    * `stat_abline()`, `stat_hline()` and `stat_vline()` have been removed:
      these were never suitable for use other than with `geom_abline()` etc
      and were not documented.

    * `geom_abline()`, `geom_vline()` and `geom_hline()` are bound to
      `stat_identity()` and `position_identity()`

    * Intercept parameters can no longer be set to a function.

    * They are all documented in one file, since they are so closely related.

* `geom_bin2d()` will now let you specify one dimension's breaks exactly,
  without touching the other dimension's default breaks at all (#1126).

* `geom_crossbar()` sets grouping correctly so you can display multiple
  crossbars on one plot. It also makes the default `fatten` argument a little
  bigger to make the middle line more obvious (#1125).

* `geom_histogram()` and `geom_smooth()` now only inform you about the
  default values once per layer, rather than once per panel (#1220).

* `geom_pointrange()` gains `fatten` argument so you can control the
  size of the point relative to the size of the line.

* `geom_segment()` annotations were not transforming with scales 
  (@BrianDiggs, #859).

* `geom_smooth()` is no longer so chatty. If you want to know what the deafult
  smoothing method is, look it up in the documentation! (#1247)

* `geom_violin()` now has the ability to draw quantile lines (@DanRuderman).

* `ggplot()` now captures the parent frame to use for evaluation,
  rather than always defaulting to the global environment. This should
  make ggplot more suitable to use in more situations (e.g. with knitr)

* `ggsave()` has been simplified a little to make it easier to maintain.
  It no longer checks that you're printing a ggplot2 object (so now also
  works with any grid grob) (#970), and always requires a filename.
  Parameter `device` now supports character argument to specify which supported
  device to use ('pdf', 'png', 'jpeg', etc.), for when it cannot be correctly
  inferred from the file extension (for example when a temporary filename is
  supplied server side in shiny apps) (@sebkopf, #939). It no longer opens
  a graphics device if one isn't already open - this is annoying when you're
  running from a script (#1326).

* `guide_colorbar()` creates correct legend if only one color (@krlmlr, #943).

* `guide_colorbar()` no longer fails when the legend is empty - previously
  this often masked misspecifications elsewhere in the plot (#967).

* New `layer_data()` function extracts the data used for plotting for a given
  layer. It's mostly useful for testing.

* User supplied `minor_breaks` can now be supplied on the same scale as 
  the data, and will be automatically transformed with by scale (#1385).

* You can now suppress the appearance of an axis/legend title (and the space
  that would allocated for it) with `NULL` in the `scale_` function. To
  use the default lable, use `waiver()` (#1145).

* Position adjustments no longer warn about potentially varying ranges
  because the problem rarely occurs in practice and there are currently a
  lot of false positives since I don't understand exactly what FP criteria
  I should be testing.

* `scale_fill_grey()` now uses red for missing values. This matches
  `scale_colour_grey()` and makes it obvious where missing values lie.
  Override with `na.value`.

* `scale_*_gradient2()` defaults to using Lab colour space.

* `scale_*_gradientn()` now allows `colours` or `colors` (#1290)

* `scale_y_continuous()` now also transforms the `lower`, `middle` and `upper`
  aesthetics used by `geom_boxplot()`: this only affects
  `geom_boxplot(stat = "identity")` (#1020).

* Legends no longer inherit aesthetics if `inherit.aes` is FALSE (#1267).

* `lims()` makes it easy to set the limits of any axis (#1138).

* `labels = NULL` now works with `guide_legend()` and `guide_colorbar()`.
  (#1175, #1183).

* `override.aes` now works with American aesthetic spelling, e.g. color

* Scales no longer round data points to improve performance of colour
  palettes. Instead the scales package now uses a much faster colour
  interpolation algorithm (#1022).

* `scale_*_brewer()` and `scale_*_distiller()` add new `direction` argument of 
  `scales::brewer_pal`, making it easier to change the order of colours 
  (@jiho, #1139).

* `scale_x_date()` now clips dates outside the limits in the same way as
  `scale_x_continuous()` (#1090).

* `stat_bin()` gains `bins` arguments, which denotes the number of bins. Now
  you can set `bins=100` instead of `binwidth=0.5`. Note that `breaks` or
  `binwidth` will override it (@tmshn, #1158, #102).

* `stat_boxplot()` warns if a continuous variable is used for the `x` aesthetic
  without also supplying a `group` aesthetic (#992, @krlmlr).

* `stat_summary_2d()` and `stat_bin_2d()` now share exactly the same code for 
  determining breaks from `bins`, `binwidth`, and `origin`. 
  
* `stat_summary_2d()` and `stat_bin_2d()` now output in tile/raster compatible 
  form instead of rect compatible form. 

* Automatically computed breaks do not lead to an error for transformations like
  "probit" where the inverse can map to infinity (#871, @krlmlr)

* `stat_function()` now always evaluates the function on the original scale.
  Previously it computed the function on transformed scales, giving incorrect
  values (@BrianDiggs, #1011).

* `strip_dots` works with anonymous functions within calculated aesthetics 
  (e.g. `aes(sapply(..density.., function(x) mean(x))))` (#1154, @NikNakk)

* `theme()` gains `validate = FALSE` parameter to turn off validation, and 
  hence store arbitrary additional data in the themes. (@tdhock, #1121)

* Improved the calculation of segments needed to draw the curve representing
  a line when plotted in polar coordinates. In some cases, the last segment
  of a multi-segment line was not drawn (@BrianDiggs, #952)<|MERGE_RESOLUTION|>--- conflicted
+++ resolved
@@ -1,18 +1,15 @@
 # ggplot2 (development version)
 
-<<<<<<< HEAD
 * Fix a bug in the layer implementation that introduced a new state after the 
   first render which could lead to a different look when rendered the second 
   time (@thomasp85, #4204)
-=======
-
+  
 * Fix bug in `annotate_logticks()` that would cause an error when used together
   with `coord_flip()` (@thomasp85, #3954)
   
 * Fix a bug in `guide_bins()` where keys would disappear if the guide was 
   reversed (@thomasp85, #4210)
->>>>>>> cc3951cd
-
+  
 * Fix a bug in legend justification where justification was lost of the legend
   dimensions exceeded the available size (@thomasp85, #3635)
 

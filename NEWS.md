--- conflicted
+++ resolved
@@ -1,8 +1,5 @@
 # ggplot2 (development version)
 
-<<<<<<< HEAD
-* Stricter check on `register_theme_elements(element_tree)` (@teunbrand, #6162)
-=======
 * New function family for setting parts of a theme. For example, you can now use 
   `theme_sub_axis(line, text, ticks, ticks.length, line)` as a substitute for
   `theme(axis.line, axis.text, axis.ticks, axis.ticks.length, axis.line)`. This
@@ -12,7 +9,6 @@
   display range of discrete scales (@teunbrand, #4174, #6259).
 * `geom_ribbon()` now appropriately warns about, and removes, missing values 
   (@teunbrand, #6243).
->>>>>>> 8efc7003
 * `guide_*()` can now accept two inside legend theme elements:
   `legend.position.inside` and `legend.justification.inside`, allowing inside
   legends to be placed at different positions. Only inside legends with the same
@@ -265,6 +261,7 @@
 * Added `panel.widths` and `panel.heights` to `theme()` (#5338, @teunbrand).
 * Standardised the calculation of `width`, which are now implemented as
   aesthetics (@teunbrand, #2800).
+* Stricter check on `register_theme_elements(element_tree)` (@teunbrand, #6162)
 
 # ggplot2 3.5.1
 

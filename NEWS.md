# ggplot2 (development version)

<<<<<<< HEAD
* Allowed reversing of discrete scales by re-writing `get_limits()` (@AnneLyng, #3115)
=======
* Added `stat_contour_filled()` and `geom_contour_filled()`, which compute 
  and draw filled contours of gridded data (@paleolimbot, #3044).

* `geom_contour()` and `stat_contour()` now use the isoband package
  to compute contour lines. The `complete` parameter (which was undocumented
  and has been unused for at least four years) was removed (@paleolimbot, #3044).

* `stat_smooth()` user `REML` by default, if `method = "gam"` and
  `gam`'s method is not specified (@ikosmidis, #2630).

* Changed `theme_grey()` setting for legend key so that it creates no 
  border (`NA`) rather than drawing a white one. (@annennenne, #3180)
>>>>>>> 1c5ec625

* Added function `ggplot_add.by()` for lists created with `by()` (#2734, @Maschette)

* `ggdep()` was deprecated (@perezp44, #3382).

* Added weight aesthetic option to `stat_density()` and made scaling of 
  weights the default (@annennenne, #2902)

* `expand_scale()` was deprecated in favour of `expansion()` for setting
  the `expand` argument of `x` and `y` scales (@paleolimbot).

* `coord_trans()` now draws second axes and accepts `xlim`, `ylim`,
  and `expand` arguments to bring it up to feature parity with 
  `coord_cartesian()`. The `xtrans` and `ytrans` arguments that were 
  deprecated in version 1.0.1 in favour of `x` and `y` 
  were removed (@paleolimbot, #2990).

* `coord_trans()` now calculates breaks using the expanded range 
  (previously these were calculated using the unexpanded range, 
  which resulted in differences between plots made with `coord_trans()`
  and those made with `coord_cartesian()`). The expansion for discrete axes 
  in `coord_trans()` was also updated such that it behaves identically
  to that in `coord_cartesian()` (@paleolimbot, #3338).

* All `coord_*()` functions with `xlim` and `ylim` arguments now accept
  vectors with `NA` as a placeholder for the minimum or maximum value
  (e.g., `ylim = c(0, NA)` would zoom the y-axis from 0 to the 
  maximum value observed in the data). This mimics the behaviour
  of the `limits` argument in continuous scale functions
  (@paleolimbot, #2907).

* `geom_abline()`, `geom_hline()`, and `geom_vline()` now issue 
  more informative warnings when supplied with set aesthetics
  (i.e., `slope`, `intercept`, `yintercept`, and/or `xintercept`)
  and mapped aesthetics (i.e., `data` and/or `mapping`).
  
* `stat_density2d()` can now take an `adjust` parameter to scale the default bandwidth. (#2860, @haleyjeppson)

# ggplot2 3.2.0

This is a minor release with an emphasis on internal changes to make ggplot2 
faster and more consistent. The few interface changes will only affect the 
aesthetics of the plot in minor ways, and will only potentially break code of
extension developers if they have relied on internals that have been changed. 
This release also sees the addition of Hiroaki Yutani (@yutannihilation) to the 
core developer team.

With the release of R 3.6, ggplot2 now requires the R version to be at least 3.2,
as the tidyverse is committed to support 5 major versions of R.

## Breaking changes

* Two patches (#2996 and #3050) fixed minor rendering problems. In most cases,
  the visual changes are so subtle that they are difficult to see with the naked
  eye. However, these changes are detected by the vdiffr package, and therefore
  any package developers who use vdiffr to test for visual correctness of ggplot2
  plots will have to regenerate all reference images.
  
* In some cases, ggplot2 now produces a warning or an error for code that previously
  produced plot output. In all these cases, the previous plot output was accidental,
  and the plotting code uses the ggplot2 API in a way that would lead to undefined
  behavior. Examples include a missing `group` aesthetic in `geom_boxplot()` (#3316),
  annotations across multiple facets (#3305), and not using aesthetic mappings when
  drawing ribbons with `geom_ribbon()` (#3318).

## New features

* This release includes a range of internal changes that speeds up plot 
  generation. None of the changes are user facing and will not break any code,
  but in general ggplot2 should feel much faster. The changes includes, but are
  not limited to:
  
  - Caching ascent and descent dimensions of text to avoid recalculating it for
    every title.
  
  - Using a faster data.frame constructor as well as faster indexing into 
    data.frames
    
  - Removing the plyr dependency, replacing plyr functions with faster 
    equivalents.

* `geom_polygon()` can now draw polygons with holes using the new `subgroup` 
  aesthetic. This functionality requires R 3.6.0 (@thomasp85, #3128)

* Aesthetic mappings now accept functions that return `NULL` (@yutannihilation,
  #2997).

* `stat_function()` now accepts rlang/purrr style anonymous functions for the 
  `fun` parameter (@dkahle, #3159).

* `geom_rug()` gains an "outside" option to allow for moving the rug tassels to 
  outside the plot area (@njtierney, #3085) and a `length` option to allow for 
  changing the length of the rug lines (@daniel-wells, #3109). 
  
* All geoms now take a `key_glyph` paramter that allows users to customize
  how legend keys are drawn (@clauswilke, #3145). In addition, a new key glyph
  `timeseries` is provided to draw nice legends for time series
  (@mitchelloharawild, #3145).

## Extensions

* Layers now have a new member function `setup_layer()` which is called at the
  very beginning of the plot building process and which has access to the 
  original input data and the plot object being built. This function allows the 
  creation of custom layers that autogenerate aesthetic mappings based on the 
  input data or that filter the input data in some form. For the time being, this
  feature is not exported, but it has enabled the development of a new layer type,
  `layer_sf()` (see next item). Other special-purpose layer types may be added
  in the future (@clauswilke, #2872).
  
* A new layer type `layer_sf()` can auto-detect and auto-map sf geometry
  columns in the data. It should be used by extension developers who are writing
  new sf-based geoms or stats (@clauswilke, #3232).

* `x0` and `y0` are now recognized positional aesthetics so they will get scaled 
  if used in extension geoms and stats (@thomasp85, #3168)
  
* Continuous scale limits now accept functions which accept the default
  limits and return adjusted limits. This makes it possible to write
  a function that e.g. ensures the limits are always a multiple of 100,
  regardless of the data (@econandrew, #2307).

## Minor improvements and bug fixes

* `cut_width()` now accepts `...` to pass further arguments to `base::cut.default()`
   like `cut_number()` and `cut_interval()` already did (@cderv, #3055)

* `coord_map()` now can have axes on the top and right (@karawoo, #3042).

* `coord_polar()` now correctly rescales the secondary axis (@linzi-sg, #3278)

* `coord_sf()`, `coord_map()`, and `coord_polar()` now squash `-Inf` and `Inf`
  into the min and max of the plot (@yutannihilation, #2972).

* `coord_sf()` graticule lines are now drawn in the same thickness as panel grid 
  lines in `coord_cartesian()`, and seting panel grid lines to `element_blank()` 
  now also works in `coord_sf()` 
  (@clauswilke, #2991, #2525).

* `economics` data has been regenerated. This leads to some changes in the
  values of all columns (especially in `psavert`), but more importantly, strips 
  the grouping attributes from `economics_long`.

* `element_line()` now fills closed arrows (@yutannihilation, #2924).

* Facet strips on the left side of plots now have clipping turned on, preventing
  text from running out of the strip and borders from looking thicker than for
  other strips (@karawoo, #2772 and #3061).

* ggplot2 now works in Turkish locale (@yutannihilation, #3011).

* Clearer error messages for inappropriate aesthetics (@clairemcwhite, #3060).

* ggplot2 no longer attaches any external packages when using functions that 
  depend on packages that are suggested but not imported by ggplot2. The 
  affected functions include `geom_hex()`, `stat_binhex()`, 
  `stat_summary_hex()`, `geom_quantile()`, `stat_quantile()`, and `map_data()` 
  (@clauswilke, #3126).
  
* `geom_area()` and `geom_ribbon()` now sort the data along the x-axis in the 
  `setup_data()` method rather than as part of `draw_group()` (@thomasp85, 
  #3023)

* `geom_hline()`, `geom_vline()`, and `geom_abline()` now throw a warning if the 
  user supplies both an `xintercept`, `yintercept`, or `slope` value and a 
  mapping (@RichardJActon, #2950).

* `geom_rug()` now works with `coord_flip()` (@has2k1, #2987).

* `geom_violin()` no longer throws an error when quantile lines fall outside 
  the violin polygon (@thomasp85, #3254).

* `guide_legend()` and `guide_colorbar()` now use appropriate spacing between legend
  key glyphs and legend text even if the legend title is missing (@clauswilke, #2943).

* Default labels are now generated more consistently; e.g., symbols no longer
  get backticks, and long expressions are abbreviated with `...`
  (@yutannihilation, #2981).

* All-`Inf` layers are now ignored for picking the scale (@yutannihilation, 
  #3184).
  
* Diverging Brewer colour palette now use the correct mid-point colour 
  (@dariyasydykova, #3072).
  
* `scale_color_continuous()` now points to `scale_colour_continuous()` so that 
  it will handle `type = "viridis"` as the documentation states (@hlendway, 
  #3079).

* `scale_shape_identity()` now works correctly with `guide = "legend"` 
  (@malcolmbarrett, #3029)
  
* `scale_continuous` will now draw axis line even if the length of breaks is 0
  (@thomasp85, #3257)

* `stat_bin()` will now error when the number of bins exceeds 1e6 to avoid 
  accidentally freezing the user session (@thomasp85).
  
* `sec_axis()` now places ticks accurately when using nonlinear transformations (@dpseidel, #2978).

* `facet_wrap()` and `facet_grid()` now automatically remove NULL from facet
  specs, and accept empty specs (@yutannihilation, #3070, #2986).

* `stat_bin()` now handles data with only one unique value (@yutannihilation 
  #3047).

* `sec_axis()` now accepts functions as well as formulas (@yutannihilation, #3031).

*   New theme elements allowing different ticks lengths for each axis. For instance,
    this can be used to have inwards ticks on the x-axis (`axis.ticks.length.x`) and
    outwards ticks on the y-axis (`axis.ticks.length.y`) (@pank, #2935).

* The arguments of `Stat*$compute_layer()` and `Position*$compute_layer()` are
  now renamed to always match the ones of `Stat$compute_layer()` and
  `Position$compute_layer()` (@yutannihilation, #3202).

* `geom_*()` and `stat_*()` now accepts purrr-style lambda notation
  (@yutannihilation, #3138).

* `geom_tile()` and `geom_rect()` now draw rectangles without notches at the
  corners. The style of the corner can be controlled by `linejoin` parameters
  (@yutannihilation, #3050).

# ggplot2 3.1.0

## Breaking changes

This is a minor release and breaking changes have been kept to a minimum. End users of ggplot2 are unlikely to encounter any issues. However, there are a few items that developers of ggplot2 extensions should be aware of. For additional details, see also the discussion accompanying issue #2890.

*   In non-user-facing internal code (specifically in the `aes()` function and in
    the `aesthetics` argument of scale functions), ggplot2 now always uses the British
    spelling for aesthetics containing the word "colour". When users specify a "color"
    aesthetic it is automatically renamed to "colour". This renaming is also applied
    to non-standard aesthetics that contain the word "color". For example, "point_color"
    is renamed to "point_colour". This convention makes it easier to support both
    British and American spelling for novel, non-standard aesthetics, but it may require
    some adjustment for packages that have previously introduced non-standard color
    aesthetics using American spelling. A new function `standardise_aes_names()` is
    provided in case extension writers need to perform this renaming in their own code
    (@clauswilke, #2649).

*   Functions that generate other functions (closures) now force the arguments that are
    used from the generated functions, to avoid hard-to-catch errors. This may affect
    some users of manual scales (such as `scale_colour_manual()`, `scale_fill_manual()`,
    etc.) who depend on incorrect behavior (@krlmlr, #2807).
    
*   `Coord` objects now have a function `backtransform_range()` that returns the
    panel range in data coordinates. This change may affect developers of custom coords,
    who now should implement this function. It may also affect developers of custom
    geoms that use the `range()` function. In some applications, `backtransform_range()`
    may be more appropriate (@clauswilke, #2821).


## New features

*   `coord_sf()` has much improved customization of axis tick labels. Labels can now
    be set manually, and there are two new parameters, `label_graticule` and
    `label_axes`, that can be used to specify which graticules to label on which side
    of the plot (@clauswilke, #2846, #2857, #2881).
    
*   Two new geoms `geom_sf_label()` and `geom_sf_text()` can draw labels and text
    on sf objects. Under the hood, a new `stat_sf_coordinates()` calculates the
    x and y coordinates from the coordinates of the sf geometries. You can customize
    the calculation method via `fun.geometry` argument (@yutannihilation, #2761).
    

## Minor improvements and fixes

*   `benchplot()` now uses tidy evaluation (@dpseidel, #2699).

*   The error message in `compute_aesthetics()` now only provides the names of
    aesthetics with mismatched lengths, rather than all aesthetics (@karawoo,
    #2853).

*   For faceted plots, data is no longer internally reordered. This makes it
    safer to feed data columns into `aes()` or into parameters of geoms or
    stats. However, doing so remains discouraged (@clauswilke, #2694).

*   `coord_sf()` now also understands the `clip` argument, just like the other
    coords (@clauswilke, #2938).

*   `fortify()` now displays a more informative error message for
    `grouped_df()` objects when dplyr is not installed (@jimhester, #2822).

*   All `geom_*()` now display an informative error message when required 
    aesthetics are missing (@dpseidel, #2637 and #2706).

*   `geom_boxplot()` now understands the `width` parameter even when used with
    a non-standard stat, such as `stat_identity()` (@clauswilke, #2893).
    
*  `geom_hex()` now understands the `size` and `linetype` aesthetics
   (@mikmart, #2488).
    
*   `geom_hline()`, `geom_vline()`, and `geom_abline()` now work properly
    with `coord_trans()` (@clauswilke, #2149, #2812).
    
*   `geom_text(..., parse = TRUE)` now correctly renders the expected number of
    items instead of silently dropping items that are empty expressions, e.g.
    the empty string "". If an expression spans multiple lines, we take just
    the first line and drop the rest. This same issue is also fixed for
    `geom_label()` and the axis labels for `geom_sf()` (@slowkow, #2867).

*   `geom_sf()` now respects `lineend`, `linejoin`, and `linemitre` parameters 
    for lines and polygons (@alistaire47, #2826).
    
*   `ggsave()` now exits without creating a new graphics device if previously
    none was open (@clauswilke, #2363).

*   `labs()` now has named arguments `title`, `subtitle`, `caption`, and `tag`.
    Also, `labs()` now accepts tidyeval (@yutannihilation, #2669).

*   `position_nudge()` is now more robust and nudges only in the direction
    requested. This enables, for example, the horizontal nudging of boxplots
    (@clauswilke, #2733).

*   `sec_axis()` and `dup_axis()` now return appropriate breaks for the secondary
    axis when applied to log transformed scales (@dpseidel, #2729).

*   `sec_axis()` now works as expected when used in combination with tidy eval
    (@dpseidel, #2788).

*   `scale_*_date()`, `scale_*_time()` and `scale_*_datetime()` can now display 
    a secondary axis that is a __one-to-one__ transformation of the primary axis,
    implemented using the `sec.axis` argument to the scale constructor 
    (@dpseidel, #2244).
    
*   `stat_contour()`, `stat_density2d()`, `stat_bin2d()`,  `stat_binhex()`
    now calculate normalized statistics including `nlevel`, `ndensity`, and
    `ncount`. Also, `stat_density()` now includes the calculated statistic 
    `nlevel`, an alias for `scaled`, to better match the syntax of `stat_bin()`
    (@bjreisman, #2679).

# ggplot2 3.0.0

## Breaking changes

*   ggplot2 now supports/uses tidy evaluation (as described below). This is a 
    major change and breaks a number of packages; we made this breaking change 
    because it is important to make ggplot2 more programmable, and to be more 
    consistent with the rest of the tidyverse. The best general (and detailed)
    introduction to tidy evaluation can be found in the meta programming
    chapters in [Advanced R](https://adv-r.hadley.nz).
    
    The primary developer facing change is that `aes()` now contains 
    quosures (expression + environment pairs) rather than symbols, and you'll 
    need to take a different approach to extracting the information you need. 
    A common symptom of this change are errors "undefined columns selected" or 
    "invalid 'type' (list) of argument" (#2610). As in the previous version,
    constants (like `aes(x = 1)` or `aes(colour = "smoothed")`) are stored
    as is.
    
    In this version of ggplot2, if you need to describe a mapping in a string, 
    use `quo_name()` (to generate single-line strings; longer expressions may 
    be abbreviated) or `quo_text()` (to generate non-abbreviated strings that
    may span multiple lines). If you do need to extract the value of a variable
    instead use `rlang::eval_tidy()`. You may want to condition on 
    `(packageVersion("ggplot2") <= "2.2.1")` so that your code can work with
    both released and development versions of ggplot2.
    
    We recognise that this is a big change and if you're not already familiar
    with rlang, there's a lot to learn. If you are stuck, or need any help,
    please reach out on <https://community.rstudio.com>.

*   Error: Column `y` must be a 1d atomic vector or a list

    Internally, ggplot2 now uses `as.data.frame(tibble::as_tibble(x))` to
    convert a list into a data frame. This improves ggplot2's support for
    list-columns (needed for sf support), at a small cost: you can no longer
    use matrix-columns. Note that unlike tibble we still allow column vectors
    such as returned by `base::scale()` because of their widespread use.

*   Error: More than one expression parsed
  
    Previously `aes_string(x = c("a", "b", "c"))` silently returned 
    `aes(x = a)`. Now this is a clear error.

*   Error: `data` must be uniquely named but has duplicate columns
  
    If layer data contains columns with identical names an error will be 
    thrown. In earlier versions the first occuring column was chosen silently,
    potentially masking that the wrong data was chosen.

*   Error: Aesthetics must be either length 1 or the same as the data
    
    Layers are stricter about the columns they will combine into a single
    data frame. Each aesthetic now must be either the same length as the data
    frame or a single value. This makes silent recycling errors much less likely.

*   Error: `coord_*` doesn't support free scales 
   
    Free scales only work with selected coordinate systems; previously you'd
    get an incorrect plot.

*   Error in f(...) : unused argument (range = c(0, 1))

    This is because the `oob` argument to scale has been set to a function
    that only takes a single argument; it needs to take two arguments
    (`x`, and `range`). 

*   Error: unused argument (output)
  
    The function `guide_train()` now has an optional parameter `aesthetic`
    that allows you to override the `aesthetic` setting in the scale.
    To make your code work with the both released and development versions of 
    ggplot2 appropriate, add `aesthetic = NULL` to the `guide_train()` method
    signature.
    
    ```R
    # old
    guide_train.legend <- function(guide, scale) {...}
    
    # new 
    guide_train.legend <- function(guide, scale, aesthetic = NULL) {...}
    ```
    
    Then, inside the function, replace `scale$aesthetics[1]`,
    `aesthetic %||% scale$aesthetics[1]`. (The %||% operator is defined in the 
    rlang package).
    
    ```R
    # old
    setNames(list(scale$map(breaks)), scale$aesthetics[1])

    # new
    setNames(list(scale$map(breaks)), aesthetic %||% scale$aesthetics[1])
    ```

*   The long-deprecated `subset` argument to `layer()` has been removed.

## Tidy evaluation

* `aes()` now supports quasiquotation so that you can use `!!`, `!!!`,
  and `:=`. This replaces `aes_()` and `aes_string()` which are now
  soft-deprecated (but will remain around for a long time).

* `facet_wrap()` and `facet_grid()` now support `vars()` inputs. Like
  `dplyr::vars()`, this helper quotes its inputs and supports
  quasiquotation. For instance, you can now supply faceting variables
  like this: `facet_wrap(vars(am, cyl))` instead of 
  `facet_wrap(~am + cyl)`. Note that the formula interface is not going 
  away and will not be deprecated. `vars()` is simply meant to make it 
  easier to create functions around `facet_wrap()` and `facet_grid()`.

  The first two arguments of `facet_grid()` become `rows` and `cols`
  and now support `vars()` inputs. Note however that we took special
  care to ensure complete backward compatibility. With this change
  `facet_grid(vars(cyl), vars(am, vs))` is equivalent to
  `facet_grid(cyl ~ am + vs)`, and `facet_grid(cols = vars(am, vs))` is
  equivalent to `facet_grid(. ~ am + vs)`.

  One nice aspect of the new interface is that you can now easily
  supply names: `facet_grid(vars(Cylinder = cyl), labeller =
  label_both)` will give nice label titles to the facets. Of course,
  those names can be unquoted with the usual tidy eval syntax.

### sf

* ggplot2 now has full support for sf with `geom_sf()` and `coord_sf()`:

  ```r
  nc <- sf::st_read(system.file("shape/nc.shp", package = "sf"), quiet = TRUE)
  ggplot(nc) +
    geom_sf(aes(fill = AREA))
  ```
  It supports all simple features, automatically aligns CRS across layers, sets
  up the correct aspect ratio, and draws a graticule.

## New features

* ggplot2 now works on R 3.1 onwards, and uses the 
  [vdiffr](https://github.com/lionel-/vdiffr) package for visual testing.

* In most cases, accidentally using `%>%` instead of `+` will generate an 
  informative error (#2400).

* New syntax for calculated aesthetics. Instead of using `aes(y = ..count..)` 
  you can (and should!) use `aes(y = stat(count))`. `stat()` is a real function 
  with documentation which hopefully will make this part of ggplot2 less 
  confusing (#2059).
  
  `stat()` is particularly nice for more complex calculations because you 
  only need to specify it once: `aes(y = stat(count / max(count)))`,
  rather than `aes(y = ..count.. / max(..count..))`
  
* New `tag` label for adding identification tags to plots, typically used for 
  labelling a subplot with a letter. Add a tag with `labs(tag = "A")`, style it 
  with the `plot.tag` theme element, and control position with the
  `plot.tag.position` theme setting (@thomasp85).

### Layers: geoms, stats, and position adjustments

* `geom_segment()` and `geom_curve()` have a new `arrow.fill` parameter which 
  allows you to specify a separate fill colour for closed arrowheads 
  (@hrbrmstr and @clauswilke, #2375).

* `geom_point()` and friends can now take shapes as strings instead of integers,
  e.g. `geom_point(shape = "diamond")` (@daniel-barnett, #2075).

* `position_dodge()` gains a `preserve` argument that allows you to control
  whether the `total` width at each `x` value is preserved (the current 
  default), or ensure that the width of a `single` element is preserved
  (what many people want) (#1935).

* New `position_dodge2()` provides enhanced dodging for boxplots. Compared to
  `position_dodge()`, `position_dodge2()` compares `xmin` and `xmax` values  
  to determine which elements overlap, and spreads overlapping elements evenly
  within the region of overlap. `position_dodge2()` is now the default position
  adjustment for `geom_boxplot()`, because it handles `varwidth = TRUE`, and 
  will be considered for other geoms in the future.
  
  The `padding` parameter adds a small amount of padding between elements 
  (@karawoo, #2143) and a `reverse` parameter allows you to reverse the order 
  of placement (@karawoo, #2171).
  
* New `stat_qq_line()` makes it easy to add a simple line to a Q-Q plot, which 
  makes it easier to judge the fit of the theoretical distribution 
  (@nicksolomon).

### Scales and guides

* Improved support for mapping date/time variables to `alpha`, `size`, `colour`, 
  and `fill` aesthetics, including `date_breaks` and `date_labels` arguments 
  (@karawoo, #1526), and new `scale_alpha()` variants (@karawoo, #1526).

* Improved support for ordered factors. Ordered factors throw a warning when 
  mapped to shape (unordered factors do not), and do not throw warnings when 
  mapped to size or alpha (unordered factors do). Viridis is used as the 
  default colour and fill scale for ordered factors (@karawoo, #1526).

* The `expand` argument of `scale_*_continuous()` and `scale_*_discrete()`
  now accepts separate expansion values for the lower and upper range
  limits. The expansion limits can be specified using the convenience
  function `expand_scale()`.
  
  Separate expansion limits may be useful for bar charts, e.g. if one
  wants the bottom of the bars to be flush with the x axis but still 
  leave some (automatically calculated amount of) space above them:
  
    ```r
    ggplot(mtcars) +
        geom_bar(aes(x = factor(cyl))) +
        scale_y_continuous(expand = expand_scale(mult = c(0, .1)))
    ```
  
  It can also be useful for line charts, e.g. for counts over time,
  where one wants to have a ’hard’ lower limit of y = 0 but leave the
  upper limit unspecified (and perhaps differing between panels), with
  some extra space above the highest point on the line (with symmetrical 
  limits, the extra space above the highest point could in some cases 
  cause the lower limit to be negative).
  
  The old syntax for the `expand` argument will, of course, continue
  to work (@huftis, #1669).

* `scale_colour_continuous()` and `scale_colour_gradient()` are now controlled 
  by global options `ggplot2.continuous.colour` and `ggplot2.continuous.fill`. 
  These can be set to `"gradient"` (the default) or `"viridis"` (@karawoo).

* New `scale_colour_viridis_c()`/`scale_fill_viridis_c()` (continuous) and
  `scale_colour_viridis_d()`/`scale_fill_viridis_d()` (discrete) make it
  easy to use Viridis colour scales (@karawoo, #1526).

* Guides for `geom_text()` now accept custom labels with 
  `guide_legend(override.aes = list(label = "foo"))` (@brianwdavis, #2458).

### Margins

* Strips gain margins on all sides by default. This means that to fully justify
  text to the edge of a strip, you will need to also set the margins to 0
  (@karawoo).

* Rotated strip labels now correctly understand `hjust` and `vjust` parameters
  at all angles (@karawoo).

* Strip labels now understand justification relative to the direction of the
  text, meaning that in y facets, the strip text can be placed at either end of
  the strip using `hjust` (@karawoo).

* Legend titles and labels get a little extra space around them, which 
  prevents legend titles from overlapping the legend at large font sizes 
  (@karawoo, #1881).

## Extension points

* New `autolayer()` S3 generic (@mitchelloharawild, #1974). This is similar
  to `autoplot()` but produces layers rather than complete plots.

* Custom objects can now be added using `+` if a `ggplot_add` method has been
  defined for the class of the object (@thomasp85).

* Theme elements can now be subclassed. Add a `merge_element` method to control
  how properties are inherited from the parent element. Add an `element_grob` 
  method to define how elements are rendered into grobs (@thomasp85, #1981).

* Coords have gained new extension mechanisms.
  
    If you have an existing coord extension, you will need to revise the
    specification of the `train()` method. It is now called 
    `setup_panel_params()` (better reflecting what it actually does) and now 
    has arguments `scale_x`, and `scale_y` (the x and y scales respectively) 
    and `param`, a list of plot specific parameters generated by 
    `setup_params()`.

    What was formerly called `scale_details` (in coords), `panel_ranges` 
    (in layout) and `panel_scales` (in geoms) are now consistently called
    `panel_params` (#1311). These are parameters of the coord that vary from
    panel to panel.

* `ggplot_build()` and `ggplot_gtable()` are now generics, so ggplot-subclasses 
  can define additional behavior during the build stage.

* `guide_train()`, `guide_merge()`, `guide_geom()`, and `guide_gengrob()`
  are now exported as they are needed if you want to design your own guide.
  They are not currently documented; use at your own risk (#2528).

* `scale_type()` generic is now exported and documented. Use this if you 
  want to extend ggplot2 to work with a new type of vector.

## Minor bug fixes and improvements

### Faceting

* `facet_grid()` gives a more informative error message if you try to use
  a variable in both rows and cols (#1928).

* `facet_grid()` and `facet_wrap()` both give better error messages if you
  attempt to use an unsupported coord with free scales (#2049).

* `label_parsed()` works once again (#2279).

* You can now style the background of horizontal and vertical strips
  independently with `strip.background.x` and `strip.background.y` 
  theme settings (#2249).

### Scales

* `discrete_scale()` documentation now inherits shared definitions from 
  `continuous_scale()` (@alistaire47, #2052).

* `guide_colorbar()` shows all colours of the scale (@has2k1, #2343).

* `scale_identity()` once again produces legends by default (#2112).

* Tick marks for secondary axes with strong transformations are more 
  accurately placed (@thomasp85, #1992).

* Missing line types now reliably generate missing lines (with standard 
  warning) (#2206).

* Legends now ignore set aesthetics that are not length one (#1932).

* All colour and fill scales now have an `aesthetics` argument that can
  be used to set the aesthetic(s) the scale works with. This makes it
  possible to apply a colour scale to both colour and fill aesthetics
  at the same time, via `aesthetics = c("colour", "fill")` (@clauswilke).
  
* Three new generic scales work with any aesthetic or set of aesthetics: 
  `scale_continuous_identity()`, `scale_discrete_identity()`, and
  `scale_discrete_manual()` (@clauswilke).

* `scale_*_gradient2()` now consistently omits points outside limits by 
  rescaling after the limits are enforced (@foo-bar-baz-qux, #2230).

### Layers

* `geom_label()` now correctly produces unbordered labels when `label.size` 
  is 0, even when saving to PDF (@bfgray3, #2407).

* `layer()` gives considerably better error messages for incorrectly specified
  `geom`, `stat`, or `position` (#2401).

* In all layers that use it, `linemitre` now defaults to 10 (instead of 1)
  to better match base R.

* `geom_boxplot()` now supplies a default value if no `x` aesthetic is present
  (@foo-bar-baz-qux, #2110).

* `geom_density()` drops groups with fewer than two data points and throws a
  warning. For groups with two data points, density values are now calculated 
  with `stats::density` (@karawoo, #2127).

* `geom_segment()` now also takes a `linejoin` parameter. This allows more 
  control over the appearance of the segments, which is especially useful for 
  plotting thick arrows (@Ax3man, #774).

* `geom_smooth()` now reports the formula used when `method = "auto"` 
  (@davharris #1951). `geom_smooth()` now orders by the `x` aesthetic, making it 
  easier to pass pre-computed values without manual ordering (@izahn, #2028). It 
  also now knows it has `ymin` and `ymax` aesthetics (#1939). The legend 
  correctly reflects the status of the `se` argument when used with stats 
  other than the default (@clauswilke, #1546).

* `geom_tile()` now once again interprets `width` and `height` correctly 
  (@malcolmbarrett, #2510).

* `position_jitter()` and `position_jitterdodge()` gain a `seed` argument that
  allows the specification of a random seed for reproducible jittering 
  (@krlmlr, #1996 and @slowkow, #2445).

* `stat_density()` has better behaviour if all groups are dropped because they
  are too small (#2282).

* `stat_summary_bin()` now understands the `breaks` parameter (@karawoo, #2214).

* `stat_bin()` now accepts functions for `binwidth`. This allows better binning 
  when faceting along variables with different ranges (@botanize).

* `stat_bin()` and `geom_histogram()` now sum correctly when using the `weight` 
  aesthetic (@jiho, #1921).

* `stat_bin()` again uses correct scaling for the computed variable `ndensity` 
  (@timgoodman, #2324).

* `stat_bin()` and `stat_bin_2d()` now properly handle the `breaks` parameter 
  when the scales are transformed (@has2k1, #2366).

* `update_geom_defaults()` and `update_stat_defaults()` allow American 
  spelling of aesthetic parameters (@foo-bar-baz-qux, #2299).

* The `show.legend` parameter now accepts a named logical vector to hide/show
  only some aesthetics in the legend (@tutuchan, #1798).

* Layers now silently ignore unknown aesthetics with value `NULL` (#1909).

### Coords

* Clipping to the plot panel is now configurable, through a `clip` argument
  to coordinate systems, e.g. `coord_cartesian(clip = "off")` 
  (@clauswilke, #2536).

* Like scales, coordinate systems now give you a message when you're 
  replacing an existing coordinate system (#2264).

* `coord_polar()` now draws secondary axis ticks and labels 
  (@dylan-stark, #2072), and can draw the radius axis on the right 
  (@thomasp85, #2005).

* `coord_trans()` now generates a warning when a transformation generates 
  non-finite values (@foo-bar-baz-qux, #2147).

### Themes

* Complete themes now always override all elements of the default theme
  (@has2k1, #2058, #2079).

* Themes now set default grid colour in `panel.grid` rather than individually
  in `panel.grid.major` and `panel.grid.minor` individually. This makes it 
  slightly easier to customise the theme (#2352).

* Fixed bug when setting strips to `element_blank()` (@thomasp85). 

* Axes positioned on the top and to the right can now customize their ticks and
  lines separately (@thomasp85, #1899).

* Built-in themes gain parameters `base_line_size` and `base_rect_size` which 
  control the default sizes of line and rectangle elements (@karawoo, #2176).

* Default themes use `rel()` to set line widths (@baptiste).

* Themes were tweaked for visual consistency and more graceful behavior when 
  changing the base font size. All absolute heights or widths were replaced 
  with heights or widths that are proportional to the base font size. One 
  relative font size was eliminated (@clauswilke).
  
* The height of descenders is now calculated solely on font metrics and doesn't
  change with the specific letters in the string. This fixes minor alignment 
  issues with plot titles, subtitles, and legend titles (#2288, @clauswilke).

### Guides

* `guide_colorbar()` is more configurable: tick marks and color bar frame
  can now by styled with arguments `ticks.colour`, `ticks.linewidth`, 
  `frame.colour`, `frame.linewidth`, and `frame.linetype`
  (@clauswilke).
  
* `guide_colorbar()` now uses `legend.spacing.x` and `legend.spacing.y` 
  correctly, and it can handle multi-line titles. Minor tweaks were made to 
  `guide_legend()` to make sure the two legend functions behave as similarly as
  possible (@clauswilke, #2397 and #2398).
  
* The theme elements `legend.title` and `legend.text` now respect the settings 
  of `margin`, `hjust`, and `vjust` (@clauswilke, #2465, #1502).

* Non-angle parameters of `label.theme` or `title.theme` can now be set in 
  `guide_legend()` and `guide_colorbar()` (@clauswilke, #2544).

### Other

* `fortify()` gains a method for tbls (@karawoo, #2218).

* `ggplot` gains a method for `grouped_df`s that adds a `.group` variable,
  which computes a unique value for each group. Use it with 
  `aes(group = .group)` (#2351).

* `ggproto()` produces objects with class `c("ggproto", "gg")`, allowing for
  a more informative error message when adding layers, scales, or other ggproto 
  objects (@jrnold, #2056).

* `ggsave()`'s DPI argument now supports 3 string options: "retina" (320
  DPI), "print" (300 DPI), and "screen" (72 DPI) (@foo-bar-baz-qux, #2156).
  `ggsave()` now uses full argument names to avoid partial match warnings 
  (#2355), and correctly restores the previous graphics device when several
  graphics devices are open (#2363).

* `print.ggplot()` now returns the original ggplot object, instead of the 
  output from `ggplot_build()`. Also, the object returned from 
  `ggplot_build()` now has the class `"ggplot_built"` (#2034).

* `map_data()` now works even when purrr is loaded (tidyverse#66).

* New functions `summarise_layout()`, `summarise_coord()`, and 
  `summarise_layers()` summarise the layout, coordinate systems, and layers 
  of a built ggplot object (#2034, @wch). This provides a tested API that 
  (e.g.) shiny can depend on.

* Updated startup messages reflect new resources (#2410, @mine-cetinkaya-rundel).

# ggplot2 2.2.1

* Fix usage of `structure(NULL)` for R-devel compatibility (#1968).

# ggplot2 2.2.0

## Major new features

### Subtitle and caption

Thanks to @hrbrmstr plots now have subtitles and captions, which can be set with the `subtitle`  and `caption` arguments to `ggtitle()` and `labs()`. You can control their appearance with the theme settings `plot.caption` and `plot.subtitle`. The main plot title is now left-aligned to better work better with a subtitle. The caption is right-aligned (@hrbrmstr).

### Stacking

`position_stack()` and `position_fill()` now sort the stacking order to match grouping order. This allows you to control the order through grouping, and ensures that the default legend matches the plot (#1552, #1593). If you want the opposite order (useful if you have horizontal bars and horizontal legend), you can request reverse stacking by using `position = position_stack(reverse = TRUE)` (#1837).
  
`position_stack()` and `position_fill()` now accepts negative values which will create stacks extending below the x-axis (#1691).

`position_stack()` and `position_fill()` gain a `vjust` argument which makes it easy to (e.g.) display labels in the middle of stacked bars (#1821).

### Layers

`geom_col()` was added to complement `geom_bar()` (@hrbrmstr). It uses `stat="identity"` by default, making the `y` aesthetic mandatory. It does not support any other `stat_()` and does not provide fallback support for the `binwidth` parameter. Examples and references in other functions were updated to demonstrate `geom_col()` usage. 

When creating a layer, ggplot2 will warn if you use an unknown aesthetic or an unknown parameter. Compared to the previous version, this is stricter for aesthetics (previously there was no message), and less strict for parameters (previously this threw an error) (#1585).

### Facetting

The facet system, as well as the internal panel class, has been rewritten in ggproto. Facets are now extendable in the same manner as geoms and stats, as described in `vignette("extending-ggplot2")`.

We have also added the following new fatures.
  
* `facet_grid()` and `facet_wrap()` now allow expressions in their faceting 
  formulas (@DanRuderman, #1596).

* When `facet_wrap()` results in an uneven number of panels, axes will now be
  drawn underneath the hanging panels (fixes #1607)

* Strips can now be freely positioned in `facet_wrap()` using the 
  `strip.position` argument (deprecates `switch`).

* The relative order of panel, strip, and axis can now be controlled with 
  the theme setting `strip.placement` that takes either `inside` (strip between 
  panel and axis) or `outside` (strip after axis).

* The theme option `panel.margin` has been deprecated in favour of 
  `panel.spacing` to more clearly communicate intent.

### Extensions

Unfortunately there was a major oversight in the construction of ggproto which lead to extensions capturing the super object at package build time, instead of at package run time (#1826). This problem has been fixed, but requires re-installation of all extension packages.

## Scales

* The position of x and y axes can now be changed using the `position` argument
  in `scale_x_*`and `scale_y_*` which can take `top` and `bottom`, and `left`
  and `right` respectively. The themes of top and right axes can be modified 
  using the `.top` and `.right` modifiers to `axis.text.*` and `axis.title.*`.

### Continuous scales

* `scale_x_continuous()` and `scale_y_continuous()` can now display a secondary 
  axis that is a __one-to-one__ transformation of the primary axis (e.g. degrees 
  Celcius to degrees Fahrenheit). The secondary axis will be positioned opposite 
  to the primary axis and can be controlled with the `sec.axis` argument to 
  the scale constructor.

* Scales worry less about having breaks. If no breaks can be computed, the
  plot will work instead of throwing an uninformative error (#791). This 
  is particularly helpful when you have facets with free scales, and not
  all panels contain data.

* Scales now warn when transformation introduces infinite values (#1696).

### Date time

* `scale_*_datetime()` now supports time zones. It will use the timezone 
  attached to the varaible by default, but can be overridden with the 
  `timezone` argument.

* New `scale_x_time()` and `scale_y_time()` generate reasonable default
  breaks and labels for hms vectors (#1752).

### Discrete scales

The treatment of missing values by discrete scales has been thoroughly overhauled (#1584). The underlying principle is that we can naturally represent missing values on discrete variables (by treating just like another level), so by default we should. 

This principle applies to:

* character vectors
* factors with implicit NA
* factors with explicit NA

And to all scales (both position and non-position.)

Compared to the previous version of ggplot2, there are three main changes:

1.  `scale_x_discrete()` and `scale_y_discrete()` always show discrete NA,
    regardless of their source

1.  If present, `NA`s are shown in discete legends.

1.  All discrete scales gain a `na.translate` argument that allows you to 
    control whether `NA`s are translated to something that can be visualised,
    or should be left as missing. Note that if you don't translate (i.e. 
    `na.translate = FALSE)` the missing values will passed on to the layer, 
    which will warning that it's dropping missing values. To suppress the
    warnings, you'll also need to add `na.rm = TRUE` to the layer call. 

There were also a number of other smaller changes

* Correctly use scale expansion factors.
* Don't preserve space for dropped levels (#1638).
* Only issue one warning when when asking for too many levels (#1674).
* Unicode labels work better on Windows (#1827).
* Warn when used with only continuous data (#1589)

## Themes

* The `theme()` constructor now has named arguments rather than ellipses. This 
  should make autocomplete substantially more useful. The documentation
  (including examples) has been considerably improved.
  
* Built-in themes are more visually homogeneous, and match `theme_grey` better.
  (@jiho, #1679)
  
* When computing the height of titles, ggplot2 now includes the height of the
  descenders (i.e. the bits of `g` and `y` that hang beneath the baseline). This 
  improves the margins around titles, particularly the y axis label (#1712).
  I have also very slightly increased the inner margins of axis titles, and 
  removed the outer margins. 

* Theme element inheritance is now easier to work with as modification now
  overrides default `element_blank` elements (#1555, #1557, #1565, #1567)
  
* Horizontal legends (i.e. legends on the top or bottom) are horizontally
  aligned by default (#1842). Use `legend.box = "vertical"` to switch back
  to the previous behaviour.
  
* `element_line()` now takes an `arrow` argument to specify arrows at the end of
  lines (#1740)

There were a number of tweaks to the theme elements that control legends:
  
* `legend.justification` now controls appearance will plotting the legend
  outside of the plot area. For example, you can use 
  `theme(legend.justification = "top")` to make the legend align with the 
  top of the plot.

* `panel.margin` and `legend.margin` have been renamed to `panel.spacing` and 
  `legend.spacing` respectively, to better communicate intent (they only
  affect spacing between legends and panels, not the margins around them)

* `legend.margin` now controls margin around individual legends.

* New `legend.box.background`, `legend.box.spacing`, and `legend.box.margin`
  control the background, spacing, and margin of the legend box (the region
  that contains all legends).

## Bug fixes and minor improvements

* ggplot2 now imports tibble. This ensures that all built-in datasets print 
  compactly even if you haven't explicitly loaded tibble or dplyr (#1677).

* Class of aesthetic mapping is preserved when adding `aes()` objects (#1624).

* `+.gg` now works for lists that include data frames.

* `annotation_x()` now works in the absense of global data (#1655)

* `geom_*(show.legend = FALSE)` now works for `guide_colorbar`.

* `geom_boxplot()` gains new `outlier.alpha` (@jonathan-g) and 
  `outlier.fill` (@schloerke, #1787) parameters to control the alpha/fill of
   outlier points independently of the alpha of the boxes. 

* `position_jitter()` (and hence `geom_jitter()`) now correctly computes 
  the jitter width/jitter when supplied by the user (#1775, @has2k1).

* `geom_contour()` more clearly describes what inputs it needs (#1577).

* `geom_curve()` respects the `lineend` paramater (#1852).

* `geom_histogram()` and `stat_bin()` understand the `breaks` parameter once 
  more. (#1665). The floating point adjustment for histogram bins is now 
  actually used - it was previously inadvertently ignored (#1651).

* `geom_violin()` no longer transforms quantile lines with the alpha aesthetic
  (@mnbram, #1714). It no longer errors when quantiles are requested but data
  have zero range (#1687). When `trim = FALSE` it once again has a nice 
  range that allows the density to reach zero (by extending the range 3 
  bandwidths to either side of the data) (#1700).

* `geom_dotplot()` works better when faceting and binning on the y-axis. 
  (#1618, @has2k1).
  
* `geom_hexbin()` once again supports `..density..` (@mikebirdgeneau, #1688).

* `geom_step()` gives useful warning if only one data point in layer (#1645).

* `layer()` gains new `check.aes` and `check.param` arguments. These allow
  geom/stat authors to optional suppress checks for known aesthetics/parameters.
  Currently this is used only in `geom_blank()` which powers `expand_limits()` 
  (#1795).

* All `stat_*()` display a better error message when required aesthetics are
  missing.
  
* `stat_bin()` and `stat_summary_hex()` now accept length 1 `binwidth` (#1610)

* `stat_density()` gains new argument `n`, which is passed to underlying function
  `stats::density` ("number of equally spaced points at which the
  density is to be estimated"). (@hbuschme)

* `stat_binhex()` now again returns `count` rather than `value` (#1747)

* `stat_ecdf()` respects `pad` argument (#1646).

* `stat_smooth()` once again informs you about the method it has chosen.
  It also correctly calculates the size of the largest group within facets.

* `x` and `y` scales are now symmetric regarding the list of
  aesthetics they accept: `xmin_final`, `xmax_final`, `xlower`,
  `xmiddle` and `xupper` are now valid `x` aesthetics.

* `Scale` extensions can now override the `make_title` and `make_sec_title` 
  methods to let the scale modify the axis/legend titles.

* The random stream is now reset after calling `.onAttach()` (#2409).

# ggplot2 2.1.0

## New features

* When mapping an aesthetic to a constant (e.g. 
  `geom_smooth(aes(colour = "loess")))`), the default guide title is the name 
  of the aesthetic (i.e. "colour"), not the value (i.e. "loess") (#1431).

* `layer()` now accepts a function as the data argument. The function will be
  applied to the data passed to the `ggplot()` function and must return a
  data.frame (#1527, @thomasp85). This is a more general version of the 
  deprecated `subset` argument.

* `theme_update()` now uses the `+` operator instead of `%+replace%`, so that
  unspecified values will no longer be `NULL`ed out. `theme_replace()`
  preserves the old behaviour if desired (@oneillkza, #1519). 

* `stat_bin()` has been overhauled to use the same algorithm as ggvis, which 
  has been considerably improved thanks to the advice of Randy Prium (@rpruim).
  This includes:
  
    * Better arguments and a better algorithm for determining the origin.
      You can now specify either `boundary` or the `center` of a bin.
      `origin` has been deprecated in favour of these arguments.
      
    * `drop` is deprecated in favour of `pad`, which adds extra 0-count bins
      at either end (needed for frequency polygons). `geom_histogram()` defaults 
      to `pad = FALSE` which considerably improves the default limits for 
      the histogram, especially when the bins are big (#1477).
      
    * The default algorithm does a (somewhat) better job at picking nice widths 
      and origins across a wider range of input data.
      
    * `bins = n` now gives a histogram with `n` bins, not `n + 1` (#1487).

## Bug fixes

* All `\donttest{}` examples run.

* All `geom_()` and `stat_()` functions now have consistent argument order:
  data + mapping, then geom/stat/position, then `...`, then specific arguments, 
  then arguments common to all layers (#1305). This may break code if you were
  previously relying on partial name matching, but in the long-term should make 
  ggplot2 easier to use. In particular, you can now set the `n` parameter
  in `geom_density2d()` without it partially matching `na.rm` (#1485).

* For geoms with both `colour` and `fill`, `alpha` once again only affects
  fill (Reverts #1371, #1523). This was causing problems for people.

* `facet_wrap()`/`facet_grid()` works with multiple empty panels of data 
  (#1445).

* `facet_wrap()` correctly swaps `nrow` and `ncol` when faceting vertically
  (#1417).

* `ggsave("x.svg")` now uses svglite to produce the svg (#1432).

* `geom_boxplot()` now understands `outlier.color` (#1455).

* `geom_path()` knows that "solid" (not just 1) represents a solid line (#1534).

* `geom_ribbon()` preserves missing values so they correctly generate a 
  gap in the ribbon (#1549).

* `geom_tile()` once again accepts `width` and `height` parameters (#1513). 
  It uses `draw_key_polygon()` for better a legend, including a coloured 
  outline (#1484).

* `layer()` now automatically adds a `na.rm` parameter if none is explicitly
  supplied.

* `position_jitterdodge()` now works on all possible dodge aesthetics, 
  e.g. `color`, `linetype` etc. instead of only based on `fill` (@bleutner)

* `position = "nudge"` now works (although it doesn't do anything useful)
  (#1428).

* The default scale for columns of class "AsIs" is now "identity" (#1518).

* `scale_*_discrete()` has better defaults when used with purely continuous
  data (#1542).

* `scale_size()` warns when used with categorical data.

* `scale_size()`, `scale_colour()`, and `scale_fill()` gain date and date-time
  variants (#1526).

* `stat_bin_hex()` and `stat_bin_summary()` now use the same underlying 
  algorithm so results are consistent (#1383). `stat_bin_hex()` now accepts
  a `weight` aesthetic. To be consistent with related stats, the output variable 
  from `stat_bin_hex()` is now value instead of count.

* `stat_density()` gains a `bw` parameter which makes it easy to get consistent 
   smoothing between facets (@jiho)

* `stat-density-2d()` no longer ignores the `h` parameter, and now accepts 
  `bins` and `binwidth` parameters to control the number of contours 
  (#1448, @has2k1).

* `stat_ecdf()` does a better job of adding padding to -Inf/Inf, and gains
  an argument `pad` to suppress the padding if not needed (#1467).

* `stat_function()` gains an `xlim` parameter (#1528). It once again works 
  with discrete x values (#1509).

* `stat_summary()` preserves sorted x order which avoids artefacts when
  display results with `geom_smooth()` (#1520).

* All elements should now inherit correctly for all themes except `theme_void()`.
  (@Katiedaisey, #1555) 

* `theme_void()` was completely void of text but facets and legends still
  need labels. They are now visible (@jiho). 

* You can once again set legend key and height width to unit arithmetic
  objects (like `2 * unit(1, "cm")`) (#1437).

* Eliminate spurious warning if you have a layer with no data and no aesthetics
  (#1451).

* Removed a superfluous comma in `theme-defaults.r` code (@jschoeley)

* Fixed a compatibility issue with `ggproto` and R versions prior to 3.1.2.
  (#1444)

* Fixed issue where `coord_map()` fails when given an explicit `parameters`
  argument (@tdmcarthur, #1729)
  
* Fixed issue where `geom_errorbarh()` had a required `x` aesthetic (#1933)  

# ggplot2 2.0.0

## Major changes

* ggplot no longer throws an error if your plot has no layers. Instead it 
  automatically adds `geom_blank()` (#1246).
  
* New `cut_width()` is a convenient replacement for the verbose
  `plyr::round_any()`, with the additional benefit of offering finer
  control.

* New `geom_count()` is a convenient alias to `stat_sum()`. Use it when you
  have overlapping points on a scatterplot. `stat_sum()` now defaults to 
  using counts instead of proportions.

* New `geom_curve()` adds curved lines, with a similar specification to 
  `geom_segment()` (@veraanadi, #1088).

* Date and datetime scales now have `date_breaks`, `date_minor_breaks` and
  `date_labels` arguments so that you never need to use the long
  `scales::date_breaks()` or `scales::date_format()`.
  
* `geom_bar()` now has it's own stat, distinct from `stat_bin()` which was
  also used by `geom_histogram()`. `geom_bar()` now uses `stat_count()` 
  which counts values at each distinct value of x (i.e. it does not bin
  the data first). This can be useful when you want to show exactly which 
  values are used in a continuous variable.

* `geom_point()` gains a `stroke` aesthetic which controls the border width of 
  shapes 21-25 (#1133, @SeySayux). `size` and `stroke` are additive so a point 
  with `size = 5` and `stroke = 5` will have a diameter of 10mm. (#1142)

* New `position_nudge()` allows you to slightly offset labels (or other 
  geoms) from their corresponding points (#1109).

* `scale_size()` now maps values to _area_, not radius. Use `scale_radius()`
  if you want the old behaviour (not recommended, except perhaps for lines).

* New `stat_summary_bin()` works like `stat_summary()` but on binned data. 
  It's a generalisation of `stat_bin()` that can compute any aggregate,
  not just counts (#1274). Both default to `mean_se()` if no aggregation
  functions are supplied (#1386).

* Layers are now much stricter about their arguments - you will get an error
  if you've supplied an argument that isn't an aesthetic or a parameter.
  This is likely to cause some short-term pain but in the long-term it will make
  it much easier to spot spelling mistakes and other errors (#1293).
  
    This change does break a handful of geoms/stats that used `...` to pass 
    additional arguments on to the underlying computation. Now 
    `geom_smooth()`/`stat_smooth()` and `geom_quantile()`/`stat_quantile()` 
    use `method.args` instead (#1245, #1289); and `stat_summary()` (#1242), 
    `stat_summary_hex()`, and `stat_summary2d()` use `fun.args`.

### Extensibility

There is now an official mechanism for defining Stats, Geoms, and Positions in other packages. See `vignette("extending-ggplot2")` for details.

* All Geoms, Stats and Positions are now exported, so you can inherit from them
  when making your own objects (#989).

* ggplot2 no longer uses proto or reference classes. Instead, we now use 
  ggproto, a new OO system designed specifically for ggplot2. Unlike proto
  and RC, ggproto supports clean cross-package inheritance. Creating a new OO
  system isn't usually the right way to solve a problem, but I'm pretty sure
  it was necessary here. Read more about it in the vignette.

* `aes_()` replaces `aes_q()`. It also supports formulas, so the most concise 
  SE version of `aes(carat, price)` is now `aes_(~carat, ~price)`. You may
  want to use this form in packages, as it will avoid spurious `R CMD check` 
  warnings about undefined global variables.

### Text

* `geom_text()` has been overhauled to make labelling your data a little
  easier. It:
  
    * `nudge_x` and `nudge_y` arguments let you offset labels from their
      corresponding points (#1120). 
      
    * `check_overlap = TRUE` provides a simple way to avoid overplotting 
      of labels: labels that would otherwise overlap are omitted (#1039).
      
    * `hjust` and `vjust` can now be character vectors: "left", "center", 
      "right", "bottom", "middle", "top". New options include "inward" and 
      "outward" which align text towards and away from the center of the plot 
      respectively.

* `geom_label()` works like `geom_text()` but draws a rounded rectangle 
  underneath each label (#1039). This is useful when you want to label plots
  that are dense with data.

### Deprecated features

* The little used `aes_auto()` has been deprecated. 

* `aes_q()` has been replaced with `aes_()` to be consistent with SE versions
  of NSE functions in other packages.

* The `order` aesthetic is officially deprecated. It never really worked, and 
  was poorly documented.

* The `stat` and `position` arguments to `qplot()` have been deprecated.
  `qplot()` is designed for quick plots - if you need to specify position
  or stat, use `ggplot()` instead.

* The theme setting `axis.ticks.margin` has been deprecated: now use the margin 
  property of `axis.text`.
  
* `stat_abline()`, `stat_hline()` and `stat_vline()` have been removed:
  these were never suitable for use other than with `geom_abline()` etc
  and were not documented.

* `show_guide` has been renamed to `show.legend`: this more accurately
  reflects what it does (controls appearance of layer in legend), and uses the 
  same convention as other ggplot2 arguments (i.e. a `.` between names).
  (Yes, I know that's inconsistent with function names with use `_`, but it's
  too late to change now.)

A number of geoms have been renamed to be internally consistent:

* `stat_binhex()` and `stat_bin2d()` have been renamed to `stat_bin_hex()` 
  and `stat_bin_2d()` (#1274). `stat_summary2d()` has been renamed to 
  `stat_summary_2d()`, `geom_density2d()`/`stat_density2d()` has been renamed 
  to `geom_density_2d()`/`stat_density_2d()`.

* `stat_spoke()` is now `geom_spoke()` since I realised it's a
  reparameterisation of `geom_segment().

* `stat_bindot()` has been removed because it's so tightly coupled to
  `geom_dotplot()`. If you happened to use `stat_bindot()`, just change to
  `geom_dotplot()` (#1194).

All defunct functions have been removed.

### Default appearance

* The default `theme_grey()` background colour has been changed from "grey90" 
  to "grey92": this makes the background a little less visually prominent.

* Labels and titles have been tweaked for readability:

    * Axes labels are darker.
    
    * Legend and axis titles are given the same visual treatment.
    
    * The default font size dropped from 12 to 11. You might be surprised that 
      I've made the default text size smaller as it was already hard for
      many people to read. It turns out there was a bug in RStudio (fixed in 
      0.99.724), that shrunk the text of all grid based graphics. Once that
      was resolved the defaults seemed too big to my eyes.
    
    * More spacing between titles and borders.
    
    * Default margins scale with the theme font size, so the appearance at 
      larger font sizes should be considerably improved (#1228). 

* `alpha` now affects both fill and colour aesthetics (#1371).

* `element_text()` gains a margins argument which allows you to add additional
  padding around text elements. To help see what's going on use `debug = TRUE` 
  to display the text region and anchors.

* The default font size in `geom_text()` has been decreased from 5mm (14 pts)
  to 3.8 mm (11 pts) to match the new default theme sizes.

* A diagonal line is no longer drawn on bar and rectangle legends. Instead, the
  border has been tweaked to be more visible, and more closely match the size of 
  line drawn on the plot.

* `geom_pointrange()` and `geom_linerange()` get vertical (not horizontal)
  lines in the legend (#1389).

* The default line `size` for `geom_smooth()` has been increased from 0.5 to 1 
  to make it easier to see when overlaid on data.
  
* `geom_bar()` and `geom_rect()` use a slightly paler shade of grey so they
  aren't so visually heavy.
  
* `geom_boxplot()` now colours outliers the same way as the boxes.

* `geom_point()` now uses shape 19 instead of 16. This looks much better on 
  the default Linux graphics device. (It's very slightly smaller than the old 
  point, but it shouldn't affect any graphics significantly)

* Sizes in ggplot2 are measured in mm. Previously they were converted to pts 
  (for use in grid) by multiplying by 72 / 25.4. However, grid uses printer's 
  points, not Adobe (big pts), so sizes are now correctly multiplied by 
  72.27 / 25.4. This is unlikely to noticeably affect display, but it's
  technically correct (<https://youtu.be/hou0lU8WMgo>).

* The default legend will now allocate multiple rows (if vertical) or
  columns (if horizontal) in order to make a legend that is more likely to
  fit on the screen. You can override with the `nrow`/`ncol` arguments
  to `guide_legend()`

    ```R
    p <- ggplot(mpg, aes(displ,hwy, colour = model)) + geom_point()
    p
    p + theme(legend.position = "bottom")
    # Previous behaviour
    p + guides(colour = guide_legend(ncol = 1))
    ```

### New and updated themes

* New `theme_void()` is completely empty. It's useful for plots with non-
  standard coordinates or for drawings (@jiho, #976).

* New `theme_dark()` has a dark background designed to make colours pop out
  (@jiho, #1018)

* `theme_minimal()` became slightly more minimal by removing the axis ticks:
  labels now line up directly beneath grid lines (@tomschloss, #1084)

* New theme setting `panel.ontop` (logical) make it possible to place 
  background elements (i.e., gridlines) on top of data. Best used with 
  transparent `panel.background` (@noamross. #551).

### Labelling

The facet labelling system was updated with many new features and a
more flexible interface (@lionel-). It now works consistently across
grid and wrap facets. The most important user visible changes are:

* `facet_wrap()` gains a `labeller` option (#25).

* `facet_grid()` and `facet_wrap()` gain a `switch` argument to
  display the facet titles near the axes. When switched, the labels
  become axes subtitles. `switch` can be set to "x", "y" or "both"
  (the latter only for grids) to control which margin is switched.

The labellers (such as `label_value()` or `label_both()`) also get
some new features:

* They now offer the `multi_line` argument to control whether to
  display composite facets (those specified as `~var1 + var2`) on one
  or multiple lines.

* In `label_bquote()` you now refer directly to the names of
  variables. With this change, you can create math expressions that
  depend on more than one variable. This math expression can be
  specified either for the rows or the columns and you can also
  provide different expressions to each margin.

  As a consequence of these changes, referring to `x` in backquoted
  expressions is deprecated.

* Similarly to `label_bquote()`, `labeller()` now take `.rows` and
  `.cols` arguments. In addition, it also takes `.default`.
  `labeller()` is useful to customise how particular variables are
  labelled. The three additional arguments specify how to label the
  variables are not specifically mentioned, respectively for rows,
  columns or both. This makes it especially easy to set up a
  project-wide labeller dispatcher that can be reused across all your
  plots. See the documentation for an example.

* The new labeller `label_context()` adapts to the number of factors
  facetted over. With a single factor, it displays only the values,
  just as before. But with multiple factors in a composite margin
  (e.g. with `~cyl + am`), the labels are passed over to
  `label_both()`. This way the variables names are displayed with the
  values to help identifying them.

On the programming side, the labeller API has been rewritten in order
to offer more control when faceting over multiple factors (e.g. with
formulae such as `~cyl + am`). This also means that if you have
written custom labellers, you will need to update them for this
version of ggplot.

* Previously, a labeller function would take `variable` and `value`
  arguments and return a character vector. Now, they take a data frame
  of character vectors and return a list. The input data frame has one
  column per factor facetted over and each column in the returned list
  becomes one line in the strip label. See documentation for more
  details.

* The labels received by a labeller now contain metadata: their margin
  (in the "type" attribute) and whether they come from a wrap or a
  grid facet (in the "facet" attribute).

* Note that the new `as_labeller()` function operator provides an easy
  way to transform an existing function to a labeller function. The
  existing function just needs to take and return a character vector.

## Documentation

* Improved documentation for `aes()`, `layer()` and much much more.

* I've tried to reduce the use of `...` so that you can see all the 
  documentation in one place rather than having to integrate multiple pages.
  In some cases this has involved adding additional arguments to geoms
  to make it more clear what you can do:
  
    *  `geom_smooth()` gains explicit `method`, `se` and `formula` arguments.
    
    * `geom_histogram()` gains `binwidth`, `bins`, origin` and `right` 
      arguments.
      
    * `geom_jitter()` gains `width` and `height` arguments to make it easier
      to control the amount of jittering without using the lengthy 
      `position_jitter()` function (#1116)

* Use of `qplot()` in examples has been minimised (#1123, @hrbrmstr). This is
  inline with the 2nd edition of the ggplot2 box, which minimises the use of 
  `qplot()` in favour of `ggplot()`.

* Tighly linked geoms and stats (e.g. `geom_boxplot()` and `stat_boxplot()`) 
  are now documented in the same file so you can see all the arguments in one
  place. Variations of the same idea (e.g. `geom_path()`, `geom_line()`, and
  `geom_step()`) are also documented together.

* It's now obvious that you can set the `binwidth` parameter for
  `stat_bin_hex()`, `stat_summary_hex()`, `stat_bin_2d()`, and
  `stat_summary_2d()`. 

* The internals of positions have been cleaned up considerably. You're unlikely
  to notice any external changes, although the documentation should be a little
  less confusing since positions now don't list parameters they never use.

## Data

* All datasets have class `tbl_df` so if you also use dplyr, you get a better
  print method.

* `economics` has been brought up to date to 2015-04-01.

* New `economics_long` is the economics data in long form.

* New `txhousing` dataset containing information about the Texas housing
  market. Useful for examples that need multiple time series, and for
  demonstrating model+vis methods.

* New `luv_colours` dataset which contains the locations of all
  built-in `colors()` in Luv space.

* `movies` has been moved into its own package, ggplot2movies, because it was 
  large and not terribly useful. If you've used the movies dataset, you'll now 
  need to explicitly load the package with `library(ggplot2movies)`.

## Bug fixes and minor improvements

* All partially matched arguments and `$` have been been replaced with 
  full matches (@jimhester, #1134).

* ggplot2 now exports `alpha()` from the scales package (#1107), and `arrow()` 
  and `unit()` from grid (#1225). This means you don't need attach scales/grid 
  or do `scales::`/`grid::` for these commonly used functions.

* `aes_string()` now only parses character inputs. This fixes bugs when
  using it with numbers and non default `OutDec` settings (#1045).

* `annotation_custom()` automatically adds a unique id to each grob name,
  making it easier to plot multiple grobs with the same name (e.g. grobs of
  ggplot2 graphics) in the same plot (#1256).

* `borders()` now accepts xlim and ylim arguments for specifying the geographical 
  region of interest (@markpayneatwork, #1392).

* `coord_cartesian()` applies the same expansion factor to limits as for scales. 
  You can suppress with `expand = FALSE` (#1207).

* `coord_trans()` now works when breaks are suppressed (#1422).

* `cut_number()` gives error message if the number of requested bins can
  be created because there are two few unique values (#1046).

* Character labels in `facet_grid()` are no longer (incorrectly) coerced into
  factors. This caused problems with custom label functions (#1070).

* `facet_wrap()` and `facet_grid()` now allow you to use non-standard
  variable names by surrounding them with backticks (#1067).

* `facet_wrap()` more carefully checks its `nrow` and `ncol` arguments
  to ensure that they're specified correctly (@richierocks, #962)

* `facet_wrap()` gains a `dir` argument to control the direction the
  panels are wrapped in. The default is "h" for horizontal. Use "v" for
  vertical layout (#1260).

* `geom_abline()`, `geom_hline()` and `geom_vline()` have been rewritten to
  have simpler behaviour and be more consistent:

    * `stat_abline()`, `stat_hline()` and `stat_vline()` have been removed:
      these were never suitable for use other than with `geom_abline()` etc
      and were not documented.

    * `geom_abline()`, `geom_vline()` and `geom_hline()` are bound to
      `stat_identity()` and `position_identity()`

    * Intercept parameters can no longer be set to a function.

    * They are all documented in one file, since they are so closely related.

* `geom_bin2d()` will now let you specify one dimension's breaks exactly,
  without touching the other dimension's default breaks at all (#1126).

* `geom_crossbar()` sets grouping correctly so you can display multiple
  crossbars on one plot. It also makes the default `fatten` argument a little
  bigger to make the middle line more obvious (#1125).

* `geom_histogram()` and `geom_smooth()` now only inform you about the
  default values once per layer, rather than once per panel (#1220).

* `geom_pointrange()` gains `fatten` argument so you can control the
  size of the point relative to the size of the line.

* `geom_segment()` annotations were not transforming with scales 
  (@BrianDiggs, #859).

* `geom_smooth()` is no longer so chatty. If you want to know what the deafult
  smoothing method is, look it up in the documentation! (#1247)

* `geom_violin()` now has the ability to draw quantile lines (@DanRuderman).

* `ggplot()` now captures the parent frame to use for evaluation,
  rather than always defaulting to the global environment. This should
  make ggplot more suitable to use in more situations (e.g. with knitr)

* `ggsave()` has been simplified a little to make it easier to maintain.
  It no longer checks that you're printing a ggplot2 object (so now also
  works with any grid grob) (#970), and always requires a filename.
  Parameter `device` now supports character argument to specify which supported
  device to use ('pdf', 'png', 'jpeg', etc.), for when it cannot be correctly
  inferred from the file extension (for example when a temporary filename is
  supplied server side in shiny apps) (@sebkopf, #939). It no longer opens
  a graphics device if one isn't already open - this is annoying when you're
  running from a script (#1326).

* `guide_colorbar()` creates correct legend if only one color (@krlmlr, #943).

* `guide_colorbar()` no longer fails when the legend is empty - previously
  this often masked misspecifications elsewhere in the plot (#967).

* New `layer_data()` function extracts the data used for plotting for a given
  layer. It's mostly useful for testing.

* User supplied `minor_breaks` can now be supplied on the same scale as 
  the data, and will be automatically transformed with by scale (#1385).

* You can now suppress the appearance of an axis/legend title (and the space
  that would allocated for it) with `NULL` in the `scale_` function. To
  use the default lable, use `waiver()` (#1145).

* Position adjustments no longer warn about potentially varying ranges
  because the problem rarely occurs in practice and there are currently a
  lot of false positives since I don't understand exactly what FP criteria
  I should be testing.

* `scale_fill_grey()` now uses red for missing values. This matches
  `scale_colour_grey()` and makes it obvious where missing values lie.
  Override with `na.value`.

* `scale_*_gradient2()` defaults to using Lab colour space.

* `scale_*_gradientn()` now allows `colours` or `colors` (#1290)

* `scale_y_continuous()` now also transforms the `lower`, `middle` and `upper`
  aesthetics used by `geom_boxplot()`: this only affects
  `geom_boxplot(stat = "identity")` (#1020).

* Legends no longer inherit aesthetics if `inherit.aes` is FALSE (#1267).

* `lims()` makes it easy to set the limits of any axis (#1138).

* `labels = NULL` now works with `guide_legend()` and `guide_colorbar()`.
  (#1175, #1183).

* `override.aes` now works with American aesthetic spelling, e.g. color

* Scales no longer round data points to improve performance of colour
  palettes. Instead the scales package now uses a much faster colour
  interpolation algorithm (#1022).

* `scale_*_brewer()` and `scale_*_distiller()` add new `direction` argument of 
  `scales::brewer_pal`, making it easier to change the order of colours 
  (@jiho, #1139).

* `scale_x_date()` now clips dates outside the limits in the same way as
  `scale_x_continuous()` (#1090).

* `stat_bin()` gains `bins` arguments, which denotes the number of bins. Now
  you can set `bins=100` instead of `binwidth=0.5`. Note that `breaks` or
  `binwidth` will override it (@tmshn, #1158, #102).

* `stat_boxplot()` warns if a continuous variable is used for the `x` aesthetic
  without also supplying a `group` aesthetic (#992, @krlmlr).

* `stat_summary_2d()` and `stat_bin_2d()` now share exactly the same code for 
  determining breaks from `bins`, `binwidth`, and `origin`. 
  
* `stat_summary_2d()` and `stat_bin_2d()` now output in tile/raster compatible 
  form instead of rect compatible form. 

* Automatically computed breaks do not lead to an error for transformations like
  "probit" where the inverse can map to infinity (#871, @krlmlr)

* `stat_function()` now always evaluates the function on the original scale.
  Previously it computed the function on transformed scales, giving incorrect
  values (@BrianDiggs, #1011).

* `strip_dots` works with anonymous functions within calculated aesthetics 
  (e.g. `aes(sapply(..density.., function(x) mean(x))))` (#1154, @NikNakk)

* `theme()` gains `validate = FALSE` parameter to turn off validation, and 
  hence store arbitrary additional data in the themes. (@tdhock, #1121)

* Improved the calculation of segments needed to draw the curve representing
  a line when plotted in polar coordinates. In some cases, the last segment
  of a multi-segment line was not drawn (@BrianDiggs, #952)<|MERGE_RESOLUTION|>--- conflicted
+++ resolved
@@ -1,8 +1,7 @@
 # ggplot2 (development version)
 
-<<<<<<< HEAD
 * Allowed reversing of discrete scales by re-writing `get_limits()` (@AnneLyng, #3115)
-=======
+
 * Added `stat_contour_filled()` and `geom_contour_filled()`, which compute 
   and draw filled contours of gridded data (@paleolimbot, #3044).
 
@@ -15,7 +14,6 @@
 
 * Changed `theme_grey()` setting for legend key so that it creates no 
   border (`NA`) rather than drawing a white one. (@annennenne, #3180)
->>>>>>> 1c5ec625
 
 * Added function `ggplot_add.by()` for lists created with `by()` (#2734, @Maschette)
 

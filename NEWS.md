--- conflicted
+++ resolved
@@ -1,8 +1,6 @@
 # ggplot2 (development version)
 
-<<<<<<< HEAD
 * Added `weight` aesthetic for `stat_ellipse()` (@teunbrand, #5272)
-=======
 * More stability for vctrs-based palettes (@teunbrand, #6117).
 * Fixed regression in `guide_bins(reverse = TRUE)` (@teunbrand, #6183).
 * New function family for setting parts of a theme. For example, you can now use 
@@ -41,7 +39,6 @@
   `fortify.confint.glht()`, `fortify.summary.glht()` and `fortify.cld()`. It
   is recommend to use `broom::augment()` and `broom::tidy()` instead 
   (@teunbrand, #3816).
->>>>>>> c9fbb28d
 * Custom and raster annotation now respond to scale transformations, and can
   use AsIs variables for relative placement (@teunbrand based on 
   @yutannihilation's prior work, #3120)

# ggplot2 (development version)

<<<<<<< HEAD
* The `size` argument in `annotation_logticks()` has been deprecated in favour
  of the `linewidth` argument (#5292).
=======
* `geom_boxplot()` gains an `outliers` argument to switch outliers on or off,
  in a manner that does affects the scale range. For hiding outliers that does
  not affect the scale range, you can continue to use `outlier.shape = NA` 
  (@teunbrand, #4892).

* Binned scales now treat `NA`s in limits the same way continuous scales do 
  (#5355).

* Binned scales work better with `trans = "reverse"` (#5355).

* The `legend.text.align` and `legend.title.align` arguments in `theme()` are 
  deprecated. The `hjust` setting of the `legend.text` and `legend.title` 
  elements continues to fulfil the role of text alignment (@teunbrand, #5347).


* Integers are once again valid input to theme arguments that expect numeric
  input (@teunbrand, #5369)

* Nicer error messages for xlim/ylim arguments in coord-* functions
  (@92amartins, #4601, #5297).
>>>>>>> da2a8e80

* `coord_sf()` now uses customisable guides provided in the scales or 
  `guides()` function (@teunbrand).

* Legends in `scale_*_manual()` can show `NA` values again when the `values` is
  a named vector (@teunbrand, #5214, #5286).
  
* `scale_*_manual()` with a named `values` argument now emits a warning when
  none of those names match the values found in the data (@teunbrand, #5298).

* `coord_munch()` can now close polygon shapes (@teunbrand, #3271)

* You can now omit either `xend` or `yend` from `geom_segment()` as only one
  of these is now required. If one is missing, it will be filled from the `x`
  and `y` aesthetics respectively. This makes drawing horizontal or vertical
  segments a little bit more convenient (@teunbrand, #5140).
  
* New `plot.tag.location` in `theme()` can control placement of the plot tag
  in the `"margin"`, `"plot"` or the new `"panel"` option (#4297).

* `geom_text()` and `geom_label()` gained a `size.unit` parameter that set the 
  text size to millimetres, points, centimetres, inches or picas 
  (@teunbrand, #3799).

* The guide system, as the last remaining chunk of ggplot2, has been rewritten 
  in ggproto. The axes and legends now inherit from a <Guide> class, which makes
  them extensible in the same manner as geoms, stats, facets and coords 
  (#3329, @teunbrand). In addition, the following changes were made:
    * A fallback for old S3 guides is encapsulated in the `GuideOld` ggproto
      class, which mostly just calls the old S3 generics.
    * While the S3 guide generics are still in place, the S3 methods for 
      `guide_train()`, `guide_merge()`, `guide_geom()`, `guide_transform()`,
      `guide_gengrob()` have been superseded by the respective ggproto methods.
      In practise, this will mean that `NextMethod()` or sub-classing ggplot2's
      guides with the S3 system will no longer work.
    * Styling theme parts of the guide now inherit from the plot's theme 
      (#2728). 
    * Styling non-theme parts of the guides accept <element> objects, so that
      the following is possible: `guide_colourbar(frame = element_rect(...))`.
    * Primary axis titles are now placed at the primary guide, so that
      `guides(x = guide_axis(position = "top"))` will display the title at the
      top by default (#4650).
    * Unknown secondary axis guide positions are now inferred as the opposite 
      of the primary axis guide when the latter has a known `position` (#4650).
    * `guide_colourbar()`, `guide_coloursteps()` and `guide_bins()` gain a
      `ticks.length` argument.
    * In `guide_bins()`, the title no longer arbitrarily becomes offset from
      the guide when it has long labels.
    * The `order` argument of guides now strictly needs to be a length-1 
      integer (#4958).
    * More informative error for mismatched 
     `direction`/`theme(legend.direction = ...)` arguments (#4364, #4930).
    * `guide_coloursteps()` and `guide_bins()` sort breaks (#5152).
    * `guide_axis()` gains a `cap` argument that can be used to trim the
      axis line to extreme breaks (#4907).
    * Fixed regression in `guide_legend()` where the `linewidth` key size
      wasn't adapted to the width of the lines (#5160).

* `geom_label()` now uses the `angle` aesthetic (@teunbrand, #2785)
* 'lines' units in `geom_label()`, often used in the `label.padding` argument, 
  are now are relative to the text size. This causes a visual change, but fixes 
  a misalignment issue between the textbox and text (@teunbrand, #4753)
* The `label.padding` argument in `geom_label()` now supports inputs created
  with the `margin()` function (#5030).
* As an internal change, the `titleGrob()` has been refactored to be faster.
* The `translate_shape_string()` internal function is now exported for use in
  extensions of point layers (@teunbrand, #5191).
* Fixed bug in `coord_sf()` where graticule lines didn't obey 
  `panel.grid.major`'s linewidth setting (@teunbrand, #5179)
* Fixed bug in `annotation_logticks()` when no suitable tick positions could
  be found (@teunbrand, #5248).
* To improve `width` calculation in bar plots with empty factor levels, 
  `resolution()` considers `mapped_discrete` values as having resolution 1 
  (@teunbrand, #5211)
* When `geom_path()` has aesthetics varying within groups, the `arrow()` is
  applied to groups instead of individual segments (@teunbrand, #4935).
* The default width of `geom_bar()` is now based on panel-wise resolution of
  the data, rather than global resolution (@teunbrand, #4336).
* To apply dodging more consistently in violin plots, `stat_ydensity()` now
  has a `drop` argument to keep or discard groups with 1 observation.
* Aesthetics listed in `geom_*()` and `stat_*()` layers now point to relevant
  documentation (@teunbrand, #5123).
* `coord_flip()` has been marked as superseded. The recommended alternative is
  to swap the `x` and `y` aesthetic and/or using the `orientation` argument in
  a layer (@teunbrand, #5130).
* `stat_align()` is now applied per panel instead of globally, preventing issues
  when facets have different ranges (@teunbrand, #5227).
* A stacking bug in `stat_align()` was fixed (@teunbrand, #5176).
* `stat_contour()` and `stat_contour_filled()` now warn about and remove
  duplicated coordinates (@teunbrand, #5215).
* Improve performance of layers without positional scales (@zeehio, #4990)

# ggplot2 3.4.2
This is a hotfix release anticipating changes in r-devel, but folds in upkeep
changes and a few bug fixes as well.

## Minor improvements

* Various type checks and their messages have been standardised 
  (@teunbrand, #4834).
  
* ggplot2 now uses `scales::DiscreteRange` and `scales::ContinuousRange`, which
  are available to write scale extensions from scratch (@teunbrand, #2710).
  
* The `layer_data()`, `layer_scales()` and `layer_grob()` now have the default
  `plot = last_plot()` (@teunbrand, #5166).
  
* The `datetime_scale()` scale constructor is now exported for use in extension
  packages (@teunbrand, #4701).
  
## Bug fixes

* `update_geom_defaults()` and `update_stat_defaults()` now return properly 
  classed objects and have updated docs (@dkahle, #5146).

* For the purposes of checking required or non-missing aesthetics, character 
  vectors are no longer considered non-finite (@teunbrand, @4284).

* `annotation_logticks()` skips drawing ticks when the scale range is non-finite
  instead of throwing an error (@teunbrand, #5229).
  
* Fixed spurious warnings when the `weight` was used in `stat_bin_2d()`, 
  `stat_boxplot()`, `stat_contour()`, `stat_bin_hex()` and `stat_quantile()`
  (@teunbrand, #5216).

* To prevent changing the plotting order, `stat_sf()` is now computed per panel 
  instead of per group (@teunbrand, #4340).

* Fixed bug in `coord_sf()` where graticule lines didn't obey 
  `panel.grid.major`'s linewidth setting (@teunbrand, #5179).

* `geom_text()` drops observations where `angle = NA` instead of throwing an
  error (@teunbrand, #2757).
  
# ggplot2 3.4.1
This is a small release focusing on fixing regressions in the 3.4.0 release
and minor polishes.

## Breaking changes

* The computed variable `y` in `stat_ecdf()` has been superseded by `ecdf` to 
  prevent incorrect scale transformations (@teunbrand, #5113 and #5112).
  
## New features

* Added `scale_linewidth_manual()` and `scale_linewidth_identity()` to support
  the `linewidth` aesthetic (@teunbrand, #5050).
  
* `ggsave()` warns when multiple `filename`s are given, and only writes to the
  first file (@teunbrand, #5114).

## Bug fixes

* Fixed a regression in `geom_hex()` where aesthetics were replicated across 
  bins (@thomasp85, #5037 and #5044).
  
* Using two ordered factors as facetting variables in 
  `facet_grid(..., as.table = FALSE)` now throws a warning instead of an
  error (@teunbrand, #5109).
  
* Fixed misbehaviour of `draw_key_boxplot()` and `draw_key_crossbar()` with 
  skewed key aspect ratio (@teunbrand, #5082).
  
* Fixed spurious warning when `weight` aesthetic was used in `stat_smooth()` 
  (@teunbrand based on @clauswilke's suggestion, #5053).
  
* The `lwd` alias is now correctly replaced by `linewidth` instead of `size` 
  (@teunbrand based on @clauswilke's suggestion #5051).
  
* Fixed a regression in `Coord$train_panel_guides()` where names of guides were 
  dropped (@maxsutton, #5063).

In binned scales:

* Automatic breaks should no longer be out-of-bounds, and automatic limits are
  adjusted to include breaks (@teunbrand, #5082).
  
* Zero-range limits no longer throw an error and are treated akin to continuous
  scales with zero-range limits (@teunbrand, #5066).
  
* The `trans = "date"` and `trans = "time"` transformations were made compatible
  (@teunbrand, #4217).

# ggplot2 3.4.0
This is a minor release focusing on tightening up the internals and ironing out
some inconsistencies in the API. The biggest change is the addition of the 
`linewidth` aesthetic that takes of sizing the width of any line from `size`. 
This change, while attempting to be as non-breaking as possible, has the 
potential to change the look of some of your plots.

Other notable changes is a complete redo of the error and warning messaging in
ggplot2 using the cli package. Messaging is now better contextualised and it 
should be easier to identify which layer an error is coming from. Last, we have
now made the switch to using the vctrs package internally which means that 
support for vctrs classes as variables should improve, along with some small 
gains in rendering speed.

## Breaking changes

* A `linewidth` aesthetic has been introduced and supersedes the `size` 
  aesthetic for scaling the width of lines in line based geoms. `size` will 
  remain functioning but deprecated for these geoms and it is recommended to 
  update all code to reflect the new aesthetic. For geoms that have _both_ point 
  sizing and linewidth sizing (`geom_pointrange()` and `geom_sf`) `size` now 
  **only** refers to sizing of points which can leads to a visual change in old
  code (@thomasp85, #3672)
  
* The default line width for polygons in `geom_sf()` have been decreased to 0.2 
  to reflect that this is usually used for demarking borders where a thinner 
  line is better suited. This change was made since we already induced a 
  visual change in `geom_sf()` with the introduction of the `linewidth` 
  aesthetic.
  
* The dot-dot notation (`..var..`) and `stat()`, which have been superseded by
  `after_stat()`, are now formally deprecated (@yutannihilation, #3693).

* `qplot()` is now formally deprecated (@yutannihilation, #3956).

* `stage()` now properly refers to the values without scale transformations for
  the stage of `after_stat`. If your code requires the scaled version of the
  values for some reason, you have to apply the same transformation by yourself,
  e.g. `sqrt()` for `scale_{x,y}_sqrt()` (@yutannihilation and @teunbrand, #4155).

* Use `rlang::hash()` instead of `digest::digest()`. This update may lead to 
  changes in the automatic sorting of legends. In order to enforce a specific
  legend order use the `order` argument in the guide. (@thomasp85, #4458)

* referring to `x` in backquoted expressions with `label_bquote()` is no longer
  possible.

* The `ticks.linewidth` and `frame.linewidth` parameters of `guide_colourbar()`
  are now multiplied with `.pt` like elsewhere in ggplot2. It can cause visual
  changes when these arguments are not the defaults and these changes can be 
  restored to their previous behaviour by adding `/ .pt` (@teunbrand #4314).

* `scale_*_viridis_b()` now uses the full range of the viridis scales 
  (@gregleleu, #4737)

## New features

* `geom_col()` and `geom_bar()` gain a new `just` argument. This is set to `0.5`
  by default; use `just = 0`/`just = 1` to place columns on the left/right
  of the axis breaks.
  (@wurli, #4899)

* `geom_density()` and `stat_density()` now support `bounds` argument
  to estimate density with boundary correction (@echasnovski, #4013).

* ggplot now checks during statistical transformations whether any data 
  columns were dropped and warns about this. If stats intend to drop
  data columns they can declare them in the new field `dropped_aes`.
  (@clauswilke, #3250)

* `...` supports `rlang::list2` dynamic dots in all public functions. 
  (@mone27, #4764) 

* `theme()` now has a `strip.clip` argument, that can be set to `"off"` to 
  prevent the clipping of strip text and background borders (@teunbrand, #4118)
  
* `geom_contour()` now accepts a function in the `breaks` argument 
  (@eliocamp, #4652).

## Minor improvements and bug fixes

* Fix a bug in `position_jitter()` where infinity values were dropped (@javlon,
  #4790).

* `geom_linerange()` now respects the `na.rm` argument (#4927, @thomasp85)

* Improve the support for `guide_axis()` on `coord_trans()` 
  (@yutannihilation, #3959)
  
* Added `stat_align()` to align data without common x-coordinates prior to
  stacking. This is now the default stat for `geom_area()` (@thomasp85, #4850)

* Fix a bug in `stat_contour_filled()` where break value differences below a 
  certain number of digits would cause the computations to fail (@thomasp85, 
  #4874)

* Secondary axis ticks are now positioned more precisely, removing small visual
  artefacts with alignment between grid and ticks (@thomasp85, #3576)

* Improve `stat_function` documentation regarding `xlim` argument. 
  (@92amartins, #4474)

* Fix various issues with how `labels`, `breaks`, `limits`, and `show.limits`
  interact in the different binning guides (@thomasp85, #4831)

* Automatic break calculation now squishes the scale limits to the domain
  of the transformation. This allows `scale_{x/y}_sqrt()` to find breaks at 0   
  when appropriate (@teunbrand, #980).

* Using multiple modified aesthetics correctly will no longer trigger warnings. 
  If used incorrectly, the warning will now report the duplicated aesthetic 
  instead of `NA` (@teunbrand, #4707).

* `aes()` now supports the `!!!` operator in its first two arguments
  (#2675). Thanks to @yutannihilation and @teunbrand for draft
  implementations.

* Require rlang >= 1.0.0 (@billybarc, #4797)

* `geom_violin()` no longer issues "collapsing to unique 'x' values" warning
  (@bersbersbers, #4455)

* `annotate()` now documents unsupported geoms (`geom_abline()`, `geom_hline()`
  and `geom_vline()`), and warns when they are requested (@mikmart, #4719)

* `presidential` dataset now includes Trump's presidency (@bkmgit, #4703).

* `position_stack()` now works fully with `geom_text()` (@thomasp85, #4367)

* `geom_tile()` now correctly recognises missing data in `xmin`, `xmax`, `ymin`,
  and `ymax` (@thomasp85 and @sigmapi, #4495)

* `geom_hex()` will now use the binwidth from `stat_bin_hex()` if present, 
  instead of deriving it (@thomasp85, #4580)
  
* `geom_hex()` now works on non-linear coordinate systems (@thomasp85)

* Fixed a bug throwing errors when trying to render an empty plot with secondary
  axes (@thomasp85, #4509)

* Axes are now added correctly in `facet_wrap()` when `as.table = FALSE`
  (@thomasp85, #4553)

* Better compatibility of custom device functions in `ggsave()` 
  (@thomasp85, #4539)

* Binning scales are now more resilient to calculated limits that ends up being
  `NaN` after transformations (@thomasp85, #4510)

* Strip padding in `facet_grid()` is now only in effect if 
  `strip.placement = "outside"` _and_ an axis is present between the strip and 
  the panel (@thomasp85, #4610)

* Aesthetics of length 1 are now recycled to 0 if the length of the data is 0 
  (@thomasp85, #4588)

* Setting `size = NA` will no longer cause `guide_legend()` to error 
  (@thomasp85, #4559)

* Setting `stroke` to `NA` in `geom_point()` will no longer impair the sizing of
  the points (@thomasp85, #4624)

* `stat_bin_2d()` now correctly recognises the `weight` aesthetic 
  (@thomasp85, #4646)
  
* All geoms now have consistent exposure of linejoin and lineend parameters, and
  the guide keys will now respect these settings (@thomasp85, #4653)

* `geom_sf()` now respects `arrow` parameter for lines (@jakeruss, #4659)

* Updated documentation for `print.ggplot` to reflect that it returns
  the original plot, not the result of `ggplot_build()`. (@r2evans, #4390)

* `scale_*_manual()` no longer displays extra legend keys, or changes their 
  order, when a named `values` argument has more items than the data. To display
  all `values` on the legend instead, use
  `scale_*_manual(values = vals, limits = names(vals))`. (@teunbrand, @banfai, 
  #4511, #4534)

* Updated documentation for `geom_contour()` to correctly reflect argument 
  precedence between `bins` and `binwidth`. (@eliocamp, #4651)

* Dots in `geom_dotplot()` are now correctly aligned to the baseline when
  `stackratio != 1` and `stackdir != "up"` (@mjskay, #4614)

* Key glyphs for `geom_boxplot()`, `geom_crossbar()`, `geom_pointrange()`, and
  `geom_linerange()` are now orientation-aware (@mjskay, #4732)
  
* Updated documentation for `geom_smooth()` to more clearly describe effects of 
  the `fullrange` parameter (@thoolihan, #4399).

# ggplot2 3.3.6
This is a very small release only applying an internal change to comply with 
R 4.2 and its deprecation of `default.stringsAsFactors()`. There are no user
facing changes and no breaking changes.

# ggplot2 3.3.5
This is a very small release focusing on fixing a couple of untenable issues 
that surfaced with the 3.3.4 release

* Revert changes made in #4434 (apply transform to intercept in `geom_abline()`) 
  as it introduced undesirable issues far worse than the bug it fixed 
  (@thomasp85, #4514)
* Fixes an issue in `ggsave()` when producing emf/wmf files (@yutannihilation, 
  #4521)
* Warn when grDevices specific arguments are passed to ragg devices (@thomasp85, 
  #4524)
* Fix an issue where `coord_sf()` was reporting that it is non-linear
  even when data is provided in projected coordinates (@clauswilke, #4527)

# ggplot2 3.3.4
This is a larger patch release fixing a huge number of bugs and introduces a 
small selection of feature refinements.

## Features

* Alt-text can now be added to a plot using the `alt` label, i.e 
  `+ labs(alt = ...)`. Currently this alt text is not automatically propagated, 
  but we plan to integrate into Shiny, RMarkdown, and other tools in the future. 
  (@thomasp85, #4477)

* Add support for the BrailleR package for creating descriptions of the plot
  when rendered (@thomasp85, #4459)
  
* `coord_sf()` now has an argument `default_crs` that specifies the coordinate
  reference system (CRS) for non-sf layers and scale/coord limits. This argument
  defaults to `NULL`, which means non-sf layers are assumed to be in projected
  coordinates, as in prior ggplot2 versions. Setting `default_crs = sf::st_crs(4326)`
  provides a simple way to interpret x and y positions as longitude and latitude,
  regardless of the CRS used by `coord_sf()`. Authors of extension packages
  implementing `stat_sf()`-like functionality are encouraged to look at the source
  code of `stat_sf()`'s `compute_group()` function to see how to provide scale-limit
  hints to `coord_sf()` (@clauswilke, #3659).

* `ggsave()` now uses ragg to render raster output if ragg is available. It also
  handles custom devices that sets a default unit (e.g. `ragg::agg_png`) 
  correctly (@thomasp85, #4388)

* `ggsave()` now returns the saved file location invisibly (#3379, @eliocamp).
  Note that, as a side effect, an unofficial hack `<ggplot object> + ggsave()`
  no longer works (#4513).

* The scale arguments `limits`, `breaks`, `minor_breaks`, `labels`, `rescaler`
  and `oob` now accept purrr style lambda notation (@teunbrand, #4427). The same 
  is true for `as_labeller()` (and therefore also `labeller()`) 
  (@netique, #4188).

* Manual scales now allow named vectors passed to `values` to contain fewer 
  elements than existing in the data. Elements not present in values will be set
  to `NA` (@thomasp85, #3451)
  
* Date and datetime position scales support out-of-bounds (oob) arguments to 
  control how limits affect data outside those limits (@teunbrand, #4199).
  
## Fixes

* Fix a bug that `after_stat()` and `after_scale()` cannot refer to aesthetics
  if it's specified in the plot-global mapping (@yutannihilation, #4260).
  
* Fix bug in `annotate_logticks()` that would cause an error when used together
  with `coord_flip()` (@thomasp85, #3954)
  
* Fix a bug in `geom_abline()` that resulted in `intercept` not being subjected
  to the transformation of the y scale (@thomasp85, #3741)
  
* Extent the range of the line created by `geom_abline()` so that line ending
  is not visible for large linewidths (@thomasp85, #4024)

* Fix bug in `geom_dotplot()` where dots would be positioned wrong with 
  `stackgroups = TRUE` (@thomasp85, #1745)

* Fix calculation of confidence interval for locfit smoothing in `geom_smooth()`
  (@topepo, #3806)
  
* Fix bug in `geom_text()` where `"outward"` and `"inward"` justification for 
  some `angle` values was reversed (@aphalo, #4169, #4447)

* `ggsave()` now sets the default background to match the fill value of the
  `plot.background` theme element (@karawoo, #4057)

* It is now deprecated to specify `guides(<scale> = FALSE)` or
  `scale_*(guide = FALSE)` to remove a guide. Please use 
  `guides(<scale> = "none")` or `scale_*(guide = "none")` instead 
  (@yutannihilation, #4097)
  
* Fix a bug in `guide_bins()` where keys would disappear if the guide was 
  reversed (@thomasp85, #4210)
  
* Fix bug in `guide_coloursteps()` that would repeat the terminal bins if the
  breaks coincided with the limits of the scale (@thomasp85, #4019)

* Make sure that default labels from default mappings doesn't overwrite default
  labels from explicit mappings (@thomasp85, #2406)

* Fix bug in `labeller()` where parsing was turned off if `.multiline = FALSE`
  (@thomasp85, #4084)
  
* Make sure `label_bquote()` has access to the calling environment when 
  evaluating the labels (@thomasp85, #4141)

* Fix a bug in the layer implementation that introduced a new state after the 
  first render which could lead to a different look when rendered the second 
  time (@thomasp85, #4204)

* Fix a bug in legend justification where justification was lost of the legend
  dimensions exceeded the available size (@thomasp85, #3635)

* Fix a bug in `position_dodge2()` where `NA` values in thee data would cause an
  error (@thomasp85, #2905)

* Make sure `position_jitter()` creates the same jittering independent of 
  whether it is called by name or with constructor (@thomasp85, #2507)

* Fix a bug in `position_jitter()` where different jitters would be applied to 
  different position aesthetics of the same axis (@thomasp85, #2941)
  
* Fix a bug in `qplot()` when supplying `c(NA, NA)` as axis limits 
  (@thomasp85, #4027)
  
* Remove cross-inheritance of default discrete colour/fill scales and check the
  type and aesthetic of function output if `type` is a function 
  (@thomasp85, #4149)

* Fix bug in `scale_[x|y]_date()` where custom breaks functions that resulted in
  fractional dates would get misaligned (@thomasp85, #3965)
  
* Fix bug in `scale_[x|y]_datetime()` where a specified timezone would be 
  ignored by the scale (@thomasp85, #4007)
  
* Fix issue in `sec_axis()` that would throw warnings in the absence of any 
  secondary breaks (@thomasp85, #4368)

* `stat_bin()`'s computed variable `width` is now documented (#3522).
  
* `stat_count()` now computes width based on the full dataset instead of per 
  group (@thomasp85, #2047)

* Extended `stat_ecdf()` to calculate the cdf from either x or y instead from y 
  only (@jgjl, #4005)
  
* Fix a bug in `stat_summary_bin()` where one more than the requested number of
  bins would be created (@thomasp85, #3824)

* Only drop groups in `stat_ydensity()` when there are fewer than two data 
  points and throw a warning (@andrewwbutler, #4111).

* Fixed a bug in strip assembly when theme has `strip.text = element_blank()`
  and plots are faceted with multi-layered strips (@teunbrand, #4384).
  
* Using `theme(aspect.ratio = ...)` together with free space in `facet_grid()`
  now correctly throws an error (@thomasp85, #3834)

* Fixed a bug in `labeller()` so that `.default` is passed to `as_labeller()`
  when labellers are specified by naming faceting variables. (@waltersom, #4031)
  
* Updated style for example code (@rjake, #4092)

* ggplot2 now requires R >= 3.3 (#4247).

* ggplot2 now uses `rlang::check_installed()` to check if a suggested package is
  installed, which will offer to install the package before continuing (#4375, 
  @malcolmbarrett)

* Improved error with hint when piping a `ggplot` object into a facet function
  (#4379, @mitchelloharawild).

# ggplot2 3.3.3
This is a small patch release mainly intended to address changes in R and CRAN.
It further changes the licensing model of ggplot2 to an MIT license.

* Update the ggplot2 licence to an MIT license (#4231, #4232, #4233, and #4281)

* Use vdiffr conditionally so ggplot2 can be tested on systems without vdiffr

* Update tests to work with the new `all.equal()` defaults in R >4.0.3

* Fixed a bug that `guide_bins()` mistakenly ignore `override.aes` argument
  (@yutannihilation, #4085).

# ggplot2 3.3.2
This is a small release focusing on fixing regressions introduced in 3.3.1.

* Added an `outside` option to `annotation_logticks()` that places tick marks
  outside of the plot bounds. (#3783, @kbodwin)

* `annotation_raster()` adds support for native rasters. For large rasters,
  native rasters render significantly faster than arrays (@kent37, #3388)
  
* Facet strips now have dedicated position-dependent theme elements 
  (`strip.text.x.top`, `strip.text.x.bottom`, `strip.text.y.left`, 
  `strip.text.y.right`) that inherit from `strip.text.x` and `strip.text.y`, 
  respectively. As a consequence, some theme stylings now need to be applied to 
  the position-dependent elements rather than to the parent elements. This 
  change was already introduced in ggplot2 3.3.0 but not listed in the 
  changelog. (@thomasp85, #3683)

* Facets now handle layers containing no data (@yutannihilation, #3853).
  
* A newly added geom `geom_density_2d_filled()` and associated stat 
  `stat_density_2d_filled()` can draw filled density contours
  (@clauswilke, #3846).

* A newly added `geom_function()` is now recommended to use in conjunction
  with/instead of `stat_function()`. In addition, `stat_function()` now
  works with transformed y axes, e.g. `scale_y_log10()`, and in plots
  containing no other data or layers (@clauswilke, #3611, #3905, #3983).

* Fixed a bug in `geom_sf()` that caused problems with legend-type
  autodetection (@clauswilke, #3963).
  
* Support graphics devices that use the `file` argument instead of `fileneame` 
  in `ggsave()` (@bwiernik, #3810)
  
* Default discrete color scales are now configurable through the `options()` of 
  `ggplot2.discrete.colour` and `ggplot2.discrete.fill`. When set to a character 
  vector of colour codes (or list of character vectors)  with sufficient length, 
  these colours are used for the default scale. See `help(scale_colour_discrete)` 
  for more details and examples (@cpsievert, #3833).

* Default continuous colour scales (i.e., the `options()` 
  `ggplot2.continuous.colour` and `ggplot2.continuous.fill`, which inform the 
  `type` argument of `scale_fill_continuous()` and `scale_colour_continuous()`) 
  now accept a function, which allows more control over these default 
  `continuous_scale()`s (@cpsievert, #3827).

* A bug was fixed in `stat_contour()` when calculating breaks based on 
  the `bins` argument (@clauswilke, #3879, #4004).
  
* Data columns can now contain `Vector` S4 objects, which are widely used in the 
  Bioconductor project. (@teunbrand, #3837)

# ggplot2 3.3.1

This is a small release with no code change. It removes all malicious links to a 
site that got hijacked from the readme and pkgdown site.

# ggplot2 3.3.0

This is a minor release but does contain a range of substantial new features, 
along with the standard bug fixes. The release contains a few visual breaking
changes, along with breaking changes for extension developers due to a shift in
internal representation of the position scales and their axes. No user breaking
changes are included.

This release also adds Dewey Dunnington (@paleolimbot) to the core team.

## Breaking changes
There are no user-facing breaking changes, but a change in some internal 
representations that extension developers may have relied on, along with a few 
breaking visual changes which may cause visual tests in downstream packages to 
fail.

* The `panel_params` field in the `Layout` now contains a list of list of 
  `ViewScale` objects, describing the trained coordinate system scales, instead
  of the list object used before. Any extensions that use this field will likely
  break, as will unit tests that checks aspects of this.

* `element_text()` now issues a warning when vectorized arguments are provided, 
  as in `colour = c("red", "green", "blue")`. Such use is discouraged and not 
  officially supported (@clauswilke, #3492).

* Changed `theme_grey()` setting for legend key so that it creates no border 
  (`NA`) rather than drawing a white one. (@annennenne, #3180)

* `geom_ribbon()` now draws separate lines for the upper and lower intervals if
  `colour` is mapped. Similarly, `geom_area()` and `geom_density()` now draw
  the upper lines only in the same case by default. If you want old-style full
  stroking, use `outline.type = "full"` (@yutannihilation, #3503 / @thomasp85, #3708).

## New features

* The evaluation time of aesthetics can now be controlled to a finer degree. 
  `after_stat()` supersedes the use of `stat()` and `..var..`-notation, and is
  joined by `after_scale()` to allow for mapping to scaled aesthetic values. 
  Remapping of the same aesthetic is now supported with `stage()`, so you can 
  map a data variable to a stat aesthetic, and remap the same aesthetic to 
  something else after statistical transformation (@thomasp85, #3534)

* All `coord_*()` functions with `xlim` and `ylim` arguments now accept
  vectors with `NA` as a placeholder for the minimum or maximum value
  (e.g., `ylim = c(0, NA)` would zoom the y-axis from 0 to the 
  maximum value observed in the data). This mimics the behaviour
  of the `limits` argument in continuous scale functions
  (@paleolimbot, #2907).

* Allowed reversing of discrete scales by re-writing `get_limits()` 
  (@AnneLyng, #3115)
  
* All geoms and stats that had a direction (i.e. where the x and y axes had 
  different interpretation), can now freely choose their direction, instead of
  relying on `coord_flip()`. The direction is deduced from the aesthetic 
  mapping, but can also be specified directly with the new `orientation` 
  argument (@thomasp85, #3506).
  
* Position guides can now be customized using the new `guide_axis()`, which can 
  be passed to position `scale_*()` functions or via `guides()`. The new axis 
  guide (`guide_axis()`) comes with arguments `check.overlap` (automatic removal 
  of overlapping labels), `angle` (easy rotation of axis labels), and
  `n.dodge` (dodge labels into multiple rows/columns) (@paleolimbot, #3322).
  
* A new scale type has been added, that allows binning of aesthetics at the 
  scale level. It has versions for both position and non-position aesthetics and
  comes with two new guides (`guide_bins` and `guide_coloursteps`) 
  (@thomasp85, #3096)
  
* `scale_x_continuous()` and `scale_y_continuous()` gains an `n.breaks` argument
  guiding the number of automatic generated breaks (@thomasp85, #3102)

* Added `stat_contour_filled()` and `geom_contour_filled()`, which compute 
  and draw filled contours of gridded data (@paleolimbot, #3044). 
  `geom_contour()` and `stat_contour()` now use the isoband package
  to compute contour lines. The `complete` parameter (which was undocumented
  and has been unused for at least four years) was removed (@paleolimbot, #3044).
  
* Themes have gained two new parameters, `plot.title.position` and 
  `plot.caption.position`, that can be used to customize how plot
  title/subtitle and plot caption are positioned relative to the overall plot
  (@clauswilke, #3252).

## Extensions
  
* `Geom` now gains a `setup_params()` method in line with the other ggproto
  classes (@thomasp85, #3509)

* The newly added function `register_theme_elements()` now allows developers
  of extension packages to define their own new theme elements and place them
  into the ggplot2 element tree (@clauswilke, #2540).

## Minor improvements and bug fixes

* `coord_trans()` now draws second axes and accepts `xlim`, `ylim`,
  and `expand` arguments to bring it up to feature parity with 
  `coord_cartesian()`. The `xtrans` and `ytrans` arguments that were 
  deprecated in version 1.0.1 in favour of `x` and `y` 
  were removed (@paleolimbot, #2990).

* `coord_trans()` now calculates breaks using the expanded range 
  (previously these were calculated using the unexpanded range, 
  which resulted in differences between plots made with `coord_trans()`
  and those made with `coord_cartesian()`). The expansion for discrete axes 
  in `coord_trans()` was also updated such that it behaves identically
  to that in `coord_cartesian()` (@paleolimbot, #3338).

* `expand_scale()` was deprecated in favour of `expansion()` for setting
  the `expand` argument of `x` and `y` scales (@paleolimbot).

* `geom_abline()`, `geom_hline()`, and `geom_vline()` now issue 
  more informative warnings when supplied with set aesthetics
  (i.e., `slope`, `intercept`, `yintercept`, and/or `xintercept`)
  and mapped aesthetics (i.e., `data` and/or `mapping`).

* Fix a bug in `geom_raster()` that squeezed the image when it went outside 
  scale limits (#3539, @thomasp85)

* `geom_sf()` now determines the legend type automatically (@microly, #3646).
  
* `geom_sf()` now removes rows that can't be plotted due to `NA` aesthetics 
  (#3546, @thomasp85)

* `geom_sf()` now applies alpha to linestring geometries 
  (#3589, @yutannihilation).

* `gg_dep()` was deprecated (@perezp44, #3382).

* Added function `ggplot_add.by()` for lists created with `by()`, allowing such
  lists to be added to ggplot objects (#2734, @Maschette)

* ggplot2 no longer depends on reshape2, which means that it no longer 
  (recursively) needs plyr, stringr, or stringi packages.

* Increase the default `nbin` of `guide_colourbar()` to place the ticks more 
  precisely (#3508, @yutannihilation).

* `manual_scale()` now matches `values` with the order of `breaks` whenever
  `values` is an unnamed vector. Previously, unnamed `values` would match with
  the limits of the scale and ignore the order of any `breaks` provided. Note
  that this may change the appearance of plots that previously relied on the
  unordered behaviour (#2429, @idno0001).

* `scale_manual_*(limits = ...)` now actually limits the scale (#3262,
  @yutannihilation).

* Fix a bug when `show.legend` is a named logical vector 
  (#3461, @yutannihilation).

* Added weight aesthetic option to `stat_density()` and made scaling of 
  weights the default (@annennenne, #2902)
  
* `stat_density2d()` can now take an `adjust` parameter to scale the default 
  bandwidth. (#2860, @haleyjeppson)

* `stat_smooth()` uses `REML` by default, if `method = "gam"` and
  `gam`'s method is not specified (@ikosmidis, #2630).

* stacking text when calculating the labels and the y axis with
  `stat_summary()` now works (@ikosmidis, #2709)
  
* `stat_summary()` and related functions now support rlang-style lambda functions
  (#3568, @dkahle).

* The data mask pronoun, `.data`, is now stripped from default labels.

* Addition of partial themes to plots has been made more predictable;
  stepwise addition of individual partial themes is now equivalent to
  addition of multple theme elements at once (@clauswilke, #3039).

* Facets now don't fail even when some variable in the spec are not available
  in all layers (@yutannihilation, #2963).

# ggplot2 3.2.1

This is a patch release fixing a few regressions introduced in 3.2.0 as well as
fixing some unit tests that broke due to upstream changes.

* `position_stack()` no longer changes the order of the input data. Changes to 
  the internal behaviour of `geom_ribbon()` made this reordering problematic 
  with ribbons that spanned `y = 0` (#3471)
* Using `qplot()` with a single positional aesthetic will no longer title the
  non-specified scale as `"NULL"` (#3473)
* Fixes unit tests for sf graticule labels caused by changes to sf

# ggplot2 3.2.0

This is a minor release with an emphasis on internal changes to make ggplot2 
faster and more consistent. The few interface changes will only affect the 
aesthetics of the plot in minor ways, and will only potentially break code of
extension developers if they have relied on internals that have been changed. 
This release also sees the addition of Hiroaki Yutani (@yutannihilation) to the 
core developer team.

With the release of R 3.6, ggplot2 now requires the R version to be at least 3.2,
as the tidyverse is committed to support 5 major versions of R.

## Breaking changes

* Two patches (#2996 and #3050) fixed minor rendering problems. In most cases,
  the visual changes are so subtle that they are difficult to see with the naked
  eye. However, these changes are detected by the vdiffr package, and therefore
  any package developers who use vdiffr to test for visual correctness of ggplot2
  plots will have to regenerate all reference images.
  
* In some cases, ggplot2 now produces a warning or an error for code that previously
  produced plot output. In all these cases, the previous plot output was accidental,
  and the plotting code uses the ggplot2 API in a way that would lead to undefined
  behavior. Examples include a missing `group` aesthetic in `geom_boxplot()` (#3316),
  annotations across multiple facets (#3305), and not using aesthetic mappings when
  drawing ribbons with `geom_ribbon()` (#3318).

## New features

* This release includes a range of internal changes that speeds up plot 
  generation. None of the changes are user facing and will not break any code,
  but in general ggplot2 should feel much faster. The changes includes, but are
  not limited to:
  
  - Caching ascent and descent dimensions of text to avoid recalculating it for
    every title.
  
  - Using a faster data.frame constructor as well as faster indexing into 
    data.frames
    
  - Removing the plyr dependency, replacing plyr functions with faster 
    equivalents.

* `geom_polygon()` can now draw polygons with holes using the new `subgroup` 
  aesthetic. This functionality requires R 3.6.0 (@thomasp85, #3128)

* Aesthetic mappings now accept functions that return `NULL` (@yutannihilation,
  #2997).

* `stat_function()` now accepts rlang/purrr style anonymous functions for the 
  `fun` parameter (@dkahle, #3159).

* `geom_rug()` gains an "outside" option to allow for moving the rug tassels to 
  outside the plot area (@njtierney, #3085) and a `length` option to allow for 
  changing the length of the rug lines (@daniel-wells, #3109). 
  
* All geoms now take a `key_glyph` paramter that allows users to customize
  how legend keys are drawn (@clauswilke, #3145). In addition, a new key glyph
  `timeseries` is provided to draw nice legends for time series
  (@mitchelloharawild, #3145).

## Extensions

* Layers now have a new member function `setup_layer()` which is called at the
  very beginning of the plot building process and which has access to the 
  original input data and the plot object being built. This function allows the 
  creation of custom layers that autogenerate aesthetic mappings based on the 
  input data or that filter the input data in some form. For the time being, this
  feature is not exported, but it has enabled the development of a new layer type,
  `layer_sf()` (see next item). Other special-purpose layer types may be added
  in the future (@clauswilke, #2872).
  
* A new layer type `layer_sf()` can auto-detect and auto-map sf geometry
  columns in the data. It should be used by extension developers who are writing
  new sf-based geoms or stats (@clauswilke, #3232).

* `x0` and `y0` are now recognized positional aesthetics so they will get scaled 
  if used in extension geoms and stats (@thomasp85, #3168)
  
* Continuous scale limits now accept functions which accept the default
  limits and return adjusted limits. This makes it possible to write
  a function that e.g. ensures the limits are always a multiple of 100,
  regardless of the data (@econandrew, #2307).

## Minor improvements and bug fixes

* `cut_width()` now accepts `...` to pass further arguments to `base::cut.default()`
   like `cut_number()` and `cut_interval()` already did (@cderv, #3055)

* `coord_map()` now can have axes on the top and right (@karawoo, #3042).

* `coord_polar()` now correctly rescales the secondary axis (@linzi-sg, #3278)

* `coord_sf()`, `coord_map()`, and `coord_polar()` now squash `-Inf` and `Inf`
  into the min and max of the plot (@yutannihilation, #2972).

* `coord_sf()` graticule lines are now drawn in the same thickness as panel grid 
  lines in `coord_cartesian()`, and seting panel grid lines to `element_blank()` 
  now also works in `coord_sf()` 
  (@clauswilke, #2991, #2525).

* `economics` data has been regenerated. This leads to some changes in the
  values of all columns (especially in `psavert`), but more importantly, strips 
  the grouping attributes from `economics_long`.

* `element_line()` now fills closed arrows (@yutannihilation, #2924).

* Facet strips on the left side of plots now have clipping turned on, preventing
  text from running out of the strip and borders from looking thicker than for
  other strips (@karawoo, #2772 and #3061).

* ggplot2 now works in Turkish locale (@yutannihilation, #3011).

* Clearer error messages for inappropriate aesthetics (@clairemcwhite, #3060).

* ggplot2 no longer attaches any external packages when using functions that 
  depend on packages that are suggested but not imported by ggplot2. The 
  affected functions include `geom_hex()`, `stat_binhex()`, 
  `stat_summary_hex()`, `geom_quantile()`, `stat_quantile()`, and `map_data()` 
  (@clauswilke, #3126).
  
* `geom_area()` and `geom_ribbon()` now sort the data along the x-axis in the 
  `setup_data()` method rather than as part of `draw_group()` (@thomasp85, 
  #3023)

* `geom_hline()`, `geom_vline()`, and `geom_abline()` now throw a warning if the 
  user supplies both an `xintercept`, `yintercept`, or `slope` value and a 
  mapping (@RichardJActon, #2950).

* `geom_rug()` now works with `coord_flip()` (@has2k1, #2987).

* `geom_violin()` no longer throws an error when quantile lines fall outside 
  the violin polygon (@thomasp85, #3254).

* `guide_legend()` and `guide_colorbar()` now use appropriate spacing between legend
  key glyphs and legend text even if the legend title is missing (@clauswilke, #2943).

* Default labels are now generated more consistently; e.g., symbols no longer
  get backticks, and long expressions are abbreviated with `...`
  (@yutannihilation, #2981).

* All-`Inf` layers are now ignored for picking the scale (@yutannihilation, 
  #3184).
  
* Diverging Brewer colour palette now use the correct mid-point colour 
  (@dariyasydykova, #3072).
  
* `scale_color_continuous()` now points to `scale_colour_continuous()` so that 
  it will handle `type = "viridis"` as the documentation states (@hlendway, 
  #3079).

* `scale_shape_identity()` now works correctly with `guide = "legend"` 
  (@malcolmbarrett, #3029)
  
* `scale_continuous` will now draw axis line even if the length of breaks is 0
  (@thomasp85, #3257)

* `stat_bin()` will now error when the number of bins exceeds 1e6 to avoid 
  accidentally freezing the user session (@thomasp85).
  
* `sec_axis()` now places ticks accurately when using nonlinear transformations (@dpseidel, #2978).

* `facet_wrap()` and `facet_grid()` now automatically remove NULL from facet
  specs, and accept empty specs (@yutannihilation, #3070, #2986).

* `stat_bin()` now handles data with only one unique value (@yutannihilation 
  #3047).

* `sec_axis()` now accepts functions as well as formulas (@yutannihilation, #3031).

*   New theme elements allowing different ticks lengths for each axis. For instance,
    this can be used to have inwards ticks on the x-axis (`axis.ticks.length.x`) and
    outwards ticks on the y-axis (`axis.ticks.length.y`) (@pank, #2935).

* The arguments of `Stat*$compute_layer()` and `Position*$compute_layer()` are
  now renamed to always match the ones of `Stat$compute_layer()` and
  `Position$compute_layer()` (@yutannihilation, #3202).

* `geom_*()` and `stat_*()` now accepts purrr-style lambda notation
  (@yutannihilation, #3138).

* `geom_tile()` and `geom_rect()` now draw rectangles without notches at the
  corners. The style of the corner can be controlled by `linejoin` parameters
  (@yutannihilation, #3050).

# ggplot2 3.1.0

## Breaking changes

This is a minor release and breaking changes have been kept to a minimum. End users of 
ggplot2 are unlikely to encounter any issues. However, there are a few items that developers 
of ggplot2 extensions should be aware of. For additional details, see also the discussion 
accompanying issue #2890.

*   In non-user-facing internal code (specifically in the `aes()` function and in
    the `aesthetics` argument of scale functions), ggplot2 now always uses the British
    spelling for aesthetics containing the word "colour". When users specify a "color"
    aesthetic it is automatically renamed to "colour". This renaming is also applied
    to non-standard aesthetics that contain the word "color". For example, "point_color"
    is renamed to "point_colour". This convention makes it easier to support both
    British and American spelling for novel, non-standard aesthetics, but it may require
    some adjustment for packages that have previously introduced non-standard color
    aesthetics using American spelling. A new function `standardise_aes_names()` is
    provided in case extension writers need to perform this renaming in their own code
    (@clauswilke, #2649).

*   Functions that generate other functions (closures) now force the arguments that are
    used from the generated functions, to avoid hard-to-catch errors. This may affect
    some users of manual scales (such as `scale_colour_manual()`, `scale_fill_manual()`,
    etc.) who depend on incorrect behavior (@krlmlr, #2807).
    
*   `Coord` objects now have a function `backtransform_range()` that returns the
    panel range in data coordinates. This change may affect developers of custom coords,
    who now should implement this function. It may also affect developers of custom
    geoms that use the `range()` function. In some applications, `backtransform_range()`
    may be more appropriate (@clauswilke, #2821).


## New features

*   `coord_sf()` has much improved customization of axis tick labels. Labels can now
    be set manually, and there are two new parameters, `label_graticule` and
    `label_axes`, that can be used to specify which graticules to label on which side
    of the plot (@clauswilke, #2846, #2857, #2881).
    
*   Two new geoms `geom_sf_label()` and `geom_sf_text()` can draw labels and text
    on sf objects. Under the hood, a new `stat_sf_coordinates()` calculates the
    x and y coordinates from the coordinates of the sf geometries. You can customize
    the calculation method via `fun.geometry` argument (@yutannihilation, #2761).
    

## Minor improvements and fixes

*   `benchplot()` now uses tidy evaluation (@dpseidel, #2699).

*   The error message in `compute_aesthetics()` now only provides the names of
    aesthetics with mismatched lengths, rather than all aesthetics (@karawoo,
    #2853).

*   For faceted plots, data is no longer internally reordered. This makes it
    safer to feed data columns into `aes()` or into parameters of geoms or
    stats. However, doing so remains discouraged (@clauswilke, #2694).

*   `coord_sf()` now also understands the `clip` argument, just like the other
    coords (@clauswilke, #2938).

*   `fortify()` now displays a more informative error message for
    `grouped_df()` objects when dplyr is not installed (@jimhester, #2822).

*   All `geom_*()` now display an informative error message when required 
    aesthetics are missing (@dpseidel, #2637 and #2706).

*   `geom_boxplot()` now understands the `width` parameter even when used with
    a non-standard stat, such as `stat_identity()` (@clauswilke, #2893).
    
*  `geom_hex()` now understands the `size` and `linetype` aesthetics
   (@mikmart, #2488).
    
*   `geom_hline()`, `geom_vline()`, and `geom_abline()` now work properly
    with `coord_trans()` (@clauswilke, #2149, #2812).
    
*   `geom_text(..., parse = TRUE)` now correctly renders the expected number of
    items instead of silently dropping items that are empty expressions, e.g.
    the empty string "". If an expression spans multiple lines, we take just
    the first line and drop the rest. This same issue is also fixed for
    `geom_label()` and the axis labels for `geom_sf()` (@slowkow, #2867).

*   `geom_sf()` now respects `lineend`, `linejoin`, and `linemitre` parameters 
    for lines and polygons (@alistaire47, #2826).
    
*   `ggsave()` now exits without creating a new graphics device if previously
    none was open (@clauswilke, #2363).

*   `labs()` now has named arguments `title`, `subtitle`, `caption`, and `tag`.
    Also, `labs()` now accepts tidyeval (@yutannihilation, #2669).

*   `position_nudge()` is now more robust and nudges only in the direction
    requested. This enables, for example, the horizontal nudging of boxplots
    (@clauswilke, #2733).

*   `sec_axis()` and `dup_axis()` now return appropriate breaks for the secondary
    axis when applied to log transformed scales (@dpseidel, #2729).

*   `sec_axis()` now works as expected when used in combination with tidy eval
    (@dpseidel, #2788).

*   `scale_*_date()`, `scale_*_time()` and `scale_*_datetime()` can now display 
    a secondary axis that is a __one-to-one__ transformation of the primary axis,
    implemented using the `sec.axis` argument to the scale constructor 
    (@dpseidel, #2244).
    
*   `stat_contour()`, `stat_density2d()`, `stat_bin2d()`,  `stat_binhex()`
    now calculate normalized statistics including `nlevel`, `ndensity`, and
    `ncount`. Also, `stat_density()` now includes the calculated statistic 
    `nlevel`, an alias for `scaled`, to better match the syntax of `stat_bin()`
    (@bjreisman, #2679).

# ggplot2 3.0.0

## Breaking changes

*   ggplot2 now supports/uses tidy evaluation (as described below). This is a 
    major change and breaks a number of packages; we made this breaking change 
    because it is important to make ggplot2 more programmable, and to be more 
    consistent with the rest of the tidyverse. The best general (and detailed)
    introduction to tidy evaluation can be found in the meta programming
    chapters in [Advanced R](https://adv-r.hadley.nz).
    
    The primary developer facing change is that `aes()` now contains 
    quosures (expression + environment pairs) rather than symbols, and you'll 
    need to take a different approach to extracting the information you need. 
    A common symptom of this change are errors "undefined columns selected" or 
    "invalid 'type' (list) of argument" (#2610). As in the previous version,
    constants (like `aes(x = 1)` or `aes(colour = "smoothed")`) are stored
    as is.
    
    In this version of ggplot2, if you need to describe a mapping in a string, 
    use `quo_name()` (to generate single-line strings; longer expressions may 
    be abbreviated) or `quo_text()` (to generate non-abbreviated strings that
    may span multiple lines). If you do need to extract the value of a variable
    instead use `rlang::eval_tidy()`. You may want to condition on 
    `(packageVersion("ggplot2") <= "2.2.1")` so that your code can work with
    both released and development versions of ggplot2.
    
    We recognise that this is a big change and if you're not already familiar
    with rlang, there's a lot to learn. If you are stuck, or need any help,
    please reach out on <https://community.rstudio.com>.

*   Error: Column `y` must be a 1d atomic vector or a list

    Internally, ggplot2 now uses `as.data.frame(tibble::as_tibble(x))` to
    convert a list into a data frame. This improves ggplot2's support for
    list-columns (needed for sf support), at a small cost: you can no longer
    use matrix-columns. Note that unlike tibble we still allow column vectors
    such as returned by `base::scale()` because of their widespread use.

*   Error: More than one expression parsed
  
    Previously `aes_string(x = c("a", "b", "c"))` silently returned 
    `aes(x = a)`. Now this is a clear error.

*   Error: `data` must be uniquely named but has duplicate columns
  
    If layer data contains columns with identical names an error will be 
    thrown. In earlier versions the first occurring column was chosen silently,
    potentially masking that the wrong data was chosen.

*   Error: Aesthetics must be either length 1 or the same as the data
    
    Layers are stricter about the columns they will combine into a single
    data frame. Each aesthetic now must be either the same length as the data
    frame or a single value. This makes silent recycling errors much less likely.

*   Error: `coord_*` doesn't support free scales 
   
    Free scales only work with selected coordinate systems; previously you'd
    get an incorrect plot.

*   Error in f(...) : unused argument (range = c(0, 1))

    This is because the `oob` argument to scale has been set to a function
    that only takes a single argument; it needs to take two arguments
    (`x`, and `range`). 

*   Error: unused argument (output)
  
    The function `guide_train()` now has an optional parameter `aesthetic`
    that allows you to override the `aesthetic` setting in the scale.
    To make your code work with the both released and development versions of 
    ggplot2 appropriate, add `aesthetic = NULL` to the `guide_train()` method
    signature.
    
    ```R
    # old
    guide_train.legend <- function(guide, scale) {...}
    
    # new 
    guide_train.legend <- function(guide, scale, aesthetic = NULL) {...}
    ```
    
    Then, inside the function, replace `scale$aesthetics[1]`,
    `aesthetic %||% scale$aesthetics[1]`. (The %||% operator is defined in the 
    rlang package).
    
    ```R
    # old
    setNames(list(scale$map(breaks)), scale$aesthetics[1])

    # new
    setNames(list(scale$map(breaks)), aesthetic %||% scale$aesthetics[1])
    ```

*   The long-deprecated `subset` argument to `layer()` has been removed.

## Tidy evaluation

* `aes()` now supports quasiquotation so that you can use `!!`, `!!!`,
  and `:=`. This replaces `aes_()` and `aes_string()` which are now
  soft-deprecated (but will remain around for a long time).

* `facet_wrap()` and `facet_grid()` now support `vars()` inputs. Like
  `dplyr::vars()`, this helper quotes its inputs and supports
  quasiquotation. For instance, you can now supply faceting variables
  like this: `facet_wrap(vars(am, cyl))` instead of 
  `facet_wrap(~am + cyl)`. Note that the formula interface is not going 
  away and will not be deprecated. `vars()` is simply meant to make it 
  easier to create functions around `facet_wrap()` and `facet_grid()`.

  The first two arguments of `facet_grid()` become `rows` and `cols`
  and now support `vars()` inputs. Note however that we took special
  care to ensure complete backward compatibility. With this change
  `facet_grid(vars(cyl), vars(am, vs))` is equivalent to
  `facet_grid(cyl ~ am + vs)`, and `facet_grid(cols = vars(am, vs))` is
  equivalent to `facet_grid(. ~ am + vs)`.

  One nice aspect of the new interface is that you can now easily
  supply names: `facet_grid(vars(Cylinder = cyl), labeller =
  label_both)` will give nice label titles to the facets. Of course,
  those names can be unquoted with the usual tidy eval syntax.

### sf

* ggplot2 now has full support for sf with `geom_sf()` and `coord_sf()`:

  ```r
  nc <- sf::st_read(system.file("shape/nc.shp", package = "sf"), quiet = TRUE)
  ggplot(nc) +
    geom_sf(aes(fill = AREA))
  ```
  It supports all simple features, automatically aligns CRS across layers, sets
  up the correct aspect ratio, and draws a graticule.

## New features

* ggplot2 now works on R 3.1 onwards, and uses the 
  [vdiffr](https://github.com/r-lib/vdiffr) package for visual testing.

* In most cases, accidentally using `%>%` instead of `+` will generate an 
  informative error (#2400).

* New syntax for calculated aesthetics. Instead of using `aes(y = ..count..)` 
  you can (and should!) use `aes(y = stat(count))`. `stat()` is a real function 
  with documentation which hopefully will make this part of ggplot2 less 
  confusing (#2059).
  
  `stat()` is particularly nice for more complex calculations because you 
  only need to specify it once: `aes(y = stat(count / max(count)))`,
  rather than `aes(y = ..count.. / max(..count..))`
  
* New `tag` label for adding identification tags to plots, typically used for 
  labelling a subplot with a letter. Add a tag with `labs(tag = "A")`, style it 
  with the `plot.tag` theme element, and control position with the
  `plot.tag.position` theme setting (@thomasp85).

### Layers: geoms, stats, and position adjustments

* `geom_segment()` and `geom_curve()` have a new `arrow.fill` parameter which 
  allows you to specify a separate fill colour for closed arrowheads 
  (@hrbrmstr and @clauswilke, #2375).

* `geom_point()` and friends can now take shapes as strings instead of integers,
  e.g. `geom_point(shape = "diamond")` (@daniel-barnett, #2075).

* `position_dodge()` gains a `preserve` argument that allows you to control
  whether the `total` width at each `x` value is preserved (the current 
  default), or ensure that the width of a `single` element is preserved
  (what many people want) (#1935).

* New `position_dodge2()` provides enhanced dodging for boxplots. Compared to
  `position_dodge()`, `position_dodge2()` compares `xmin` and `xmax` values  
  to determine which elements overlap, and spreads overlapping elements evenly
  within the region of overlap. `position_dodge2()` is now the default position
  adjustment for `geom_boxplot()`, because it handles `varwidth = TRUE`, and 
  will be considered for other geoms in the future.
  
  The `padding` parameter adds a small amount of padding between elements 
  (@karawoo, #2143) and a `reverse` parameter allows you to reverse the order 
  of placement (@karawoo, #2171).
  
* New `stat_qq_line()` makes it easy to add a simple line to a Q-Q plot, which 
  makes it easier to judge the fit of the theoretical distribution 
  (@nicksolomon).

### Scales and guides

* Improved support for mapping date/time variables to `alpha`, `size`, `colour`, 
  and `fill` aesthetics, including `date_breaks` and `date_labels` arguments 
  (@karawoo, #1526), and new `scale_alpha()` variants (@karawoo, #1526).

* Improved support for ordered factors. Ordered factors throw a warning when 
  mapped to shape (unordered factors do not), and do not throw warnings when 
  mapped to size or alpha (unordered factors do). Viridis is used as the 
  default colour and fill scale for ordered factors (@karawoo, #1526).

* The `expand` argument of `scale_*_continuous()` and `scale_*_discrete()`
  now accepts separate expansion values for the lower and upper range
  limits. The expansion limits can be specified using the convenience
  function `expand_scale()`.
  
  Separate expansion limits may be useful for bar charts, e.g. if one
  wants the bottom of the bars to be flush with the x axis but still 
  leave some (automatically calculated amount of) space above them:
  
    ```r
    ggplot(mtcars) +
        geom_bar(aes(x = factor(cyl))) +
        scale_y_continuous(expand = expand_scale(mult = c(0, .1)))
    ```
  
  It can also be useful for line charts, e.g. for counts over time,
  where one wants to have a ’hard’ lower limit of y = 0 but leave the
  upper limit unspecified (and perhaps differing between panels), with
  some extra space above the highest point on the line (with symmetrical 
  limits, the extra space above the highest point could in some cases 
  cause the lower limit to be negative).
  
  The old syntax for the `expand` argument will, of course, continue
  to work (@huftis, #1669).

* `scale_colour_continuous()` and `scale_colour_gradient()` are now controlled 
  by global options `ggplot2.continuous.colour` and `ggplot2.continuous.fill`. 
  These can be set to `"gradient"` (the default) or `"viridis"` (@karawoo).

* New `scale_colour_viridis_c()`/`scale_fill_viridis_c()` (continuous) and
  `scale_colour_viridis_d()`/`scale_fill_viridis_d()` (discrete) make it
  easy to use Viridis colour scales (@karawoo, #1526).

* Guides for `geom_text()` now accept custom labels with 
  `guide_legend(override.aes = list(label = "foo"))` (@brianwdavis, #2458).

### Margins

* Strips gain margins on all sides by default. This means that to fully justify
  text to the edge of a strip, you will need to also set the margins to 0
  (@karawoo).

* Rotated strip labels now correctly understand `hjust` and `vjust` parameters
  at all angles (@karawoo).

* Strip labels now understand justification relative to the direction of the
  text, meaning that in y facets, the strip text can be placed at either end of
  the strip using `hjust` (@karawoo).

* Legend titles and labels get a little extra space around them, which 
  prevents legend titles from overlapping the legend at large font sizes 
  (@karawoo, #1881).

## Extension points

* New `autolayer()` S3 generic (@mitchelloharawild, #1974). This is similar
  to `autoplot()` but produces layers rather than complete plots.

* Custom objects can now be added using `+` if a `ggplot_add` method has been
  defined for the class of the object (@thomasp85).

* Theme elements can now be subclassed. Add a `merge_element` method to control
  how properties are inherited from the parent element. Add an `element_grob` 
  method to define how elements are rendered into grobs (@thomasp85, #1981).

* Coords have gained new extension mechanisms.
  
    If you have an existing coord extension, you will need to revise the
    specification of the `train()` method. It is now called 
    `setup_panel_params()` (better reflecting what it actually does) and now 
    has arguments `scale_x`, and `scale_y` (the x and y scales respectively) 
    and `param`, a list of plot specific parameters generated by 
    `setup_params()`.

    What was formerly called `scale_details` (in coords), `panel_ranges` 
    (in layout) and `panel_scales` (in geoms) are now consistently called
    `panel_params` (#1311). These are parameters of the coord that vary from
    panel to panel.

* `ggplot_build()` and `ggplot_gtable()` are now generics, so ggplot-subclasses 
  can define additional behavior during the build stage.

* `guide_train()`, `guide_merge()`, `guide_geom()`, and `guide_gengrob()`
  are now exported as they are needed if you want to design your own guide.
  They are not currently documented; use at your own risk (#2528).

* `scale_type()` generic is now exported and documented. Use this if you 
  want to extend ggplot2 to work with a new type of vector.

## Minor bug fixes and improvements

### Faceting

* `facet_grid()` gives a more informative error message if you try to use
  a variable in both rows and cols (#1928).

* `facet_grid()` and `facet_wrap()` both give better error messages if you
  attempt to use an unsupported coord with free scales (#2049).

* `label_parsed()` works once again (#2279).

* You can now style the background of horizontal and vertical strips
  independently with `strip.background.x` and `strip.background.y` 
  theme settings (#2249).

### Scales

* `discrete_scale()` documentation now inherits shared definitions from 
  `continuous_scale()` (@alistaire47, #2052).

* `guide_colorbar()` shows all colours of the scale (@has2k1, #2343).

* `scale_identity()` once again produces legends by default (#2112).

* Tick marks for secondary axes with strong transformations are more 
  accurately placed (@thomasp85, #1992).

* Missing line types now reliably generate missing lines (with standard 
  warning) (#2206).

* Legends now ignore set aesthetics that are not length one (#1932).

* All colour and fill scales now have an `aesthetics` argument that can
  be used to set the aesthetic(s) the scale works with. This makes it
  possible to apply a colour scale to both colour and fill aesthetics
  at the same time, via `aesthetics = c("colour", "fill")` (@clauswilke).
  
* Three new generic scales work with any aesthetic or set of aesthetics: 
  `scale_continuous_identity()`, `scale_discrete_identity()`, and
  `scale_discrete_manual()` (@clauswilke).

* `scale_*_gradient2()` now consistently omits points outside limits by 
  rescaling after the limits are enforced (@foo-bar-baz-qux, #2230).

### Layers

* `geom_label()` now correctly produces unbordered labels when `label.size` 
  is 0, even when saving to PDF (@bfgray3, #2407).

* `layer()` gives considerably better error messages for incorrectly specified
  `geom`, `stat`, or `position` (#2401).

* In all layers that use it, `linemitre` now defaults to 10 (instead of 1)
  to better match base R.

* `geom_boxplot()` now supplies a default value if no `x` aesthetic is present
  (@foo-bar-baz-qux, #2110).

* `geom_density()` drops groups with fewer than two data points and throws a
  warning. For groups with two data points, density values are now calculated 
  with `stats::density` (@karawoo, #2127).

* `geom_segment()` now also takes a `linejoin` parameter. This allows more 
  control over the appearance of the segments, which is especially useful for 
  plotting thick arrows (@Ax3man, #774).

* `geom_smooth()` now reports the formula used when `method = "auto"` 
  (@davharris #1951). `geom_smooth()` now orders by the `x` aesthetic, making it 
  easier to pass pre-computed values without manual ordering (@izahn, #2028). It 
  also now knows it has `ymin` and `ymax` aesthetics (#1939). The legend 
  correctly reflects the status of the `se` argument when used with stats 
  other than the default (@clauswilke, #1546).

* `geom_tile()` now once again interprets `width` and `height` correctly 
  (@malcolmbarrett, #2510).

* `position_jitter()` and `position_jitterdodge()` gain a `seed` argument that
  allows the specification of a random seed for reproducible jittering 
  (@krlmlr, #1996 and @slowkow, #2445).

* `stat_density()` has better behaviour if all groups are dropped because they
  are too small (#2282).

* `stat_summary_bin()` now understands the `breaks` parameter (@karawoo, #2214).

* `stat_bin()` now accepts functions for `binwidth`. This allows better binning 
  when faceting along variables with different ranges (@botanize).

* `stat_bin()` and `geom_histogram()` now sum correctly when using the `weight` 
  aesthetic (@jiho, #1921).

* `stat_bin()` again uses correct scaling for the computed variable `ndensity` 
  (@timgoodman, #2324).

* `stat_bin()` and `stat_bin_2d()` now properly handle the `breaks` parameter 
  when the scales are transformed (@has2k1, #2366).

* `update_geom_defaults()` and `update_stat_defaults()` allow American 
  spelling of aesthetic parameters (@foo-bar-baz-qux, #2299).

* The `show.legend` parameter now accepts a named logical vector to hide/show
  only some aesthetics in the legend (@tutuchan, #1798).

* Layers now silently ignore unknown aesthetics with value `NULL` (#1909).

### Coords

* Clipping to the plot panel is now configurable, through a `clip` argument
  to coordinate systems, e.g. `coord_cartesian(clip = "off")` 
  (@clauswilke, #2536).

* Like scales, coordinate systems now give you a message when you're 
  replacing an existing coordinate system (#2264).

* `coord_polar()` now draws secondary axis ticks and labels 
  (@dylan-stark, #2072), and can draw the radius axis on the right 
  (@thomasp85, #2005).

* `coord_trans()` now generates a warning when a transformation generates 
  non-finite values (@foo-bar-baz-qux, #2147).

### Themes

* Complete themes now always override all elements of the default theme
  (@has2k1, #2058, #2079).

* Themes now set default grid colour in `panel.grid` rather than individually
  in `panel.grid.major` and `panel.grid.minor` individually. This makes it 
  slightly easier to customise the theme (#2352).

* Fixed bug when setting strips to `element_blank()` (@thomasp85). 

* Axes positioned on the top and to the right can now customize their ticks and
  lines separately (@thomasp85, #1899).

* Built-in themes gain parameters `base_line_size` and `base_rect_size` which 
  control the default sizes of line and rectangle elements (@karawoo, #2176).

* Default themes use `rel()` to set line widths (@baptiste).

* Themes were tweaked for visual consistency and more graceful behavior when 
  changing the base font size. All absolute heights or widths were replaced 
  with heights or widths that are proportional to the base font size. One 
  relative font size was eliminated (@clauswilke).
  
* The height of descenders is now calculated solely on font metrics and doesn't
  change with the specific letters in the string. This fixes minor alignment 
  issues with plot titles, subtitles, and legend titles (#2288, @clauswilke).

### Guides

* `guide_colorbar()` is more configurable: tick marks and color bar frame
  can now by styled with arguments `ticks.colour`, `ticks.linewidth`, 
  `frame.colour`, `frame.linewidth`, and `frame.linetype`
  (@clauswilke).
  
* `guide_colorbar()` now uses `legend.spacing.x` and `legend.spacing.y` 
  correctly, and it can handle multi-line titles. Minor tweaks were made to 
  `guide_legend()` to make sure the two legend functions behave as similarly as
  possible (@clauswilke, #2397 and #2398).
  
* The theme elements `legend.title` and `legend.text` now respect the settings 
  of `margin`, `hjust`, and `vjust` (@clauswilke, #2465, #1502).

* Non-angle parameters of `label.theme` or `title.theme` can now be set in 
  `guide_legend()` and `guide_colorbar()` (@clauswilke, #2544).

### Other

* `fortify()` gains a method for tbls (@karawoo, #2218).

* `ggplot` gains a method for `grouped_df`s that adds a `.group` variable,
  which computes a unique value for each group. Use it with 
  `aes(group = .group)` (#2351).

* `ggproto()` produces objects with class `c("ggproto", "gg")`, allowing for
  a more informative error message when adding layers, scales, or other ggproto 
  objects (@jrnold, #2056).

* `ggsave()`'s DPI argument now supports 3 string options: "retina" (320
  DPI), "print" (300 DPI), and "screen" (72 DPI) (@foo-bar-baz-qux, #2156).
  `ggsave()` now uses full argument names to avoid partial match warnings 
  (#2355), and correctly restores the previous graphics device when several
  graphics devices are open (#2363).

* `print.ggplot()` now returns the original ggplot object, instead of the 
  output from `ggplot_build()`. Also, the object returned from 
  `ggplot_build()` now has the class `"ggplot_built"` (#2034).

* `map_data()` now works even when purrr is loaded (tidyverse#66).

* New functions `summarise_layout()`, `summarise_coord()`, and 
  `summarise_layers()` summarise the layout, coordinate systems, and layers 
  of a built ggplot object (#2034, @wch). This provides a tested API that 
  (e.g.) shiny can depend on.

* Updated startup messages reflect new resources (#2410, @mine-cetinkaya-rundel).

# ggplot2 2.2.1

* Fix usage of `structure(NULL)` for R-devel compatibility (#1968).

# ggplot2 2.2.0

## Major new features

### Subtitle and caption

Thanks to @hrbrmstr plots now have subtitles and captions, which can be set with 
the `subtitle`  and `caption` arguments to `ggtitle()` and `labs()`. You can 
control their appearance with the theme settings `plot.caption` and 
`plot.subtitle`. The main plot title is now left-aligned to better work better 
with a subtitle. The caption is right-aligned (@hrbrmstr).

### Stacking

`position_stack()` and `position_fill()` now sort the stacking order to match 
grouping order. This allows you to control the order through grouping, and 
ensures that the default legend matches the plot (#1552, #1593). If you want the 
opposite order (useful if you have horizontal bars and horizontal legend), you 
can request reverse stacking by using `position = position_stack(reverse = TRUE)` 
(#1837).
  
`position_stack()` and `position_fill()` now accepts negative values which will 
create stacks extending below the x-axis (#1691).

`position_stack()` and `position_fill()` gain a `vjust` argument which makes it 
easy to (e.g.) display labels in the middle of stacked bars (#1821).

### Layers

`geom_col()` was added to complement `geom_bar()` (@hrbrmstr). It uses 
`stat="identity"` by default, making the `y` aesthetic mandatory. It does not 
support any other `stat_()` and does not provide fallback support for the 
`binwidth` parameter. Examples and references in other functions were updated to
demonstrate `geom_col()` usage. 

When creating a layer, ggplot2 will warn if you use an unknown aesthetic or an 
unknown parameter. Compared to the previous version, this is stricter for 
aesthetics (previously there was no message), and less strict for parameters 
(previously this threw an error) (#1585).

### Facetting

The facet system, as well as the internal panel class, has been rewritten in 
ggproto. Facets are now extendable in the same manner as geoms and stats, as 
described in `vignette("extending-ggplot2")`.

We have also added the following new features.
  
* `facet_grid()` and `facet_wrap()` now allow expressions in their faceting 
  formulas (@DanRuderman, #1596).

* When `facet_wrap()` results in an uneven number of panels, axes will now be
  drawn underneath the hanging panels (fixes #1607)

* Strips can now be freely positioned in `facet_wrap()` using the 
  `strip.position` argument (deprecates `switch`).

* The relative order of panel, strip, and axis can now be controlled with 
  the theme setting `strip.placement` that takes either `inside` (strip between 
  panel and axis) or `outside` (strip after axis).

* The theme option `panel.margin` has been deprecated in favour of 
  `panel.spacing` to more clearly communicate intent.

### Extensions

Unfortunately there was a major oversight in the construction of ggproto which 
lead to extensions capturing the super object at package build time, instead of 
at package run time (#1826). This problem has been fixed, but requires 
re-installation of all extension packages.

## Scales

* The position of x and y axes can now be changed using the `position` argument
  in `scale_x_*`and `scale_y_*` which can take `top` and `bottom`, and `left`
  and `right` respectively. The themes of top and right axes can be modified 
  using the `.top` and `.right` modifiers to `axis.text.*` and `axis.title.*`.

### Continuous scales

* `scale_x_continuous()` and `scale_y_continuous()` can now display a secondary 
  axis that is a __one-to-one__ transformation of the primary axis (e.g. degrees 
  Celcius to degrees Fahrenheit). The secondary axis will be positioned opposite 
  to the primary axis and can be controlled with the `sec.axis` argument to 
  the scale constructor.

* Scales worry less about having breaks. If no breaks can be computed, the
  plot will work instead of throwing an uninformative error (#791). This 
  is particularly helpful when you have facets with free scales, and not
  all panels contain data.

* Scales now warn when transformation introduces infinite values (#1696).

### Date time

* `scale_*_datetime()` now supports time zones. It will use the timezone 
  attached to the variable by default, but can be overridden with the 
  `timezone` argument.

* New `scale_x_time()` and `scale_y_time()` generate reasonable default
  breaks and labels for hms vectors (#1752).

### Discrete scales

The treatment of missing values by discrete scales has been thoroughly 
overhauled (#1584). The underlying principle is that we can naturally represent 
missing values on discrete variables (by treating just like another level), so 
by default we should. 

This principle applies to:

* character vectors
* factors with implicit NA
* factors with explicit NA

And to all scales (both position and non-position.)

Compared to the previous version of ggplot2, there are three main changes:

1.  `scale_x_discrete()` and `scale_y_discrete()` always show discrete NA,
    regardless of their source

1.  If present, `NA`s are shown in discrete legends.

1.  All discrete scales gain a `na.translate` argument that allows you to 
    control whether `NA`s are translated to something that can be visualised,
    or should be left as missing. Note that if you don't translate (i.e. 
    `na.translate = FALSE)` the missing values will passed on to the layer, 
    which will warning that it's dropping missing values. To suppress the
    warnings, you'll also need to add `na.rm = TRUE` to the layer call. 

There were also a number of other smaller changes

* Correctly use scale expansion factors.
* Don't preserve space for dropped levels (#1638).
* Only issue one warning when when asking for too many levels (#1674).
* Unicode labels work better on Windows (#1827).
* Warn when used with only continuous data (#1589)

## Themes

* The `theme()` constructor now has named arguments rather than ellipses. This 
  should make autocomplete substantially more useful. The documentation
  (including examples) has been considerably improved.
  
* Built-in themes are more visually homogeneous, and match `theme_grey` better.
  (@jiho, #1679)
  
* When computing the height of titles, ggplot2 now includes the height of the
  descenders (i.e. the bits of `g` and `y` that hang beneath the baseline). This 
  improves the margins around titles, particularly the y axis label (#1712).
  I have also very slightly increased the inner margins of axis titles, and 
  removed the outer margins. 

* Theme element inheritance is now easier to work with as modification now
  overrides default `element_blank` elements (#1555, #1557, #1565, #1567)
  
* Horizontal legends (i.e. legends on the top or bottom) are horizontally
  aligned by default (#1842). Use `legend.box = "vertical"` to switch back
  to the previous behaviour.
  
* `element_line()` now takes an `arrow` argument to specify arrows at the end of
  lines (#1740)

There were a number of tweaks to the theme elements that control legends:
  
* `legend.justification` now controls appearance will plotting the legend
  outside of the plot area. For example, you can use 
  `theme(legend.justification = "top")` to make the legend align with the 
  top of the plot.

* `panel.margin` and `legend.margin` have been renamed to `panel.spacing` and 
  `legend.spacing` respectively, to better communicate intent (they only
  affect spacing between legends and panels, not the margins around them)

* `legend.margin` now controls margin around individual legends.

* New `legend.box.background`, `legend.box.spacing`, and `legend.box.margin`
  control the background, spacing, and margin of the legend box (the region
  that contains all legends).

## Bug fixes and minor improvements

* ggplot2 now imports tibble. This ensures that all built-in datasets print 
  compactly even if you haven't explicitly loaded tibble or dplyr (#1677).

* Class of aesthetic mapping is preserved when adding `aes()` objects (#1624).

* `+.gg` now works for lists that include data frames.

* `annotation_x()` now works in the absense of global data (#1655)

* `geom_*(show.legend = FALSE)` now works for `guide_colorbar`.

* `geom_boxplot()` gains new `outlier.alpha` (@jonathan-g) and 
  `outlier.fill` (@schloerke, #1787) parameters to control the alpha/fill of
   outlier points independently of the alpha of the boxes. 

* `position_jitter()` (and hence `geom_jitter()`) now correctly computes 
  the jitter width/jitter when supplied by the user (#1775, @has2k1).

* `geom_contour()` more clearly describes what inputs it needs (#1577).

* `geom_curve()` respects the `lineend` parameter (#1852).

* `geom_histogram()` and `stat_bin()` understand the `breaks` parameter once 
  more. (#1665). The floating point adjustment for histogram bins is now 
  actually used - it was previously inadvertently ignored (#1651).

* `geom_violin()` no longer transforms quantile lines with the alpha aesthetic
  (@mnbram, #1714). It no longer errors when quantiles are requested but data
  have zero range (#1687). When `trim = FALSE` it once again has a nice 
  range that allows the density to reach zero (by extending the range 3 
  bandwidths to either side of the data) (#1700).

* `geom_dotplot()` works better when faceting and binning on the y-axis. 
  (#1618, @has2k1).
  
* `geom_hexbin()` once again supports `..density..` (@mikebirdgeneau, #1688).

* `geom_step()` gives useful warning if only one data point in layer (#1645).

* `layer()` gains new `check.aes` and `check.param` arguments. These allow
  geom/stat authors to optional suppress checks for known aesthetics/parameters.
  Currently this is used only in `geom_blank()` which powers `expand_limits()` 
  (#1795).

* All `stat_*()` display a better error message when required aesthetics are
  missing.
  
* `stat_bin()` and `stat_summary_hex()` now accept length 1 `binwidth` (#1610)

* `stat_density()` gains new argument `n`, which is passed to underlying function
  `stats::density` ("number of equally spaced points at which the
  density is to be estimated"). (@hbuschme)

* `stat_binhex()` now again returns `count` rather than `value` (#1747)

* `stat_ecdf()` respects `pad` argument (#1646).

* `stat_smooth()` once again informs you about the method it has chosen.
  It also correctly calculates the size of the largest group within facets.

* `x` and `y` scales are now symmetric regarding the list of
  aesthetics they accept: `xmin_final`, `xmax_final`, `xlower`,
  `xmiddle` and `xupper` are now valid `x` aesthetics.

* `Scale` extensions can now override the `make_title` and `make_sec_title` 
  methods to let the scale modify the axis/legend titles.

* The random stream is now reset after calling `.onAttach()` (#2409).

# ggplot2 2.1.0

## New features

* When mapping an aesthetic to a constant (e.g. 
  `geom_smooth(aes(colour = "loess")))`), the default guide title is the name 
  of the aesthetic (i.e. "colour"), not the value (i.e. "loess") (#1431).

* `layer()` now accepts a function as the data argument. The function will be
  applied to the data passed to the `ggplot()` function and must return a
  data.frame (#1527, @thomasp85). This is a more general version of the 
  deprecated `subset` argument.

* `theme_update()` now uses the `+` operator instead of `%+replace%`, so that
  unspecified values will no longer be `NULL`ed out. `theme_replace()`
  preserves the old behaviour if desired (@oneillkza, #1519). 

* `stat_bin()` has been overhauled to use the same algorithm as ggvis, which 
  has been considerably improved thanks to the advice of Randy Prium (@rpruim).
  This includes:
  
    * Better arguments and a better algorithm for determining the origin.
      You can now specify either `boundary` or the `center` of a bin.
      `origin` has been deprecated in favour of these arguments.
      
    * `drop` is deprecated in favour of `pad`, which adds extra 0-count bins
      at either end (needed for frequency polygons). `geom_histogram()` defaults 
      to `pad = FALSE` which considerably improves the default limits for 
      the histogram, especially when the bins are big (#1477).
      
    * The default algorithm does a (somewhat) better job at picking nice widths 
      and origins across a wider range of input data.
      
    * `bins = n` now gives a histogram with `n` bins, not `n + 1` (#1487).

## Bug fixes

* All `\donttest{}` examples run.

* All `geom_()` and `stat_()` functions now have consistent argument order:
  data + mapping, then geom/stat/position, then `...`, then specific arguments, 
  then arguments common to all layers (#1305). This may break code if you were
  previously relying on partial name matching, but in the long-term should make 
  ggplot2 easier to use. In particular, you can now set the `n` parameter
  in `geom_density2d()` without it partially matching `na.rm` (#1485).

* For geoms with both `colour` and `fill`, `alpha` once again only affects
  fill (Reverts #1371, #1523). This was causing problems for people.

* `facet_wrap()`/`facet_grid()` works with multiple empty panels of data 
  (#1445).

* `facet_wrap()` correctly swaps `nrow` and `ncol` when faceting vertically
  (#1417).

* `ggsave("x.svg")` now uses svglite to produce the svg (#1432).

* `geom_boxplot()` now understands `outlier.color` (#1455).

* `geom_path()` knows that "solid" (not just 1) represents a solid line (#1534).

* `geom_ribbon()` preserves missing values so they correctly generate a 
  gap in the ribbon (#1549).

* `geom_tile()` once again accepts `width` and `height` parameters (#1513). 
  It uses `draw_key_polygon()` for better a legend, including a coloured 
  outline (#1484).

* `layer()` now automatically adds a `na.rm` parameter if none is explicitly
  supplied.

* `position_jitterdodge()` now works on all possible dodge aesthetics, 
  e.g. `color`, `linetype` etc. instead of only based on `fill` (@bleutner)

* `position = "nudge"` now works (although it doesn't do anything useful)
  (#1428).

* The default scale for columns of class "AsIs" is now "identity" (#1518).

* `scale_*_discrete()` has better defaults when used with purely continuous
  data (#1542).

* `scale_size()` warns when used with categorical data.

* `scale_size()`, `scale_colour()`, and `scale_fill()` gain date and date-time
  variants (#1526).

* `stat_bin_hex()` and `stat_bin_summary()` now use the same underlying 
  algorithm so results are consistent (#1383). `stat_bin_hex()` now accepts
  a `weight` aesthetic. To be consistent with related stats, the output variable 
  from `stat_bin_hex()` is now value instead of count.

* `stat_density()` gains a `bw` parameter which makes it easy to get consistent 
   smoothing between facets (@jiho)

* `stat-density-2d()` no longer ignores the `h` parameter, and now accepts 
  `bins` and `binwidth` parameters to control the number of contours 
  (#1448, @has2k1).

* `stat_ecdf()` does a better job of adding padding to -Inf/Inf, and gains
  an argument `pad` to suppress the padding if not needed (#1467).

* `stat_function()` gains an `xlim` parameter (#1528). It once again works 
  with discrete x values (#1509).

* `stat_summary()` preserves sorted x order which avoids artefacts when
  display results with `geom_smooth()` (#1520).

* All elements should now inherit correctly for all themes except `theme_void()`.
  (@Katiedaisey, #1555) 

* `theme_void()` was completely void of text but facets and legends still
  need labels. They are now visible (@jiho). 

* You can once again set legend key and height width to unit arithmetic
  objects (like `2 * unit(1, "cm")`) (#1437).

* Eliminate spurious warning if you have a layer with no data and no aesthetics
  (#1451).

* Removed a superfluous comma in `theme-defaults.r` code (@jschoeley)

* Fixed a compatibility issue with `ggproto` and R versions prior to 3.1.2.
  (#1444)

* Fixed issue where `coord_map()` fails when given an explicit `parameters`
  argument (@tdmcarthur, #1729)
  
* Fixed issue where `geom_errorbarh()` had a required `x` aesthetic (#1933)  

# ggplot2 2.0.0

## Major changes

* ggplot no longer throws an error if your plot has no layers. Instead it 
  automatically adds `geom_blank()` (#1246).
  
* New `cut_width()` is a convenient replacement for the verbose
  `plyr::round_any()`, with the additional benefit of offering finer
  control.

* New `geom_count()` is a convenient alias to `stat_sum()`. Use it when you
  have overlapping points on a scatterplot. `stat_sum()` now defaults to 
  using counts instead of proportions.

* New `geom_curve()` adds curved lines, with a similar specification to 
  `geom_segment()` (@veraanadi, #1088).

* Date and datetime scales now have `date_breaks`, `date_minor_breaks` and
  `date_labels` arguments so that you never need to use the long
  `scales::date_breaks()` or `scales::date_format()`.
  
* `geom_bar()` now has it's own stat, distinct from `stat_bin()` which was
  also used by `geom_histogram()`. `geom_bar()` now uses `stat_count()` 
  which counts values at each distinct value of x (i.e. it does not bin
  the data first). This can be useful when you want to show exactly which 
  values are used in a continuous variable.

* `geom_point()` gains a `stroke` aesthetic which controls the border width of 
  shapes 21-25 (#1133, @SeySayux). `size` and `stroke` are additive so a point 
  with `size = 5` and `stroke = 5` will have a diameter of 10mm. (#1142)

* New `position_nudge()` allows you to slightly offset labels (or other 
  geoms) from their corresponding points (#1109).

* `scale_size()` now maps values to _area_, not radius. Use `scale_radius()`
  if you want the old behaviour (not recommended, except perhaps for lines).

* New `stat_summary_bin()` works like `stat_summary()` but on binned data. 
  It's a generalisation of `stat_bin()` that can compute any aggregate,
  not just counts (#1274). Both default to `mean_se()` if no aggregation
  functions are supplied (#1386).

* Layers are now much stricter about their arguments - you will get an error
  if you've supplied an argument that isn't an aesthetic or a parameter.
  This is likely to cause some short-term pain but in the long-term it will make
  it much easier to spot spelling mistakes and other errors (#1293).
  
    This change does break a handful of geoms/stats that used `...` to pass 
    additional arguments on to the underlying computation. Now 
    `geom_smooth()`/`stat_smooth()` and `geom_quantile()`/`stat_quantile()` 
    use `method.args` instead (#1245, #1289); and `stat_summary()` (#1242), 
    `stat_summary_hex()`, and `stat_summary2d()` use `fun.args`.

### Extensibility

There is now an official mechanism for defining Stats, Geoms, and Positions in 
other packages. See `vignette("extending-ggplot2")` for details.

* All Geoms, Stats and Positions are now exported, so you can inherit from them
  when making your own objects (#989).

* ggplot2 no longer uses proto or reference classes. Instead, we now use 
  ggproto, a new OO system designed specifically for ggplot2. Unlike proto
  and RC, ggproto supports clean cross-package inheritance. Creating a new OO
  system isn't usually the right way to solve a problem, but I'm pretty sure
  it was necessary here. Read more about it in the vignette.

* `aes_()` replaces `aes_q()`. It also supports formulas, so the most concise 
  SE version of `aes(carat, price)` is now `aes_(~carat, ~price)`. You may
  want to use this form in packages, as it will avoid spurious `R CMD check` 
  warnings about undefined global variables.

### Text

* `geom_text()` has been overhauled to make labelling your data a little
  easier. It:
  
    * `nudge_x` and `nudge_y` arguments let you offset labels from their
      corresponding points (#1120). 
      
    * `check_overlap = TRUE` provides a simple way to avoid overplotting 
      of labels: labels that would otherwise overlap are omitted (#1039).
      
    * `hjust` and `vjust` can now be character vectors: "left", "center", 
      "right", "bottom", "middle", "top". New options include "inward" and 
      "outward" which align text towards and away from the center of the plot 
      respectively.

* `geom_label()` works like `geom_text()` but draws a rounded rectangle 
  underneath each label (#1039). This is useful when you want to label plots
  that are dense with data.

### Deprecated features

* The little used `aes_auto()` has been deprecated. 

* `aes_q()` has been replaced with `aes_()` to be consistent with SE versions
  of NSE functions in other packages.

* The `order` aesthetic is officially deprecated. It never really worked, and 
  was poorly documented.

* The `stat` and `position` arguments to `qplot()` have been deprecated.
  `qplot()` is designed for quick plots - if you need to specify position
  or stat, use `ggplot()` instead.

* The theme setting `axis.ticks.margin` has been deprecated: now use the margin 
  property of `axis.text`.
  
* `stat_abline()`, `stat_hline()` and `stat_vline()` have been removed:
  these were never suitable for use other than with `geom_abline()` etc
  and were not documented.

* `show_guide` has been renamed to `show.legend`: this more accurately
  reflects what it does (controls appearance of layer in legend), and uses the 
  same convention as other ggplot2 arguments (i.e. a `.` between names).
  (Yes, I know that's inconsistent with function names with use `_`, but it's
  too late to change now.)

A number of geoms have been renamed to be internally consistent:

* `stat_binhex()` and `stat_bin2d()` have been renamed to `stat_bin_hex()` 
  and `stat_bin_2d()` (#1274). `stat_summary2d()` has been renamed to 
  `stat_summary_2d()`, `geom_density2d()`/`stat_density2d()` has been renamed 
  to `geom_density_2d()`/`stat_density_2d()`.

* `stat_spoke()` is now `geom_spoke()` since I realised it's a
  reparameterisation of `geom_segment()`.

* `stat_bindot()` has been removed because it's so tightly coupled to
  `geom_dotplot()`. If you happened to use `stat_bindot()`, just change to
  `geom_dotplot()` (#1194).

All defunct functions have been removed.

### Default appearance

* The default `theme_grey()` background colour has been changed from "grey90" 
  to "grey92": this makes the background a little less visually prominent.

* Labels and titles have been tweaked for readability:

    * Axes labels are darker.
    
    * Legend and axis titles are given the same visual treatment.
    
    * The default font size dropped from 12 to 11. You might be surprised that 
      I've made the default text size smaller as it was already hard for
      many people to read. It turns out there was a bug in RStudio (fixed in 
      0.99.724), that shrunk the text of all grid based graphics. Once that
      was resolved the defaults seemed too big to my eyes.
    
    * More spacing between titles and borders.
    
    * Default margins scale with the theme font size, so the appearance at 
      larger font sizes should be considerably improved (#1228). 

* `alpha` now affects both fill and colour aesthetics (#1371).

* `element_text()` gains a margins argument which allows you to add additional
  padding around text elements. To help see what's going on use `debug = TRUE` 
  to display the text region and anchors.

* The default font size in `geom_text()` has been decreased from 5mm (14 pts)
  to 3.8 mm (11 pts) to match the new default theme sizes.

* A diagonal line is no longer drawn on bar and rectangle legends. Instead, the
  border has been tweaked to be more visible, and more closely match the size of 
  line drawn on the plot.

* `geom_pointrange()` and `geom_linerange()` get vertical (not horizontal)
  lines in the legend (#1389).

* The default line `size` for `geom_smooth()` has been increased from 0.5 to 1 
  to make it easier to see when overlaid on data.
  
* `geom_bar()` and `geom_rect()` use a slightly paler shade of grey so they
  aren't so visually heavy.
  
* `geom_boxplot()` now colours outliers the same way as the boxes.

* `geom_point()` now uses shape 19 instead of 16. This looks much better on 
  the default Linux graphics device. (It's very slightly smaller than the old 
  point, but it shouldn't affect any graphics significantly)

* Sizes in ggplot2 are measured in mm. Previously they were converted to pts 
  (for use in grid) by multiplying by 72 / 25.4. However, grid uses printer's 
  points, not Adobe (big pts), so sizes are now correctly multiplied by 
  72.27 / 25.4. This is unlikely to noticeably affect display, but it's
  technically correct (<https://youtu.be/hou0lU8WMgo>).

* The default legend will now allocate multiple rows (if vertical) or
  columns (if horizontal) in order to make a legend that is more likely to
  fit on the screen. You can override with the `nrow`/`ncol` arguments
  to `guide_legend()`

    ```R
    p <- ggplot(mpg, aes(displ,hwy, colour = model)) + geom_point()
    p
    p + theme(legend.position = "bottom")
    # Previous behaviour
    p + guides(colour = guide_legend(ncol = 1))
    ```

### New and updated themes

* New `theme_void()` is completely empty. It's useful for plots with non-
  standard coordinates or for drawings (@jiho, #976).

* New `theme_dark()` has a dark background designed to make colours pop out
  (@jiho, #1018)

* `theme_minimal()` became slightly more minimal by removing the axis ticks:
  labels now line up directly beneath grid lines (@tomschloss, #1084)

* New theme setting `panel.ontop` (logical) make it possible to place 
  background elements (i.e., gridlines) on top of data. Best used with 
  transparent `panel.background` (@noamross. #551).

### Labelling

The facet labelling system was updated with many new features and a
more flexible interface (@lionel-). It now works consistently across
grid and wrap facets. The most important user visible changes are:

* `facet_wrap()` gains a `labeller` option (#25).

* `facet_grid()` and `facet_wrap()` gain a `switch` argument to
  display the facet titles near the axes. When switched, the labels
  become axes subtitles. `switch` can be set to "x", "y" or "both"
  (the latter only for grids) to control which margin is switched.

The labellers (such as `label_value()` or `label_both()`) also get
some new features:

* They now offer the `multi_line` argument to control whether to
  display composite facets (those specified as `~var1 + var2`) on one
  or multiple lines.

* In `label_bquote()` you now refer directly to the names of
  variables. With this change, you can create math expressions that
  depend on more than one variable. This math expression can be
  specified either for the rows or the columns and you can also
  provide different expressions to each margin.

  As a consequence of these changes, referring to `x` in backquoted
  expressions is deprecated.

* Similarly to `label_bquote()`, `labeller()` now take `.rows` and
  `.cols` arguments. In addition, it also takes `.default`.
  `labeller()` is useful to customise how particular variables are
  labelled. The three additional arguments specify how to label the
  variables are not specifically mentioned, respectively for rows,
  columns or both. This makes it especially easy to set up a
  project-wide labeller dispatcher that can be reused across all your
  plots. See the documentation for an example.

* The new labeller `label_context()` adapts to the number of factors
  facetted over. With a single factor, it displays only the values,
  just as before. But with multiple factors in a composite margin
  (e.g. with `~cyl + am`), the labels are passed over to
  `label_both()`. This way the variables names are displayed with the
  values to help identifying them.

On the programming side, the labeller API has been rewritten in order
to offer more control when faceting over multiple factors (e.g. with
formulae such as `~cyl + am`). This also means that if you have
written custom labellers, you will need to update them for this
version of ggplot.

* Previously, a labeller function would take `variable` and `value`
  arguments and return a character vector. Now, they take a data frame
  of character vectors and return a list. The input data frame has one
  column per factor facetted over and each column in the returned list
  becomes one line in the strip label. See documentation for more
  details.

* The labels received by a labeller now contain metadata: their margin
  (in the "type" attribute) and whether they come from a wrap or a
  grid facet (in the "facet" attribute).

* Note that the new `as_labeller()` function operator provides an easy
  way to transform an existing function to a labeller function. The
  existing function just needs to take and return a character vector.

## Documentation

* Improved documentation for `aes()`, `layer()` and much much more.

* I've tried to reduce the use of `...` so that you can see all the 
  documentation in one place rather than having to integrate multiple pages.
  In some cases this has involved adding additional arguments to geoms
  to make it more clear what you can do:
  
    *  `geom_smooth()` gains explicit `method`, `se` and `formula` arguments.
    
    * `geom_histogram()` gains `binwidth`, `bins`, `origin` and `right` 
      arguments.
      
    * `geom_jitter()` gains `width` and `height` arguments to make it easier
      to control the amount of jittering without using the lengthy 
      `position_jitter()` function (#1116)

* Use of `qplot()` in examples has been minimised (#1123, @hrbrmstr). This is
  inline with the 2nd edition of the ggplot2 box, which minimises the use of 
  `qplot()` in favour of `ggplot()`.

* Tightly linked geoms and stats (e.g. `geom_boxplot()` and `stat_boxplot()`) 
  are now documented in the same file so you can see all the arguments in one
  place. Variations of the same idea (e.g. `geom_path()`, `geom_line()`, and
  `geom_step()`) are also documented together.

* It's now obvious that you can set the `binwidth` parameter for
  `stat_bin_hex()`, `stat_summary_hex()`, `stat_bin_2d()`, and
  `stat_summary_2d()`. 

* The internals of positions have been cleaned up considerably. You're unlikely
  to notice any external changes, although the documentation should be a little
  less confusing since positions now don't list parameters they never use.

## Data

* All datasets have class `tbl_df` so if you also use dplyr, you get a better
  print method.

* `economics` has been brought up to date to 2015-04-01.

* New `economics_long` is the economics data in long form.

* New `txhousing` dataset containing information about the Texas housing
  market. Useful for examples that need multiple time series, and for
  demonstrating model+vis methods.

* New `luv_colours` dataset which contains the locations of all
  built-in `colors()` in Luv space.

* `movies` has been moved into its own package, ggplot2movies, because it was 
  large and not terribly useful. If you've used the movies dataset, you'll now 
  need to explicitly load the package with `library(ggplot2movies)`.

## Bug fixes and minor improvements

* All partially matched arguments and `$` have been been replaced with 
  full matches (@jimhester, #1134).

* ggplot2 now exports `alpha()` from the scales package (#1107), and `arrow()` 
  and `unit()` from grid (#1225). This means you don't need attach scales/grid 
  or do `scales::`/`grid::` for these commonly used functions.

* `aes_string()` now only parses character inputs. This fixes bugs when
  using it with numbers and non default `OutDec` settings (#1045).

* `annotation_custom()` automatically adds a unique id to each grob name,
  making it easier to plot multiple grobs with the same name (e.g. grobs of
  ggplot2 graphics) in the same plot (#1256).

* `borders()` now accepts xlim and ylim arguments for specifying the geographical 
  region of interest (@markpayneatwork, #1392).

* `coord_cartesian()` applies the same expansion factor to limits as for scales. 
  You can suppress with `expand = FALSE` (#1207).

* `coord_trans()` now works when breaks are suppressed (#1422).

* `cut_number()` gives error message if the number of requested bins can
  be created because there are two few unique values (#1046).

* Character labels in `facet_grid()` are no longer (incorrectly) coerced into
  factors. This caused problems with custom label functions (#1070).

* `facet_wrap()` and `facet_grid()` now allow you to use non-standard
  variable names by surrounding them with backticks (#1067).

* `facet_wrap()` more carefully checks its `nrow` and `ncol` arguments
  to ensure that they're specified correctly (@richierocks, #962)

* `facet_wrap()` gains a `dir` argument to control the direction the
  panels are wrapped in. The default is "h" for horizontal. Use "v" for
  vertical layout (#1260).

* `geom_abline()`, `geom_hline()` and `geom_vline()` have been rewritten to
  have simpler behaviour and be more consistent:

    * `stat_abline()`, `stat_hline()` and `stat_vline()` have been removed:
      these were never suitable for use other than with `geom_abline()` etc
      and were not documented.

    * `geom_abline()`, `geom_vline()` and `geom_hline()` are bound to
      `stat_identity()` and `position_identity()`

    * Intercept parameters can no longer be set to a function.

    * They are all documented in one file, since they are so closely related.

* `geom_bin2d()` will now let you specify one dimension's breaks exactly,
  without touching the other dimension's default breaks at all (#1126).

* `geom_crossbar()` sets grouping correctly so you can display multiple
  crossbars on one plot. It also makes the default `fatten` argument a little
  bigger to make the middle line more obvious (#1125).

* `geom_histogram()` and `geom_smooth()` now only inform you about the
  default values once per layer, rather than once per panel (#1220).

* `geom_pointrange()` gains `fatten` argument so you can control the
  size of the point relative to the size of the line.

* `geom_segment()` annotations were not transforming with scales 
  (@BrianDiggs, #859).

* `geom_smooth()` is no longer so chatty. If you want to know what the default
  smoothing method is, look it up in the documentation! (#1247)

* `geom_violin()` now has the ability to draw quantile lines (@DanRuderman).

* `ggplot()` now captures the parent frame to use for evaluation,
  rather than always defaulting to the global environment. This should
  make ggplot more suitable to use in more situations (e.g. with knitr)

* `ggsave()` has been simplified a little to make it easier to maintain.
  It no longer checks that you're printing a ggplot2 object (so now also
  works with any grid grob) (#970), and always requires a filename.
  Parameter `device` now supports character argument to specify which supported
  device to use ('pdf', 'png', 'jpeg', etc.), for when it cannot be correctly
  inferred from the file extension (for example when a temporary filename is
  supplied server side in shiny apps) (@sebkopf, #939). It no longer opens
  a graphics device if one isn't already open - this is annoying when you're
  running from a script (#1326).

* `guide_colorbar()` creates correct legend if only one color (@krlmlr, #943).

* `guide_colorbar()` no longer fails when the legend is empty - previously
  this often masked misspecifications elsewhere in the plot (#967).

* New `layer_data()` function extracts the data used for plotting for a given
  layer. It's mostly useful for testing.

* User supplied `minor_breaks` can now be supplied on the same scale as 
  the data, and will be automatically transformed with by scale (#1385).

* You can now suppress the appearance of an axis/legend title (and the space
  that would allocated for it) with `NULL` in the `scale_` function. To
  use the default label, use `waiver()` (#1145).

* Position adjustments no longer warn about potentially varying ranges
  because the problem rarely occurs in practice and there are currently a
  lot of false positives since I don't understand exactly what FP criteria
  I should be testing.

* `scale_fill_grey()` now uses red for missing values. This matches
  `scale_colour_grey()` and makes it obvious where missing values lie.
  Override with `na.value`.

* `scale_*_gradient2()` defaults to using Lab colour space.

* `scale_*_gradientn()` now allows `colours` or `colors` (#1290)

* `scale_y_continuous()` now also transforms the `lower`, `middle` and `upper`
  aesthetics used by `geom_boxplot()`: this only affects
  `geom_boxplot(stat = "identity")` (#1020).

* Legends no longer inherit aesthetics if `inherit.aes` is FALSE (#1267).

* `lims()` makes it easy to set the limits of any axis (#1138).

* `labels = NULL` now works with `guide_legend()` and `guide_colorbar()`.
  (#1175, #1183).

* `override.aes` now works with American aesthetic spelling, e.g. color

* Scales no longer round data points to improve performance of colour
  palettes. Instead the scales package now uses a much faster colour
  interpolation algorithm (#1022).

* `scale_*_brewer()` and `scale_*_distiller()` add new `direction` argument of 
  `scales::brewer_pal`, making it easier to change the order of colours 
  (@jiho, #1139).

* `scale_x_date()` now clips dates outside the limits in the same way as
  `scale_x_continuous()` (#1090).

* `stat_bin()` gains `bins` arguments, which denotes the number of bins. Now
  you can set `bins=100` instead of `binwidth=0.5`. Note that `breaks` or
  `binwidth` will override it (@tmshn, #1158, #102).

* `stat_boxplot()` warns if a continuous variable is used for the `x` aesthetic
  without also supplying a `group` aesthetic (#992, @krlmlr).

* `stat_summary_2d()` and `stat_bin_2d()` now share exactly the same code for 
  determining breaks from `bins`, `binwidth`, and `origin`. 
  
* `stat_summary_2d()` and `stat_bin_2d()` now output in tile/raster compatible 
  form instead of rect compatible form. 

* Automatically computed breaks do not lead to an error for transformations like
  "probit" where the inverse can map to infinity (#871, @krlmlr)

* `stat_function()` now always evaluates the function on the original scale.
  Previously it computed the function on transformed scales, giving incorrect
  values (@BrianDiggs, #1011).

* `strip_dots` works with anonymous functions within calculated aesthetics 
  (e.g. `aes(sapply(..density.., function(x) mean(x))))` (#1154, @NikNakk)

* `theme()` gains `validate = FALSE` parameter to turn off validation, and 
  hence store arbitrary additional data in the themes. (@tdhock, #1121)

* Improved the calculation of segments needed to draw the curve representing
  a line when plotted in polar coordinates. In some cases, the last segment
  of a multi-segment line was not drawn (@BrianDiggs, #952)<|MERGE_RESOLUTION|>--- conflicted
+++ resolved
@@ -1,9 +1,8 @@
 # ggplot2 (development version)
 
-<<<<<<< HEAD
 * The `size` argument in `annotation_logticks()` has been deprecated in favour
   of the `linewidth` argument (#5292).
-=======
+
 * `geom_boxplot()` gains an `outliers` argument to switch outliers on or off,
   in a manner that does affects the scale range. For hiding outliers that does
   not affect the scale range, you can continue to use `outlier.shape = NA` 
@@ -18,13 +17,11 @@
   deprecated. The `hjust` setting of the `legend.text` and `legend.title` 
   elements continues to fulfil the role of text alignment (@teunbrand, #5347).
 
-
 * Integers are once again valid input to theme arguments that expect numeric
   input (@teunbrand, #5369)
 
 * Nicer error messages for xlim/ylim arguments in coord-* functions
   (@92amartins, #4601, #5297).
->>>>>>> da2a8e80
 
 * `coord_sf()` now uses customisable guides provided in the scales or 
   `guides()` function (@teunbrand).

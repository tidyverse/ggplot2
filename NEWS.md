# ggplot2 (development version)

<<<<<<< HEAD
* Fixed bug in `coord_sf()` where graticule lines didn't obey 
  `panel.grid.major`'s linewidth setting (#5179)
=======
* The `datetime_scale()` scale constructor is now exported for use in extension
  packages (@teunbrand, #4701).
>>>>>>> ab79c963
* `geom_text()` drops observations where `angle = NA` instead of throwing an
  error (@teunbrand, #2757).
* Using two ordered factors as facetting variables in 
  `facet_grid(..., as.table = FALSE)` now throws a warning instead of an
  error (@teunbrand, #5109).
* Added `scale_linewidth_manual()` and `scale_linewidth_identity()` to support
  the `linewidth` aesthetic (@teunbrand, #5050).
* Automatic breaks in `scale_*_binned()` should no longer be out-of-bounds,
  and automatic limits expand to include these (@teunbrand, #5095, #5100).
* Renamed computed aesthetic in `stat_ecdf()` to `ecdf`, to prevent incorrect
  scale transformations (@teunbrand, #5113 and #5112).
* Fixed misbehaviour of `draw_key_boxplot()` and `draw_key_crossbar()` with 
  skewed key aspect ratio (@teunbrand, #5082).
* `scale_*_binned()` handles zero-range limits more gracefully (@teunbrand, 
  #5066)
* Binned scales are now compatible with `trans = "date"` and `trans = "time"` 
  (@teunbrand, #4217).
* `ggsave()` warns when multiple `filename`s are given, and only writes to the
  first file (@teunbrand, #5114)
* Fixed a regression in `geom_hex()` where aesthetics were replicated across 
  bins (@thomasp85, #5037 and #5044)
* Fixed spurious warning when `weight` aesthetic was used in `stat_smooth()` 
  (@teunbrand based on @clauswilke's suggestion, #5053).
* The `lwd` alias now correctly replaced by `linewidth` instead of `size` 
  (@teunbrand based on @clauswilke's suggestion #5051).
* Fixed a regression in `Coord$train_panel_guides()` where names of guides were 
  dropped (@maxsutton, #5063)
* `update_geom_defaults()` and `update_stat_defaults()` now return properly 
  classed objects and have updated docs (@dkahle, #5146)

# ggplot2 3.4.0
This is a minor release focusing on tightening up the internals and ironing out
some inconsistencies in the API. The biggest change is the addition of the 
`linewidth` aesthetic that takes of sizing the width of any line from `size`. 
This change, while attempting to be as non-breaking as possible, has the 
potential to change the look of some of your plots.

Other notable changes is a complete redo of the error and warning messaging in
ggplot2 using the cli package. Messaging is now better contextualised and it 
should be easier to identify which layer an error is coming from. Last, we have
now made the switch to using the vctrs package internally which means that 
support for vctrs classes as variables should improve, along with some small 
gains in rendering speed.

## Breaking changes

* A `linewidth` aesthetic has been introduced and supersedes the `size` 
  aesthetic for scaling the width of lines in line based geoms. `size` will 
  remain functioning but deprecated for these geoms and it is recommended to 
  update all code to reflect the new aesthetic. For geoms that have _both_ point 
  sizing and linewidth sizing (`geom_pointrange()` and `geom_sf`) `size` now 
  **only** refers to sizing of points which can leads to a visual change in old
  code (@thomasp85, #3672)
  
* The default line width for polygons in `geom_sf()` have been decreased to 0.2 
  to reflect that this is usually used for demarking borders where a thinner 
  line is better suited. This change was made since we already induced a 
  visual change in `geom_sf()` with the introduction of the `linewidth` 
  aesthetic.
  
* The dot-dot notation (`..var..`) and `stat()`, which have been superseded by
  `after_stat()`, are now formally deprecated (@yutannihilation, #3693).

* `qplot()` is now formally deprecated (@yutannihilation, #3956).

* `stage()` now properly refers to the values without scale transformations for
  the stage of `after_stat`. If your code requires the scaled version of the
  values for some reason, you have to apply the same transformation by yourself,
  e.g. `sqrt()` for `scale_{x,y}_sqrt()` (@yutannihilation and @teunbrand, #4155).

* Use `rlang::hash()` instead of `digest::digest()`. This update may lead to 
  changes in the automatic sorting of legends. In order to enforce a specific
  legend order use the `order` argument in the guide. (@thomasp85, #4458)

* referring to `x` in backquoted expressions with `label_bquote()` is no longer
  possible.

* The `ticks.linewidth` and `frame.linewidth` parameters of `guide_colourbar()`
  are now multiplied with `.pt` like elsewhere in ggplot2. It can cause visual
  changes when these arguments are not the defaults and these changes can be 
  restored to their previous behaviour by adding `/ .pt` (@teunbrand #4314).

* `scale_*_viridis_b()` now uses the full range of the viridis scales 
  (@gregleleu, #4737)

## New features

* `geom_col()` and `geom_bar()` gain a new `just` argument. This is set to `0.5`
  by default; use `just = 0`/`just = 1` to place columns on the left/right
  of the axis breaks.
  (@wurli, #4899)

* `geom_density()` and `stat_density()` now support `bounds` argument
  to estimate density with boundary correction (@echasnovski, #4013).

* ggplot now checks during statistical transformations whether any data 
  columns were dropped and warns about this. If stats intend to drop
  data columns they can declare them in the new field `dropped_aes`.
  (@clauswilke, #3250)

* `...` supports `rlang::list2` dynamic dots in all public functions. 
  (@mone27, #4764) 

* `theme()` now has a `strip.clip` argument, that can be set to `"off"` to 
  prevent the clipping of strip text and background borders (@teunbrand, #4118)
  
* `geom_contour()` now accepts a function in the `breaks` argument 
  (@eliocamp, #4652).

## Minor improvements and bug fixes

* Fix a bug in `position_jitter()` where infinity values were dropped (@javlon,
  #4790).

* `geom_linerange()` now respects the `na.rm` argument (#4927, @thomasp85)

* Improve the support for `guide_axis()` on `coord_trans()` 
  (@yutannihilation, #3959)
  
* Added `stat_align()` to align data without common x-coordinates prior to
  stacking. This is now the default stat for `geom_area()` (@thomasp85, #4850)

* Fix a bug in `stat_contour_filled()` where break value differences below a 
  certain number of digits would cause the computations to fail (@thomasp85, 
  #4874)

* Secondary axis ticks are now positioned more precisely, removing small visual
  artefacts with alignment between grid and ticks (@thomasp85, #3576)

* Improve `stat_function` documentation regarding `xlim` argument. 
  (@92amartins, #4474)

* Fix various issues with how `labels`, `breaks`, `limits`, and `show.limits`
  interact in the different binning guides (@thomasp85, #4831)

* Automatic break calculation now squishes the scale limits to the domain
  of the transformation. This allows `scale_{x/y}_sqrt()` to find breaks at 0   
  when appropriate (@teunbrand, #980).

* Using multiple modified aesthetics correctly will no longer trigger warnings. 
  If used incorrectly, the warning will now report the duplicated aesthetic 
  instead of `NA` (@teunbrand, #4707).

* `aes()` now supports the `!!!` operator in its first two arguments
  (#2675). Thanks to @yutannihilation and @teunbrand for draft
  implementations.

* Require rlang >= 1.0.0 (@billybarc, #4797)

* `geom_violin()` no longer issues "collapsing to unique 'x' values" warning
  (@bersbersbers, #4455)

* `annotate()` now documents unsupported geoms (`geom_abline()`, `geom_hline()`
  and `geom_vline()`), and warns when they are requested (@mikmart, #4719)

* `presidential` dataset now includes Trump's presidency (@bkmgit, #4703).

* `position_stack()` now works fully with `geom_text()` (@thomasp85, #4367)

* `geom_tile()` now correctly recognises missing data in `xmin`, `xmax`, `ymin`,
  and `ymax` (@thomasp85 and @sigmapi, #4495)

* `geom_hex()` will now use the binwidth from `stat_bin_hex()` if present, 
  instead of deriving it (@thomasp85, #4580)
  
* `geom_hex()` now works on non-linear coordinate systems (@thomasp85)

* Fixed a bug throwing errors when trying to render an empty plot with secondary
  axes (@thomasp85, #4509)

* Axes are now added correctly in `facet_wrap()` when `as.table = FALSE`
  (@thomasp85, #4553)

* Better compatibility of custom device functions in `ggsave()` 
  (@thomasp85, #4539)

* Binning scales are now more resilient to calculated limits that ends up being
  `NaN` after transformations (@thomasp85, #4510)

* Strip padding in `facet_grid()` is now only in effect if 
  `strip.placement = "outside"` _and_ an axis is present between the strip and 
  the panel (@thomasp85, #4610)

* Aesthetics of length 1 are now recycled to 0 if the length of the data is 0 
  (@thomasp85, #4588)

* Setting `size = NA` will no longer cause `guide_legend()` to error 
  (@thomasp85, #4559)

* Setting `stroke` to `NA` in `geom_point()` will no longer impair the sizing of
  the points (@thomasp85, #4624)

* `stat_bin_2d()` now correctly recognises the `weight` aesthetic 
  (@thomasp85, #4646)
  
* All geoms now have consistent exposure of linejoin and lineend parameters, and
  the guide keys will now respect these settings (@thomasp85, #4653)

* `geom_sf()` now respects `arrow` parameter for lines (@jakeruss, #4659)

* Updated documentation for `print.ggplot` to reflect that it returns
  the original plot, not the result of `ggplot_build()`. (@r2evans, #4390)

* `scale_*_manual()` no longer displays extra legend keys, or changes their 
  order, when a named `values` argument has more items than the data. To display
  all `values` on the legend instead, use
  `scale_*_manual(values = vals, limits = names(vals))`. (@teunbrand, @banfai, 
  #4511, #4534)

* Updated documentation for `geom_contour()` to correctly reflect argument 
  precedence between `bins` and `binwidth`. (@eliocamp, #4651)

* Dots in `geom_dotplot()` are now correctly aligned to the baseline when
  `stackratio != 1` and `stackdir != "up"` (@mjskay, #4614)

* Key glyphs for `geom_boxplot()`, `geom_crossbar()`, `geom_pointrange()`, and
  `geom_linerange()` are now orientation-aware (@mjskay, #4732)
  
* Updated documentation for `geom_smooth()` to more clearly describe effects of 
  the `fullrange` parameter (@thoolihan, #4399).

# ggplot2 3.3.6
This is a very small release only applying an internal change to comply with 
R 4.2 and its deprecation of `default.stringsAsFactors()`. There are no user
facing changes and no breaking changes.

# ggplot2 3.3.5
This is a very small release focusing on fixing a couple of untenable issues 
that surfaced with the 3.3.4 release

* Revert changes made in #4434 (apply transform to intercept in `geom_abline()`) 
  as it introduced undesirable issues far worse than the bug it fixed 
  (@thomasp85, #4514)
* Fixes an issue in `ggsave()` when producing emf/wmf files (@yutannihilation, 
  #4521)
* Warn when grDevices specific arguments are passed to ragg devices (@thomasp85, 
  #4524)
* Fix an issue where `coord_sf()` was reporting that it is non-linear
  even when data is provided in projected coordinates (@clauswilke, #4527)

# ggplot2 3.3.4
This is a larger patch release fixing a huge number of bugs and introduces a 
small selection of feature refinements.

## Features

* Alt-text can now be added to a plot using the `alt` label, i.e 
  `+ labs(alt = ...)`. Currently this alt text is not automatically propagated, 
  but we plan to integrate into Shiny, RMarkdown, and other tools in the future. 
  (@thomasp85, #4477)

* Add support for the BrailleR package for creating descriptions of the plot
  when rendered (@thomasp85, #4459)
  
* `coord_sf()` now has an argument `default_crs` that specifies the coordinate
  reference system (CRS) for non-sf layers and scale/coord limits. This argument
  defaults to `NULL`, which means non-sf layers are assumed to be in projected
  coordinates, as in prior ggplot2 versions. Setting `default_crs = sf::st_crs(4326)`
  provides a simple way to interpret x and y positions as longitude and latitude,
  regardless of the CRS used by `coord_sf()`. Authors of extension packages
  implementing `stat_sf()`-like functionality are encouraged to look at the source
  code of `stat_sf()`'s `compute_group()` function to see how to provide scale-limit
  hints to `coord_sf()` (@clauswilke, #3659).

* `ggsave()` now uses ragg to render raster output if ragg is available. It also
  handles custom devices that sets a default unit (e.g. `ragg::agg_png`) 
  correctly (@thomasp85, #4388)

* `ggsave()` now returns the saved file location invisibly (#3379, @eliocamp).
  Note that, as a side effect, an unofficial hack `<ggplot object> + ggsave()`
  no longer works (#4513).

* The scale arguments `limits`, `breaks`, `minor_breaks`, `labels`, `rescaler`
  and `oob` now accept purrr style lambda notation (@teunbrand, #4427). The same 
  is true for `as_labeller()` (and therefore also `labeller()`) 
  (@netique, #4188).

* Manual scales now allow named vectors passed to `values` to contain fewer 
  elements than existing in the data. Elements not present in values will be set
  to `NA` (@thomasp85, #3451)
  
* Date and datetime position scales support out-of-bounds (oob) arguments to 
  control how limits affect data outside those limits (@teunbrand, #4199).
  
## Fixes

* Fix a bug that `after_stat()` and `after_scale()` cannot refer to aesthetics
  if it's specified in the plot-global mapping (@yutannihilation, #4260).
  
* Fix bug in `annotate_logticks()` that would cause an error when used together
  with `coord_flip()` (@thomasp85, #3954)
  
* Fix a bug in `geom_abline()` that resulted in `intercept` not being subjected
  to the transformation of the y scale (@thomasp85, #3741)
  
* Extent the range of the line created by `geom_abline()` so that line ending
  is not visible for large linewidths (@thomasp85, #4024)

* Fix bug in `geom_dotplot()` where dots would be positioned wrong with 
  `stackgroups = TRUE` (@thomasp85, #1745)

* Fix calculation of confidence interval for locfit smoothing in `geom_smooth()`
  (@topepo, #3806)
  
* Fix bug in `geom_text()` where `"outward"` and `"inward"` justification for 
  some `angle` values was reversed (@aphalo, #4169, #4447)

* `ggsave()` now sets the default background to match the fill value of the
  `plot.background` theme element (@karawoo, #4057)

* It is now deprecated to specify `guides(<scale> = FALSE)` or
  `scale_*(guide = FALSE)` to remove a guide. Please use 
  `guides(<scale> = "none")` or `scale_*(guide = "none")` instead 
  (@yutannihilation, #4097)
  
* Fix a bug in `guide_bins()` where keys would disappear if the guide was 
  reversed (@thomasp85, #4210)
  
* Fix bug in `guide_coloursteps()` that would repeat the terminal bins if the
  breaks coincided with the limits of the scale (@thomasp85, #4019)

* Make sure that default labels from default mappings doesn't overwrite default
  labels from explicit mappings (@thomasp85, #2406)

* Fix bug in `labeller()` where parsing was turned off if `.multiline = FALSE`
  (@thomasp85, #4084)
  
* Make sure `label_bquote()` has access to the calling environment when 
  evaluating the labels (@thomasp85, #4141)

* Fix a bug in the layer implementation that introduced a new state after the 
  first render which could lead to a different look when rendered the second 
  time (@thomasp85, #4204)

* Fix a bug in legend justification where justification was lost of the legend
  dimensions exceeded the available size (@thomasp85, #3635)

* Fix a bug in `position_dodge2()` where `NA` values in thee data would cause an
  error (@thomasp85, #2905)

* Make sure `position_jitter()` creates the same jittering independent of 
  whether it is called by name or with constructor (@thomasp85, #2507)

* Fix a bug in `position_jitter()` where different jitters would be applied to 
  different position aesthetics of the same axis (@thomasp85, #2941)
  
* Fix a bug in `qplot()` when supplying `c(NA, NA)` as axis limits 
  (@thomasp85, #4027)
  
* Remove cross-inheritance of default discrete colour/fill scales and check the
  type and aesthetic of function output if `type` is a function 
  (@thomasp85, #4149)

* Fix bug in `scale_[x|y]_date()` where custom breaks functions that resulted in
  fracional dates would get misaligned (@thomasp85, #3965)
  
* Fix bug in `scale_[x|y]_datetime()` where a specified timezone would be 
  ignored by the scale (@thomasp85, #4007)
  
* Fix issue in `sec_axis()` that would throw warnings in the absence of any 
  secondary breaks (@thomasp85, #4368)

* `stat_bin()`'s computed variable `width` is now documented (#3522).
  
* `stat_count()` now computes width based on the full dataset instead of per 
  group (@thomasp85, #2047)

* Extended `stat_ecdf()` to calculate the cdf from either x or y instead from y 
  only (@jgjl, #4005)
  
* Fix a bug in `stat_summary_bin()` where one more than the requested number of
  bins would be created (@thomasp85, #3824)

* Only drop groups in `stat_ydensity()` when there are fewer than two data 
  points and throw a warning (@andrewwbutler, #4111).

* Fixed a bug in strip assembly when theme has `strip.text = element_blank()`
  and plots are faceted with multi-layered strips (@teunbrand, #4384).
  
* Using `theme(aspect.ratio = ...)` together with free space in `facet_grid()`
  now crrectly throws an error (@thomasp85, #3834)

* Fixed a bug in `labeller()` so that `.default` is passed to `as_labeller()`
  when labellers are specified by naming faceting variables. (@waltersom, #4031)
  
* Updated style for example code (@rjake, #4092)

* ggplot2 now requires R >= 3.3 (#4247).

* ggplot2 now uses `rlang::check_installed()` to check if a suggested package is
  installed, which will offer to install the package before continuing (#4375, 
  @malcolmbarrett)

* Improved error with hint when piping a `ggplot` object into a facet function
  (#4379, @mitchelloharawild).

# ggplot2 3.3.3
This is a small patch release mainly intended to address changes in R and CRAN.
It further changes the licensing model of ggplot2 to an MIT license.

* Update the ggplot2 licence to an MIT license (#4231, #4232, #4233, and #4281)

* Use vdiffr conditionally so ggplot2 can be tested on systems without vdiffr

* Update tests to work with the new `all.equal()` defaults in R >4.0.3

* Fixed a bug that `guide_bins()` mistakenly ignore `override.aes` argument
  (@yutannihilation, #4085).

# ggplot2 3.3.2
This is a small release focusing on fixing regressions introduced in 3.3.1.

* Added an `outside` option to `annotation_logticks()` that places tick marks
  outside of the plot bounds. (#3783, @kbodwin)

* `annotation_raster()` adds support for native rasters. For large rasters,
  native rasters render significantly faster than arrays (@kent37, #3388)
  
* Facet strips now have dedicated position-dependent theme elements 
  (`strip.text.x.top`, `strip.text.x.bottom`, `strip.text.y.left`, 
  `strip.text.y.right`) that inherit from `strip.text.x` and `strip.text.y`, 
  respectively. As a consequence, some theme stylings now need to be applied to 
  the position-dependent elements rather than to the parent elements. This 
  change was already introduced in ggplot2 3.3.0 but not listed in the 
  changelog. (@thomasp85, #3683)

* Facets now handle layers containing no data (@yutannihilation, #3853).
  
* A newly added geom `geom_density_2d_filled()` and associated stat 
  `stat_density_2d_filled()` can draw filled density contours
  (@clauswilke, #3846).

* A newly added `geom_function()` is now recommended to use in conjunction
  with/instead of `stat_function()`. In addition, `stat_function()` now
  works with transformed y axes, e.g. `scale_y_log10()`, and in plots
  containing no other data or layers (@clauswilke, #3611, #3905, #3983).

* Fixed a bug in `geom_sf()` that caused problems with legend-type
  autodetection (@clauswilke, #3963).
  
* Support graphics devices that use the `file` argument instead of `fileneame` 
  in `ggsave()` (@bwiernik, #3810)
  
* Default discrete color scales are now configurable through the `options()` of 
  `ggplot2.discrete.colour` and `ggplot2.discrete.fill`. When set to a character 
  vector of colour codes (or list of character vectors)  with sufficient length, 
  these colours are used for the default scale. See `help(scale_colour_discrete)` 
  for more details and examples (@cpsievert, #3833).

* Default continuous colour scales (i.e., the `options()` 
  `ggplot2.continuous.colour` and `ggplot2.continuous.fill`, which inform the 
  `type` argument of `scale_fill_continuous()` and `scale_colour_continuous()`) 
  now accept a function, which allows more control over these default 
  `continuous_scale()`s (@cpsievert, #3827).

* A bug was fixed in `stat_contour()` when calculating breaks based on 
  the `bins` argument (@clauswilke, #3879, #4004).
  
* Data columns can now contain `Vector` S4 objects, which are widely used in the 
  Bioconductor project. (@teunbrand, #3837)

# ggplot2 3.3.1

This is a small release with no code change. It removes all malicious links to a 
site that got hijacked from the readme and pkgdown site.

# ggplot2 3.3.0

This is a minor release but does contain a range of substantial new features, 
along with the standard bug fixes. The release contains a few visual breaking
changes, along with breaking changes for extension developers due to a shift in
internal representation of the position scales and their axes. No user breaking
changes are included.

This release also adds Dewey Dunnington (@paleolimbot) to the core team.

## Breaking changes
There are no user-facing breaking changes, but a change in some internal 
representations that extension developers may have relied on, along with a few 
breaking visual changes which may cause visual tests in downstream packages to 
fail.

* The `panel_params` field in the `Layout` now contains a list of list of 
  `ViewScale` objects, describing the trained coordinate system scales, instead
  of the list object used before. Any extensions that use this field will likely
  break, as will unit tests that checks aspects of this.

* `element_text()` now issues a warning when vectorized arguments are provided, 
  as in `colour = c("red", "green", "blue")`. Such use is discouraged and not 
  officially supported (@clauswilke, #3492).

* Changed `theme_grey()` setting for legend key so that it creates no border 
  (`NA`) rather than drawing a white one. (@annennenne, #3180)

* `geom_ribbon()` now draws separate lines for the upper and lower intervals if
  `colour` is mapped. Similarly, `geom_area()` and `geom_density()` now draw
  the upper lines only in the same case by default. If you want old-style full
  stroking, use `outline.type = "full"` (@yutannihilation, #3503 / @thomasp85, #3708).

## New features

* The evaluation time of aesthetics can now be controlled to a finer degree. 
  `after_stat()` supersedes the use of `stat()` and `..var..`-notation, and is
  joined by `after_scale()` to allow for mapping to scaled aesthetic values. 
  Remapping of the same aesthetic is now supported with `stage()`, so you can 
  map a data variable to a stat aesthetic, and remap the same aesthetic to 
  something else after statistical transformation (@thomasp85, #3534)

* All `coord_*()` functions with `xlim` and `ylim` arguments now accept
  vectors with `NA` as a placeholder for the minimum or maximum value
  (e.g., `ylim = c(0, NA)` would zoom the y-axis from 0 to the 
  maximum value observed in the data). This mimics the behaviour
  of the `limits` argument in continuous scale functions
  (@paleolimbot, #2907).

* Allowed reversing of discrete scales by re-writing `get_limits()` 
  (@AnneLyng, #3115)
  
* All geoms and stats that had a direction (i.e. where the x and y axes had 
  different interpretation), can now freely choose their direction, instead of
  relying on `coord_flip()`. The direction is deduced from the aesthetic 
  mapping, but can also be specified directly with the new `orientation` 
  argument (@thomasp85, #3506).
  
* Position guides can now be customized using the new `guide_axis()`, which can 
  be passed to position `scale_*()` functions or via `guides()`. The new axis 
  guide (`guide_axis()`) comes with arguments `check.overlap` (automatic removal 
  of overlapping labels), `angle` (easy rotation of axis labels), and
  `n.dodge` (dodge labels into multiple rows/columns) (@paleolimbot, #3322).
  
* A new scale type has been added, that allows binning of aesthetics at the 
  scale level. It has versions for both position and non-position aesthetics and
  comes with two new guides (`guide_bins` and `guide_coloursteps`) 
  (@thomasp85, #3096)
  
* `scale_x_continuous()` and `scale_y_continuous()` gains an `n.breaks` argument
  guiding the number of automatic generated breaks (@thomasp85, #3102)

* Added `stat_contour_filled()` and `geom_contour_filled()`, which compute 
  and draw filled contours of gridded data (@paleolimbot, #3044). 
  `geom_contour()` and `stat_contour()` now use the isoband package
  to compute contour lines. The `complete` parameter (which was undocumented
  and has been unused for at least four years) was removed (@paleolimbot, #3044).
  
* Themes have gained two new parameters, `plot.title.position` and 
  `plot.caption.position`, that can be used to customize how plot
  title/subtitle and plot caption are positioned relative to the overall plot
  (@clauswilke, #3252).

## Extensions
  
* `Geom` now gains a `setup_params()` method in line with the other ggproto
  classes (@thomasp85, #3509)

* The newly added function `register_theme_elements()` now allows developers
  of extension packages to define their own new theme elements and place them
  into the ggplot2 element tree (@clauswilke, #2540).

## Minor improvements and bug fixes

* `coord_trans()` now draws second axes and accepts `xlim`, `ylim`,
  and `expand` arguments to bring it up to feature parity with 
  `coord_cartesian()`. The `xtrans` and `ytrans` arguments that were 
  deprecated in version 1.0.1 in favour of `x` and `y` 
  were removed (@paleolimbot, #2990).

* `coord_trans()` now calculates breaks using the expanded range 
  (previously these were calculated using the unexpanded range, 
  which resulted in differences between plots made with `coord_trans()`
  and those made with `coord_cartesian()`). The expansion for discrete axes 
  in `coord_trans()` was also updated such that it behaves identically
  to that in `coord_cartesian()` (@paleolimbot, #3338).

* `expand_scale()` was deprecated in favour of `expansion()` for setting
  the `expand` argument of `x` and `y` scales (@paleolimbot).

* `geom_abline()`, `geom_hline()`, and `geom_vline()` now issue 
  more informative warnings when supplied with set aesthetics
  (i.e., `slope`, `intercept`, `yintercept`, and/or `xintercept`)
  and mapped aesthetics (i.e., `data` and/or `mapping`).

* Fix a bug in `geom_raster()` that squeezed the image when it went outside 
  scale limits (#3539, @thomasp85)

* `geom_sf()` now determines the legend type automatically (@microly, #3646).
  
* `geom_sf()` now removes rows that can't be plotted due to `NA` aesthetics 
  (#3546, @thomasp85)

* `geom_sf()` now applies alpha to linestring geometries 
  (#3589, @yutannihilation).

* `gg_dep()` was deprecated (@perezp44, #3382).

* Added function `ggplot_add.by()` for lists created with `by()`, allowing such
  lists to be added to ggplot objects (#2734, @Maschette)

* ggplot2 no longer depends on reshape2, which means that it no longer 
  (recursively) needs plyr, stringr, or stringi packages.

* Increase the default `nbin` of `guide_colourbar()` to place the ticks more 
  precisely (#3508, @yutannihilation).

* `manual_scale()` now matches `values` with the order of `breaks` whenever
  `values` is an unnamed vector. Previously, unnamed `values` would match with
  the limits of the scale and ignore the order of any `breaks` provided. Note
  that this may change the appearance of plots that previously relied on the
  unordered behaviour (#2429, @idno0001).

* `scale_manual_*(limits = ...)` now actually limits the scale (#3262,
  @yutannihilation).

* Fix a bug when `show.legend` is a named logical vector 
  (#3461, @yutannihilation).

* Added weight aesthetic option to `stat_density()` and made scaling of 
  weights the default (@annennenne, #2902)
  
* `stat_density2d()` can now take an `adjust` parameter to scale the default 
  bandwidth. (#2860, @haleyjeppson)

* `stat_smooth()` uses `REML` by default, if `method = "gam"` and
  `gam`'s method is not specified (@ikosmidis, #2630).

* stacking text when calculating the labels and the y axis with
  `stat_summary()` now works (@ikosmidis, #2709)
  
* `stat_summary()` and related functions now support rlang-style lambda functions
  (#3568, @dkahle).

* The data mask pronoun, `.data`, is now stripped from default labels.

* Addition of partial themes to plots has been made more predictable;
  stepwise addition of individual partial themes is now equivalent to
  addition of multple theme elements at once (@clauswilke, #3039).

* Facets now don't fail even when some variable in the spec are not available
  in all layers (@yutannihilation, #2963).

# ggplot2 3.2.1

This is a patch release fixing a few regressions introduced in 3.2.0 as well as
fixing some unit tests that broke due to upstream changes.

* `position_stack()` no longer changes the order of the input data. Changes to 
  the internal behaviour of `geom_ribbon()` made this reordering problematic 
  with ribbons that spanned `y = 0` (#3471)
* Using `qplot()` with a single positional aesthetic will no longer title the
  non-specified scale as `"NULL"` (#3473)
* Fixes unit tests for sf graticule labels caused by chages to sf

# ggplot2 3.2.0

This is a minor release with an emphasis on internal changes to make ggplot2 
faster and more consistent. The few interface changes will only affect the 
aesthetics of the plot in minor ways, and will only potentially break code of
extension developers if they have relied on internals that have been changed. 
This release also sees the addition of Hiroaki Yutani (@yutannihilation) to the 
core developer team.

With the release of R 3.6, ggplot2 now requires the R version to be at least 3.2,
as the tidyverse is committed to support 5 major versions of R.

## Breaking changes

* Two patches (#2996 and #3050) fixed minor rendering problems. In most cases,
  the visual changes are so subtle that they are difficult to see with the naked
  eye. However, these changes are detected by the vdiffr package, and therefore
  any package developers who use vdiffr to test for visual correctness of ggplot2
  plots will have to regenerate all reference images.
  
* In some cases, ggplot2 now produces a warning or an error for code that previously
  produced plot output. In all these cases, the previous plot output was accidental,
  and the plotting code uses the ggplot2 API in a way that would lead to undefined
  behavior. Examples include a missing `group` aesthetic in `geom_boxplot()` (#3316),
  annotations across multiple facets (#3305), and not using aesthetic mappings when
  drawing ribbons with `geom_ribbon()` (#3318).

## New features

* This release includes a range of internal changes that speeds up plot 
  generation. None of the changes are user facing and will not break any code,
  but in general ggplot2 should feel much faster. The changes includes, but are
  not limited to:
  
  - Caching ascent and descent dimensions of text to avoid recalculating it for
    every title.
  
  - Using a faster data.frame constructor as well as faster indexing into 
    data.frames
    
  - Removing the plyr dependency, replacing plyr functions with faster 
    equivalents.

* `geom_polygon()` can now draw polygons with holes using the new `subgroup` 
  aesthetic. This functionality requires R 3.6.0 (@thomasp85, #3128)

* Aesthetic mappings now accept functions that return `NULL` (@yutannihilation,
  #2997).

* `stat_function()` now accepts rlang/purrr style anonymous functions for the 
  `fun` parameter (@dkahle, #3159).

* `geom_rug()` gains an "outside" option to allow for moving the rug tassels to 
  outside the plot area (@njtierney, #3085) and a `length` option to allow for 
  changing the length of the rug lines (@daniel-wells, #3109). 
  
* All geoms now take a `key_glyph` paramter that allows users to customize
  how legend keys are drawn (@clauswilke, #3145). In addition, a new key glyph
  `timeseries` is provided to draw nice legends for time series
  (@mitchelloharawild, #3145).

## Extensions

* Layers now have a new member function `setup_layer()` which is called at the
  very beginning of the plot building process and which has access to the 
  original input data and the plot object being built. This function allows the 
  creation of custom layers that autogenerate aesthetic mappings based on the 
  input data or that filter the input data in some form. For the time being, this
  feature is not exported, but it has enabled the development of a new layer type,
  `layer_sf()` (see next item). Other special-purpose layer types may be added
  in the future (@clauswilke, #2872).
  
* A new layer type `layer_sf()` can auto-detect and auto-map sf geometry
  columns in the data. It should be used by extension developers who are writing
  new sf-based geoms or stats (@clauswilke, #3232).

* `x0` and `y0` are now recognized positional aesthetics so they will get scaled 
  if used in extension geoms and stats (@thomasp85, #3168)
  
* Continuous scale limits now accept functions which accept the default
  limits and return adjusted limits. This makes it possible to write
  a function that e.g. ensures the limits are always a multiple of 100,
  regardless of the data (@econandrew, #2307).

## Minor improvements and bug fixes

* `cut_width()` now accepts `...` to pass further arguments to `base::cut.default()`
   like `cut_number()` and `cut_interval()` already did (@cderv, #3055)

* `coord_map()` now can have axes on the top and right (@karawoo, #3042).

* `coord_polar()` now correctly rescales the secondary axis (@linzi-sg, #3278)

* `coord_sf()`, `coord_map()`, and `coord_polar()` now squash `-Inf` and `Inf`
  into the min and max of the plot (@yutannihilation, #2972).

* `coord_sf()` graticule lines are now drawn in the same thickness as panel grid 
  lines in `coord_cartesian()`, and seting panel grid lines to `element_blank()` 
  now also works in `coord_sf()` 
  (@clauswilke, #2991, #2525).

* `economics` data has been regenerated. This leads to some changes in the
  values of all columns (especially in `psavert`), but more importantly, strips 
  the grouping attributes from `economics_long`.

* `element_line()` now fills closed arrows (@yutannihilation, #2924).

* Facet strips on the left side of plots now have clipping turned on, preventing
  text from running out of the strip and borders from looking thicker than for
  other strips (@karawoo, #2772 and #3061).

* ggplot2 now works in Turkish locale (@yutannihilation, #3011).

* Clearer error messages for inappropriate aesthetics (@clairemcwhite, #3060).

* ggplot2 no longer attaches any external packages when using functions that 
  depend on packages that are suggested but not imported by ggplot2. The 
  affected functions include `geom_hex()`, `stat_binhex()`, 
  `stat_summary_hex()`, `geom_quantile()`, `stat_quantile()`, and `map_data()` 
  (@clauswilke, #3126).
  
* `geom_area()` and `geom_ribbon()` now sort the data along the x-axis in the 
  `setup_data()` method rather than as part of `draw_group()` (@thomasp85, 
  #3023)

* `geom_hline()`, `geom_vline()`, and `geom_abline()` now throw a warning if the 
  user supplies both an `xintercept`, `yintercept`, or `slope` value and a 
  mapping (@RichardJActon, #2950).

* `geom_rug()` now works with `coord_flip()` (@has2k1, #2987).

* `geom_violin()` no longer throws an error when quantile lines fall outside 
  the violin polygon (@thomasp85, #3254).

* `guide_legend()` and `guide_colorbar()` now use appropriate spacing between legend
  key glyphs and legend text even if the legend title is missing (@clauswilke, #2943).

* Default labels are now generated more consistently; e.g., symbols no longer
  get backticks, and long expressions are abbreviated with `...`
  (@yutannihilation, #2981).

* All-`Inf` layers are now ignored for picking the scale (@yutannihilation, 
  #3184).
  
* Diverging Brewer colour palette now use the correct mid-point colour 
  (@dariyasydykova, #3072).
  
* `scale_color_continuous()` now points to `scale_colour_continuous()` so that 
  it will handle `type = "viridis"` as the documentation states (@hlendway, 
  #3079).

* `scale_shape_identity()` now works correctly with `guide = "legend"` 
  (@malcolmbarrett, #3029)
  
* `scale_continuous` will now draw axis line even if the length of breaks is 0
  (@thomasp85, #3257)

* `stat_bin()` will now error when the number of bins exceeds 1e6 to avoid 
  accidentally freezing the user session (@thomasp85).
  
* `sec_axis()` now places ticks accurately when using nonlinear transformations (@dpseidel, #2978).

* `facet_wrap()` and `facet_grid()` now automatically remove NULL from facet
  specs, and accept empty specs (@yutannihilation, #3070, #2986).

* `stat_bin()` now handles data with only one unique value (@yutannihilation 
  #3047).

* `sec_axis()` now accepts functions as well as formulas (@yutannihilation, #3031).

*   New theme elements allowing different ticks lengths for each axis. For instance,
    this can be used to have inwards ticks on the x-axis (`axis.ticks.length.x`) and
    outwards ticks on the y-axis (`axis.ticks.length.y`) (@pank, #2935).

* The arguments of `Stat*$compute_layer()` and `Position*$compute_layer()` are
  now renamed to always match the ones of `Stat$compute_layer()` and
  `Position$compute_layer()` (@yutannihilation, #3202).

* `geom_*()` and `stat_*()` now accepts purrr-style lambda notation
  (@yutannihilation, #3138).

* `geom_tile()` and `geom_rect()` now draw rectangles without notches at the
  corners. The style of the corner can be controlled by `linejoin` parameters
  (@yutannihilation, #3050).

# ggplot2 3.1.0

## Breaking changes

This is a minor release and breaking changes have been kept to a minimum. End users of 
ggplot2 are unlikely to encounter any issues. However, there are a few items that developers 
of ggplot2 extensions should be aware of. For additional details, see also the discussion 
accompanying issue #2890.

*   In non-user-facing internal code (specifically in the `aes()` function and in
    the `aesthetics` argument of scale functions), ggplot2 now always uses the British
    spelling for aesthetics containing the word "colour". When users specify a "color"
    aesthetic it is automatically renamed to "colour". This renaming is also applied
    to non-standard aesthetics that contain the word "color". For example, "point_color"
    is renamed to "point_colour". This convention makes it easier to support both
    British and American spelling for novel, non-standard aesthetics, but it may require
    some adjustment for packages that have previously introduced non-standard color
    aesthetics using American spelling. A new function `standardise_aes_names()` is
    provided in case extension writers need to perform this renaming in their own code
    (@clauswilke, #2649).

*   Functions that generate other functions (closures) now force the arguments that are
    used from the generated functions, to avoid hard-to-catch errors. This may affect
    some users of manual scales (such as `scale_colour_manual()`, `scale_fill_manual()`,
    etc.) who depend on incorrect behavior (@krlmlr, #2807).
    
*   `Coord` objects now have a function `backtransform_range()` that returns the
    panel range in data coordinates. This change may affect developers of custom coords,
    who now should implement this function. It may also affect developers of custom
    geoms that use the `range()` function. In some applications, `backtransform_range()`
    may be more appropriate (@clauswilke, #2821).


## New features

*   `coord_sf()` has much improved customization of axis tick labels. Labels can now
    be set manually, and there are two new parameters, `label_graticule` and
    `label_axes`, that can be used to specify which graticules to label on which side
    of the plot (@clauswilke, #2846, #2857, #2881).
    
*   Two new geoms `geom_sf_label()` and `geom_sf_text()` can draw labels and text
    on sf objects. Under the hood, a new `stat_sf_coordinates()` calculates the
    x and y coordinates from the coordinates of the sf geometries. You can customize
    the calculation method via `fun.geometry` argument (@yutannihilation, #2761).
    

## Minor improvements and fixes

*   `benchplot()` now uses tidy evaluation (@dpseidel, #2699).

*   The error message in `compute_aesthetics()` now only provides the names of
    aesthetics with mismatched lengths, rather than all aesthetics (@karawoo,
    #2853).

*   For faceted plots, data is no longer internally reordered. This makes it
    safer to feed data columns into `aes()` or into parameters of geoms or
    stats. However, doing so remains discouraged (@clauswilke, #2694).

*   `coord_sf()` now also understands the `clip` argument, just like the other
    coords (@clauswilke, #2938).

*   `fortify()` now displays a more informative error message for
    `grouped_df()` objects when dplyr is not installed (@jimhester, #2822).

*   All `geom_*()` now display an informative error message when required 
    aesthetics are missing (@dpseidel, #2637 and #2706).

*   `geom_boxplot()` now understands the `width` parameter even when used with
    a non-standard stat, such as `stat_identity()` (@clauswilke, #2893).
    
*  `geom_hex()` now understands the `size` and `linetype` aesthetics
   (@mikmart, #2488).
    
*   `geom_hline()`, `geom_vline()`, and `geom_abline()` now work properly
    with `coord_trans()` (@clauswilke, #2149, #2812).
    
*   `geom_text(..., parse = TRUE)` now correctly renders the expected number of
    items instead of silently dropping items that are empty expressions, e.g.
    the empty string "". If an expression spans multiple lines, we take just
    the first line and drop the rest. This same issue is also fixed for
    `geom_label()` and the axis labels for `geom_sf()` (@slowkow, #2867).

*   `geom_sf()` now respects `lineend`, `linejoin`, and `linemitre` parameters 
    for lines and polygons (@alistaire47, #2826).
    
*   `ggsave()` now exits without creating a new graphics device if previously
    none was open (@clauswilke, #2363).

*   `labs()` now has named arguments `title`, `subtitle`, `caption`, and `tag`.
    Also, `labs()` now accepts tidyeval (@yutannihilation, #2669).

*   `position_nudge()` is now more robust and nudges only in the direction
    requested. This enables, for example, the horizontal nudging of boxplots
    (@clauswilke, #2733).

*   `sec_axis()` and `dup_axis()` now return appropriate breaks for the secondary
    axis when applied to log transformed scales (@dpseidel, #2729).

*   `sec_axis()` now works as expected when used in combination with tidy eval
    (@dpseidel, #2788).

*   `scale_*_date()`, `scale_*_time()` and `scale_*_datetime()` can now display 
    a secondary axis that is a __one-to-one__ transformation of the primary axis,
    implemented using the `sec.axis` argument to the scale constructor 
    (@dpseidel, #2244).
    
*   `stat_contour()`, `stat_density2d()`, `stat_bin2d()`,  `stat_binhex()`
    now calculate normalized statistics including `nlevel`, `ndensity`, and
    `ncount`. Also, `stat_density()` now includes the calculated statistic 
    `nlevel`, an alias for `scaled`, to better match the syntax of `stat_bin()`
    (@bjreisman, #2679).

# ggplot2 3.0.0

## Breaking changes

*   ggplot2 now supports/uses tidy evaluation (as described below). This is a 
    major change and breaks a number of packages; we made this breaking change 
    because it is important to make ggplot2 more programmable, and to be more 
    consistent with the rest of the tidyverse. The best general (and detailed)
    introduction to tidy evaluation can be found in the meta programming
    chapters in [Advanced R](https://adv-r.hadley.nz).
    
    The primary developer facing change is that `aes()` now contains 
    quosures (expression + environment pairs) rather than symbols, and you'll 
    need to take a different approach to extracting the information you need. 
    A common symptom of this change are errors "undefined columns selected" or 
    "invalid 'type' (list) of argument" (#2610). As in the previous version,
    constants (like `aes(x = 1)` or `aes(colour = "smoothed")`) are stored
    as is.
    
    In this version of ggplot2, if you need to describe a mapping in a string, 
    use `quo_name()` (to generate single-line strings; longer expressions may 
    be abbreviated) or `quo_text()` (to generate non-abbreviated strings that
    may span multiple lines). If you do need to extract the value of a variable
    instead use `rlang::eval_tidy()`. You may want to condition on 
    `(packageVersion("ggplot2") <= "2.2.1")` so that your code can work with
    both released and development versions of ggplot2.
    
    We recognise that this is a big change and if you're not already familiar
    with rlang, there's a lot to learn. If you are stuck, or need any help,
    please reach out on <https://community.rstudio.com>.

*   Error: Column `y` must be a 1d atomic vector or a list

    Internally, ggplot2 now uses `as.data.frame(tibble::as_tibble(x))` to
    convert a list into a data frame. This improves ggplot2's support for
    list-columns (needed for sf support), at a small cost: you can no longer
    use matrix-columns. Note that unlike tibble we still allow column vectors
    such as returned by `base::scale()` because of their widespread use.

*   Error: More than one expression parsed
  
    Previously `aes_string(x = c("a", "b", "c"))` silently returned 
    `aes(x = a)`. Now this is a clear error.

*   Error: `data` must be uniquely named but has duplicate columns
  
    If layer data contains columns with identical names an error will be 
    thrown. In earlier versions the first occuring column was chosen silently,
    potentially masking that the wrong data was chosen.

*   Error: Aesthetics must be either length 1 or the same as the data
    
    Layers are stricter about the columns they will combine into a single
    data frame. Each aesthetic now must be either the same length as the data
    frame or a single value. This makes silent recycling errors much less likely.

*   Error: `coord_*` doesn't support free scales 
   
    Free scales only work with selected coordinate systems; previously you'd
    get an incorrect plot.

*   Error in f(...) : unused argument (range = c(0, 1))

    This is because the `oob` argument to scale has been set to a function
    that only takes a single argument; it needs to take two arguments
    (`x`, and `range`). 

*   Error: unused argument (output)
  
    The function `guide_train()` now has an optional parameter `aesthetic`
    that allows you to override the `aesthetic` setting in the scale.
    To make your code work with the both released and development versions of 
    ggplot2 appropriate, add `aesthetic = NULL` to the `guide_train()` method
    signature.
    
    ```R
    # old
    guide_train.legend <- function(guide, scale) {...}
    
    # new 
    guide_train.legend <- function(guide, scale, aesthetic = NULL) {...}
    ```
    
    Then, inside the function, replace `scale$aesthetics[1]`,
    `aesthetic %||% scale$aesthetics[1]`. (The %||% operator is defined in the 
    rlang package).
    
    ```R
    # old
    setNames(list(scale$map(breaks)), scale$aesthetics[1])

    # new
    setNames(list(scale$map(breaks)), aesthetic %||% scale$aesthetics[1])
    ```

*   The long-deprecated `subset` argument to `layer()` has been removed.

## Tidy evaluation

* `aes()` now supports quasiquotation so that you can use `!!`, `!!!`,
  and `:=`. This replaces `aes_()` and `aes_string()` which are now
  soft-deprecated (but will remain around for a long time).

* `facet_wrap()` and `facet_grid()` now support `vars()` inputs. Like
  `dplyr::vars()`, this helper quotes its inputs and supports
  quasiquotation. For instance, you can now supply faceting variables
  like this: `facet_wrap(vars(am, cyl))` instead of 
  `facet_wrap(~am + cyl)`. Note that the formula interface is not going 
  away and will not be deprecated. `vars()` is simply meant to make it 
  easier to create functions around `facet_wrap()` and `facet_grid()`.

  The first two arguments of `facet_grid()` become `rows` and `cols`
  and now support `vars()` inputs. Note however that we took special
  care to ensure complete backward compatibility. With this change
  `facet_grid(vars(cyl), vars(am, vs))` is equivalent to
  `facet_grid(cyl ~ am + vs)`, and `facet_grid(cols = vars(am, vs))` is
  equivalent to `facet_grid(. ~ am + vs)`.

  One nice aspect of the new interface is that you can now easily
  supply names: `facet_grid(vars(Cylinder = cyl), labeller =
  label_both)` will give nice label titles to the facets. Of course,
  those names can be unquoted with the usual tidy eval syntax.

### sf

* ggplot2 now has full support for sf with `geom_sf()` and `coord_sf()`:

  ```r
  nc <- sf::st_read(system.file("shape/nc.shp", package = "sf"), quiet = TRUE)
  ggplot(nc) +
    geom_sf(aes(fill = AREA))
  ```
  It supports all simple features, automatically aligns CRS across layers, sets
  up the correct aspect ratio, and draws a graticule.

## New features

* ggplot2 now works on R 3.1 onwards, and uses the 
  [vdiffr](https://github.com/r-lib/vdiffr) package for visual testing.

* In most cases, accidentally using `%>%` instead of `+` will generate an 
  informative error (#2400).

* New syntax for calculated aesthetics. Instead of using `aes(y = ..count..)` 
  you can (and should!) use `aes(y = stat(count))`. `stat()` is a real function 
  with documentation which hopefully will make this part of ggplot2 less 
  confusing (#2059).
  
  `stat()` is particularly nice for more complex calculations because you 
  only need to specify it once: `aes(y = stat(count / max(count)))`,
  rather than `aes(y = ..count.. / max(..count..))`
  
* New `tag` label for adding identification tags to plots, typically used for 
  labelling a subplot with a letter. Add a tag with `labs(tag = "A")`, style it 
  with the `plot.tag` theme element, and control position with the
  `plot.tag.position` theme setting (@thomasp85).

### Layers: geoms, stats, and position adjustments

* `geom_segment()` and `geom_curve()` have a new `arrow.fill` parameter which 
  allows you to specify a separate fill colour for closed arrowheads 
  (@hrbrmstr and @clauswilke, #2375).

* `geom_point()` and friends can now take shapes as strings instead of integers,
  e.g. `geom_point(shape = "diamond")` (@daniel-barnett, #2075).

* `position_dodge()` gains a `preserve` argument that allows you to control
  whether the `total` width at each `x` value is preserved (the current 
  default), or ensure that the width of a `single` element is preserved
  (what many people want) (#1935).

* New `position_dodge2()` provides enhanced dodging for boxplots. Compared to
  `position_dodge()`, `position_dodge2()` compares `xmin` and `xmax` values  
  to determine which elements overlap, and spreads overlapping elements evenly
  within the region of overlap. `position_dodge2()` is now the default position
  adjustment for `geom_boxplot()`, because it handles `varwidth = TRUE`, and 
  will be considered for other geoms in the future.
  
  The `padding` parameter adds a small amount of padding between elements 
  (@karawoo, #2143) and a `reverse` parameter allows you to reverse the order 
  of placement (@karawoo, #2171).
  
* New `stat_qq_line()` makes it easy to add a simple line to a Q-Q plot, which 
  makes it easier to judge the fit of the theoretical distribution 
  (@nicksolomon).

### Scales and guides

* Improved support for mapping date/time variables to `alpha`, `size`, `colour`, 
  and `fill` aesthetics, including `date_breaks` and `date_labels` arguments 
  (@karawoo, #1526), and new `scale_alpha()` variants (@karawoo, #1526).

* Improved support for ordered factors. Ordered factors throw a warning when 
  mapped to shape (unordered factors do not), and do not throw warnings when 
  mapped to size or alpha (unordered factors do). Viridis is used as the 
  default colour and fill scale for ordered factors (@karawoo, #1526).

* The `expand` argument of `scale_*_continuous()` and `scale_*_discrete()`
  now accepts separate expansion values for the lower and upper range
  limits. The expansion limits can be specified using the convenience
  function `expand_scale()`.
  
  Separate expansion limits may be useful for bar charts, e.g. if one
  wants the bottom of the bars to be flush with the x axis but still 
  leave some (automatically calculated amount of) space above them:
  
    ```r
    ggplot(mtcars) +
        geom_bar(aes(x = factor(cyl))) +
        scale_y_continuous(expand = expand_scale(mult = c(0, .1)))
    ```
  
  It can also be useful for line charts, e.g. for counts over time,
  where one wants to have a ’hard’ lower limit of y = 0 but leave the
  upper limit unspecified (and perhaps differing between panels), with
  some extra space above the highest point on the line (with symmetrical 
  limits, the extra space above the highest point could in some cases 
  cause the lower limit to be negative).
  
  The old syntax for the `expand` argument will, of course, continue
  to work (@huftis, #1669).

* `scale_colour_continuous()` and `scale_colour_gradient()` are now controlled 
  by global options `ggplot2.continuous.colour` and `ggplot2.continuous.fill`. 
  These can be set to `"gradient"` (the default) or `"viridis"` (@karawoo).

* New `scale_colour_viridis_c()`/`scale_fill_viridis_c()` (continuous) and
  `scale_colour_viridis_d()`/`scale_fill_viridis_d()` (discrete) make it
  easy to use Viridis colour scales (@karawoo, #1526).

* Guides for `geom_text()` now accept custom labels with 
  `guide_legend(override.aes = list(label = "foo"))` (@brianwdavis, #2458).

### Margins

* Strips gain margins on all sides by default. This means that to fully justify
  text to the edge of a strip, you will need to also set the margins to 0
  (@karawoo).

* Rotated strip labels now correctly understand `hjust` and `vjust` parameters
  at all angles (@karawoo).

* Strip labels now understand justification relative to the direction of the
  text, meaning that in y facets, the strip text can be placed at either end of
  the strip using `hjust` (@karawoo).

* Legend titles and labels get a little extra space around them, which 
  prevents legend titles from overlapping the legend at large font sizes 
  (@karawoo, #1881).

## Extension points

* New `autolayer()` S3 generic (@mitchelloharawild, #1974). This is similar
  to `autoplot()` but produces layers rather than complete plots.

* Custom objects can now be added using `+` if a `ggplot_add` method has been
  defined for the class of the object (@thomasp85).

* Theme elements can now be subclassed. Add a `merge_element` method to control
  how properties are inherited from the parent element. Add an `element_grob` 
  method to define how elements are rendered into grobs (@thomasp85, #1981).

* Coords have gained new extension mechanisms.
  
    If you have an existing coord extension, you will need to revise the
    specification of the `train()` method. It is now called 
    `setup_panel_params()` (better reflecting what it actually does) and now 
    has arguments `scale_x`, and `scale_y` (the x and y scales respectively) 
    and `param`, a list of plot specific parameters generated by 
    `setup_params()`.

    What was formerly called `scale_details` (in coords), `panel_ranges` 
    (in layout) and `panel_scales` (in geoms) are now consistently called
    `panel_params` (#1311). These are parameters of the coord that vary from
    panel to panel.

* `ggplot_build()` and `ggplot_gtable()` are now generics, so ggplot-subclasses 
  can define additional behavior during the build stage.

* `guide_train()`, `guide_merge()`, `guide_geom()`, and `guide_gengrob()`
  are now exported as they are needed if you want to design your own guide.
  They are not currently documented; use at your own risk (#2528).

* `scale_type()` generic is now exported and documented. Use this if you 
  want to extend ggplot2 to work with a new type of vector.

## Minor bug fixes and improvements

### Faceting

* `facet_grid()` gives a more informative error message if you try to use
  a variable in both rows and cols (#1928).

* `facet_grid()` and `facet_wrap()` both give better error messages if you
  attempt to use an unsupported coord with free scales (#2049).

* `label_parsed()` works once again (#2279).

* You can now style the background of horizontal and vertical strips
  independently with `strip.background.x` and `strip.background.y` 
  theme settings (#2249).

### Scales

* `discrete_scale()` documentation now inherits shared definitions from 
  `continuous_scale()` (@alistaire47, #2052).

* `guide_colorbar()` shows all colours of the scale (@has2k1, #2343).

* `scale_identity()` once again produces legends by default (#2112).

* Tick marks for secondary axes with strong transformations are more 
  accurately placed (@thomasp85, #1992).

* Missing line types now reliably generate missing lines (with standard 
  warning) (#2206).

* Legends now ignore set aesthetics that are not length one (#1932).

* All colour and fill scales now have an `aesthetics` argument that can
  be used to set the aesthetic(s) the scale works with. This makes it
  possible to apply a colour scale to both colour and fill aesthetics
  at the same time, via `aesthetics = c("colour", "fill")` (@clauswilke).
  
* Three new generic scales work with any aesthetic or set of aesthetics: 
  `scale_continuous_identity()`, `scale_discrete_identity()`, and
  `scale_discrete_manual()` (@clauswilke).

* `scale_*_gradient2()` now consistently omits points outside limits by 
  rescaling after the limits are enforced (@foo-bar-baz-qux, #2230).

### Layers

* `geom_label()` now correctly produces unbordered labels when `label.size` 
  is 0, even when saving to PDF (@bfgray3, #2407).

* `layer()` gives considerably better error messages for incorrectly specified
  `geom`, `stat`, or `position` (#2401).

* In all layers that use it, `linemitre` now defaults to 10 (instead of 1)
  to better match base R.

* `geom_boxplot()` now supplies a default value if no `x` aesthetic is present
  (@foo-bar-baz-qux, #2110).

* `geom_density()` drops groups with fewer than two data points and throws a
  warning. For groups with two data points, density values are now calculated 
  with `stats::density` (@karawoo, #2127).

* `geom_segment()` now also takes a `linejoin` parameter. This allows more 
  control over the appearance of the segments, which is especially useful for 
  plotting thick arrows (@Ax3man, #774).

* `geom_smooth()` now reports the formula used when `method = "auto"` 
  (@davharris #1951). `geom_smooth()` now orders by the `x` aesthetic, making it 
  easier to pass pre-computed values without manual ordering (@izahn, #2028). It 
  also now knows it has `ymin` and `ymax` aesthetics (#1939). The legend 
  correctly reflects the status of the `se` argument when used with stats 
  other than the default (@clauswilke, #1546).

* `geom_tile()` now once again interprets `width` and `height` correctly 
  (@malcolmbarrett, #2510).

* `position_jitter()` and `position_jitterdodge()` gain a `seed` argument that
  allows the specification of a random seed for reproducible jittering 
  (@krlmlr, #1996 and @slowkow, #2445).

* `stat_density()` has better behaviour if all groups are dropped because they
  are too small (#2282).

* `stat_summary_bin()` now understands the `breaks` parameter (@karawoo, #2214).

* `stat_bin()` now accepts functions for `binwidth`. This allows better binning 
  when faceting along variables with different ranges (@botanize).

* `stat_bin()` and `geom_histogram()` now sum correctly when using the `weight` 
  aesthetic (@jiho, #1921).

* `stat_bin()` again uses correct scaling for the computed variable `ndensity` 
  (@timgoodman, #2324).

* `stat_bin()` and `stat_bin_2d()` now properly handle the `breaks` parameter 
  when the scales are transformed (@has2k1, #2366).

* `update_geom_defaults()` and `update_stat_defaults()` allow American 
  spelling of aesthetic parameters (@foo-bar-baz-qux, #2299).

* The `show.legend` parameter now accepts a named logical vector to hide/show
  only some aesthetics in the legend (@tutuchan, #1798).

* Layers now silently ignore unknown aesthetics with value `NULL` (#1909).

### Coords

* Clipping to the plot panel is now configurable, through a `clip` argument
  to coordinate systems, e.g. `coord_cartesian(clip = "off")` 
  (@clauswilke, #2536).

* Like scales, coordinate systems now give you a message when you're 
  replacing an existing coordinate system (#2264).

* `coord_polar()` now draws secondary axis ticks and labels 
  (@dylan-stark, #2072), and can draw the radius axis on the right 
  (@thomasp85, #2005).

* `coord_trans()` now generates a warning when a transformation generates 
  non-finite values (@foo-bar-baz-qux, #2147).

### Themes

* Complete themes now always override all elements of the default theme
  (@has2k1, #2058, #2079).

* Themes now set default grid colour in `panel.grid` rather than individually
  in `panel.grid.major` and `panel.grid.minor` individually. This makes it 
  slightly easier to customise the theme (#2352).

* Fixed bug when setting strips to `element_blank()` (@thomasp85). 

* Axes positioned on the top and to the right can now customize their ticks and
  lines separately (@thomasp85, #1899).

* Built-in themes gain parameters `base_line_size` and `base_rect_size` which 
  control the default sizes of line and rectangle elements (@karawoo, #2176).

* Default themes use `rel()` to set line widths (@baptiste).

* Themes were tweaked for visual consistency and more graceful behavior when 
  changing the base font size. All absolute heights or widths were replaced 
  with heights or widths that are proportional to the base font size. One 
  relative font size was eliminated (@clauswilke).
  
* The height of descenders is now calculated solely on font metrics and doesn't
  change with the specific letters in the string. This fixes minor alignment 
  issues with plot titles, subtitles, and legend titles (#2288, @clauswilke).

### Guides

* `guide_colorbar()` is more configurable: tick marks and color bar frame
  can now by styled with arguments `ticks.colour`, `ticks.linewidth`, 
  `frame.colour`, `frame.linewidth`, and `frame.linetype`
  (@clauswilke).
  
* `guide_colorbar()` now uses `legend.spacing.x` and `legend.spacing.y` 
  correctly, and it can handle multi-line titles. Minor tweaks were made to 
  `guide_legend()` to make sure the two legend functions behave as similarly as
  possible (@clauswilke, #2397 and #2398).
  
* The theme elements `legend.title` and `legend.text` now respect the settings 
  of `margin`, `hjust`, and `vjust` (@clauswilke, #2465, #1502).

* Non-angle parameters of `label.theme` or `title.theme` can now be set in 
  `guide_legend()` and `guide_colorbar()` (@clauswilke, #2544).

### Other

* `fortify()` gains a method for tbls (@karawoo, #2218).

* `ggplot` gains a method for `grouped_df`s that adds a `.group` variable,
  which computes a unique value for each group. Use it with 
  `aes(group = .group)` (#2351).

* `ggproto()` produces objects with class `c("ggproto", "gg")`, allowing for
  a more informative error message when adding layers, scales, or other ggproto 
  objects (@jrnold, #2056).

* `ggsave()`'s DPI argument now supports 3 string options: "retina" (320
  DPI), "print" (300 DPI), and "screen" (72 DPI) (@foo-bar-baz-qux, #2156).
  `ggsave()` now uses full argument names to avoid partial match warnings 
  (#2355), and correctly restores the previous graphics device when several
  graphics devices are open (#2363).

* `print.ggplot()` now returns the original ggplot object, instead of the 
  output from `ggplot_build()`. Also, the object returned from 
  `ggplot_build()` now has the class `"ggplot_built"` (#2034).

* `map_data()` now works even when purrr is loaded (tidyverse#66).

* New functions `summarise_layout()`, `summarise_coord()`, and 
  `summarise_layers()` summarise the layout, coordinate systems, and layers 
  of a built ggplot object (#2034, @wch). This provides a tested API that 
  (e.g.) shiny can depend on.

* Updated startup messages reflect new resources (#2410, @mine-cetinkaya-rundel).

# ggplot2 2.2.1

* Fix usage of `structure(NULL)` for R-devel compatibility (#1968).

# ggplot2 2.2.0

## Major new features

### Subtitle and caption

Thanks to @hrbrmstr plots now have subtitles and captions, which can be set with 
the `subtitle`  and `caption` arguments to `ggtitle()` and `labs()`. You can 
control their appearance with the theme settings `plot.caption` and 
`plot.subtitle`. The main plot title is now left-aligned to better work better 
with a subtitle. The caption is right-aligned (@hrbrmstr).

### Stacking

`position_stack()` and `position_fill()` now sort the stacking order to match 
grouping order. This allows you to control the order through grouping, and 
ensures that the default legend matches the plot (#1552, #1593). If you want the 
opposite order (useful if you have horizontal bars and horizontal legend), you 
can request reverse stacking by using `position = position_stack(reverse = TRUE)` 
(#1837).
  
`position_stack()` and `position_fill()` now accepts negative values which will 
create stacks extending below the x-axis (#1691).

`position_stack()` and `position_fill()` gain a `vjust` argument which makes it 
easy to (e.g.) display labels in the middle of stacked bars (#1821).

### Layers

`geom_col()` was added to complement `geom_bar()` (@hrbrmstr). It uses 
`stat="identity"` by default, making the `y` aesthetic mandatory. It does not 
support any other `stat_()` and does not provide fallback support for the 
`binwidth` parameter. Examples and references in other functions were updated to
demonstrate `geom_col()` usage. 

When creating a layer, ggplot2 will warn if you use an unknown aesthetic or an 
unknown parameter. Compared to the previous version, this is stricter for 
aesthetics (previously there was no message), and less strict for parameters 
(previously this threw an error) (#1585).

### Facetting

The facet system, as well as the internal panel class, has been rewritten in 
ggproto. Facets are now extendable in the same manner as geoms and stats, as 
described in `vignette("extending-ggplot2")`.

We have also added the following new fatures.
  
* `facet_grid()` and `facet_wrap()` now allow expressions in their faceting 
  formulas (@DanRuderman, #1596).

* When `facet_wrap()` results in an uneven number of panels, axes will now be
  drawn underneath the hanging panels (fixes #1607)

* Strips can now be freely positioned in `facet_wrap()` using the 
  `strip.position` argument (deprecates `switch`).

* The relative order of panel, strip, and axis can now be controlled with 
  the theme setting `strip.placement` that takes either `inside` (strip between 
  panel and axis) or `outside` (strip after axis).

* The theme option `panel.margin` has been deprecated in favour of 
  `panel.spacing` to more clearly communicate intent.

### Extensions

Unfortunately there was a major oversight in the construction of ggproto which 
lead to extensions capturing the super object at package build time, instead of 
at package run time (#1826). This problem has been fixed, but requires 
re-installation of all extension packages.

## Scales

* The position of x and y axes can now be changed using the `position` argument
  in `scale_x_*`and `scale_y_*` which can take `top` and `bottom`, and `left`
  and `right` respectively. The themes of top and right axes can be modified 
  using the `.top` and `.right` modifiers to `axis.text.*` and `axis.title.*`.

### Continuous scales

* `scale_x_continuous()` and `scale_y_continuous()` can now display a secondary 
  axis that is a __one-to-one__ transformation of the primary axis (e.g. degrees 
  Celcius to degrees Fahrenheit). The secondary axis will be positioned opposite 
  to the primary axis and can be controlled with the `sec.axis` argument to 
  the scale constructor.

* Scales worry less about having breaks. If no breaks can be computed, the
  plot will work instead of throwing an uninformative error (#791). This 
  is particularly helpful when you have facets with free scales, and not
  all panels contain data.

* Scales now warn when transformation introduces infinite values (#1696).

### Date time

* `scale_*_datetime()` now supports time zones. It will use the timezone 
  attached to the varaible by default, but can be overridden with the 
  `timezone` argument.

* New `scale_x_time()` and `scale_y_time()` generate reasonable default
  breaks and labels for hms vectors (#1752).

### Discrete scales

The treatment of missing values by discrete scales has been thoroughly 
overhauled (#1584). The underlying principle is that we can naturally represent 
missing values on discrete variables (by treating just like another level), so 
by default we should. 

This principle applies to:

* character vectors
* factors with implicit NA
* factors with explicit NA

And to all scales (both position and non-position.)

Compared to the previous version of ggplot2, there are three main changes:

1.  `scale_x_discrete()` and `scale_y_discrete()` always show discrete NA,
    regardless of their source

1.  If present, `NA`s are shown in discete legends.

1.  All discrete scales gain a `na.translate` argument that allows you to 
    control whether `NA`s are translated to something that can be visualised,
    or should be left as missing. Note that if you don't translate (i.e. 
    `na.translate = FALSE)` the missing values will passed on to the layer, 
    which will warning that it's dropping missing values. To suppress the
    warnings, you'll also need to add `na.rm = TRUE` to the layer call. 

There were also a number of other smaller changes

* Correctly use scale expansion factors.
* Don't preserve space for dropped levels (#1638).
* Only issue one warning when when asking for too many levels (#1674).
* Unicode labels work better on Windows (#1827).
* Warn when used with only continuous data (#1589)

## Themes

* The `theme()` constructor now has named arguments rather than ellipses. This 
  should make autocomplete substantially more useful. The documentation
  (including examples) has been considerably improved.
  
* Built-in themes are more visually homogeneous, and match `theme_grey` better.
  (@jiho, #1679)
  
* When computing the height of titles, ggplot2 now includes the height of the
  descenders (i.e. the bits of `g` and `y` that hang beneath the baseline). This 
  improves the margins around titles, particularly the y axis label (#1712).
  I have also very slightly increased the inner margins of axis titles, and 
  removed the outer margins. 

* Theme element inheritance is now easier to work with as modification now
  overrides default `element_blank` elements (#1555, #1557, #1565, #1567)
  
* Horizontal legends (i.e. legends on the top or bottom) are horizontally
  aligned by default (#1842). Use `legend.box = "vertical"` to switch back
  to the previous behaviour.
  
* `element_line()` now takes an `arrow` argument to specify arrows at the end of
  lines (#1740)

There were a number of tweaks to the theme elements that control legends:
  
* `legend.justification` now controls appearance will plotting the legend
  outside of the plot area. For example, you can use 
  `theme(legend.justification = "top")` to make the legend align with the 
  top of the plot.

* `panel.margin` and `legend.margin` have been renamed to `panel.spacing` and 
  `legend.spacing` respectively, to better communicate intent (they only
  affect spacing between legends and panels, not the margins around them)

* `legend.margin` now controls margin around individual legends.

* New `legend.box.background`, `legend.box.spacing`, and `legend.box.margin`
  control the background, spacing, and margin of the legend box (the region
  that contains all legends).

## Bug fixes and minor improvements

* ggplot2 now imports tibble. This ensures that all built-in datasets print 
  compactly even if you haven't explicitly loaded tibble or dplyr (#1677).

* Class of aesthetic mapping is preserved when adding `aes()` objects (#1624).

* `+.gg` now works for lists that include data frames.

* `annotation_x()` now works in the absense of global data (#1655)

* `geom_*(show.legend = FALSE)` now works for `guide_colorbar`.

* `geom_boxplot()` gains new `outlier.alpha` (@jonathan-g) and 
  `outlier.fill` (@schloerke, #1787) parameters to control the alpha/fill of
   outlier points independently of the alpha of the boxes. 

* `position_jitter()` (and hence `geom_jitter()`) now correctly computes 
  the jitter width/jitter when supplied by the user (#1775, @has2k1).

* `geom_contour()` more clearly describes what inputs it needs (#1577).

* `geom_curve()` respects the `lineend` paramater (#1852).

* `geom_histogram()` and `stat_bin()` understand the `breaks` parameter once 
  more. (#1665). The floating point adjustment for histogram bins is now 
  actually used - it was previously inadvertently ignored (#1651).

* `geom_violin()` no longer transforms quantile lines with the alpha aesthetic
  (@mnbram, #1714). It no longer errors when quantiles are requested but data
  have zero range (#1687). When `trim = FALSE` it once again has a nice 
  range that allows the density to reach zero (by extending the range 3 
  bandwidths to either side of the data) (#1700).

* `geom_dotplot()` works better when faceting and binning on the y-axis. 
  (#1618, @has2k1).
  
* `geom_hexbin()` once again supports `..density..` (@mikebirdgeneau, #1688).

* `geom_step()` gives useful warning if only one data point in layer (#1645).

* `layer()` gains new `check.aes` and `check.param` arguments. These allow
  geom/stat authors to optional suppress checks for known aesthetics/parameters.
  Currently this is used only in `geom_blank()` which powers `expand_limits()` 
  (#1795).

* All `stat_*()` display a better error message when required aesthetics are
  missing.
  
* `stat_bin()` and `stat_summary_hex()` now accept length 1 `binwidth` (#1610)

* `stat_density()` gains new argument `n`, which is passed to underlying function
  `stats::density` ("number of equally spaced points at which the
  density is to be estimated"). (@hbuschme)

* `stat_binhex()` now again returns `count` rather than `value` (#1747)

* `stat_ecdf()` respects `pad` argument (#1646).

* `stat_smooth()` once again informs you about the method it has chosen.
  It also correctly calculates the size of the largest group within facets.

* `x` and `y` scales are now symmetric regarding the list of
  aesthetics they accept: `xmin_final`, `xmax_final`, `xlower`,
  `xmiddle` and `xupper` are now valid `x` aesthetics.

* `Scale` extensions can now override the `make_title` and `make_sec_title` 
  methods to let the scale modify the axis/legend titles.

* The random stream is now reset after calling `.onAttach()` (#2409).

# ggplot2 2.1.0

## New features

* When mapping an aesthetic to a constant (e.g. 
  `geom_smooth(aes(colour = "loess")))`), the default guide title is the name 
  of the aesthetic (i.e. "colour"), not the value (i.e. "loess") (#1431).

* `layer()` now accepts a function as the data argument. The function will be
  applied to the data passed to the `ggplot()` function and must return a
  data.frame (#1527, @thomasp85). This is a more general version of the 
  deprecated `subset` argument.

* `theme_update()` now uses the `+` operator instead of `%+replace%`, so that
  unspecified values will no longer be `NULL`ed out. `theme_replace()`
  preserves the old behaviour if desired (@oneillkza, #1519). 

* `stat_bin()` has been overhauled to use the same algorithm as ggvis, which 
  has been considerably improved thanks to the advice of Randy Prium (@rpruim).
  This includes:
  
    * Better arguments and a better algorithm for determining the origin.
      You can now specify either `boundary` or the `center` of a bin.
      `origin` has been deprecated in favour of these arguments.
      
    * `drop` is deprecated in favour of `pad`, which adds extra 0-count bins
      at either end (needed for frequency polygons). `geom_histogram()` defaults 
      to `pad = FALSE` which considerably improves the default limits for 
      the histogram, especially when the bins are big (#1477).
      
    * The default algorithm does a (somewhat) better job at picking nice widths 
      and origins across a wider range of input data.
      
    * `bins = n` now gives a histogram with `n` bins, not `n + 1` (#1487).

## Bug fixes

* All `\donttest{}` examples run.

* All `geom_()` and `stat_()` functions now have consistent argument order:
  data + mapping, then geom/stat/position, then `...`, then specific arguments, 
  then arguments common to all layers (#1305). This may break code if you were
  previously relying on partial name matching, but in the long-term should make 
  ggplot2 easier to use. In particular, you can now set the `n` parameter
  in `geom_density2d()` without it partially matching `na.rm` (#1485).

* For geoms with both `colour` and `fill`, `alpha` once again only affects
  fill (Reverts #1371, #1523). This was causing problems for people.

* `facet_wrap()`/`facet_grid()` works with multiple empty panels of data 
  (#1445).

* `facet_wrap()` correctly swaps `nrow` and `ncol` when faceting vertically
  (#1417).

* `ggsave("x.svg")` now uses svglite to produce the svg (#1432).

* `geom_boxplot()` now understands `outlier.color` (#1455).

* `geom_path()` knows that "solid" (not just 1) represents a solid line (#1534).

* `geom_ribbon()` preserves missing values so they correctly generate a 
  gap in the ribbon (#1549).

* `geom_tile()` once again accepts `width` and `height` parameters (#1513). 
  It uses `draw_key_polygon()` for better a legend, including a coloured 
  outline (#1484).

* `layer()` now automatically adds a `na.rm` parameter if none is explicitly
  supplied.

* `position_jitterdodge()` now works on all possible dodge aesthetics, 
  e.g. `color`, `linetype` etc. instead of only based on `fill` (@bleutner)

* `position = "nudge"` now works (although it doesn't do anything useful)
  (#1428).

* The default scale for columns of class "AsIs" is now "identity" (#1518).

* `scale_*_discrete()` has better defaults when used with purely continuous
  data (#1542).

* `scale_size()` warns when used with categorical data.

* `scale_size()`, `scale_colour()`, and `scale_fill()` gain date and date-time
  variants (#1526).

* `stat_bin_hex()` and `stat_bin_summary()` now use the same underlying 
  algorithm so results are consistent (#1383). `stat_bin_hex()` now accepts
  a `weight` aesthetic. To be consistent with related stats, the output variable 
  from `stat_bin_hex()` is now value instead of count.

* `stat_density()` gains a `bw` parameter which makes it easy to get consistent 
   smoothing between facets (@jiho)

* `stat-density-2d()` no longer ignores the `h` parameter, and now accepts 
  `bins` and `binwidth` parameters to control the number of contours 
  (#1448, @has2k1).

* `stat_ecdf()` does a better job of adding padding to -Inf/Inf, and gains
  an argument `pad` to suppress the padding if not needed (#1467).

* `stat_function()` gains an `xlim` parameter (#1528). It once again works 
  with discrete x values (#1509).

* `stat_summary()` preserves sorted x order which avoids artefacts when
  display results with `geom_smooth()` (#1520).

* All elements should now inherit correctly for all themes except `theme_void()`.
  (@Katiedaisey, #1555) 

* `theme_void()` was completely void of text but facets and legends still
  need labels. They are now visible (@jiho). 

* You can once again set legend key and height width to unit arithmetic
  objects (like `2 * unit(1, "cm")`) (#1437).

* Eliminate spurious warning if you have a layer with no data and no aesthetics
  (#1451).

* Removed a superfluous comma in `theme-defaults.r` code (@jschoeley)

* Fixed a compatibility issue with `ggproto` and R versions prior to 3.1.2.
  (#1444)

* Fixed issue where `coord_map()` fails when given an explicit `parameters`
  argument (@tdmcarthur, #1729)
  
* Fixed issue where `geom_errorbarh()` had a required `x` aesthetic (#1933)  

# ggplot2 2.0.0

## Major changes

* ggplot no longer throws an error if your plot has no layers. Instead it 
  automatically adds `geom_blank()` (#1246).
  
* New `cut_width()` is a convenient replacement for the verbose
  `plyr::round_any()`, with the additional benefit of offering finer
  control.

* New `geom_count()` is a convenient alias to `stat_sum()`. Use it when you
  have overlapping points on a scatterplot. `stat_sum()` now defaults to 
  using counts instead of proportions.

* New `geom_curve()` adds curved lines, with a similar specification to 
  `geom_segment()` (@veraanadi, #1088).

* Date and datetime scales now have `date_breaks`, `date_minor_breaks` and
  `date_labels` arguments so that you never need to use the long
  `scales::date_breaks()` or `scales::date_format()`.
  
* `geom_bar()` now has it's own stat, distinct from `stat_bin()` which was
  also used by `geom_histogram()`. `geom_bar()` now uses `stat_count()` 
  which counts values at each distinct value of x (i.e. it does not bin
  the data first). This can be useful when you want to show exactly which 
  values are used in a continuous variable.

* `geom_point()` gains a `stroke` aesthetic which controls the border width of 
  shapes 21-25 (#1133, @SeySayux). `size` and `stroke` are additive so a point 
  with `size = 5` and `stroke = 5` will have a diameter of 10mm. (#1142)

* New `position_nudge()` allows you to slightly offset labels (or other 
  geoms) from their corresponding points (#1109).

* `scale_size()` now maps values to _area_, not radius. Use `scale_radius()`
  if you want the old behaviour (not recommended, except perhaps for lines).

* New `stat_summary_bin()` works like `stat_summary()` but on binned data. 
  It's a generalisation of `stat_bin()` that can compute any aggregate,
  not just counts (#1274). Both default to `mean_se()` if no aggregation
  functions are supplied (#1386).

* Layers are now much stricter about their arguments - you will get an error
  if you've supplied an argument that isn't an aesthetic or a parameter.
  This is likely to cause some short-term pain but in the long-term it will make
  it much easier to spot spelling mistakes and other errors (#1293).
  
    This change does break a handful of geoms/stats that used `...` to pass 
    additional arguments on to the underlying computation. Now 
    `geom_smooth()`/`stat_smooth()` and `geom_quantile()`/`stat_quantile()` 
    use `method.args` instead (#1245, #1289); and `stat_summary()` (#1242), 
    `stat_summary_hex()`, and `stat_summary2d()` use `fun.args`.

### Extensibility

There is now an official mechanism for defining Stats, Geoms, and Positions in 
other packages. See `vignette("extending-ggplot2")` for details.

* All Geoms, Stats and Positions are now exported, so you can inherit from them
  when making your own objects (#989).

* ggplot2 no longer uses proto or reference classes. Instead, we now use 
  ggproto, a new OO system designed specifically for ggplot2. Unlike proto
  and RC, ggproto supports clean cross-package inheritance. Creating a new OO
  system isn't usually the right way to solve a problem, but I'm pretty sure
  it was necessary here. Read more about it in the vignette.

* `aes_()` replaces `aes_q()`. It also supports formulas, so the most concise 
  SE version of `aes(carat, price)` is now `aes_(~carat, ~price)`. You may
  want to use this form in packages, as it will avoid spurious `R CMD check` 
  warnings about undefined global variables.

### Text

* `geom_text()` has been overhauled to make labelling your data a little
  easier. It:
  
    * `nudge_x` and `nudge_y` arguments let you offset labels from their
      corresponding points (#1120). 
      
    * `check_overlap = TRUE` provides a simple way to avoid overplotting 
      of labels: labels that would otherwise overlap are omitted (#1039).
      
    * `hjust` and `vjust` can now be character vectors: "left", "center", 
      "right", "bottom", "middle", "top". New options include "inward" and 
      "outward" which align text towards and away from the center of the plot 
      respectively.

* `geom_label()` works like `geom_text()` but draws a rounded rectangle 
  underneath each label (#1039). This is useful when you want to label plots
  that are dense with data.

### Deprecated features

* The little used `aes_auto()` has been deprecated. 

* `aes_q()` has been replaced with `aes_()` to be consistent with SE versions
  of NSE functions in other packages.

* The `order` aesthetic is officially deprecated. It never really worked, and 
  was poorly documented.

* The `stat` and `position` arguments to `qplot()` have been deprecated.
  `qplot()` is designed for quick plots - if you need to specify position
  or stat, use `ggplot()` instead.

* The theme setting `axis.ticks.margin` has been deprecated: now use the margin 
  property of `axis.text`.
  
* `stat_abline()`, `stat_hline()` and `stat_vline()` have been removed:
  these were never suitable for use other than with `geom_abline()` etc
  and were not documented.

* `show_guide` has been renamed to `show.legend`: this more accurately
  reflects what it does (controls appearance of layer in legend), and uses the 
  same convention as other ggplot2 arguments (i.e. a `.` between names).
  (Yes, I know that's inconsistent with function names with use `_`, but it's
  too late to change now.)

A number of geoms have been renamed to be internally consistent:

* `stat_binhex()` and `stat_bin2d()` have been renamed to `stat_bin_hex()` 
  and `stat_bin_2d()` (#1274). `stat_summary2d()` has been renamed to 
  `stat_summary_2d()`, `geom_density2d()`/`stat_density2d()` has been renamed 
  to `geom_density_2d()`/`stat_density_2d()`.

* `stat_spoke()` is now `geom_spoke()` since I realised it's a
  reparameterisation of `geom_segment()`.

* `stat_bindot()` has been removed because it's so tightly coupled to
  `geom_dotplot()`. If you happened to use `stat_bindot()`, just change to
  `geom_dotplot()` (#1194).

All defunct functions have been removed.

### Default appearance

* The default `theme_grey()` background colour has been changed from "grey90" 
  to "grey92": this makes the background a little less visually prominent.

* Labels and titles have been tweaked for readability:

    * Axes labels are darker.
    
    * Legend and axis titles are given the same visual treatment.
    
    * The default font size dropped from 12 to 11. You might be surprised that 
      I've made the default text size smaller as it was already hard for
      many people to read. It turns out there was a bug in RStudio (fixed in 
      0.99.724), that shrunk the text of all grid based graphics. Once that
      was resolved the defaults seemed too big to my eyes.
    
    * More spacing between titles and borders.
    
    * Default margins scale with the theme font size, so the appearance at 
      larger font sizes should be considerably improved (#1228). 

* `alpha` now affects both fill and colour aesthetics (#1371).

* `element_text()` gains a margins argument which allows you to add additional
  padding around text elements. To help see what's going on use `debug = TRUE` 
  to display the text region and anchors.

* The default font size in `geom_text()` has been decreased from 5mm (14 pts)
  to 3.8 mm (11 pts) to match the new default theme sizes.

* A diagonal line is no longer drawn on bar and rectangle legends. Instead, the
  border has been tweaked to be more visible, and more closely match the size of 
  line drawn on the plot.

* `geom_pointrange()` and `geom_linerange()` get vertical (not horizontal)
  lines in the legend (#1389).

* The default line `size` for `geom_smooth()` has been increased from 0.5 to 1 
  to make it easier to see when overlaid on data.
  
* `geom_bar()` and `geom_rect()` use a slightly paler shade of grey so they
  aren't so visually heavy.
  
* `geom_boxplot()` now colours outliers the same way as the boxes.

* `geom_point()` now uses shape 19 instead of 16. This looks much better on 
  the default Linux graphics device. (It's very slightly smaller than the old 
  point, but it shouldn't affect any graphics significantly)

* Sizes in ggplot2 are measured in mm. Previously they were converted to pts 
  (for use in grid) by multiplying by 72 / 25.4. However, grid uses printer's 
  points, not Adobe (big pts), so sizes are now correctly multiplied by 
  72.27 / 25.4. This is unlikely to noticeably affect display, but it's
  technically correct (<https://youtu.be/hou0lU8WMgo>).

* The default legend will now allocate multiple rows (if vertical) or
  columns (if horizontal) in order to make a legend that is more likely to
  fit on the screen. You can override with the `nrow`/`ncol` arguments
  to `guide_legend()`

    ```R
    p <- ggplot(mpg, aes(displ,hwy, colour = model)) + geom_point()
    p
    p + theme(legend.position = "bottom")
    # Previous behaviour
    p + guides(colour = guide_legend(ncol = 1))
    ```

### New and updated themes

* New `theme_void()` is completely empty. It's useful for plots with non-
  standard coordinates or for drawings (@jiho, #976).

* New `theme_dark()` has a dark background designed to make colours pop out
  (@jiho, #1018)

* `theme_minimal()` became slightly more minimal by removing the axis ticks:
  labels now line up directly beneath grid lines (@tomschloss, #1084)

* New theme setting `panel.ontop` (logical) make it possible to place 
  background elements (i.e., gridlines) on top of data. Best used with 
  transparent `panel.background` (@noamross. #551).

### Labelling

The facet labelling system was updated with many new features and a
more flexible interface (@lionel-). It now works consistently across
grid and wrap facets. The most important user visible changes are:

* `facet_wrap()` gains a `labeller` option (#25).

* `facet_grid()` and `facet_wrap()` gain a `switch` argument to
  display the facet titles near the axes. When switched, the labels
  become axes subtitles. `switch` can be set to "x", "y" or "both"
  (the latter only for grids) to control which margin is switched.

The labellers (such as `label_value()` or `label_both()`) also get
some new features:

* They now offer the `multi_line` argument to control whether to
  display composite facets (those specified as `~var1 + var2`) on one
  or multiple lines.

* In `label_bquote()` you now refer directly to the names of
  variables. With this change, you can create math expressions that
  depend on more than one variable. This math expression can be
  specified either for the rows or the columns and you can also
  provide different expressions to each margin.

  As a consequence of these changes, referring to `x` in backquoted
  expressions is deprecated.

* Similarly to `label_bquote()`, `labeller()` now take `.rows` and
  `.cols` arguments. In addition, it also takes `.default`.
  `labeller()` is useful to customise how particular variables are
  labelled. The three additional arguments specify how to label the
  variables are not specifically mentioned, respectively for rows,
  columns or both. This makes it especially easy to set up a
  project-wide labeller dispatcher that can be reused across all your
  plots. See the documentation for an example.

* The new labeller `label_context()` adapts to the number of factors
  facetted over. With a single factor, it displays only the values,
  just as before. But with multiple factors in a composite margin
  (e.g. with `~cyl + am`), the labels are passed over to
  `label_both()`. This way the variables names are displayed with the
  values to help identifying them.

On the programming side, the labeller API has been rewritten in order
to offer more control when faceting over multiple factors (e.g. with
formulae such as `~cyl + am`). This also means that if you have
written custom labellers, you will need to update them for this
version of ggplot.

* Previously, a labeller function would take `variable` and `value`
  arguments and return a character vector. Now, they take a data frame
  of character vectors and return a list. The input data frame has one
  column per factor facetted over and each column in the returned list
  becomes one line in the strip label. See documentation for more
  details.

* The labels received by a labeller now contain metadata: their margin
  (in the "type" attribute) and whether they come from a wrap or a
  grid facet (in the "facet" attribute).

* Note that the new `as_labeller()` function operator provides an easy
  way to transform an existing function to a labeller function. The
  existing function just needs to take and return a character vector.

## Documentation

* Improved documentation for `aes()`, `layer()` and much much more.

* I've tried to reduce the use of `...` so that you can see all the 
  documentation in one place rather than having to integrate multiple pages.
  In some cases this has involved adding additional arguments to geoms
  to make it more clear what you can do:
  
    *  `geom_smooth()` gains explicit `method`, `se` and `formula` arguments.
    
    * `geom_histogram()` gains `binwidth`, `bins`, `origin` and `right` 
      arguments.
      
    * `geom_jitter()` gains `width` and `height` arguments to make it easier
      to control the amount of jittering without using the lengthy 
      `position_jitter()` function (#1116)

* Use of `qplot()` in examples has been minimised (#1123, @hrbrmstr). This is
  inline with the 2nd edition of the ggplot2 box, which minimises the use of 
  `qplot()` in favour of `ggplot()`.

* Tighly linked geoms and stats (e.g. `geom_boxplot()` and `stat_boxplot()`) 
  are now documented in the same file so you can see all the arguments in one
  place. Variations of the same idea (e.g. `geom_path()`, `geom_line()`, and
  `geom_step()`) are also documented together.

* It's now obvious that you can set the `binwidth` parameter for
  `stat_bin_hex()`, `stat_summary_hex()`, `stat_bin_2d()`, and
  `stat_summary_2d()`. 

* The internals of positions have been cleaned up considerably. You're unlikely
  to notice any external changes, although the documentation should be a little
  less confusing since positions now don't list parameters they never use.

## Data

* All datasets have class `tbl_df` so if you also use dplyr, you get a better
  print method.

* `economics` has been brought up to date to 2015-04-01.

* New `economics_long` is the economics data in long form.

* New `txhousing` dataset containing information about the Texas housing
  market. Useful for examples that need multiple time series, and for
  demonstrating model+vis methods.

* New `luv_colours` dataset which contains the locations of all
  built-in `colors()` in Luv space.

* `movies` has been moved into its own package, ggplot2movies, because it was 
  large and not terribly useful. If you've used the movies dataset, you'll now 
  need to explicitly load the package with `library(ggplot2movies)`.

## Bug fixes and minor improvements

* All partially matched arguments and `$` have been been replaced with 
  full matches (@jimhester, #1134).

* ggplot2 now exports `alpha()` from the scales package (#1107), and `arrow()` 
  and `unit()` from grid (#1225). This means you don't need attach scales/grid 
  or do `scales::`/`grid::` for these commonly used functions.

* `aes_string()` now only parses character inputs. This fixes bugs when
  using it with numbers and non default `OutDec` settings (#1045).

* `annotation_custom()` automatically adds a unique id to each grob name,
  making it easier to plot multiple grobs with the same name (e.g. grobs of
  ggplot2 graphics) in the same plot (#1256).

* `borders()` now accepts xlim and ylim arguments for specifying the geographical 
  region of interest (@markpayneatwork, #1392).

* `coord_cartesian()` applies the same expansion factor to limits as for scales. 
  You can suppress with `expand = FALSE` (#1207).

* `coord_trans()` now works when breaks are suppressed (#1422).

* `cut_number()` gives error message if the number of requested bins can
  be created because there are two few unique values (#1046).

* Character labels in `facet_grid()` are no longer (incorrectly) coerced into
  factors. This caused problems with custom label functions (#1070).

* `facet_wrap()` and `facet_grid()` now allow you to use non-standard
  variable names by surrounding them with backticks (#1067).

* `facet_wrap()` more carefully checks its `nrow` and `ncol` arguments
  to ensure that they're specified correctly (@richierocks, #962)

* `facet_wrap()` gains a `dir` argument to control the direction the
  panels are wrapped in. The default is "h" for horizontal. Use "v" for
  vertical layout (#1260).

* `geom_abline()`, `geom_hline()` and `geom_vline()` have been rewritten to
  have simpler behaviour and be more consistent:

    * `stat_abline()`, `stat_hline()` and `stat_vline()` have been removed:
      these were never suitable for use other than with `geom_abline()` etc
      and were not documented.

    * `geom_abline()`, `geom_vline()` and `geom_hline()` are bound to
      `stat_identity()` and `position_identity()`

    * Intercept parameters can no longer be set to a function.

    * They are all documented in one file, since they are so closely related.

* `geom_bin2d()` will now let you specify one dimension's breaks exactly,
  without touching the other dimension's default breaks at all (#1126).

* `geom_crossbar()` sets grouping correctly so you can display multiple
  crossbars on one plot. It also makes the default `fatten` argument a little
  bigger to make the middle line more obvious (#1125).

* `geom_histogram()` and `geom_smooth()` now only inform you about the
  default values once per layer, rather than once per panel (#1220).

* `geom_pointrange()` gains `fatten` argument so you can control the
  size of the point relative to the size of the line.

* `geom_segment()` annotations were not transforming with scales 
  (@BrianDiggs, #859).

* `geom_smooth()` is no longer so chatty. If you want to know what the deafult
  smoothing method is, look it up in the documentation! (#1247)

* `geom_violin()` now has the ability to draw quantile lines (@DanRuderman).

* `ggplot()` now captures the parent frame to use for evaluation,
  rather than always defaulting to the global environment. This should
  make ggplot more suitable to use in more situations (e.g. with knitr)

* `ggsave()` has been simplified a little to make it easier to maintain.
  It no longer checks that you're printing a ggplot2 object (so now also
  works with any grid grob) (#970), and always requires a filename.
  Parameter `device` now supports character argument to specify which supported
  device to use ('pdf', 'png', 'jpeg', etc.), for when it cannot be correctly
  inferred from the file extension (for example when a temporary filename is
  supplied server side in shiny apps) (@sebkopf, #939). It no longer opens
  a graphics device if one isn't already open - this is annoying when you're
  running from a script (#1326).

* `guide_colorbar()` creates correct legend if only one color (@krlmlr, #943).

* `guide_colorbar()` no longer fails when the legend is empty - previously
  this often masked misspecifications elsewhere in the plot (#967).

* New `layer_data()` function extracts the data used for plotting for a given
  layer. It's mostly useful for testing.

* User supplied `minor_breaks` can now be supplied on the same scale as 
  the data, and will be automatically transformed with by scale (#1385).

* You can now suppress the appearance of an axis/legend title (and the space
  that would allocated for it) with `NULL` in the `scale_` function. To
  use the default lable, use `waiver()` (#1145).

* Position adjustments no longer warn about potentially varying ranges
  because the problem rarely occurs in practice and there are currently a
  lot of false positives since I don't understand exactly what FP criteria
  I should be testing.

* `scale_fill_grey()` now uses red for missing values. This matches
  `scale_colour_grey()` and makes it obvious where missing values lie.
  Override with `na.value`.

* `scale_*_gradient2()` defaults to using Lab colour space.

* `scale_*_gradientn()` now allows `colours` or `colors` (#1290)

* `scale_y_continuous()` now also transforms the `lower`, `middle` and `upper`
  aesthetics used by `geom_boxplot()`: this only affects
  `geom_boxplot(stat = "identity")` (#1020).

* Legends no longer inherit aesthetics if `inherit.aes` is FALSE (#1267).

* `lims()` makes it easy to set the limits of any axis (#1138).

* `labels = NULL` now works with `guide_legend()` and `guide_colorbar()`.
  (#1175, #1183).

* `override.aes` now works with American aesthetic spelling, e.g. color

* Scales no longer round data points to improve performance of colour
  palettes. Instead the scales package now uses a much faster colour
  interpolation algorithm (#1022).

* `scale_*_brewer()` and `scale_*_distiller()` add new `direction` argument of 
  `scales::brewer_pal`, making it easier to change the order of colours 
  (@jiho, #1139).

* `scale_x_date()` now clips dates outside the limits in the same way as
  `scale_x_continuous()` (#1090).

* `stat_bin()` gains `bins` arguments, which denotes the number of bins. Now
  you can set `bins=100` instead of `binwidth=0.5`. Note that `breaks` or
  `binwidth` will override it (@tmshn, #1158, #102).

* `stat_boxplot()` warns if a continuous variable is used for the `x` aesthetic
  without also supplying a `group` aesthetic (#992, @krlmlr).

* `stat_summary_2d()` and `stat_bin_2d()` now share exactly the same code for 
  determining breaks from `bins`, `binwidth`, and `origin`. 
  
* `stat_summary_2d()` and `stat_bin_2d()` now output in tile/raster compatible 
  form instead of rect compatible form. 

* Automatically computed breaks do not lead to an error for transformations like
  "probit" where the inverse can map to infinity (#871, @krlmlr)

* `stat_function()` now always evaluates the function on the original scale.
  Previously it computed the function on transformed scales, giving incorrect
  values (@BrianDiggs, #1011).

* `strip_dots` works with anonymous functions within calculated aesthetics 
  (e.g. `aes(sapply(..density.., function(x) mean(x))))` (#1154, @NikNakk)

* `theme()` gains `validate = FALSE` parameter to turn off validation, and 
  hence store arbitrary additional data in the themes. (@tdhock, #1121)

* Improved the calculation of segments needed to draw the curve representing
  a line when plotted in polar coordinates. In some cases, the last segment
  of a multi-segment line was not drawn (@BrianDiggs, #952)<|MERGE_RESOLUTION|>--- conflicted
+++ resolved
@@ -1,12 +1,9 @@
 # ggplot2 (development version)
 
-<<<<<<< HEAD
 * Fixed bug in `coord_sf()` where graticule lines didn't obey 
-  `panel.grid.major`'s linewidth setting (#5179)
-=======
+  `panel.grid.major`'s linewidth setting (@teunbrand, #5179)
 * The `datetime_scale()` scale constructor is now exported for use in extension
   packages (@teunbrand, #4701).
->>>>>>> ab79c963
 * `geom_text()` drops observations where `angle = NA` instead of throwing an
   error (@teunbrand, #2757).
 * Using two ordered factors as facetting variables in 

# ggplot2 (development version)

<<<<<<< HEAD
* Added `panel.widths` and `panel.heights` to `theme()` (#5338, @teunbrand).
=======
* Reversal of a dimension, typically 'x' or 'y', is now controlled by the 
  `reverse` argument in `coord_cartesian()`, `coord_fixed()`, `coord_radial()`
  and `coord_sf()`. In `coord_radial()`, this replaces the older `direction` 
  argument (#4021, @teunbrand).
* `coord_radial()` displays minor gridlines now (@teunbrand).
* (internal) `continuous_scale()` and `binned_scale()` sort the `limits` 
  argument internally (@teunbrand).
* Theme margins can have NA-units to inherit from parent elements. The new
  function `margin_part()` has NA-units as default (@teunbrand, #6115)
* New `margin_auto()` specification for theme margins.
* New argument `labs(dictionary)` to label based on variable name rather than 
  based on aesthetic (@teunbrand, #5178)
* Fixed bug in out-of-bounds binned breaks (@teunbrand, #6054)
>>>>>>> e57d6b85
* Binned guides now accept expressions as labels (@teunbrand, #6005)
* (internal) `Scale$get_labels()` format expressions as lists.
* In non-orthogonal coordinate systems (`coord_sf()`, `coord_polar()` and 
  `coord_radial()`), using 'AsIs' variables escape transformation when
  both `x` and `y` is an 'AsIs' variable (@teunbrand, #6205).
* The following methods have been deprecated: `fortify.lm()`, `fortify.glht()`,
  `fortify.confint.glht()`, `fortify.summary.glht()` and `fortify.cld()`. It
  is recommend to use `broom::augment()` and `broom::tidy()` instead 
  (@teunbrand, #3816).
* Custom and raster annotation now respond to scale transformations, and can
  use AsIs variables for relative placement (@teunbrand based on 
  @yutannihilation's prior work, #3120)
* When discrete breaks have names, they'll be used as labels by default 
  (@teunbrand, #6147).
* The helper function `is.waiver()` is now exported to help extensions to work
  with `waiver()` objects (@arcresu, #6173).
* Date(time) scales now throw appropriate errors when `date_breaks`, 
  `date_minor_breaks` or `date_labels` are not strings (@RodDalBen, #5880)
* `geom_errorbarh()` is deprecated in favour of 
  `geom_errorbar(orientation = "y")` (@teunbrand, #5961).
* `geom_contour()` should be able to recognise a rotated grid of points 
  (@teunbrand, #4320)
* `geom_boxplot()` gains additional arguments to style the colour, linetype and
  linewidths of the box, whiskers, median line and staples (@teunbrand, #5126)
* (internal) Using `after_scale()` in the `Geom*$default_aes()` field is now
  evaluated in the context of data (@teunbrand, #6135)
* Fixed bug where binned scales wouldn't simultaneously accept transformations
  and function-limits (@teunbrand, #6144).
* Fixed bug where the `ggplot2::`-prefix did not work with `stage()` 
  (@teunbrand, #6104).
* New `get_labs()` function for retrieving completed plot labels 
  (@teunbrand, #6008).
* Built-in `theme_*()` functions now have `ink` and `paper` arguments to control
  foreground and background colours respectively (@teunbrand)
* The `summary()` method for ggplots is now more terse about facets 
  (@teunbrand, #5989).
* `guide_bins()`, `guide_colourbar()` and `guide_coloursteps()` gain an `angle`
  argument to overrule theme settings, similar to `guide_axis(angle)` 
  (@teunbrand, #4594).
* `coord_*(expand)` can now take a logical vector to control expansion at any
  side of the panel (top, right, bottom, left) (@teunbrand, #6020)
* (Breaking) The defaults for all geoms can be set at one in the theme. 
  (@teunbrand based on pioneering work by @dpseidel, #2239)
    * A new `theme(geom)` argument is used to track these defaults.
    * The `element_geom()` function can be used to populate that argument.
    * The `from_theme()` function allows access to the theme default fields from
      inside the `aes()` function.
* Passing empty unmapped aesthetics to layers raises a warning instead of
  throwing an error (@teunbrand, #6009).
* Moved {mgcv} from Imports to Suggests (@teunbrand, #5986)
* New `reset_geom_defaults()` and `reset_stat_defaults()` to restore all geom or
  stat default aesthetics at once (@teunbrand, #5975).
* `facet_wrap()` can have `space = "free_x"` with 1-row layouts and 
  `space = "free_y"` with 1-column layouts (@teunbrand)
* Secondary axes respect `n.breaks` setting in continuous scales (@teunbrand, #4483).
* Layers can have names (@teunbrand, #4066).
* (internal) improvements to `pal_qualitative()` (@teunbrand, #5013)
* `coord_radial(clip = "on")` clips to the panel area when the graphics device
  supports clipping paths (@teunbrand, #5952).
* (internal) Panel clipping responsibility moved from Facet class to Coord 
  class through new `Coord$draw_panel()` method.
* `theme(strip.clip)` now defaults to `"on"` and is independent of Coord 
  clipping (@teunbrand, 5952).
* (internal) rearranged the code of `Facet$draw_panels()` method (@teunbrand).
* Axis labels are now justified across facet panels (@teunbrand, #5820)
* Fixed bug in `stat_function()` so x-axis title now produced automatically 
  when no data added. (@phispu, #5647).
* geom_sf now accepts shape names (@sierrajohnson, #5808)
* Added `gg` class to `labs()` (@phispu, #5553).
* Missing values from discrete palettes are no longer translated 
  (@teunbrand, #5929).
* Fixed bug in `facet_grid(margins = TRUE)` when using expresssions 
  (@teunbrand, #1864).
* `geom_step()` now supports the `orientation` argument (@teunbrand, #5936).
* `position_dodge()` and `position_jitterdodge()` now have a `reverse` argument 
  (@teunbrand, #3610)
* `coord_radial(r.axis.inside)` can now take a numeric value to control 
  placement of internally placed radius axes (@teunbrand, #5805).
* (internal) default labels are derived in `ggplot_build()` rather than
  in `ggplot_add.Layer()` (@teunbrand, #5894)
* An attempt is made to use a variable's label attribute as default label 
  (@teunbrand, #4631)
* Themes gain an additional `header_family` argument to easily set the font
  for headers and titles (#5886).
* The `plot.subtitle`, `plot.caption` and `plot.tag` theme elements now inherit 
  from the root `text` element instead of the `title` element (#5886).
* ggplot2 no longer imports {glue} (@teunbrand, #5986).
* `geom_rect()` can now derive the required corners positions from `x`/`width`
  or `y`/`height` parameterisation (@teunbrand, #5861).
* All position scales now use the same definition of `x` and `y` aesthetics.
  This lets uncommon aesthetics like `xintercept` expand scales as usual.
  (#3342, #4966, @teunbrand)
* Bare numeric values provided to Date or Datetime scales get inversely 
  transformed (cast to Date/POSIXct) with a warning (@teunbrand).
* `stat_bin()` now accepts functions for argument `breaks` (@aijordan, #4561)
* (internal) The plot's layout now has a coord parameter that is used to 
  prevent setting up identical panel parameters (#5427)
* (internal) rearranged the code of `Facet$draw_panels()` method (@teunbrand).
* `geom_rug()` prints a warning when `na.rm = FALSE`, as per documentation (@pn317, #5905)
* `position_dodge(preserve = "single")` now handles multi-row geoms better,
  such as `geom_violin()` (@teunbrand based on @clauswilke's work, #2801).
* `position_jitterdodge()` now dodges by `group` (@teunbrand, #3656)
* The `arrow.fill` parameter is now applied to more line-based functions: 
  `geom_path()`, `geom_line()`, `geom_step()` `geom_function()`, line 
   geometries in `geom_sf()` and `element_line()`.
* Fixed bug where binned guides would keep out-of-bounds breaks 
  (@teunbrand, #5870).
* The size of the `draw_key_polygon()` glyph now reflects the `linewidth` 
  aesthetic (#4852).
* New function `complete_theme()` to replicate how themes are handled during
  plot building (#5801).
* Special getter and setter functions have been renamed for consistency, allowing
  for better tab-completion with `get_*`- and `set_*`-prefixes. The old names 
  remain available for backward compatibility (@teunbrand, #5568).
  
  | New name             | Old name          |
  | -------------------- | ----------------- |
  | `get_theme()`        | `theme_get()`     |
  | `set_theme()`        | `theme_set()`     |
  | `replace_theme()`    | `theme_replace()` |
  | `update_theme()`     | `theme_update()`  |
  | `get_last_plot()`    | `last_plot()`     |
  | `get_layer_data()`   | `layer_data()`    |
  | `get_layer_grob()`   | `layer_grob()`    |
  | `get_panel_scales()` | `layer_scales()`  |

* Discrete scales now support `minor_breaks`. This may only make sense in
  discrete position scales, where it affects the placement of minor ticks
  and minor gridlines (#5434).
* Discrete position scales now expose the `palette` argument, which can be used 
  to customise spacings between levels (@teunbrand, #5770).
* The default `se` parameter in layers with `geom = "smooth"` will be `TRUE` 
  when the data has `ymin` and `ymax` parameters and `FALSE` if these are 
  absent. Note that this does not affect the default of `geom_smooth()` or
  `stat_smooth()` (@teunbrand, #5572).
* The bounded density option in `stat_density()` uses a wider range to
  prevent discontinuities (#5641).
* `geom_raster()` now falls back to rendering as `geom_rect()` when coordinates
  are not Cartesian (#5503).
* `stat_ecdf()` now has an optional `weight` aesthetic (@teunbrand, #5058).
* Position scales combined with `coord_sf()` can now use functions in the 
 `breaks` argument. In addition, `n.breaks` works as intended and 
 `breaks = NULL` removes grid lines and axes (@teunbrand, #4622).
* (Internal) Applying defaults in `geom_sf()` has moved from the internal 
  `sf_grob()` to `GeomSf$use_defaults()` (@teunbrand).
* `facet_wrap()` has new options for the `dir` argument to more precisely
  control panel directions. Internally `dir = "h"` or `dir = "v"` is deprecated 
  (@teunbrand, #5212).
* Prevented `facet_wrap(..., drop = FALSE)` from throwing spurious errors when
  a character facetting variable contained `NA`s (@teunbrand, #5485).
* When facets coerce the faceting variables to factors, the 'ordered' class
  is dropped (@teunbrand, #5666).
* `geom_curve()` now appropriately removes missing data instead of throwing
  errors (@teunbrand, #5831).
* `update_geom_defaults()` and `update_stat_defaults()` have a reset mechanism
  when using `new = NULL` and invisible return the previous defaults (#4993).
* Fixed regression in axes where `breaks = NULL` caused the axes to disappear
  instead of just rendering the axis line (@teunbrand, #5816).
* `geom_point()` can be dodged vertically by using 
  `position_dodge(..., orientation = "y")` (@teunbrand, #5809).
* Fixed bug where `na.value` was incorrectly mapped to non-`NA` values 
  (@teunbrand, #5756).
* Fixed bug in `guide_custom()` that would throw error with `theme_void()` 
  (@teunbrand, #5856).
* New helper function `gg_par()` to translate ggplot2's interpretation of 
  graphical parameters to {grid}'s interpretation (@teunbrand, #5866).
* `scale_{x/y}_discrete()` can now accept a `sec.axis`. It is recommended to
  only use `dup_axis()` to set custom breaks or labels, as discrete variables 
  cannot be transformed (@teunbrand, #3171).
* `stat_density()` has the new computed variable: `wdensity`, which is
  calculated as the density times the sum of weights (@teunbrand, #4176).
* `theme()` gets new `spacing` and `margins` arguments that all other spacings
  and (non-text) margins inherit from (@teunbrand, #5622).
* `geom_ribbon()` can have varying `fill` or `alpha` in linear coordinate
  systems (@teunbrand, #4690).
* `geom_tile()` computes default widths and heights per panel instead of
  per layer (@teunbrand, #5740).
* The `fill` of the `panel.border` theme setting is ignored and forced to be
  transparent (#5782).
* `stat_align()` skips computation when there is only 1 group and therefore
  alignment is not necessary (#5788).
* `position_stack()` skips computation when all `x` values are unique and 
  therefore stacking is not necessary (#5788).
* A new `ggplot_build()` S3 method for <ggplot_built> classes was added, which
  returns input unaltered (@teunbrand, #5800).
* `width` is implemented as aesthetic instead of parameter in `geom_col()` and
  `geom_bar()` (#3142).
* Fix a bug in `position_jitterdodge()` where different jitters would be applied
  to different position aesthetics of the same axis (@teunbrand, #5818).
* In `stat_bin()`, the default `boundary` is now chosen to better adhere to 
  the `nbin` argument (@teunbrand, #5882, #5036)
* `after_stat()` and `after_scale()` throw warnings when the computed aesthetics
  are not of the correct length (#5901).
* `guide_colourbar()` now correctly hands off `position` and `available_aes`
  parameters downstream (@teunbrand, #5930)
* `geom_hline()` and `geom_vline()` now have `position` argument
  (@yutannihilation, #4285).
* New function `get_strip_labels()` to retrieve facet labels (@teunbrand, #4979)
* Fixed bug in `position_dodge2()`'s identification of range overlaps 
  (@teunbrand, #5938, #4327).
* Fixed bug where empty discrete scales weren't recognised as such 
  (@teunbrand, #5945).
* (internal) The summary function of `stat_summary()` and `stat_summary_bin()` 
  is setup once in total instead of once per group (@teunbrand, #5971)
* `facet_grid(space = "free")` can now be combined with `coord_fixed()` 
  (@teunbrand, #4584).
* `theme_classic()` now has black ticks and text instead of dark gray. In 
  addition, `theme_classic()`'s axis line end is `"square"` (@teunbrand, #5978).
* {tibble} is now suggested instead of imported (@teunbrand, #5986)
* The ellipsis argument is now checked in `fortify()`, `get_alt_text()`, 
  `labs()` and several guides (@teunbrand, #3196).
* `stat_summary_bin()` no longer ignores `width` parameter (@teunbrand, #4647).
* Added `keep.zeroes` argument to `stat_bin()` (@teunbrand, #3449)
* (internal) removed barriers for using 2D structures as aesthetics 
  (@teunbrand, #4189).
* `coord_sf()` no longer errors when dealing with empty graticules (@teunbrand, #6052)
* Added `theme_transparent()` with transparent backgrounds (@topepo).
* New theme elements `palette.{aes}.discrete` and `palette.{aes}.continuous`. 
  Theme palettes replace palettes in scales where `palette = NULL`, which is 
  the new default in many scales (@teunbrand, #4696).
* `guide_axis()` no longer reserves space for blank ticks 
  (@teunbrand, #4722, #6069).
* `geom_abline()` clips to the panel range in the vertical direction too
  (@teunbrand, #6086).

# ggplot2 3.5.1

This is a small release focusing on fixing regressions from 3.5.0 and 
documentation updates.

## Bug fixes

* Fixed bug where discrete scales could not map aesthetics only consisting of
  `NA`s (#5623)
* Fixed spurious warnings from `sec_axis()` with `breaks = NULL` (#5713).
* Patterns and gradients are now also enabled in `geom_sf()` 
  (@teunbrand, #5716).
* The default behaviour of `resolution()` has been reverted to pre-3.5.0 
  behaviour. Whether mapped discrete vectors should be treated as having 
  resolution of 1 is controlled by the new `discrete` argument.
* Fixed bug in `guide_bins()` and `guide_coloursteps()` where discrete breaks,
  such as the levels produced by `cut()`, were ordered incorrectly 
  (@teunbrand, #5757).
  
## Improvements

* When facets coerce the faceting variables to factors, the 'ordered' class
  is dropped (@teunbrand, #5666).
* `coord_map()` and `coord_polar()` throw informative warnings when used
  with the guide system (#5707).
* When passing a function to `stat_contour(breaks)`, that function is used to
  calculate the breaks even if `bins` and `binwidth` are missing 
  (@teunbrand, #5686).
* `geom_step()` now supports `lineend`, `linejoin` and `linemitre` parameters 
  (@teunbrand, #5705).
* Fixed performance loss when the `.data` pronoun is used in `aes()` (#5730).
* Facet evaluation is better at dealing with inherited errors 
  (@teunbrand, #5670).
* `stat_bin()` deals with non-finite breaks better (@teunbrand, #5665).
* While axes in `coord_radial()` don't neatly fit the top/right/bottom/left
  organisation, specifying `position = "top"` or `position = "right"` 
  in the scale will flip the placement of the radial axis (#5735)
* Theme elements that do not exist now throw warnings instead of errors (#5719).
* Fixed bug in `coord_radial()` where full circles were not treated as such 
  (@teunbrand, #5750).
* When legends detect the presence of values in a layer, `NA` is now detected
  if the data contains values outside the given breaks (@teunbrand, #5749).
* `annotate()` now warns about `stat` or `position` arguments (@teunbrand, #5151)
* `guide_coloursteps(even.steps = FALSE)` now works with discrete data that has 
  been formatted by `cut()` (@teunbrand, #3877).
* `ggsave()` now offers to install svglite if needed (@eliocamp, #6166).

# ggplot2 3.5.0

This is a minor release that turned out quite beefy. It is focused on 
overhauling the guide system: the system responsible for displaying information 
from scales in the guise of axes and legends. As part of that overhaul, new 
guides have been implemented and existing guides have been refined. The look 
and feel of guides has been mostly preserved, but their internals and 
styling options have changed drastically.

Briefly summarising other highlights, we also welcome `coord_radial()` as a 
successor of  `coord_polar()`. Initial support for newer graphical features, 
such as pattern fills has been added. The API has changed how `I()`/`<AsIs>` 
vectors interact with the scale system, namely: not at all. 

## Breaking changes

* The guide system. As a whole. See 'new features' for more information. 
  While the S3 guide generics are still in place, the S3 methods for 
  `guide_train()`, `guide_merge()`, `guide_geom()`, `guide_transform()`,
  `guide_gengrob()` have been superseded by the respective ggproto methods.
  In practice, this will mean that `NextMethod()` or sub-classing ggplot2's
  guides with the S3 system will no longer work.
  
* By default, `guide_legend()` now only draws a key glyph for a layer when
  the value is in the layer's data. To revert to the old behaviour, you
  can still set `show.legend = c({aesthetic} = TRUE)` (@teunbrand, #3648).

* In the `scale_{colour/fill}_gradient2()` and 
  `scale_{colour/fill}_steps2()` functions, the `midpoint` argument is 
  transformed by the scale transformation (#3198).
  
* The `legend.key` theme element is set to inherit from the `panel.background`
  theme element. The default themes no longer set the `legend.key` element.
  This causes a visual change with the default `theme_gray()` (#5549).
  
* The `scale_name` argument in `continuous_scale()`, `discrete_scale()` and
  `binned_scale()` is soft-deprecated. If you have implemented custom scales,
  be advised to double-check that unnamed arguments ends up where they should 
  (@teunbrand, #1312).  
  
* The `legend.text.align` and `legend.title.align` arguments in `theme()` are 
  deprecated. The `hjust` setting of the `legend.text` and `legend.title` 
  elements continues to fulfill the role of text alignment (@teunbrand, #5347).
  
* 'lines' units in `geom_label()`, often used in the `label.padding` argument, 
  are now are relative to the text size. This causes a visual change, but fixes 
  a misalignment issue between the textbox and text (@teunbrand, #4753)
  
* `coord_flip()` has been marked as superseded. The recommended alternative is
  to swap the `x` and `y` aesthetic and/or using the `orientation` argument in
  a layer (@teunbrand, #5130).
  
* The `trans` argument in scales and secondary axes has been renamed to 
  `transform`. The `trans` argument itself is deprecated. To access the
  transformation from the scale, a new `get_transformation()` method is 
  added to Scale-classes (#5558).
  
* Providing a numeric vector to `theme(legend.position)` has been deprecated.
  To set the default legend position inside the plot use 
  `theme(legend.position = "inside", legend.position.inside = c(...))` instead.

## New features

* Plot scales now ignore `AsIs` objects constructed with `I(x)`, instead of
  invoking the identity scale. This allows these columns to co-exist with other
  layers that need a non-identity scale for the same aesthetic. Also, it makes
  it easy to specify relative positions (@teunbrand, #5142).
  
* The `fill` aesthetic in many geoms now accepts grid's patterns and gradients.
  For developers of layer extensions, this feature can be enabled by switching 
  from `fill = alpha(fill, alpha)` to `fill = fill_alpha(fill, alpha)` when 
  providing fills to `grid::gpar()` (@teunbrand, #3997).
  
* New function `check_device()` for testing the availability of advanced 
  graphics features introduced in R 4.1.0 onward (@teunbrand, #5332).
  
* `coord_radial()` is a successor to `coord_polar()` with more customisation 
  options. `coord_radial()` can:
  
  * integrate with the new guide system via a dedicated `guide_axis_theta()` to
    display the angle coordinate.
  * in addition to drawing full circles, also draw circle sectors by using the 
    `end` argument.
  * avoid data vanishing in the center of the plot by setting the `donut` 
    argument.
  * adjust the `angle` aesthetic of layers, such as `geom_text()`, to align 
    with the coordinate system using the `rotate_angle` argument.
    
### The guide system

The guide system encompassing axes and legends, as the last remaining chunk of 
ggplot2, has been rewritten to use the `<ggproto>` system instead of the S3 
system. This change was a necessary step to officially break open the guide 
system for extension package developers. The axes and legends now inherit from 
a `<Guide>` class, which makes them extensible in the same manner as geoms, 
stats, facets and coords (#3329, @teunbrand)

* The most user-facing change is that the styling of guides is rewired through
  the theme system. Guides now have a `theme` argument that can style 
  individual guides, while `theme()` has gained additional arguments to style
  guides. Theme elements declared in the guide override theme elements set
  through the plot. The new theme elements for guides are: 
  `legend.key.spacing{.x/.y}`, `legend.frame`, `legend.axis.line`, 
  `legend.ticks`, `legend.ticks.length`, `legend.text.position` and 
  `legend.title.position`. Previous style options in the arguments of 
  `guide_*()` functions are soft-deprecated.

* Unfortunately, we could not fully preserve the function of pre-existing
  guide extensions written in the S3 system. A fallback for these old guides
  is encapsulated in the `<GuideOld>` class, which calls the old S3 generics.
  The S3 methods have been removed as part of cleaning up, so the old guides
  will still work if the S3 methods are reimplemented, but we encourage to
  switch to the new system (#2728).
  
* The `order` argument of guides now strictly needs to be a length-1 
  integer (#4958).
  
#### Axes

* New `guide_axis_stack()` to combine other axis guides on top of one another.

* New `guide_axis_theta()` to draw an axis in a circular arc in 
  `coord_radial()`. The guide can be controlled by adding 
  `guides(theta = guide_axis_theta(...))` to a plot.

* New `guide_axis_logticks()` can be used to draw logarithmic tick marks as
  an axis. It supersedes the `annotation_logticks()` function 
  (@teunbrand, #5325).

* `guide_axis()` gains a `minor.ticks` argument to draw minor ticks (#4387).

* `guide_axis()` gains a `cap` argument that can be used to trim the
      axis line to extreme breaks (#4907).

* Primary axis titles are now placed at the primary guide, so that
  `guides(x = guide_axis(position = "top"))` will display the title at the
  top by default (#4650).
  
* The default `vjust` for the `axis.title.y.right` element is now 1 instead of
  0.
  
* Unknown secondary axis guide positions are now inferred as the opposite 
  of the primary axis guide when the latter has a known `position` (#4650).
  
#### Legends

* New `guide_custom()` function for drawing custom graphical objects (grobs)
  unrelated to scales in legend positions (#5416).
  
* All legends have acquired a `position` argument, that allows individual guides
  to deviate from the `legend.position` set in the `theme()` function. This
  means that legends can now be placed at multiple sides of the plot (#5488).
  
* The spacing between legend keys and their labels, in addition to legends
  and their titles, is now controlled by the text's `margin` setting. Not
  specifying margins will automatically add appropriate text margins. To
  control the spacing within a legend between keys, the new 
  `legend.key.spacing.{x/y}` argument can be used in `theme()`. This leaves the 
  `legend.spacing` theme setting dedicated to solely controlling the spacing 
  between different guides (#5455).
  
* `guide_colourbar()` and `guide_coloursteps()` gain an `alpha` argument to
  set the transparency of the bar (#5085).

* New `display` argument in `guide_colourbar()` supplants the `raster` argument.
  In R 4.1.0 and above, `display = "gradient"` will draw a gradient.
  
* Legend keys that can draw arrows have their size adjusted for arrows.

* When legend titles are larger than the legend, title justification extends
  to the placement of keys and labels (#1903).

* Glyph drawing functions of the `draw_key_*()` family can now set `"width"`
  and `"height"` attributes (in centimetres) to the produced keys to control
  their displayed size in the legend.
  
* `coord_sf()` now uses customisable guides provided in the scales or 
  `guides()` function (@teunbrand).

## Improvements

* `guide_coloursteps(even.steps = FALSE)` now draws one rectangle per interval
  instead of many small ones (#5481).

* `draw_key_label()` now better reflects the appearance of labels (#5561).

* `position_stack()` no longer silently removes missing data, which is now
  handled by the geom instead of position (#3532).
  
* The `minor_breaks` function argument in scales can now also take a function 
  with two arguments: the scale's limits and the scale's major breaks (#3583).
  
* Failing to fit or predict in `stat_smooth()` now gives a warning and omits
  the failed group, instead of throwing an error (@teunbrand, #5352).
  
* `labeller()` now handles unspecified entries from lookup tables
  (@92amartins, #4599).
  
* `fortify.default()` now accepts a data-frame-like object granted the object
  exhibits healthy `dim()`, `colnames()`, and `as.data.frame()` behaviours
  (@hpages, #5390).

* `geom_violin()` gains a `bounds` argument analogous to `geom_density()`s 
  (@eliocamp, #5493).

* To apply dodging more consistently in violin plots, `stat_ydensity()` now
  has a `drop` argument to keep or discard groups with 1 observation.
  
* `geom_boxplot()` gains a new argument, `staplewidth` that can draw staples
  at the ends of whiskers (@teunbrand, #5126)
  
* `geom_boxplot()` gains an `outliers` argument to switch outliers on or off,
  in a manner that does affects the scale range. For hiding outliers that does
  not affect the scale range, you can continue to use `outlier.shape = NA` 
  (@teunbrand, #4892).
  
* Nicer error messages for xlim/ylim arguments in coord-* functions
  (@92amartins, #4601, #5297).

* You can now omit either `xend` or `yend` from `geom_segment()` as only one
  of these is now required. If one is missing, it will be filled from the `x`
  and `y` aesthetics respectively. This makes drawing horizontal or vertical
  segments a little bit more convenient (@teunbrand, #5140).
  
* When `geom_path()` has aesthetics varying within groups, the `arrow()` is
  applied to groups instead of individual segments (@teunbrand, #4935).
  
* `geom_text()` and `geom_label()` gained a `size.unit` parameter that set the 
  text size to millimetres, points, centimetres, inches or picas 
  (@teunbrand, #3799).
  
* `geom_label()` now uses the `angle` aesthetic (@teunbrand, #2785)

* The `label.padding` argument in `geom_label()` now supports inputs created
  with the `margin()` function (#5030).
  
* `ScaleContinuous$get_breaks()` now only calls `scales::zero_range()` on limits
  in transformed space, rather than in data space (#5304).
  
* Scales throw more informative messages (@teunbrand, #4185, #4258)
  
* `scale_*_manual()` with a named `values` argument now emits a warning when
  none of those names match the values found in the data (@teunbrand, #5298).
  
* The `name` argument in most scales is now explicitly the first argument 
  (#5535)
  
* The `translate_shape_string()` internal function is now exported for use in
  extensions of point layers (@teunbrand, #5191).
  
* To improve `width` calculation in bar plots with empty factor levels, 
  `resolution()` considers `mapped_discrete` values as having resolution 1 
  (@teunbrand, #5211)
  
* In `theme()`, some elements can be specified with `rel()` to inherit from
  `unit`-class objects in a relative fashion (@teunbrand, #3951).
  
* `theme()` now supports splicing a list of arguments (#5542).

* In the theme element hierarchy, parent elements that are a strict subclass
  of child elements now confer their subclass upon the children (#5457).
  
* New `plot.tag.location` in `theme()` can control placement of the plot tag
  in the `"margin"`, `"plot"` or the new `"panel"` option (#4297).
  
* `coord_munch()` can now close polygon shapes (@teunbrand, #3271)
  
* Aesthetics listed in `geom_*()` and `stat_*()` layers now point to relevant
  documentation (@teunbrand, #5123).
  
* The new argument `axes` in `facet_grid()` and `facet_wrap()` controls the
  display of axes at interior panel positions. Additionally, the `axis.labels`
  argument can be used to only draw tick marks or fully labelled axes 
  (@teunbrand, #4064).
  
* `coord_polar()` can have free scales in facets (@teunbrand, #2815).

* The `get_guide_data()` function can be used to extract position and label
  information from the plot (#5004).
  
* Improve performance of layers without positional scales (@zeehio, #4990)

* More informative error for mismatched 
  `direction`/`theme(legend.direction = ...)` arguments (#4364, #4930).

## Bug fixes

* Fixed regression in `guide_legend()` where the `linewidth` key size
  wasn't adapted to the width of the lines (#5160).

* In `guide_bins()`, the title no longer arbitrarily becomes offset from
  the guide when it has long labels.
  
* `guide_colourbar()` and `guide_coloursteps()` merge properly when one
  of the aesthetics is dropped (#5324).

* When using `geom_dotplot(binaxis = "x")` with a discrete y-variable, dots are
  now stacked from the y-position rather than from 0 (@teunbrand, #5462)
  
* `stat_count()` treats `x` as unique in the same manner `unique()` does 
  (#4609).
  
* The plot's title, subtitle and caption now obey horizontal text margins
  (#5533).
  
* Contour functions will not fail when `options("OutDec")` is not `.` (@eliocamp, #5555).

* Lines where `linewidth = NA` are now dropped in `geom_sf()` (#5204).

* `ggsave()` no longer sometimes creates new directories, which is now 
  controlled by the new `create.dir` argument (#5489).
  
* Legend titles no longer take up space if they've been removed by setting 
  `legend.title = element_blank()` (@teunbrand, #3587).
  
* `resolution()` has a small tolerance, preventing spuriously small resolutions 
  due to rounding errors (@teunbrand, #2516).
  
* `stage()` now works correctly, even with aesthetics that do not have scales 
  (#5408)
  
* `stat_ydensity()` with incomplete groups calculates the default `width` 
  parameter more stably (@teunbrand, #5396)
  
* The `size` argument in `annotation_logticks()` has been deprecated in favour
  of the `linewidth` argument (#5292).
  
* Binned scales now treat `NA`s in limits the same way continuous scales do 
  (#5355).

* Binned scales work better with `trans = "reverse"` (#5355).

* Integers are once again valid input to theme arguments that expect numeric
  input (@teunbrand, #5369)
  
* Legends in `scale_*_manual()` can show `NA` values again when the `values` is
  a named vector (@teunbrand, #5214, #5286).
  
* Fixed bug in `coord_sf()` where graticule lines didn't obey 
  `panel.grid.major`'s linewidth setting (@teunbrand, #5179)
  
* Fixed bug in `annotation_logticks()` when no suitable tick positions could
  be found (@teunbrand, #5248).
  
* The default width of `geom_bar()` is now based on panel-wise resolution of
  the data, rather than global resolution (@teunbrand, #4336).
  
* `stat_align()` is now applied per panel instead of globally, preventing issues
  when facets have different ranges (@teunbrand, #5227).
  
* A stacking bug in `stat_align()` was fixed (@teunbrand, #5176).

* `stat_contour()` and `stat_contour_filled()` now warn about and remove
  duplicated coordinates (@teunbrand, #5215).
  
* `guide_coloursteps()` and `guide_bins()` sort breaks (#5152). 
  
## Internal changes
  
* The `ScaleContinuous$get_breaks()` method no longer censors
  the computed breaks.
  
* The ggplot object now contains `$layout` which points to the `Layout` ggproto
  object and will be used by the `ggplot_build.ggplot` method. This was exposed
  so that package developers may extend the behaviour of the `Layout` ggproto 
  object without needing to develop an entirely new `ggplot_build` method 
  (@jtlandis, #5077).
  
* Guide building is now part of `ggplot_build()` instead of 
  `ggplot_gtable()` to allow guides to observe unmapped data (#5483).
  
* The `titleGrob()` function has been refactored to be faster and less
  complicated.

* The `scales_*()` functions related to managing the `<ScalesList>` class have
  been implemented as methods in the `<ScalesList>` class, rather than stray
  functions (#1310).
  
# ggplot2 3.4.4

This hotfix release adapts to a change in r-devel's `base::is.atomic()` and 
the upcoming retirement of maptools.

* `fortify()` for sp objects (e.g., `SpatialPolygonsDataFrame`) is now deprecated
  and will be removed soon in support of [the upcoming retirement of rgdal, rgeos,
  and maptools](https://r-spatial.org/r/2023/05/15/evolution4.html). In advance
  of the whole removal, `fortify(<SpatialPolygonsDataFrame>, region = ...)`
  no longer works as of this version (@yutannihilation, #5244).

# ggplot2 3.4.3
This hotfix release addresses a version comparison change in r-devel. There are
no user-facing or breaking changes.

# ggplot2 3.4.2
This is a hotfix release anticipating changes in r-devel, but folds in upkeep
changes and a few bug fixes as well.

## Minor improvements

* Various type checks and their messages have been standardised 
  (@teunbrand, #4834).
  
* ggplot2 now uses `scales::DiscreteRange` and `scales::ContinuousRange`, which
  are available to write scale extensions from scratch (@teunbrand, #2710).
  
* The `layer_data()`, `layer_scales()` and `layer_grob()` now have the default
  `plot = last_plot()` (@teunbrand, #5166).
  
* The `datetime_scale()` scale constructor is now exported for use in extension
  packages (@teunbrand, #4701).
  
## Bug fixes

* `update_geom_defaults()` and `update_stat_defaults()` now return properly 
  classed objects and have updated docs (@dkahle, #5146).

* For the purposes of checking required or non-missing aesthetics, character 
  vectors are no longer considered non-finite (@teunbrand, @4284).

* `annotation_logticks()` skips drawing ticks when the scale range is non-finite
  instead of throwing an error (@teunbrand, #5229).
  
* Fixed spurious warnings when the `weight` was used in `stat_bin_2d()`, 
  `stat_boxplot()`, `stat_contour()`, `stat_bin_hex()` and `stat_quantile()`
  (@teunbrand, #5216).

* To prevent changing the plotting order, `stat_sf()` is now computed per panel 
  instead of per group (@teunbrand, #4340).

* Fixed bug in `coord_sf()` where graticule lines didn't obey 
  `panel.grid.major`'s linewidth setting (@teunbrand, #5179).

* `geom_text()` drops observations where `angle = NA` instead of throwing an
  error (@teunbrand, #2757).
  
# ggplot2 3.4.1
This is a small release focusing on fixing regressions in the 3.4.0 release
and minor polishes.

## Breaking changes

* The computed variable `y` in `stat_ecdf()` has been superseded by `ecdf` to 
  prevent incorrect scale transformations (@teunbrand, #5113 and #5112).
  
## New features

* Added `scale_linewidth_manual()` and `scale_linewidth_identity()` to support
  the `linewidth` aesthetic (@teunbrand, #5050).
  
* `ggsave()` warns when multiple `filename`s are given, and only writes to the
  first file (@teunbrand, #5114).

## Bug fixes

* Fixed a regression in `geom_hex()` where aesthetics were replicated across 
  bins (@thomasp85, #5037 and #5044).
  
* Using two ordered factors as facetting variables in 
  `facet_grid(..., as.table = FALSE)` now throws a warning instead of an
  error (@teunbrand, #5109).
  
* Fixed misbehaviour of `draw_key_boxplot()` and `draw_key_crossbar()` with 
  skewed key aspect ratio (@teunbrand, #5082).
  
* Fixed spurious warning when `weight` aesthetic was used in `stat_smooth()` 
  (@teunbrand based on @clauswilke's suggestion, #5053).
  
* The `lwd` alias is now correctly replaced by `linewidth` instead of `size` 
  (@teunbrand based on @clauswilke's suggestion #5051).
  
* Fixed a regression in `Coord$train_panel_guides()` where names of guides were 
  dropped (@maxsutton, #5063).

In binned scales:

* Automatic breaks should no longer be out-of-bounds, and automatic limits are
  adjusted to include breaks (@teunbrand, #5082).
  
* Zero-range limits no longer throw an error and are treated akin to continuous
  scales with zero-range limits (@teunbrand, #5066).
  
* The `trans = "date"` and `trans = "time"` transformations were made compatible
  (@teunbrand, #4217).

# ggplot2 3.4.0
This is a minor release focusing on tightening up the internals and ironing out
some inconsistencies in the API. The biggest change is the addition of the 
`linewidth` aesthetic that takes of sizing the width of any line from `size`. 
This change, while attempting to be as non-breaking as possible, has the 
potential to change the look of some of your plots.

Other notable changes is a complete redo of the error and warning messaging in
ggplot2 using the cli package. Messaging is now better contextualised and it 
should be easier to identify which layer an error is coming from. Last, we have
now made the switch to using the vctrs package internally which means that 
support for vctrs classes as variables should improve, along with some small 
gains in rendering speed.

## Breaking changes

* A `linewidth` aesthetic has been introduced and supersedes the `size` 
  aesthetic for scaling the width of lines in line based geoms. `size` will 
  remain functioning but deprecated for these geoms and it is recommended to 
  update all code to reflect the new aesthetic. For geoms that have _both_ point 
  sizing and linewidth sizing (`geom_pointrange()` and `geom_sf`) `size` now 
  **only** refers to sizing of points which can leads to a visual change in old
  code (@thomasp85, #3672)
  
* The default line width for polygons in `geom_sf()` have been decreased to 0.2 
  to reflect that this is usually used for demarking borders where a thinner 
  line is better suited. This change was made since we already induced a 
  visual change in `geom_sf()` with the introduction of the `linewidth` 
  aesthetic.
  
* The dot-dot notation (`..var..`) and `stat()`, which have been superseded by
  `after_stat()`, are now formally deprecated (@yutannihilation, #3693).

* `qplot()` is now formally deprecated (@yutannihilation, #3956).

* `stage()` now properly refers to the values without scale transformations for
  the stage of `after_stat`. If your code requires the scaled version of the
  values for some reason, you have to apply the same transformation by yourself,
  e.g. `sqrt()` for `scale_{x,y}_sqrt()` (@yutannihilation and @teunbrand, #4155).

* Use `rlang::hash()` instead of `digest::digest()`. This update may lead to 
  changes in the automatic sorting of legends. In order to enforce a specific
  legend order use the `order` argument in the guide. (@thomasp85, #4458)

* referring to `x` in backquoted expressions with `label_bquote()` is no longer
  possible.

* The `ticks.linewidth` and `frame.linewidth` parameters of `guide_colourbar()`
  are now multiplied with `.pt` like elsewhere in ggplot2. It can cause visual
  changes when these arguments are not the defaults and these changes can be 
  restored to their previous behaviour by adding `/ .pt` (@teunbrand #4314).

* `scale_*_viridis_b()` now uses the full range of the viridis scales 
  (@gregleleu, #4737)

## New features

* `geom_col()` and `geom_bar()` gain a new `just` argument. This is set to `0.5`
  by default; use `just = 0`/`just = 1` to place columns on the left/right
  of the axis breaks.
  (@wurli, #4899)

* `geom_density()` and `stat_density()` now support `bounds` argument
  to estimate density with boundary correction (@echasnovski, #4013).

* ggplot now checks during statistical transformations whether any data 
  columns were dropped and warns about this. If stats intend to drop
  data columns they can declare them in the new field `dropped_aes`.
  (@clauswilke, #3250)

* `...` supports `rlang::list2` dynamic dots in all public functions. 
  (@mone27, #4764) 

* `theme()` now has a `strip.clip` argument, that can be set to `"off"` to 
  prevent the clipping of strip text and background borders (@teunbrand, #4118)
  
* `geom_contour()` now accepts a function in the `breaks` argument 
  (@eliocamp, #4652).

## Minor improvements and bug fixes

* Fix a bug in `position_jitter()` where infinity values were dropped (@javlon,
  #4790).

* `geom_linerange()` now respects the `na.rm` argument (#4927, @thomasp85)

* Improve the support for `guide_axis()` on `coord_trans()` 
  (@yutannihilation, #3959)
  
* Added `stat_align()` to align data without common x-coordinates prior to
  stacking. This is now the default stat for `geom_area()` (@thomasp85, #4850)

* Fix a bug in `stat_contour_filled()` where break value differences below a 
  certain number of digits would cause the computations to fail (@thomasp85, 
  #4874)

* Secondary axis ticks are now positioned more precisely, removing small visual
  artefacts with alignment between grid and ticks (@thomasp85, #3576)

* Improve `stat_function` documentation regarding `xlim` argument. 
  (@92amartins, #4474)

* Fix various issues with how `labels`, `breaks`, `limits`, and `show.limits`
  interact in the different binning guides (@thomasp85, #4831)

* Automatic break calculation now squishes the scale limits to the domain
  of the transformation. This allows `scale_{x/y}_sqrt()` to find breaks at 0   
  when appropriate (@teunbrand, #980).

* Using multiple modified aesthetics correctly will no longer trigger warnings. 
  If used incorrectly, the warning will now report the duplicated aesthetic 
  instead of `NA` (@teunbrand, #4707).

* `aes()` now supports the `!!!` operator in its first two arguments
  (#2675). Thanks to @yutannihilation and @teunbrand for draft
  implementations.

* Require rlang >= 1.0.0 (@billybarc, #4797)

* `geom_violin()` no longer issues "collapsing to unique 'x' values" warning
  (@bersbersbers, #4455)

* `annotate()` now documents unsupported geoms (`geom_abline()`, `geom_hline()`
  and `geom_vline()`), and warns when they are requested (@mikmart, #4719)

* `presidential` dataset now includes Trump's presidency (@bkmgit, #4703).

* `position_stack()` now works fully with `geom_text()` (@thomasp85, #4367)

* `geom_tile()` now correctly recognises missing data in `xmin`, `xmax`, `ymin`,
  and `ymax` (@thomasp85 and @sigmapi, #4495)

* `geom_hex()` will now use the binwidth from `stat_bin_hex()` if present, 
  instead of deriving it (@thomasp85, #4580)
  
* `geom_hex()` now works on non-linear coordinate systems (@thomasp85)

* Fixed a bug throwing errors when trying to render an empty plot with secondary
  axes (@thomasp85, #4509)

* Axes are now added correctly in `facet_wrap()` when `as.table = FALSE`
  (@thomasp85, #4553)

* Better compatibility of custom device functions in `ggsave()` 
  (@thomasp85, #4539)

* Binning scales are now more resilient to calculated limits that ends up being
  `NaN` after transformations (@thomasp85, #4510)

* Strip padding in `facet_grid()` is now only in effect if 
  `strip.placement = "outside"` _and_ an axis is present between the strip and 
  the panel (@thomasp85, #4610)

* Aesthetics of length 1 are now recycled to 0 if the length of the data is 0 
  (@thomasp85, #4588)

* Setting `size = NA` will no longer cause `guide_legend()` to error 
  (@thomasp85, #4559)

* Setting `stroke` to `NA` in `geom_point()` will no longer impair the sizing of
  the points (@thomasp85, #4624)

* `stat_bin_2d()` now correctly recognises the `weight` aesthetic 
  (@thomasp85, #4646)
  
* All geoms now have consistent exposure of linejoin and lineend parameters, and
  the guide keys will now respect these settings (@thomasp85, #4653)

* `geom_sf()` now respects `arrow` parameter for lines (@jakeruss, #4659)

* Updated documentation for `print.ggplot` to reflect that it returns
  the original plot, not the result of `ggplot_build()`. (@r2evans, #4390)

* `scale_*_manual()` no longer displays extra legend keys, or changes their 
  order, when a named `values` argument has more items than the data. To display
  all `values` on the legend instead, use
  `scale_*_manual(values = vals, limits = names(vals))`. (@teunbrand, @banfai, 
  #4511, #4534)

* Updated documentation for `geom_contour()` to correctly reflect argument 
  precedence between `bins` and `binwidth`. (@eliocamp, #4651)

* Dots in `geom_dotplot()` are now correctly aligned to the baseline when
  `stackratio != 1` and `stackdir != "up"` (@mjskay, #4614)

* Key glyphs for `geom_boxplot()`, `geom_crossbar()`, `geom_pointrange()`, and
  `geom_linerange()` are now orientation-aware (@mjskay, #4732)
  
* Updated documentation for `geom_smooth()` to more clearly describe effects of 
  the `fullrange` parameter (@thoolihan, #4399).

# ggplot2 3.3.6
This is a very small release only applying an internal change to comply with 
R 4.2 and its deprecation of `default.stringsAsFactors()`. There are no user
facing changes and no breaking changes.

# ggplot2 3.3.5
This is a very small release focusing on fixing a couple of untenable issues 
that surfaced with the 3.3.4 release

* Revert changes made in #4434 (apply transform to intercept in `geom_abline()`) 
  as it introduced undesirable issues far worse than the bug it fixed 
  (@thomasp85, #4514)
* Fixes an issue in `ggsave()` when producing emf/wmf files (@yutannihilation, 
  #4521)
* Warn when grDevices specific arguments are passed to ragg devices (@thomasp85, 
  #4524)
* Fix an issue where `coord_sf()` was reporting that it is non-linear
  even when data is provided in projected coordinates (@clauswilke, #4527)

# ggplot2 3.3.4
This is a larger patch release fixing a huge number of bugs and introduces a 
small selection of feature refinements.

## Features

* Alt-text can now be added to a plot using the `alt` label, i.e 
  `+ labs(alt = ...)`. Currently this alt text is not automatically propagated, 
  but we plan to integrate into Shiny, RMarkdown, and other tools in the future. 
  (@thomasp85, #4477)

* Add support for the BrailleR package for creating descriptions of the plot
  when rendered (@thomasp85, #4459)
  
* `coord_sf()` now has an argument `default_crs` that specifies the coordinate
  reference system (CRS) for non-sf layers and scale/coord limits. This argument
  defaults to `NULL`, which means non-sf layers are assumed to be in projected
  coordinates, as in prior ggplot2 versions. Setting `default_crs = sf::st_crs(4326)`
  provides a simple way to interpret x and y positions as longitude and latitude,
  regardless of the CRS used by `coord_sf()`. Authors of extension packages
  implementing `stat_sf()`-like functionality are encouraged to look at the source
  code of `stat_sf()`'s `compute_group()` function to see how to provide scale-limit
  hints to `coord_sf()` (@clauswilke, #3659).

* `ggsave()` now uses ragg to render raster output if ragg is available. It also
  handles custom devices that sets a default unit (e.g. `ragg::agg_png`) 
  correctly (@thomasp85, #4388)

* `ggsave()` now returns the saved file location invisibly (#3379, @eliocamp).
  Note that, as a side effect, an unofficial hack `<ggplot object> + ggsave()`
  no longer works (#4513).

* The scale arguments `limits`, `breaks`, `minor_breaks`, `labels`, `rescaler`
  and `oob` now accept purrr style lambda notation (@teunbrand, #4427). The same 
  is true for `as_labeller()` (and therefore also `labeller()`) 
  (@netique, #4188).

* Manual scales now allow named vectors passed to `values` to contain fewer 
  elements than existing in the data. Elements not present in values will be set
  to `NA` (@thomasp85, #3451)
  
* Date and datetime position scales support out-of-bounds (oob) arguments to 
  control how limits affect data outside those limits (@teunbrand, #4199).
  
## Fixes

* Fix a bug that `after_stat()` and `after_scale()` cannot refer to aesthetics
  if it's specified in the plot-global mapping (@yutannihilation, #4260).
  
* Fix bug in `annotate_logticks()` that would cause an error when used together
  with `coord_flip()` (@thomasp85, #3954)
  
* Fix a bug in `geom_abline()` that resulted in `intercept` not being subjected
  to the transformation of the y scale (@thomasp85, #3741)
  
* Extent the range of the line created by `geom_abline()` so that line ending
  is not visible for large linewidths (@thomasp85, #4024)

* Fix bug in `geom_dotplot()` where dots would be positioned wrong with 
  `stackgroups = TRUE` (@thomasp85, #1745)

* Fix calculation of confidence interval for locfit smoothing in `geom_smooth()`
  (@topepo, #3806)
  
* Fix bug in `geom_text()` where `"outward"` and `"inward"` justification for 
  some `angle` values was reversed (@aphalo, #4169, #4447)

* `ggsave()` now sets the default background to match the fill value of the
  `plot.background` theme element (@karawoo, #4057)

* It is now deprecated to specify `guides(<scale> = FALSE)` or
  `scale_*(guide = FALSE)` to remove a guide. Please use 
  `guides(<scale> = "none")` or `scale_*(guide = "none")` instead 
  (@yutannihilation, #4097)
  
* Fix a bug in `guide_bins()` where keys would disappear if the guide was 
  reversed (@thomasp85, #4210)
  
* Fix bug in `guide_coloursteps()` that would repeat the terminal bins if the
  breaks coincided with the limits of the scale (@thomasp85, #4019)

* Make sure that default labels from default mappings doesn't overwrite default
  labels from explicit mappings (@thomasp85, #2406)

* Fix bug in `labeller()` where parsing was turned off if `.multiline = FALSE`
  (@thomasp85, #4084)
  
* Make sure `label_bquote()` has access to the calling environment when 
  evaluating the labels (@thomasp85, #4141)

* Fix a bug in the layer implementation that introduced a new state after the 
  first render which could lead to a different look when rendered the second 
  time (@thomasp85, #4204)

* Fix a bug in legend justification where justification was lost of the legend
  dimensions exceeded the available size (@thomasp85, #3635)

* Fix a bug in `position_dodge2()` where `NA` values in thee data would cause an
  error (@thomasp85, #2905)

* Make sure `position_jitter()` creates the same jittering independent of 
  whether it is called by name or with constructor (@thomasp85, #2507)

* Fix a bug in `position_jitter()` where different jitters would be applied to 
  different position aesthetics of the same axis (@thomasp85, #2941)
  
* Fix a bug in `qplot()` when supplying `c(NA, NA)` as axis limits 
  (@thomasp85, #4027)
  
* Remove cross-inheritance of default discrete colour/fill scales and check the
  type and aesthetic of function output if `type` is a function 
  (@thomasp85, #4149)

* Fix bug in `scale_[x|y]_date()` where custom breaks functions that resulted in
  fractional dates would get misaligned (@thomasp85, #3965)
  
* Fix bug in `scale_[x|y]_datetime()` where a specified timezone would be 
  ignored by the scale (@thomasp85, #4007)
  
* Fix issue in `sec_axis()` that would throw warnings in the absence of any 
  secondary breaks (@thomasp85, #4368)

* `stat_bin()`'s computed variable `width` is now documented (#3522).
  
* `stat_count()` now computes width based on the full dataset instead of per 
  group (@thomasp85, #2047)

* Extended `stat_ecdf()` to calculate the cdf from either x or y instead from y 
  only (@jgjl, #4005)
  
* Fix a bug in `stat_summary_bin()` where one more than the requested number of
  bins would be created (@thomasp85, #3824)

* Only drop groups in `stat_ydensity()` when there are fewer than two data 
  points and throw a warning (@andrewwbutler, #4111).

* Fixed a bug in strip assembly when theme has `strip.text = element_blank()`
  and plots are faceted with multi-layered strips (@teunbrand, #4384).
  
* Using `theme(aspect.ratio = ...)` together with free space in `facet_grid()`
  now correctly throws an error (@thomasp85, #3834)

* Fixed a bug in `labeller()` so that `.default` is passed to `as_labeller()`
  when labellers are specified by naming faceting variables. (@waltersom, #4031)
  
* Updated style for example code (@rjake, #4092)

* ggplot2 now requires R >= 3.3 (#4247).

* ggplot2 now uses `rlang::check_installed()` to check if a suggested package is
  installed, which will offer to install the package before continuing (#4375, 
  @malcolmbarrett)

* Improved error with hint when piping a `ggplot` object into a facet function
  (#4379, @mitchelloharawild).

# ggplot2 3.3.3
This is a small patch release mainly intended to address changes in R and CRAN.
It further changes the licensing model of ggplot2 to an MIT license.

* Update the ggplot2 licence to an MIT license (#4231, #4232, #4233, and #4281)

* Use vdiffr conditionally so ggplot2 can be tested on systems without vdiffr

* Update tests to work with the new `all.equal()` defaults in R >4.0.3

* Fixed a bug that `guide_bins()` mistakenly ignore `override.aes` argument
  (@yutannihilation, #4085).

# ggplot2 3.3.2
This is a small release focusing on fixing regressions introduced in 3.3.1.

* Added an `outside` option to `annotation_logticks()` that places tick marks
  outside of the plot bounds. (#3783, @kbodwin)

* `annotation_raster()` adds support for native rasters. For large rasters,
  native rasters render significantly faster than arrays (@kent37, #3388)
  
* Facet strips now have dedicated position-dependent theme elements 
  (`strip.text.x.top`, `strip.text.x.bottom`, `strip.text.y.left`, 
  `strip.text.y.right`) that inherit from `strip.text.x` and `strip.text.y`, 
  respectively. As a consequence, some theme stylings now need to be applied to 
  the position-dependent elements rather than to the parent elements. This 
  change was already introduced in ggplot2 3.3.0 but not listed in the 
  changelog. (@thomasp85, #3683)

* Facets now handle layers containing no data (@yutannihilation, #3853).
  
* A newly added geom `geom_density_2d_filled()` and associated stat 
  `stat_density_2d_filled()` can draw filled density contours
  (@clauswilke, #3846).

* A newly added `geom_function()` is now recommended to use in conjunction
  with/instead of `stat_function()`. In addition, `stat_function()` now
  works with transformed y axes, e.g. `scale_y_log10()`, and in plots
  containing no other data or layers (@clauswilke, #3611, #3905, #3983).

* Fixed a bug in `geom_sf()` that caused problems with legend-type
  autodetection (@clauswilke, #3963).
  
* Support graphics devices that use the `file` argument instead of `fileneame` 
  in `ggsave()` (@bwiernik, #3810)
  
* Default discrete color scales are now configurable through the `options()` of 
  `ggplot2.discrete.colour` and `ggplot2.discrete.fill`. When set to a character 
  vector of colour codes (or list of character vectors)  with sufficient length, 
  these colours are used for the default scale. See `help(scale_colour_discrete)` 
  for more details and examples (@cpsievert, #3833).

* Default continuous colour scales (i.e., the `options()` 
  `ggplot2.continuous.colour` and `ggplot2.continuous.fill`, which inform the 
  `type` argument of `scale_fill_continuous()` and `scale_colour_continuous()`) 
  now accept a function, which allows more control over these default 
  `continuous_scale()`s (@cpsievert, #3827).

* A bug was fixed in `stat_contour()` when calculating breaks based on 
  the `bins` argument (@clauswilke, #3879, #4004).
  
* Data columns can now contain `Vector` S4 objects, which are widely used in the 
  Bioconductor project. (@teunbrand, #3837)

# ggplot2 3.3.1

This is a small release with no code change. It removes all malicious links to a 
site that got hijacked from the readme and pkgdown site.

# ggplot2 3.3.0

This is a minor release but does contain a range of substantial new features, 
along with the standard bug fixes. The release contains a few visual breaking
changes, along with breaking changes for extension developers due to a shift in
internal representation of the position scales and their axes. No user breaking
changes are included.

This release also adds Dewey Dunnington (@paleolimbot) to the core team.

## Breaking changes
There are no user-facing breaking changes, but a change in some internal 
representations that extension developers may have relied on, along with a few 
breaking visual changes which may cause visual tests in downstream packages to 
fail.

* The `panel_params` field in the `Layout` now contains a list of list of 
  `ViewScale` objects, describing the trained coordinate system scales, instead
  of the list object used before. Any extensions that use this field will likely
  break, as will unit tests that checks aspects of this.

* `element_text()` now issues a warning when vectorized arguments are provided, 
  as in `colour = c("red", "green", "blue")`. Such use is discouraged and not 
  officially supported (@clauswilke, #3492).

* Changed `theme_grey()` setting for legend key so that it creates no border 
  (`NA`) rather than drawing a white one. (@annennenne, #3180)

* `geom_ribbon()` now draws separate lines for the upper and lower intervals if
  `colour` is mapped. Similarly, `geom_area()` and `geom_density()` now draw
  the upper lines only in the same case by default. If you want old-style full
  stroking, use `outline.type = "full"` (@yutannihilation, #3503 / @thomasp85, #3708).

## New features

* The evaluation time of aesthetics can now be controlled to a finer degree. 
  `after_stat()` supersedes the use of `stat()` and `..var..`-notation, and is
  joined by `after_scale()` to allow for mapping to scaled aesthetic values. 
  Remapping of the same aesthetic is now supported with `stage()`, so you can 
  map a data variable to a stat aesthetic, and remap the same aesthetic to 
  something else after statistical transformation (@thomasp85, #3534)

* All `coord_*()` functions with `xlim` and `ylim` arguments now accept
  vectors with `NA` as a placeholder for the minimum or maximum value
  (e.g., `ylim = c(0, NA)` would zoom the y-axis from 0 to the 
  maximum value observed in the data). This mimics the behaviour
  of the `limits` argument in continuous scale functions
  (@paleolimbot, #2907).

* Allowed reversing of discrete scales by re-writing `get_limits()` 
  (@AnneLyng, #3115)
  
* All geoms and stats that had a direction (i.e. where the x and y axes had 
  different interpretation), can now freely choose their direction, instead of
  relying on `coord_flip()`. The direction is deduced from the aesthetic 
  mapping, but can also be specified directly with the new `orientation` 
  argument (@thomasp85, #3506).
  
* Position guides can now be customized using the new `guide_axis()`, which can 
  be passed to position `scale_*()` functions or via `guides()`. The new axis 
  guide (`guide_axis()`) comes with arguments `check.overlap` (automatic removal 
  of overlapping labels), `angle` (easy rotation of axis labels), and
  `n.dodge` (dodge labels into multiple rows/columns) (@paleolimbot, #3322).
  
* A new scale type has been added, that allows binning of aesthetics at the 
  scale level. It has versions for both position and non-position aesthetics and
  comes with two new guides (`guide_bins` and `guide_coloursteps`) 
  (@thomasp85, #3096)
  
* `scale_x_continuous()` and `scale_y_continuous()` gains an `n.breaks` argument
  guiding the number of automatic generated breaks (@thomasp85, #3102)

* Added `stat_contour_filled()` and `geom_contour_filled()`, which compute 
  and draw filled contours of gridded data (@paleolimbot, #3044). 
  `geom_contour()` and `stat_contour()` now use the isoband package
  to compute contour lines. The `complete` parameter (which was undocumented
  and has been unused for at least four years) was removed (@paleolimbot, #3044).
  
* Themes have gained two new parameters, `plot.title.position` and 
  `plot.caption.position`, that can be used to customize how plot
  title/subtitle and plot caption are positioned relative to the overall plot
  (@clauswilke, #3252).

## Extensions
  
* `Geom` now gains a `setup_params()` method in line with the other ggproto
  classes (@thomasp85, #3509)

* The newly added function `register_theme_elements()` now allows developers
  of extension packages to define their own new theme elements and place them
  into the ggplot2 element tree (@clauswilke, #2540).

## Minor improvements and bug fixes

* `coord_trans()` now draws second axes and accepts `xlim`, `ylim`,
  and `expand` arguments to bring it up to feature parity with 
  `coord_cartesian()`. The `xtrans` and `ytrans` arguments that were 
  deprecated in version 1.0.1 in favour of `x` and `y` 
  were removed (@paleolimbot, #2990).

* `coord_trans()` now calculates breaks using the expanded range 
  (previously these were calculated using the unexpanded range, 
  which resulted in differences between plots made with `coord_trans()`
  and those made with `coord_cartesian()`). The expansion for discrete axes 
  in `coord_trans()` was also updated such that it behaves identically
  to that in `coord_cartesian()` (@paleolimbot, #3338).

* `expand_scale()` was deprecated in favour of `expansion()` for setting
  the `expand` argument of `x` and `y` scales (@paleolimbot).

* `geom_abline()`, `geom_hline()`, and `geom_vline()` now issue 
  more informative warnings when supplied with set aesthetics
  (i.e., `slope`, `intercept`, `yintercept`, and/or `xintercept`)
  and mapped aesthetics (i.e., `data` and/or `mapping`).

* Fix a bug in `geom_raster()` that squeezed the image when it went outside 
  scale limits (#3539, @thomasp85)

* `geom_sf()` now determines the legend type automatically (@microly, #3646).
  
* `geom_sf()` now removes rows that can't be plotted due to `NA` aesthetics 
  (#3546, @thomasp85)

* `geom_sf()` now applies alpha to linestring geometries 
  (#3589, @yutannihilation).

* `gg_dep()` was deprecated (@perezp44, #3382).

* Added function `ggplot_add.by()` for lists created with `by()`, allowing such
  lists to be added to ggplot objects (#2734, @Maschette)

* ggplot2 no longer depends on reshape2, which means that it no longer 
  (recursively) needs plyr, stringr, or stringi packages.

* Increase the default `nbin` of `guide_colourbar()` to place the ticks more 
  precisely (#3508, @yutannihilation).

* `manual_scale()` now matches `values` with the order of `breaks` whenever
  `values` is an unnamed vector. Previously, unnamed `values` would match with
  the limits of the scale and ignore the order of any `breaks` provided. Note
  that this may change the appearance of plots that previously relied on the
  unordered behaviour (#2429, @idno0001).

* `scale_manual_*(limits = ...)` now actually limits the scale (#3262,
  @yutannihilation).

* Fix a bug when `show.legend` is a named logical vector 
  (#3461, @yutannihilation).

* Added weight aesthetic option to `stat_density()` and made scaling of 
  weights the default (@annennenne, #2902)
  
* `stat_density2d()` can now take an `adjust` parameter to scale the default 
  bandwidth. (#2860, @haleyjeppson)

* `stat_smooth()` uses `REML` by default, if `method = "gam"` and
  `gam`'s method is not specified (@ikosmidis, #2630).

* stacking text when calculating the labels and the y axis with
  `stat_summary()` now works (@ikosmidis, #2709)
  
* `stat_summary()` and related functions now support rlang-style lambda functions
  (#3568, @dkahle).

* The data mask pronoun, `.data`, is now stripped from default labels.

* Addition of partial themes to plots has been made more predictable;
  stepwise addition of individual partial themes is now equivalent to
  addition of multple theme elements at once (@clauswilke, #3039).

* Facets now don't fail even when some variable in the spec are not available
  in all layers (@yutannihilation, #2963).

# ggplot2 3.2.1

This is a patch release fixing a few regressions introduced in 3.2.0 as well as
fixing some unit tests that broke due to upstream changes.

* `position_stack()` no longer changes the order of the input data. Changes to 
  the internal behaviour of `geom_ribbon()` made this reordering problematic 
  with ribbons that spanned `y = 0` (#3471)
* Using `qplot()` with a single positional aesthetic will no longer title the
  non-specified scale as `"NULL"` (#3473)
* Fixes unit tests for sf graticule labels caused by changes to sf

# ggplot2 3.2.0

This is a minor release with an emphasis on internal changes to make ggplot2 
faster and more consistent. The few interface changes will only affect the 
aesthetics of the plot in minor ways, and will only potentially break code of
extension developers if they have relied on internals that have been changed. 
This release also sees the addition of Hiroaki Yutani (@yutannihilation) to the 
core developer team.

With the release of R 3.6, ggplot2 now requires the R version to be at least 3.2,
as the tidyverse is committed to support 5 major versions of R.

## Breaking changes

* Two patches (#2996 and #3050) fixed minor rendering problems. In most cases,
  the visual changes are so subtle that they are difficult to see with the naked
  eye. However, these changes are detected by the vdiffr package, and therefore
  any package developers who use vdiffr to test for visual correctness of ggplot2
  plots will have to regenerate all reference images.
  
* In some cases, ggplot2 now produces a warning or an error for code that previously
  produced plot output. In all these cases, the previous plot output was accidental,
  and the plotting code uses the ggplot2 API in a way that would lead to undefined
  behavior. Examples include a missing `group` aesthetic in `geom_boxplot()` (#3316),
  annotations across multiple facets (#3305), and not using aesthetic mappings when
  drawing ribbons with `geom_ribbon()` (#3318).

## New features

* This release includes a range of internal changes that speeds up plot 
  generation. None of the changes are user facing and will not break any code,
  but in general ggplot2 should feel much faster. The changes includes, but are
  not limited to:
  
  - Caching ascent and descent dimensions of text to avoid recalculating it for
    every title.
  
  - Using a faster data.frame constructor as well as faster indexing into 
    data.frames
    
  - Removing the plyr dependency, replacing plyr functions with faster 
    equivalents.

* `geom_polygon()` can now draw polygons with holes using the new `subgroup` 
  aesthetic. This functionality requires R 3.6.0 (@thomasp85, #3128)

* Aesthetic mappings now accept functions that return `NULL` (@yutannihilation,
  #2997).

* `stat_function()` now accepts rlang/purrr style anonymous functions for the 
  `fun` parameter (@dkahle, #3159).

* `geom_rug()` gains an "outside" option to allow for moving the rug tassels to 
  outside the plot area (@njtierney, #3085) and a `length` option to allow for 
  changing the length of the rug lines (@daniel-wells, #3109). 
  
* All geoms now take a `key_glyph` paramter that allows users to customize
  how legend keys are drawn (@clauswilke, #3145). In addition, a new key glyph
  `timeseries` is provided to draw nice legends for time series
  (@mitchelloharawild, #3145).

## Extensions

* Layers now have a new member function `setup_layer()` which is called at the
  very beginning of the plot building process and which has access to the 
  original input data and the plot object being built. This function allows the 
  creation of custom layers that autogenerate aesthetic mappings based on the 
  input data or that filter the input data in some form. For the time being, this
  feature is not exported, but it has enabled the development of a new layer type,
  `layer_sf()` (see next item). Other special-purpose layer types may be added
  in the future (@clauswilke, #2872).
  
* A new layer type `layer_sf()` can auto-detect and auto-map sf geometry
  columns in the data. It should be used by extension developers who are writing
  new sf-based geoms or stats (@clauswilke, #3232).

* `x0` and `y0` are now recognized positional aesthetics so they will get scaled 
  if used in extension geoms and stats (@thomasp85, #3168)
  
* Continuous scale limits now accept functions which accept the default
  limits and return adjusted limits. This makes it possible to write
  a function that e.g. ensures the limits are always a multiple of 100,
  regardless of the data (@econandrew, #2307).

## Minor improvements and bug fixes

* `cut_width()` now accepts `...` to pass further arguments to `base::cut.default()`
   like `cut_number()` and `cut_interval()` already did (@cderv, #3055)

* `coord_map()` now can have axes on the top and right (@karawoo, #3042).

* `coord_polar()` now correctly rescales the secondary axis (@linzi-sg, #3278)

* `coord_sf()`, `coord_map()`, and `coord_polar()` now squash `-Inf` and `Inf`
  into the min and max of the plot (@yutannihilation, #2972).

* `coord_sf()` graticule lines are now drawn in the same thickness as panel grid 
  lines in `coord_cartesian()`, and seting panel grid lines to `element_blank()` 
  now also works in `coord_sf()` 
  (@clauswilke, #2991, #2525).

* `economics` data has been regenerated. This leads to some changes in the
  values of all columns (especially in `psavert`), but more importantly, strips 
  the grouping attributes from `economics_long`.

* `element_line()` now fills closed arrows (@yutannihilation, #2924).

* Facet strips on the left side of plots now have clipping turned on, preventing
  text from running out of the strip and borders from looking thicker than for
  other strips (@karawoo, #2772 and #3061).

* ggplot2 now works in Turkish locale (@yutannihilation, #3011).

* Clearer error messages for inappropriate aesthetics (@clairemcwhite, #3060).

* ggplot2 no longer attaches any external packages when using functions that 
  depend on packages that are suggested but not imported by ggplot2. The 
  affected functions include `geom_hex()`, `stat_binhex()`, 
  `stat_summary_hex()`, `geom_quantile()`, `stat_quantile()`, and `map_data()` 
  (@clauswilke, #3126).
  
* `geom_area()` and `geom_ribbon()` now sort the data along the x-axis in the 
  `setup_data()` method rather than as part of `draw_group()` (@thomasp85, 
  #3023)

* `geom_hline()`, `geom_vline()`, and `geom_abline()` now throw a warning if the 
  user supplies both an `xintercept`, `yintercept`, or `slope` value and a 
  mapping (@RichardJActon, #2950).

* `geom_rug()` now works with `coord_flip()` (@has2k1, #2987).

* `geom_violin()` no longer throws an error when quantile lines fall outside 
  the violin polygon (@thomasp85, #3254).

* `guide_legend()` and `guide_colorbar()` now use appropriate spacing between legend
  key glyphs and legend text even if the legend title is missing (@clauswilke, #2943).

* Default labels are now generated more consistently; e.g., symbols no longer
  get backticks, and long expressions are abbreviated with `...`
  (@yutannihilation, #2981).

* All-`Inf` layers are now ignored for picking the scale (@yutannihilation, 
  #3184).
  
* Diverging Brewer colour palette now use the correct mid-point colour 
  (@dariyasydykova, #3072).
  
* `scale_color_continuous()` now points to `scale_colour_continuous()` so that 
  it will handle `type = "viridis"` as the documentation states (@hlendway, 
  #3079).

* `scale_shape_identity()` now works correctly with `guide = "legend"` 
  (@malcolmbarrett, #3029)
  
* `scale_continuous` will now draw axis line even if the length of breaks is 0
  (@thomasp85, #3257)

* `stat_bin()` will now error when the number of bins exceeds 1e6 to avoid 
  accidentally freezing the user session (@thomasp85).
  
* `sec_axis()` now places ticks accurately when using nonlinear transformations (@dpseidel, #2978).

* `facet_wrap()` and `facet_grid()` now automatically remove NULL from facet
  specs, and accept empty specs (@yutannihilation, #3070, #2986).

* `stat_bin()` now handles data with only one unique value (@yutannihilation 
  #3047).

* `sec_axis()` now accepts functions as well as formulas (@yutannihilation, #3031).

*   New theme elements allowing different ticks lengths for each axis. For instance,
    this can be used to have inwards ticks on the x-axis (`axis.ticks.length.x`) and
    outwards ticks on the y-axis (`axis.ticks.length.y`) (@pank, #2935).

* The arguments of `Stat*$compute_layer()` and `Position*$compute_layer()` are
  now renamed to always match the ones of `Stat$compute_layer()` and
  `Position$compute_layer()` (@yutannihilation, #3202).

* `geom_*()` and `stat_*()` now accepts purrr-style lambda notation
  (@yutannihilation, #3138).

* `geom_tile()` and `geom_rect()` now draw rectangles without notches at the
  corners. The style of the corner can be controlled by `linejoin` parameters
  (@yutannihilation, #3050).

# ggplot2 3.1.0

## Breaking changes

This is a minor release and breaking changes have been kept to a minimum. End users of 
ggplot2 are unlikely to encounter any issues. However, there are a few items that developers 
of ggplot2 extensions should be aware of. For additional details, see also the discussion 
accompanying issue #2890.

*   In non-user-facing internal code (specifically in the `aes()` function and in
    the `aesthetics` argument of scale functions), ggplot2 now always uses the British
    spelling for aesthetics containing the word "colour". When users specify a "color"
    aesthetic it is automatically renamed to "colour". This renaming is also applied
    to non-standard aesthetics that contain the word "color". For example, "point_color"
    is renamed to "point_colour". This convention makes it easier to support both
    British and American spelling for novel, non-standard aesthetics, but it may require
    some adjustment for packages that have previously introduced non-standard color
    aesthetics using American spelling. A new function `standardise_aes_names()` is
    provided in case extension writers need to perform this renaming in their own code
    (@clauswilke, #2649).

*   Functions that generate other functions (closures) now force the arguments that are
    used from the generated functions, to avoid hard-to-catch errors. This may affect
    some users of manual scales (such as `scale_colour_manual()`, `scale_fill_manual()`,
    etc.) who depend on incorrect behavior (@krlmlr, #2807).
    
*   `Coord` objects now have a function `backtransform_range()` that returns the
    panel range in data coordinates. This change may affect developers of custom coords,
    who now should implement this function. It may also affect developers of custom
    geoms that use the `range()` function. In some applications, `backtransform_range()`
    may be more appropriate (@clauswilke, #2821).


## New features

*   `coord_sf()` has much improved customization of axis tick labels. Labels can now
    be set manually, and there are two new parameters, `label_graticule` and
    `label_axes`, that can be used to specify which graticules to label on which side
    of the plot (@clauswilke, #2846, #2857, #2881).
    
*   Two new geoms `geom_sf_label()` and `geom_sf_text()` can draw labels and text
    on sf objects. Under the hood, a new `stat_sf_coordinates()` calculates the
    x and y coordinates from the coordinates of the sf geometries. You can customize
    the calculation method via `fun.geometry` argument (@yutannihilation, #2761).
    

## Minor improvements and fixes

*   `benchplot()` now uses tidy evaluation (@dpseidel, #2699).

*   The error message in `compute_aesthetics()` now only provides the names of
    aesthetics with mismatched lengths, rather than all aesthetics (@karawoo,
    #2853).

*   For faceted plots, data is no longer internally reordered. This makes it
    safer to feed data columns into `aes()` or into parameters of geoms or
    stats. However, doing so remains discouraged (@clauswilke, #2694).

*   `coord_sf()` now also understands the `clip` argument, just like the other
    coords (@clauswilke, #2938).

*   `fortify()` now displays a more informative error message for
    `grouped_df()` objects when dplyr is not installed (@jimhester, #2822).

*   All `geom_*()` now display an informative error message when required 
    aesthetics are missing (@dpseidel, #2637 and #2706).

*   `geom_boxplot()` now understands the `width` parameter even when used with
    a non-standard stat, such as `stat_identity()` (@clauswilke, #2893).
    
*  `geom_hex()` now understands the `size` and `linetype` aesthetics
   (@mikmart, #2488).
    
*   `geom_hline()`, `geom_vline()`, and `geom_abline()` now work properly
    with `coord_trans()` (@clauswilke, #2149, #2812).
    
*   `geom_text(..., parse = TRUE)` now correctly renders the expected number of
    items instead of silently dropping items that are empty expressions, e.g.
    the empty string "". If an expression spans multiple lines, we take just
    the first line and drop the rest. This same issue is also fixed for
    `geom_label()` and the axis labels for `geom_sf()` (@slowkow, #2867).

*   `geom_sf()` now respects `lineend`, `linejoin`, and `linemitre` parameters 
    for lines and polygons (@alistaire47, #2826).
    
*   `ggsave()` now exits without creating a new graphics device if previously
    none was open (@clauswilke, #2363).

*   `labs()` now has named arguments `title`, `subtitle`, `caption`, and `tag`.
    Also, `labs()` now accepts tidyeval (@yutannihilation, #2669).

*   `position_nudge()` is now more robust and nudges only in the direction
    requested. This enables, for example, the horizontal nudging of boxplots
    (@clauswilke, #2733).

*   `sec_axis()` and `dup_axis()` now return appropriate breaks for the secondary
    axis when applied to log transformed scales (@dpseidel, #2729).

*   `sec_axis()` now works as expected when used in combination with tidy eval
    (@dpseidel, #2788).

*   `scale_*_date()`, `scale_*_time()` and `scale_*_datetime()` can now display 
    a secondary axis that is a __one-to-one__ transformation of the primary axis,
    implemented using the `sec.axis` argument to the scale constructor 
    (@dpseidel, #2244).
    
*   `stat_contour()`, `stat_density2d()`, `stat_bin2d()`,  `stat_binhex()`
    now calculate normalized statistics including `nlevel`, `ndensity`, and
    `ncount`. Also, `stat_density()` now includes the calculated statistic 
    `nlevel`, an alias for `scaled`, to better match the syntax of `stat_bin()`
    (@bjreisman, #2679).

# ggplot2 3.0.0

## Breaking changes

*   ggplot2 now supports/uses tidy evaluation (as described below). This is a 
    major change and breaks a number of packages; we made this breaking change 
    because it is important to make ggplot2 more programmable, and to be more 
    consistent with the rest of the tidyverse. The best general (and detailed)
    introduction to tidy evaluation can be found in the meta programming
    chapters in [Advanced R](https://adv-r.hadley.nz).
    
    The primary developer facing change is that `aes()` now contains 
    quosures (expression + environment pairs) rather than symbols, and you'll 
    need to take a different approach to extracting the information you need. 
    A common symptom of this change are errors "undefined columns selected" or 
    "invalid 'type' (list) of argument" (#2610). As in the previous version,
    constants (like `aes(x = 1)` or `aes(colour = "smoothed")`) are stored
    as is.
    
    In this version of ggplot2, if you need to describe a mapping in a string, 
    use `quo_name()` (to generate single-line strings; longer expressions may 
    be abbreviated) or `quo_text()` (to generate non-abbreviated strings that
    may span multiple lines). If you do need to extract the value of a variable
    instead use `rlang::eval_tidy()`. You may want to condition on 
    `(packageVersion("ggplot2") <= "2.2.1")` so that your code can work with
    both released and development versions of ggplot2.
    
    We recognise that this is a big change and if you're not already familiar
    with rlang, there's a lot to learn. If you are stuck, or need any help,
    please reach out on <https://forum.posit.co/>.

*   Error: Column `y` must be a 1d atomic vector or a list

    Internally, ggplot2 now uses `as.data.frame(tibble::as_tibble(x))` to
    convert a list into a data frame. This improves ggplot2's support for
    list-columns (needed for sf support), at a small cost: you can no longer
    use matrix-columns. Note that unlike tibble we still allow column vectors
    such as returned by `base::scale()` because of their widespread use.

*   Error: More than one expression parsed
  
    Previously `aes_string(x = c("a", "b", "c"))` silently returned 
    `aes(x = a)`. Now this is a clear error.

*   Error: `data` must be uniquely named but has duplicate columns
  
    If layer data contains columns with identical names an error will be 
    thrown. In earlier versions the first occurring column was chosen silently,
    potentially masking that the wrong data was chosen.

*   Error: Aesthetics must be either length 1 or the same as the data
    
    Layers are stricter about the columns they will combine into a single
    data frame. Each aesthetic now must be either the same length as the data
    frame or a single value. This makes silent recycling errors much less likely.

*   Error: `coord_*` doesn't support free scales 
   
    Free scales only work with selected coordinate systems; previously you'd
    get an incorrect plot.

*   Error in f(...) : unused argument (range = c(0, 1))

    This is because the `oob` argument to scale has been set to a function
    that only takes a single argument; it needs to take two arguments
    (`x`, and `range`). 

*   Error: unused argument (output)
  
    The function `guide_train()` now has an optional parameter `aesthetic`
    that allows you to override the `aesthetic` setting in the scale.
    To make your code work with the both released and development versions of 
    ggplot2 appropriate, add `aesthetic = NULL` to the `guide_train()` method
    signature.
    
    ```R
    # old
    guide_train.legend <- function(guide, scale) {...}
    
    # new 
    guide_train.legend <- function(guide, scale, aesthetic = NULL) {...}
    ```
    
    Then, inside the function, replace `scale$aesthetics[1]`,
    `aesthetic %||% scale$aesthetics[1]`. (The %||% operator is defined in the 
    rlang package).
    
    ```R
    # old
    setNames(list(scale$map(breaks)), scale$aesthetics[1])

    # new
    setNames(list(scale$map(breaks)), aesthetic %||% scale$aesthetics[1])
    ```

*   The long-deprecated `subset` argument to `layer()` has been removed.

## Tidy evaluation

* `aes()` now supports quasiquotation so that you can use `!!`, `!!!`,
  and `:=`. This replaces `aes_()` and `aes_string()` which are now
  soft-deprecated (but will remain around for a long time).

* `facet_wrap()` and `facet_grid()` now support `vars()` inputs. Like
  `dplyr::vars()`, this helper quotes its inputs and supports
  quasiquotation. For instance, you can now supply faceting variables
  like this: `facet_wrap(vars(am, cyl))` instead of 
  `facet_wrap(~am + cyl)`. Note that the formula interface is not going 
  away and will not be deprecated. `vars()` is simply meant to make it 
  easier to create functions around `facet_wrap()` and `facet_grid()`.

  The first two arguments of `facet_grid()` become `rows` and `cols`
  and now support `vars()` inputs. Note however that we took special
  care to ensure complete backward compatibility. With this change
  `facet_grid(vars(cyl), vars(am, vs))` is equivalent to
  `facet_grid(cyl ~ am + vs)`, and `facet_grid(cols = vars(am, vs))` is
  equivalent to `facet_grid(. ~ am + vs)`.

  One nice aspect of the new interface is that you can now easily
  supply names: `facet_grid(vars(Cylinder = cyl), labeller =
  label_both)` will give nice label titles to the facets. Of course,
  those names can be unquoted with the usual tidy eval syntax.

### sf

* ggplot2 now has full support for sf with `geom_sf()` and `coord_sf()`:

  ```r
  nc <- sf::st_read(system.file("shape/nc.shp", package = "sf"), quiet = TRUE)
  ggplot(nc) +
    geom_sf(aes(fill = AREA))
  ```
  It supports all simple features, automatically aligns CRS across layers, sets
  up the correct aspect ratio, and draws a graticule.

## New features

* ggplot2 now works on R 3.1 onwards, and uses the 
  [vdiffr](https://github.com/r-lib/vdiffr) package for visual testing.

* In most cases, accidentally using `%>%` instead of `+` will generate an 
  informative error (#2400).

* New syntax for calculated aesthetics. Instead of using `aes(y = ..count..)` 
  you can (and should!) use `aes(y = stat(count))`. `stat()` is a real function 
  with documentation which hopefully will make this part of ggplot2 less 
  confusing (#2059).
  
  `stat()` is particularly nice for more complex calculations because you 
  only need to specify it once: `aes(y = stat(count / max(count)))`,
  rather than `aes(y = ..count.. / max(..count..))`
  
* New `tag` label for adding identification tags to plots, typically used for 
  labelling a subplot with a letter. Add a tag with `labs(tag = "A")`, style it 
  with the `plot.tag` theme element, and control position with the
  `plot.tag.position` theme setting (@thomasp85).

### Layers: geoms, stats, and position adjustments

* `geom_segment()` and `geom_curve()` have a new `arrow.fill` parameter which 
  allows you to specify a separate fill colour for closed arrowheads 
  (@hrbrmstr and @clauswilke, #2375).

* `geom_point()` and friends can now take shapes as strings instead of integers,
  e.g. `geom_point(shape = "diamond")` (@daniel-barnett, #2075).

* `position_dodge()` gains a `preserve` argument that allows you to control
  whether the `total` width at each `x` value is preserved (the current 
  default), or ensure that the width of a `single` element is preserved
  (what many people want) (#1935).

* New `position_dodge2()` provides enhanced dodging for boxplots. Compared to
  `position_dodge()`, `position_dodge2()` compares `xmin` and `xmax` values  
  to determine which elements overlap, and spreads overlapping elements evenly
  within the region of overlap. `position_dodge2()` is now the default position
  adjustment for `geom_boxplot()`, because it handles `varwidth = TRUE`, and 
  will be considered for other geoms in the future.
  
  The `padding` parameter adds a small amount of padding between elements 
  (@karawoo, #2143) and a `reverse` parameter allows you to reverse the order 
  of placement (@karawoo, #2171).
  
* New `stat_qq_line()` makes it easy to add a simple line to a Q-Q plot, which 
  makes it easier to judge the fit of the theoretical distribution 
  (@nicksolomon).

### Scales and guides

* Improved support for mapping date/time variables to `alpha`, `size`, `colour`, 
  and `fill` aesthetics, including `date_breaks` and `date_labels` arguments 
  (@karawoo, #1526), and new `scale_alpha()` variants (@karawoo, #1526).

* Improved support for ordered factors. Ordered factors throw a warning when 
  mapped to shape (unordered factors do not), and do not throw warnings when 
  mapped to size or alpha (unordered factors do). Viridis is used as the 
  default colour and fill scale for ordered factors (@karawoo, #1526).

* The `expand` argument of `scale_*_continuous()` and `scale_*_discrete()`
  now accepts separate expansion values for the lower and upper range
  limits. The expansion limits can be specified using the convenience
  function `expand_scale()`.
  
  Separate expansion limits may be useful for bar charts, e.g. if one
  wants the bottom of the bars to be flush with the x axis but still 
  leave some (automatically calculated amount of) space above them:
  
    ```r
    ggplot(mtcars) +
        geom_bar(aes(x = factor(cyl))) +
        scale_y_continuous(expand = expand_scale(mult = c(0, .1)))
    ```
  
  It can also be useful for line charts, e.g. for counts over time,
  where one wants to have a ’hard’ lower limit of y = 0 but leave the
  upper limit unspecified (and perhaps differing between panels), with
  some extra space above the highest point on the line (with symmetrical 
  limits, the extra space above the highest point could in some cases 
  cause the lower limit to be negative).
  
  The old syntax for the `expand` argument will, of course, continue
  to work (@huftis, #1669).

* `scale_colour_continuous()` and `scale_colour_gradient()` are now controlled 
  by global options `ggplot2.continuous.colour` and `ggplot2.continuous.fill`. 
  These can be set to `"gradient"` (the default) or `"viridis"` (@karawoo).

* New `scale_colour_viridis_c()`/`scale_fill_viridis_c()` (continuous) and
  `scale_colour_viridis_d()`/`scale_fill_viridis_d()` (discrete) make it
  easy to use Viridis colour scales (@karawoo, #1526).

* Guides for `geom_text()` now accept custom labels with 
  `guide_legend(override.aes = list(label = "foo"))` (@brianwdavis, #2458).

### Margins

* Strips gain margins on all sides by default. This means that to fully justify
  text to the edge of a strip, you will need to also set the margins to 0
  (@karawoo).

* Rotated strip labels now correctly understand `hjust` and `vjust` parameters
  at all angles (@karawoo).

* Strip labels now understand justification relative to the direction of the
  text, meaning that in y facets, the strip text can be placed at either end of
  the strip using `hjust` (@karawoo).

* Legend titles and labels get a little extra space around them, which 
  prevents legend titles from overlapping the legend at large font sizes 
  (@karawoo, #1881).

## Extension points

* New `autolayer()` S3 generic (@mitchelloharawild, #1974). This is similar
  to `autoplot()` but produces layers rather than complete plots.

* Custom objects can now be added using `+` if a `ggplot_add` method has been
  defined for the class of the object (@thomasp85).

* Theme elements can now be subclassed. Add a `merge_element` method to control
  how properties are inherited from the parent element. Add an `element_grob` 
  method to define how elements are rendered into grobs (@thomasp85, #1981).

* Coords have gained new extension mechanisms.
  
    If you have an existing coord extension, you will need to revise the
    specification of the `train()` method. It is now called 
    `setup_panel_params()` (better reflecting what it actually does) and now 
    has arguments `scale_x`, and `scale_y` (the x and y scales respectively) 
    and `param`, a list of plot specific parameters generated by 
    `setup_params()`.

    What was formerly called `scale_details` (in coords), `panel_ranges` 
    (in layout) and `panel_scales` (in geoms) are now consistently called
    `panel_params` (#1311). These are parameters of the coord that vary from
    panel to panel.

* `ggplot_build()` and `ggplot_gtable()` are now generics, so ggplot-subclasses 
  can define additional behavior during the build stage.

* `guide_train()`, `guide_merge()`, `guide_geom()`, and `guide_gengrob()`
  are now exported as they are needed if you want to design your own guide.
  They are not currently documented; use at your own risk (#2528).

* `scale_type()` generic is now exported and documented. Use this if you 
  want to extend ggplot2 to work with a new type of vector.

## Minor bug fixes and improvements

### Faceting

* `facet_grid()` gives a more informative error message if you try to use
  a variable in both rows and cols (#1928).

* `facet_grid()` and `facet_wrap()` both give better error messages if you
  attempt to use an unsupported coord with free scales (#2049).

* `label_parsed()` works once again (#2279).

* You can now style the background of horizontal and vertical strips
  independently with `strip.background.x` and `strip.background.y` 
  theme settings (#2249).

### Scales

* `discrete_scale()` documentation now inherits shared definitions from 
  `continuous_scale()` (@alistaire47, #2052).

* `guide_colorbar()` shows all colours of the scale (@has2k1, #2343).

* `scale_identity()` once again produces legends by default (#2112).

* Tick marks for secondary axes with strong transformations are more 
  accurately placed (@thomasp85, #1992).

* Missing line types now reliably generate missing lines (with standard 
  warning) (#2206).

* Legends now ignore set aesthetics that are not length one (#1932).

* All colour and fill scales now have an `aesthetics` argument that can
  be used to set the aesthetic(s) the scale works with. This makes it
  possible to apply a colour scale to both colour and fill aesthetics
  at the same time, via `aesthetics = c("colour", "fill")` (@clauswilke).
  
* Three new generic scales work with any aesthetic or set of aesthetics: 
  `scale_continuous_identity()`, `scale_discrete_identity()`, and
  `scale_discrete_manual()` (@clauswilke).

* `scale_*_gradient2()` now consistently omits points outside limits by 
  rescaling after the limits are enforced (@foo-bar-baz-qux, #2230).

### Layers

* `geom_label()` now correctly produces unbordered labels when `label.size` 
  is 0, even when saving to PDF (@bfgray3, #2407).

* `layer()` gives considerably better error messages for incorrectly specified
  `geom`, `stat`, or `position` (#2401).

* In all layers that use it, `linemitre` now defaults to 10 (instead of 1)
  to better match base R.

* `geom_boxplot()` now supplies a default value if no `x` aesthetic is present
  (@foo-bar-baz-qux, #2110).

* `geom_density()` drops groups with fewer than two data points and throws a
  warning. For groups with two data points, density values are now calculated 
  with `stats::density` (@karawoo, #2127).

* `geom_segment()` now also takes a `linejoin` parameter. This allows more 
  control over the appearance of the segments, which is especially useful for 
  plotting thick arrows (@Ax3man, #774).

* `geom_smooth()` now reports the formula used when `method = "auto"` 
  (@davharris #1951). `geom_smooth()` now orders by the `x` aesthetic, making it 
  easier to pass pre-computed values without manual ordering (@izahn, #2028). It 
  also now knows it has `ymin` and `ymax` aesthetics (#1939). The legend 
  correctly reflects the status of the `se` argument when used with stats 
  other than the default (@clauswilke, #1546).

* `geom_tile()` now once again interprets `width` and `height` correctly 
  (@malcolmbarrett, #2510).

* `position_jitter()` and `position_jitterdodge()` gain a `seed` argument that
  allows the specification of a random seed for reproducible jittering 
  (@krlmlr, #1996 and @slowkow, #2445).

* `stat_density()` has better behaviour if all groups are dropped because they
  are too small (#2282).

* `stat_summary_bin()` now understands the `breaks` parameter (@karawoo, #2214).

* `stat_bin()` now accepts functions for `binwidth`. This allows better binning 
  when faceting along variables with different ranges (@botanize).

* `stat_bin()` and `geom_histogram()` now sum correctly when using the `weight` 
  aesthetic (@jiho, #1921).

* `stat_bin()` again uses correct scaling for the computed variable `ndensity` 
  (@timgoodman, #2324).

* `stat_bin()` and `stat_bin_2d()` now properly handle the `breaks` parameter 
  when the scales are transformed (@has2k1, #2366).

* `update_geom_defaults()` and `update_stat_defaults()` allow American 
  spelling of aesthetic parameters (@foo-bar-baz-qux, #2299).

* The `show.legend` parameter now accepts a named logical vector to hide/show
  only some aesthetics in the legend (@tutuchan, #1798).

* Layers now silently ignore unknown aesthetics with value `NULL` (#1909).

### Coords

* Clipping to the plot panel is now configurable, through a `clip` argument
  to coordinate systems, e.g. `coord_cartesian(clip = "off")` 
  (@clauswilke, #2536).

* Like scales, coordinate systems now give you a message when you're 
  replacing an existing coordinate system (#2264).

* `coord_polar()` now draws secondary axis ticks and labels 
  (@dylan-stark, #2072), and can draw the radius axis on the right 
  (@thomasp85, #2005).

* `coord_trans()` now generates a warning when a transformation generates 
  non-finite values (@foo-bar-baz-qux, #2147).

### Themes

* Complete themes now always override all elements of the default theme
  (@has2k1, #2058, #2079).

* Themes now set default grid colour in `panel.grid` rather than individually
  in `panel.grid.major` and `panel.grid.minor` individually. This makes it 
  slightly easier to customise the theme (#2352).

* Fixed bug when setting strips to `element_blank()` (@thomasp85). 

* Axes positioned on the top and to the right can now customize their ticks and
  lines separately (@thomasp85, #1899).

* Built-in themes gain parameters `base_line_size` and `base_rect_size` which 
  control the default sizes of line and rectangle elements (@karawoo, #2176).

* Default themes use `rel()` to set line widths (@baptiste).

* Themes were tweaked for visual consistency and more graceful behavior when 
  changing the base font size. All absolute heights or widths were replaced 
  with heights or widths that are proportional to the base font size. One 
  relative font size was eliminated (@clauswilke).
  
* The height of descenders is now calculated solely on font metrics and doesn't
  change with the specific letters in the string. This fixes minor alignment 
  issues with plot titles, subtitles, and legend titles (#2288, @clauswilke).

### Guides

* `guide_colorbar()` is more configurable: tick marks and color bar frame
  can now by styled with arguments `ticks.colour`, `ticks.linewidth`, 
  `frame.colour`, `frame.linewidth`, and `frame.linetype`
  (@clauswilke).
  
* `guide_colorbar()` now uses `legend.spacing.x` and `legend.spacing.y` 
  correctly, and it can handle multi-line titles. Minor tweaks were made to 
  `guide_legend()` to make sure the two legend functions behave as similarly as
  possible (@clauswilke, #2397 and #2398).
  
* The theme elements `legend.title` and `legend.text` now respect the settings 
  of `margin`, `hjust`, and `vjust` (@clauswilke, #2465, #1502).

* Non-angle parameters of `label.theme` or `title.theme` can now be set in 
  `guide_legend()` and `guide_colorbar()` (@clauswilke, #2544).

### Other

* `fortify()` gains a method for tbls (@karawoo, #2218).

* `ggplot` gains a method for `grouped_df`s that adds a `.group` variable,
  which computes a unique value for each group. Use it with 
  `aes(group = .group)` (#2351).

* `ggproto()` produces objects with class `c("ggproto", "gg")`, allowing for
  a more informative error message when adding layers, scales, or other ggproto 
  objects (@jrnold, #2056).

* `ggsave()`'s DPI argument now supports 3 string options: "retina" (320
  DPI), "print" (300 DPI), and "screen" (72 DPI) (@foo-bar-baz-qux, #2156).
  `ggsave()` now uses full argument names to avoid partial match warnings 
  (#2355), and correctly restores the previous graphics device when several
  graphics devices are open (#2363).

* `print.ggplot()` now returns the original ggplot object, instead of the 
  output from `ggplot_build()`. Also, the object returned from 
  `ggplot_build()` now has the class `"ggplot_built"` (#2034).

* `map_data()` now works even when purrr is loaded (tidyverse#66).

* New functions `summarise_layout()`, `summarise_coord()`, and 
  `summarise_layers()` summarise the layout, coordinate systems, and layers 
  of a built ggplot object (#2034, @wch). This provides a tested API that 
  (e.g.) shiny can depend on.

* Updated startup messages reflect new resources (#2410, @mine-cetinkaya-rundel).

# ggplot2 2.2.1

* Fix usage of `structure(NULL)` for R-devel compatibility (#1968).

# ggplot2 2.2.0

## Major new features

### Subtitle and caption

Thanks to @hrbrmstr plots now have subtitles and captions, which can be set with 
the `subtitle`  and `caption` arguments to `ggtitle()` and `labs()`. You can 
control their appearance with the theme settings `plot.caption` and 
`plot.subtitle`. The main plot title is now left-aligned to better work better 
with a subtitle. The caption is right-aligned (@hrbrmstr).

### Stacking

`position_stack()` and `position_fill()` now sort the stacking order to match 
grouping order. This allows you to control the order through grouping, and 
ensures that the default legend matches the plot (#1552, #1593). If you want the 
opposite order (useful if you have horizontal bars and horizontal legend), you 
can request reverse stacking by using `position = position_stack(reverse = TRUE)` 
(#1837).
  
`position_stack()` and `position_fill()` now accepts negative values which will 
create stacks extending below the x-axis (#1691).

`position_stack()` and `position_fill()` gain a `vjust` argument which makes it 
easy to (e.g.) display labels in the middle of stacked bars (#1821).

### Layers

`geom_col()` was added to complement `geom_bar()` (@hrbrmstr). It uses 
`stat="identity"` by default, making the `y` aesthetic mandatory. It does not 
support any other `stat_()` and does not provide fallback support for the 
`binwidth` parameter. Examples and references in other functions were updated to
demonstrate `geom_col()` usage. 

When creating a layer, ggplot2 will warn if you use an unknown aesthetic or an 
unknown parameter. Compared to the previous version, this is stricter for 
aesthetics (previously there was no message), and less strict for parameters 
(previously this threw an error) (#1585).

### Facetting

The facet system, as well as the internal panel class, has been rewritten in 
ggproto. Facets are now extendable in the same manner as geoms and stats, as 
described in `vignette("extending-ggplot2")`.

We have also added the following new features.
  
* `facet_grid()` and `facet_wrap()` now allow expressions in their faceting 
  formulas (@DanRuderman, #1596).

* When `facet_wrap()` results in an uneven number of panels, axes will now be
  drawn underneath the hanging panels (fixes #1607)

* Strips can now be freely positioned in `facet_wrap()` using the 
  `strip.position` argument (deprecates `switch`).

* The relative order of panel, strip, and axis can now be controlled with 
  the theme setting `strip.placement` that takes either `inside` (strip between 
  panel and axis) or `outside` (strip after axis).

* The theme option `panel.margin` has been deprecated in favour of 
  `panel.spacing` to more clearly communicate intent.

### Extensions

Unfortunately there was a major oversight in the construction of ggproto which 
lead to extensions capturing the super object at package build time, instead of 
at package run time (#1826). This problem has been fixed, but requires 
re-installation of all extension packages.

## Scales

* The position of x and y axes can now be changed using the `position` argument
  in `scale_x_*`and `scale_y_*` which can take `top` and `bottom`, and `left`
  and `right` respectively. The themes of top and right axes can be modified 
  using the `.top` and `.right` modifiers to `axis.text.*` and `axis.title.*`.

### Continuous scales

* `scale_x_continuous()` and `scale_y_continuous()` can now display a secondary 
  axis that is a __one-to-one__ transformation of the primary axis (e.g. degrees 
  Celcius to degrees Fahrenheit). The secondary axis will be positioned opposite 
  to the primary axis and can be controlled with the `sec.axis` argument to 
  the scale constructor.

* Scales worry less about having breaks. If no breaks can be computed, the
  plot will work instead of throwing an uninformative error (#791). This 
  is particularly helpful when you have facets with free scales, and not
  all panels contain data.

* Scales now warn when transformation introduces infinite values (#1696).

### Date time

* `scale_*_datetime()` now supports time zones. It will use the timezone 
  attached to the variable by default, but can be overridden with the 
  `timezone` argument.

* New `scale_x_time()` and `scale_y_time()` generate reasonable default
  breaks and labels for hms vectors (#1752).

### Discrete scales

The treatment of missing values by discrete scales has been thoroughly 
overhauled (#1584). The underlying principle is that we can naturally represent 
missing values on discrete variables (by treating just like another level), so 
by default we should. 

This principle applies to:

* character vectors
* factors with implicit NA
* factors with explicit NA

And to all scales (both position and non-position.)

Compared to the previous version of ggplot2, there are three main changes:

1.  `scale_x_discrete()` and `scale_y_discrete()` always show discrete NA,
    regardless of their source

1.  If present, `NA`s are shown in discrete legends.

1.  All discrete scales gain a `na.translate` argument that allows you to 
    control whether `NA`s are translated to something that can be visualised,
    or should be left as missing. Note that if you don't translate (i.e. 
    `na.translate = FALSE)` the missing values will passed on to the layer, 
    which will warning that it's dropping missing values. To suppress the
    warnings, you'll also need to add `na.rm = TRUE` to the layer call. 

There were also a number of other smaller changes

* Correctly use scale expansion factors.
* Don't preserve space for dropped levels (#1638).
* Only issue one warning when when asking for too many levels (#1674).
* Unicode labels work better on Windows (#1827).
* Warn when used with only continuous data (#1589)

## Themes

* The `theme()` constructor now has named arguments rather than ellipses. This 
  should make autocomplete substantially more useful. The documentation
  (including examples) has been considerably improved.
  
* Built-in themes are more visually homogeneous, and match `theme_grey` better.
  (@jiho, #1679)
  
* When computing the height of titles, ggplot2 now includes the height of the
  descenders (i.e. the bits of `g` and `y` that hang beneath the baseline). This 
  improves the margins around titles, particularly the y axis label (#1712).
  I have also very slightly increased the inner margins of axis titles, and 
  removed the outer margins. 

* Theme element inheritance is now easier to work with as modification now
  overrides default `element_blank` elements (#1555, #1557, #1565, #1567)
  
* Horizontal legends (i.e. legends on the top or bottom) are horizontally
  aligned by default (#1842). Use `legend.box = "vertical"` to switch back
  to the previous behaviour.
  
* `element_line()` now takes an `arrow` argument to specify arrows at the end of
  lines (#1740)

There were a number of tweaks to the theme elements that control legends:
  
* `legend.justification` now controls appearance will plotting the legend
  outside of the plot area. For example, you can use 
  `theme(legend.justification = "top")` to make the legend align with the 
  top of the plot.

* `panel.margin` and `legend.margin` have been renamed to `panel.spacing` and 
  `legend.spacing` respectively, to better communicate intent (they only
  affect spacing between legends and panels, not the margins around them)

* `legend.margin` now controls margin around individual legends.

* New `legend.box.background`, `legend.box.spacing`, and `legend.box.margin`
  control the background, spacing, and margin of the legend box (the region
  that contains all legends).

## Bug fixes and minor improvements

* ggplot2 now imports tibble. This ensures that all built-in datasets print 
  compactly even if you haven't explicitly loaded tibble or dplyr (#1677).

* Class of aesthetic mapping is preserved when adding `aes()` objects (#1624).

* `+.gg` now works for lists that include data frames.

* `annotation_x()` now works in the absense of global data (#1655)

* `geom_*(show.legend = FALSE)` now works for `guide_colorbar`.

* `geom_boxplot()` gains new `outlier.alpha` (@jonathan-g) and 
  `outlier.fill` (@schloerke, #1787) parameters to control the alpha/fill of
   outlier points independently of the alpha of the boxes. 

* `position_jitter()` (and hence `geom_jitter()`) now correctly computes 
  the jitter width/jitter when supplied by the user (#1775, @has2k1).

* `geom_contour()` more clearly describes what inputs it needs (#1577).

* `geom_curve()` respects the `lineend` parameter (#1852).

* `geom_histogram()` and `stat_bin()` understand the `breaks` parameter once 
  more. (#1665). The floating point adjustment for histogram bins is now 
  actually used - it was previously inadvertently ignored (#1651).

* `geom_violin()` no longer transforms quantile lines with the alpha aesthetic
  (@mnbram, #1714). It no longer errors when quantiles are requested but data
  have zero range (#1687). When `trim = FALSE` it once again has a nice 
  range that allows the density to reach zero (by extending the range 3 
  bandwidths to either side of the data) (#1700).

* `geom_dotplot()` works better when faceting and binning on the y-axis. 
  (#1618, @has2k1).
  
* `geom_hexbin()` once again supports `..density..` (@mikebirdgeneau, #1688).

* `geom_step()` gives useful warning if only one data point in layer (#1645).

* `layer()` gains new `check.aes` and `check.param` arguments. These allow
  geom/stat authors to optional suppress checks for known aesthetics/parameters.
  Currently this is used only in `geom_blank()` which powers `expand_limits()` 
  (#1795).

* All `stat_*()` display a better error message when required aesthetics are
  missing.
  
* `stat_bin()` and `stat_summary_hex()` now accept length 1 `binwidth` (#1610)

* `stat_density()` gains new argument `n`, which is passed to underlying function
  `stats::density` ("number of equally spaced points at which the
  density is to be estimated"). (@hbuschme)

* `stat_binhex()` now again returns `count` rather than `value` (#1747)

* `stat_ecdf()` respects `pad` argument (#1646).

* `stat_smooth()` once again informs you about the method it has chosen.
  It also correctly calculates the size of the largest group within facets.

* `x` and `y` scales are now symmetric regarding the list of
  aesthetics they accept: `xmin_final`, `xmax_final`, `xlower`,
  `xmiddle` and `xupper` are now valid `x` aesthetics.

* `Scale` extensions can now override the `make_title` and `make_sec_title` 
  methods to let the scale modify the axis/legend titles.

* The random stream is now reset after calling `.onAttach()` (#2409).

# ggplot2 2.1.0

## New features

* When mapping an aesthetic to a constant (e.g. 
  `geom_smooth(aes(colour = "loess")))`), the default guide title is the name 
  of the aesthetic (i.e. "colour"), not the value (i.e. "loess") (#1431).

* `layer()` now accepts a function as the data argument. The function will be
  applied to the data passed to the `ggplot()` function and must return a
  data.frame (#1527, @thomasp85). This is a more general version of the 
  deprecated `subset` argument.

* `theme_update()` now uses the `+` operator instead of `%+replace%`, so that
  unspecified values will no longer be `NULL`ed out. `theme_replace()`
  preserves the old behaviour if desired (@oneillkza, #1519). 

* `stat_bin()` has been overhauled to use the same algorithm as ggvis, which 
  has been considerably improved thanks to the advice of Randy Prium (@rpruim).
  This includes:
  
    * Better arguments and a better algorithm for determining the origin.
      You can now specify either `boundary` or the `center` of a bin.
      `origin` has been deprecated in favour of these arguments.
      
    * `drop` is deprecated in favour of `pad`, which adds extra 0-count bins
      at either end (needed for frequency polygons). `geom_histogram()` defaults 
      to `pad = FALSE` which considerably improves the default limits for 
      the histogram, especially when the bins are big (#1477).
      
    * The default algorithm does a (somewhat) better job at picking nice widths 
      and origins across a wider range of input data.
      
    * `bins = n` now gives a histogram with `n` bins, not `n + 1` (#1487).

## Bug fixes

* All `\donttest{}` examples run.

* All `geom_()` and `stat_()` functions now have consistent argument order:
  data + mapping, then geom/stat/position, then `...`, then specific arguments, 
  then arguments common to all layers (#1305). This may break code if you were
  previously relying on partial name matching, but in the long-term should make 
  ggplot2 easier to use. In particular, you can now set the `n` parameter
  in `geom_density2d()` without it partially matching `na.rm` (#1485).

* For geoms with both `colour` and `fill`, `alpha` once again only affects
  fill (Reverts #1371, #1523). This was causing problems for people.

* `facet_wrap()`/`facet_grid()` works with multiple empty panels of data 
  (#1445).

* `facet_wrap()` correctly swaps `nrow` and `ncol` when faceting vertically
  (#1417).

* `ggsave("x.svg")` now uses svglite to produce the svg (#1432).

* `geom_boxplot()` now understands `outlier.color` (#1455).

* `geom_path()` knows that "solid" (not just 1) represents a solid line (#1534).

* `geom_ribbon()` preserves missing values so they correctly generate a 
  gap in the ribbon (#1549).

* `geom_tile()` once again accepts `width` and `height` parameters (#1513). 
  It uses `draw_key_polygon()` for better a legend, including a coloured 
  outline (#1484).

* `layer()` now automatically adds a `na.rm` parameter if none is explicitly
  supplied.

* `position_jitterdodge()` now works on all possible dodge aesthetics, 
  e.g. `color`, `linetype` etc. instead of only based on `fill` (@bleutner)

* `position = "nudge"` now works (although it doesn't do anything useful)
  (#1428).

* The default scale for columns of class "AsIs" is now "identity" (#1518).

* `scale_*_discrete()` has better defaults when used with purely continuous
  data (#1542).

* `scale_size()` warns when used with categorical data.

* `scale_size()`, `scale_colour()`, and `scale_fill()` gain date and date-time
  variants (#1526).

* `stat_bin_hex()` and `stat_bin_summary()` now use the same underlying 
  algorithm so results are consistent (#1383). `stat_bin_hex()` now accepts
  a `weight` aesthetic. To be consistent with related stats, the output variable 
  from `stat_bin_hex()` is now value instead of count.

* `stat_density()` gains a `bw` parameter which makes it easy to get consistent 
   smoothing between facets (@jiho)

* `stat-density-2d()` no longer ignores the `h` parameter, and now accepts 
  `bins` and `binwidth` parameters to control the number of contours 
  (#1448, @has2k1).

* `stat_ecdf()` does a better job of adding padding to -Inf/Inf, and gains
  an argument `pad` to suppress the padding if not needed (#1467).

* `stat_function()` gains an `xlim` parameter (#1528). It once again works 
  with discrete x values (#1509).

* `stat_summary()` preserves sorted x order which avoids artefacts when
  display results with `geom_smooth()` (#1520).

* All elements should now inherit correctly for all themes except `theme_void()`.
  (@Katiedaisey, #1555) 

* `theme_void()` was completely void of text but facets and legends still
  need labels. They are now visible (@jiho). 

* You can once again set legend key and height width to unit arithmetic
  objects (like `2 * unit(1, "cm")`) (#1437).

* Eliminate spurious warning if you have a layer with no data and no aesthetics
  (#1451).

* Removed a superfluous comma in `theme-defaults.r` code (@jschoeley)

* Fixed a compatibility issue with `ggproto` and R versions prior to 3.1.2.
  (#1444)

* Fixed issue where `coord_map()` fails when given an explicit `parameters`
  argument (@tdmcarthur, #1729)
  
* Fixed issue where `geom_errorbarh()` had a required `x` aesthetic (#1933)  

# ggplot2 2.0.0

## Major changes

* ggplot no longer throws an error if your plot has no layers. Instead it 
  automatically adds `geom_blank()` (#1246).
  
* New `cut_width()` is a convenient replacement for the verbose
  `plyr::round_any()`, with the additional benefit of offering finer
  control.

* New `geom_count()` is a convenient alias to `stat_sum()`. Use it when you
  have overlapping points on a scatterplot. `stat_sum()` now defaults to 
  using counts instead of proportions.

* New `geom_curve()` adds curved lines, with a similar specification to 
  `geom_segment()` (@veraanadi, #1088).

* Date and datetime scales now have `date_breaks`, `date_minor_breaks` and
  `date_labels` arguments so that you never need to use the long
  `scales::date_breaks()` or `scales::date_format()`.
  
* `geom_bar()` now has it's own stat, distinct from `stat_bin()` which was
  also used by `geom_histogram()`. `geom_bar()` now uses `stat_count()` 
  which counts values at each distinct value of x (i.e. it does not bin
  the data first). This can be useful when you want to show exactly which 
  values are used in a continuous variable.

* `geom_point()` gains a `stroke` aesthetic which controls the border width of 
  shapes 21-25 (#1133, @SeySayux). `size` and `stroke` are additive so a point 
  with `size = 5` and `stroke = 5` will have a diameter of 10mm. (#1142)

* New `position_nudge()` allows you to slightly offset labels (or other 
  geoms) from their corresponding points (#1109).

* `scale_size()` now maps values to _area_, not radius. Use `scale_radius()`
  if you want the old behaviour (not recommended, except perhaps for lines).

* New `stat_summary_bin()` works like `stat_summary()` but on binned data. 
  It's a generalisation of `stat_bin()` that can compute any aggregate,
  not just counts (#1274). Both default to `mean_se()` if no aggregation
  functions are supplied (#1386).

* Layers are now much stricter about their arguments - you will get an error
  if you've supplied an argument that isn't an aesthetic or a parameter.
  This is likely to cause some short-term pain but in the long-term it will make
  it much easier to spot spelling mistakes and other errors (#1293).
  
    This change does break a handful of geoms/stats that used `...` to pass 
    additional arguments on to the underlying computation. Now 
    `geom_smooth()`/`stat_smooth()` and `geom_quantile()`/`stat_quantile()` 
    use `method.args` instead (#1245, #1289); and `stat_summary()` (#1242), 
    `stat_summary_hex()`, and `stat_summary2d()` use `fun.args`.

### Extensibility

There is now an official mechanism for defining Stats, Geoms, and Positions in 
other packages. See `vignette("extending-ggplot2")` for details.

* All Geoms, Stats and Positions are now exported, so you can inherit from them
  when making your own objects (#989).

* ggplot2 no longer uses proto or reference classes. Instead, we now use 
  ggproto, a new OO system designed specifically for ggplot2. Unlike proto
  and RC, ggproto supports clean cross-package inheritance. Creating a new OO
  system isn't usually the right way to solve a problem, but I'm pretty sure
  it was necessary here. Read more about it in the vignette.

* `aes_()` replaces `aes_q()`. It also supports formulas, so the most concise 
  SE version of `aes(carat, price)` is now `aes_(~carat, ~price)`. You may
  want to use this form in packages, as it will avoid spurious `R CMD check` 
  warnings about undefined global variables.

### Text

* `geom_text()` has been overhauled to make labelling your data a little
  easier. It:
  
    * `nudge_x` and `nudge_y` arguments let you offset labels from their
      corresponding points (#1120). 
      
    * `check_overlap = TRUE` provides a simple way to avoid overplotting 
      of labels: labels that would otherwise overlap are omitted (#1039).
      
    * `hjust` and `vjust` can now be character vectors: "left", "center", 
      "right", "bottom", "middle", "top". New options include "inward" and 
      "outward" which align text towards and away from the center of the plot 
      respectively.

* `geom_label()` works like `geom_text()` but draws a rounded rectangle 
  underneath each label (#1039). This is useful when you want to label plots
  that are dense with data.

### Deprecated features

* The little used `aes_auto()` has been deprecated. 

* `aes_q()` has been replaced with `aes_()` to be consistent with SE versions
  of NSE functions in other packages.

* The `order` aesthetic is officially deprecated. It never really worked, and 
  was poorly documented.

* The `stat` and `position` arguments to `qplot()` have been deprecated.
  `qplot()` is designed for quick plots - if you need to specify position
  or stat, use `ggplot()` instead.

* The theme setting `axis.ticks.margin` has been deprecated: now use the margin 
  property of `axis.text`.
  
* `stat_abline()`, `stat_hline()` and `stat_vline()` have been removed:
  these were never suitable for use other than with `geom_abline()` etc
  and were not documented.

* `show_guide` has been renamed to `show.legend`: this more accurately
  reflects what it does (controls appearance of layer in legend), and uses the 
  same convention as other ggplot2 arguments (i.e. a `.` between names).
  (Yes, I know that's inconsistent with function names with use `_`, but it's
  too late to change now.)

A number of geoms have been renamed to be internally consistent:

* `stat_binhex()` and `stat_bin2d()` have been renamed to `stat_bin_hex()` 
  and `stat_bin_2d()` (#1274). `stat_summary2d()` has been renamed to 
  `stat_summary_2d()`, `geom_density2d()`/`stat_density2d()` has been renamed 
  to `geom_density_2d()`/`stat_density_2d()`.

* `stat_spoke()` is now `geom_spoke()` since I realised it's a
  reparameterisation of `geom_segment()`.

* `stat_bindot()` has been removed because it's so tightly coupled to
  `geom_dotplot()`. If you happened to use `stat_bindot()`, just change to
  `geom_dotplot()` (#1194).

All defunct functions have been removed.

### Default appearance

* The default `theme_grey()` background colour has been changed from "grey90" 
  to "grey92": this makes the background a little less visually prominent.

* Labels and titles have been tweaked for readability:

    * Axes labels are darker.
    
    * Legend and axis titles are given the same visual treatment.
    
    * The default font size dropped from 12 to 11. You might be surprised that 
      I've made the default text size smaller as it was already hard for
      many people to read. It turns out there was a bug in RStudio (fixed in 
      0.99.724), that shrunk the text of all grid based graphics. Once that
      was resolved the defaults seemed too big to my eyes.
    
    * More spacing between titles and borders.
    
    * Default margins scale with the theme font size, so the appearance at 
      larger font sizes should be considerably improved (#1228). 

* `alpha` now affects both fill and colour aesthetics (#1371).

* `element_text()` gains a margins argument which allows you to add additional
  padding around text elements. To help see what's going on use `debug = TRUE` 
  to display the text region and anchors.

* The default font size in `geom_text()` has been decreased from 5mm (14 pts)
  to 3.8 mm (11 pts) to match the new default theme sizes.

* A diagonal line is no longer drawn on bar and rectangle legends. Instead, the
  border has been tweaked to be more visible, and more closely match the size of 
  line drawn on the plot.

* `geom_pointrange()` and `geom_linerange()` get vertical (not horizontal)
  lines in the legend (#1389).

* The default line `size` for `geom_smooth()` has been increased from 0.5 to 1 
  to make it easier to see when overlaid on data.
  
* `geom_bar()` and `geom_rect()` use a slightly paler shade of grey so they
  aren't so visually heavy.
  
* `geom_boxplot()` now colours outliers the same way as the boxes.

* `geom_point()` now uses shape 19 instead of 16. This looks much better on 
  the default Linux graphics device. (It's very slightly smaller than the old 
  point, but it shouldn't affect any graphics significantly)

* Sizes in ggplot2 are measured in mm. Previously they were converted to pts 
  (for use in grid) by multiplying by 72 / 25.4. However, grid uses printer's 
  points, not Adobe (big pts), so sizes are now correctly multiplied by 
  72.27 / 25.4. This is unlikely to noticeably affect display, but it's
  technically correct (<https://youtu.be/hou0lU8WMgo>).

* The default legend will now allocate multiple rows (if vertical) or
  columns (if horizontal) in order to make a legend that is more likely to
  fit on the screen. You can override with the `nrow`/`ncol` arguments
  to `guide_legend()`

    ```R
    p <- ggplot(mpg, aes(displ,hwy, colour = model)) + geom_point()
    p
    p + theme(legend.position = "bottom")
    # Previous behaviour
    p + guides(colour = guide_legend(ncol = 1))
    ```

### New and updated themes

* New `theme_void()` is completely empty. It's useful for plots with non-
  standard coordinates or for drawings (@jiho, #976).

* New `theme_dark()` has a dark background designed to make colours pop out
  (@jiho, #1018)

* `theme_minimal()` became slightly more minimal by removing the axis ticks:
  labels now line up directly beneath grid lines (@tomschloss, #1084)

* New theme setting `panel.ontop` (logical) make it possible to place 
  background elements (i.e., gridlines) on top of data. Best used with 
  transparent `panel.background` (@noamross. #551).

### Labelling

The facet labelling system was updated with many new features and a
more flexible interface (@lionel-). It now works consistently across
grid and wrap facets. The most important user visible changes are:

* `facet_wrap()` gains a `labeller` option (#25).

* `facet_grid()` and `facet_wrap()` gain a `switch` argument to
  display the facet titles near the axes. When switched, the labels
  become axes subtitles. `switch` can be set to "x", "y" or "both"
  (the latter only for grids) to control which margin is switched.

The labellers (such as `label_value()` or `label_both()`) also get
some new features:

* They now offer the `multi_line` argument to control whether to
  display composite facets (those specified as `~var1 + var2`) on one
  or multiple lines.

* In `label_bquote()` you now refer directly to the names of
  variables. With this change, you can create math expressions that
  depend on more than one variable. This math expression can be
  specified either for the rows or the columns and you can also
  provide different expressions to each margin.

  As a consequence of these changes, referring to `x` in backquoted
  expressions is deprecated.

* Similarly to `label_bquote()`, `labeller()` now take `.rows` and
  `.cols` arguments. In addition, it also takes `.default`.
  `labeller()` is useful to customise how particular variables are
  labelled. The three additional arguments specify how to label the
  variables are not specifically mentioned, respectively for rows,
  columns or both. This makes it especially easy to set up a
  project-wide labeller dispatcher that can be reused across all your
  plots. See the documentation for an example.

* The new labeller `label_context()` adapts to the number of factors
  facetted over. With a single factor, it displays only the values,
  just as before. But with multiple factors in a composite margin
  (e.g. with `~cyl + am`), the labels are passed over to
  `label_both()`. This way the variables names are displayed with the
  values to help identifying them.

On the programming side, the labeller API has been rewritten in order
to offer more control when faceting over multiple factors (e.g. with
formulae such as `~cyl + am`). This also means that if you have
written custom labellers, you will need to update them for this
version of ggplot.

* Previously, a labeller function would take `variable` and `value`
  arguments and return a character vector. Now, they take a data frame
  of character vectors and return a list. The input data frame has one
  column per factor facetted over and each column in the returned list
  becomes one line in the strip label. See documentation for more
  details.

* The labels received by a labeller now contain metadata: their margin
  (in the "type" attribute) and whether they come from a wrap or a
  grid facet (in the "facet" attribute).

* Note that the new `as_labeller()` function operator provides an easy
  way to transform an existing function to a labeller function. The
  existing function just needs to take and return a character vector.

## Documentation

* Improved documentation for `aes()`, `layer()` and much much more.

* I've tried to reduce the use of `...` so that you can see all the 
  documentation in one place rather than having to integrate multiple pages.
  In some cases this has involved adding additional arguments to geoms
  to make it more clear what you can do:
  
    *  `geom_smooth()` gains explicit `method`, `se` and `formula` arguments.
    
    * `geom_histogram()` gains `binwidth`, `bins`, `origin` and `right` 
      arguments.
      
    * `geom_jitter()` gains `width` and `height` arguments to make it easier
      to control the amount of jittering without using the lengthy 
      `position_jitter()` function (#1116)

* Use of `qplot()` in examples has been minimised (#1123, @hrbrmstr). This is
  inline with the 2nd edition of the ggplot2 box, which minimises the use of 
  `qplot()` in favour of `ggplot()`.

* Tightly linked geoms and stats (e.g. `geom_boxplot()` and `stat_boxplot()`) 
  are now documented in the same file so you can see all the arguments in one
  place. Variations of the same idea (e.g. `geom_path()`, `geom_line()`, and
  `geom_step()`) are also documented together.

* It's now obvious that you can set the `binwidth` parameter for
  `stat_bin_hex()`, `stat_summary_hex()`, `stat_bin_2d()`, and
  `stat_summary_2d()`. 

* The internals of positions have been cleaned up considerably. You're unlikely
  to notice any external changes, although the documentation should be a little
  less confusing since positions now don't list parameters they never use.

## Data

* All datasets have class `tbl_df` so if you also use dplyr, you get a better
  print method.

* `economics` has been brought up to date to 2015-04-01.

* New `economics_long` is the economics data in long form.

* New `txhousing` dataset containing information about the Texas housing
  market. Useful for examples that need multiple time series, and for
  demonstrating model+vis methods.

* New `luv_colours` dataset which contains the locations of all
  built-in `colors()` in Luv space.

* `movies` has been moved into its own package, ggplot2movies, because it was 
  large and not terribly useful. If you've used the movies dataset, you'll now 
  need to explicitly load the package with `library(ggplot2movies)`.

## Bug fixes and minor improvements

* All partially matched arguments and `$` have been been replaced with 
  full matches (@jimhester, #1134).

* ggplot2 now exports `alpha()` from the scales package (#1107), and `arrow()` 
  and `unit()` from grid (#1225). This means you don't need attach scales/grid 
  or do `scales::`/`grid::` for these commonly used functions.

* `aes_string()` now only parses character inputs. This fixes bugs when
  using it with numbers and non default `OutDec` settings (#1045).

* `annotation_custom()` automatically adds a unique id to each grob name,
  making it easier to plot multiple grobs with the same name (e.g. grobs of
  ggplot2 graphics) in the same plot (#1256).

* `borders()` now accepts xlim and ylim arguments for specifying the geographical 
  region of interest (@markpayneatwork, #1392).

* `coord_cartesian()` applies the same expansion factor to limits as for scales. 
  You can suppress with `expand = FALSE` (#1207).

* `coord_trans()` now works when breaks are suppressed (#1422).

* `cut_number()` gives error message if the number of requested bins can
  be created because there are two few unique values (#1046).

* Character labels in `facet_grid()` are no longer (incorrectly) coerced into
  factors. This caused problems with custom label functions (#1070).

* `facet_wrap()` and `facet_grid()` now allow you to use non-standard
  variable names by surrounding them with backticks (#1067).

* `facet_wrap()` more carefully checks its `nrow` and `ncol` arguments
  to ensure that they're specified correctly (@richierocks, #962)

* `facet_wrap()` gains a `dir` argument to control the direction the
  panels are wrapped in. The default is "h" for horizontal. Use "v" for
  vertical layout (#1260).

* `geom_abline()`, `geom_hline()` and `geom_vline()` have been rewritten to
  have simpler behaviour and be more consistent:

    * `stat_abline()`, `stat_hline()` and `stat_vline()` have been removed:
      these were never suitable for use other than with `geom_abline()` etc
      and were not documented.

    * `geom_abline()`, `geom_vline()` and `geom_hline()` are bound to
      `stat_identity()` and `position_identity()`

    * Intercept parameters can no longer be set to a function.

    * They are all documented in one file, since they are so closely related.

* `geom_bin2d()` will now let you specify one dimension's breaks exactly,
  without touching the other dimension's default breaks at all (#1126).

* `geom_crossbar()` sets grouping correctly so you can display multiple
  crossbars on one plot. It also makes the default `fatten` argument a little
  bigger to make the middle line more obvious (#1125).

* `geom_histogram()` and `geom_smooth()` now only inform you about the
  default values once per layer, rather than once per panel (#1220).

* `geom_pointrange()` gains `fatten` argument so you can control the
  size of the point relative to the size of the line.

* `geom_segment()` annotations were not transforming with scales 
  (@BrianDiggs, #859).

* `geom_smooth()` is no longer so chatty. If you want to know what the default
  smoothing method is, look it up in the documentation! (#1247)

* `geom_violin()` now has the ability to draw quantile lines (@DanRuderman).

* `ggplot()` now captures the parent frame to use for evaluation,
  rather than always defaulting to the global environment. This should
  make ggplot more suitable to use in more situations (e.g. with knitr)

* `ggsave()` has been simplified a little to make it easier to maintain.
  It no longer checks that you're printing a ggplot2 object (so now also
  works with any grid grob) (#970), and always requires a filename.
  Parameter `device` now supports character argument to specify which supported
  device to use ('pdf', 'png', 'jpeg', etc.), for when it cannot be correctly
  inferred from the file extension (for example when a temporary filename is
  supplied server side in shiny apps) (@sebkopf, #939). It no longer opens
  a graphics device if one isn't already open - this is annoying when you're
  running from a script (#1326).

* `guide_colorbar()` creates correct legend if only one color (@krlmlr, #943).

* `guide_colorbar()` no longer fails when the legend is empty - previously
  this often masked misspecifications elsewhere in the plot (#967).

* New `layer_data()` function extracts the data used for plotting for a given
  layer. It's mostly useful for testing.

* User supplied `minor_breaks` can now be supplied on the same scale as 
  the data, and will be automatically transformed with by scale (#1385).

* You can now suppress the appearance of an axis/legend title (and the space
  that would allocated for it) with `NULL` in the `scale_` function. To
  use the default label, use `waiver()` (#1145).

* Position adjustments no longer warn about potentially varying ranges
  because the problem rarely occurs in practice and there are currently a
  lot of false positives since I don't understand exactly what FP criteria
  I should be testing.

* `scale_fill_grey()` now uses red for missing values. This matches
  `scale_colour_grey()` and makes it obvious where missing values lie.
  Override with `na.value`.

* `scale_*_gradient2()` defaults to using Lab colour space.

* `scale_*_gradientn()` now allows `colours` or `colors` (#1290)

* `scale_y_continuous()` now also transforms the `lower`, `middle` and `upper`
  aesthetics used by `geom_boxplot()`: this only affects
  `geom_boxplot(stat = "identity")` (#1020).

* Legends no longer inherit aesthetics if `inherit.aes` is FALSE (#1267).

* `lims()` makes it easy to set the limits of any axis (#1138).

* `labels = NULL` now works with `guide_legend()` and `guide_colorbar()`.
  (#1175, #1183).

* `override.aes` now works with American aesthetic spelling, e.g. color

* Scales no longer round data points to improve performance of colour
  palettes. Instead the scales package now uses a much faster colour
  interpolation algorithm (#1022).

* `scale_*_brewer()` and `scale_*_distiller()` add new `direction` argument of 
  `scales::brewer_pal`, making it easier to change the order of colours 
  (@jiho, #1139).

* `scale_x_date()` now clips dates outside the limits in the same way as
  `scale_x_continuous()` (#1090).

* `stat_bin()` gains `bins` arguments, which denotes the number of bins. Now
  you can set `bins=100` instead of `binwidth=0.5`. Note that `breaks` or
  `binwidth` will override it (@tmshn, #1158, #102).

* `stat_boxplot()` warns if a continuous variable is used for the `x` aesthetic
  without also supplying a `group` aesthetic (#992, @krlmlr).

* `stat_summary_2d()` and `stat_bin_2d()` now share exactly the same code for 
  determining breaks from `bins`, `binwidth`, and `origin`. 
  
* `stat_summary_2d()` and `stat_bin_2d()` now output in tile/raster compatible 
  form instead of rect compatible form. 

* Automatically computed breaks do not lead to an error for transformations like
  "probit" where the inverse can map to infinity (#871, @krlmlr)

* `stat_function()` now always evaluates the function on the original scale.
  Previously it computed the function on transformed scales, giving incorrect
  values (@BrianDiggs, #1011).

* `strip_dots` works with anonymous functions within calculated aesthetics 
  (e.g. `aes(sapply(..density.., function(x) mean(x))))` (#1154, @NikNakk)

* `theme()` gains `validate = FALSE` parameter to turn off validation, and 
  hence store arbitrary additional data in the themes. (@tdhock, #1121)

* Improved the calculation of segments needed to draw the curve representing
  a line when plotted in polar coordinates. In some cases, the last segment
  of a multi-segment line was not drawn (@BrianDiggs, #952)<|MERGE_RESOLUTION|>--- conflicted
+++ resolved
@@ -1,8 +1,5 @@
 # ggplot2 (development version)
 
-<<<<<<< HEAD
-* Added `panel.widths` and `panel.heights` to `theme()` (#5338, @teunbrand).
-=======
 * Reversal of a dimension, typically 'x' or 'y', is now controlled by the 
   `reverse` argument in `coord_cartesian()`, `coord_fixed()`, `coord_radial()`
   and `coord_sf()`. In `coord_radial()`, this replaces the older `direction` 
@@ -16,7 +13,6 @@
 * New argument `labs(dictionary)` to label based on variable name rather than 
   based on aesthetic (@teunbrand, #5178)
 * Fixed bug in out-of-bounds binned breaks (@teunbrand, #6054)
->>>>>>> e57d6b85
 * Binned guides now accept expressions as labels (@teunbrand, #6005)
 * (internal) `Scale$get_labels()` format expressions as lists.
 * In non-orthogonal coordinate systems (`coord_sf()`, `coord_polar()` and 
@@ -241,6 +237,7 @@
   (@teunbrand, #4722, #6069).
 * `geom_abline()` clips to the panel range in the vertical direction too
   (@teunbrand, #6086).
+* Added `panel.widths` and `panel.heights` to `theme()` (#5338, @teunbrand).
 
 # ggplot2 3.5.1
 

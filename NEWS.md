--- conflicted
+++ resolved
@@ -1,17 +1,14 @@
 # ggplot2 (development version)
 
-<<<<<<< HEAD
 * Position adjustments can now have auxiliary aesthetics (@teunbrand).
     * `position_nudge()` gains `nudge_x` and `nudge_y` aesthetics (#3026, #5445).
     * `position_dodge()` gains `order` aesthetic (#3022, #3345)
-=======
 * Fixed regression in `guide_bins(reverse = TRUE)` (@teunbrand, #6183).
 * New function family for setting parts of a theme. For example, you can now use 
   `theme_sub_axis(line, text, ticks, ticks.length, line)` as a substitute for
   `theme(axis.line, axis.text, axis.ticks, axis.ticks.length, axis.line)`. This
   should allow slightly terser and more organised theme declarations 
   (@teunbrand, #5301).
->>>>>>> a4264bc4
 * `scale_{x/y}_discrete(continuous.limits)` is a new argument to control the
   display range of discrete scales (@teunbrand, #4174, #6259).
 * `geom_ribbon()` now appropriately warns about, and removes, missing values 

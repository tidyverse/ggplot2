# ggplot2 (development version)

<<<<<<< HEAD
* `geom_errorbarh()` is deprecated in favour of 
  `geom_errorbar(orientation = "y")` (@teunbrand, #5961).
=======
* `geom_contour()` should be able to recognise a rotated grid of points 
  (@teunbrand, #4320)
>>>>>>> 926f2906
* `geom_boxplot()` gains additional arguments to style the colour, linetype and
  linewidths of the box, whiskers, median line and staples (@teunbrand, #5126)
* (internal) Using `after_scale()` in the `Geom*$default_aes()` field is now
  evaluated in the context of data (@teunbrand, #6135)
* Fixed bug where binned scales wouldn't simultaneously accept transformations
  and function-limits (@teunbrand, #6144).
* Fixed bug where the `ggplot2::`-prefix did not work with `stage()` 
  (@teunbrand, #6104).
* New `get_labs()` function for retrieving completed plot labels 
  (@teunbrand, #6008).
* Built-in `theme_*()` functions now have `ink` and `paper` arguments to control
  foreground and background colours respectively (@teunbrand)
* The `summary()` method for ggplots is now more terse about facets 
  (@teunbrand, #5989).
* `guide_bins()`, `guide_colourbar()` and `guide_coloursteps()` gain an `angle`
  argument to overrule theme settings, similar to `guide_axis(angle)` 
  (@teunbrand, #4594).
* `coord_*(expand)` can now take a logical vector to control expansion at any
  side of the panel (top, right, bottom, left) (@teunbrand, #6020)
* (Breaking) The defaults for all geoms can be set at one in the theme. 
  (@teunbrand based on pioneering work by @dpseidel, #2239)
    * A new `theme(geom)` argument is used to track these defaults.
    * The `element_geom()` function can be used to populate that argument.
    * The `from_theme()` function allows access to the theme default fields from
      inside the `aes()` function.
* Passing empty unmapped aesthetics to layers raises a warning instead of
  throwing an error (@teunbrand, #6009).
* Moved {mgcv} from Imports to Suggests (@teunbrand, #5986)
* New `reset_geom_defaults()` and `reset_stat_defaults()` to restore all geom or
  stat default aesthetics at once (@teunbrand, #5975).
* `facet_wrap()` can have `space = "free_x"` with 1-row layouts and 
  `space = "free_y"` with 1-column layouts (@teunbrand)
* Secondary axes respect `n.breaks` setting in continuous scales (@teunbrand, #4483).
* Layers can have names (@teunbrand, #4066).
* (internal) improvements to `pal_qualitative()` (@teunbrand, #5013)
* `coord_radial(clip = "on")` clips to the panel area when the graphics device
  supports clipping paths (@teunbrand, #5952).
* (internal) Panel clipping responsibility moved from Facet class to Coord 
  class through new `Coord$draw_panel()` method.
* `theme(strip.clip)` now defaults to `"on"` and is independent of Coord 
  clipping (@teunbrand, 5952).
* (internal) rearranged the code of `Facet$draw_panels()` method (@teunbrand).
* Axis labels are now justified across facet panels (@teunbrand, #5820)
* Fixed bug in `stat_function()` so x-axis title now produced automatically 
  when no data added. (@phispu, #5647).
* geom_sf now accepts shape names (@sierrajohnson, #5808)
* Added `gg` class to `labs()` (@phispu, #5553).
* Missing values from discrete palettes are no longer translated 
  (@teunbrand, #5929).
* Fixed bug in `facet_grid(margins = TRUE)` when using expresssions 
  (@teunbrand, #1864).
* `geom_step()` now supports the `orientation` argument (@teunbrand, #5936).
* `position_dodge()` and `position_jitterdodge()` now have a `reverse` argument 
  (@teunbrand, #3610)
* `coord_radial(r.axis.inside)` can now take a numeric value to control 
  placement of internally placed radius axes (@teunbrand, #5805).
* (internal) default labels are derived in `ggplot_build()` rather than
  in `ggplot_add.Layer()` (@teunbrand, #5894)
* An attempt is made to use a variable's label attribute as default label 
  (@teunbrand, #4631)
* Themes gain an additional `header_family` argument to easily set the font
  for headers and titles (#5886).
* The `plot.subtitle`, `plot.caption` and `plot.tag` theme elements now inherit 
  from the root `text` element instead of the `title` element (#5886).
* ggplot2 no longer imports {glue} (@teunbrand, #5986).
* `geom_rect()` can now derive the required corners positions from `x`/`width`
  or `y`/`height` parameterisation (@teunbrand, #5861).
* All position scales now use the same definition of `x` and `y` aesthetics.
  This lets uncommon aesthetics like `xintercept` expand scales as usual.
  (#3342, #4966, @teunbrand)
* Bare numeric values provided to Date or Datetime scales get inversely 
  transformed (cast to Date/POSIXct) with a warning (@teunbrand).
* `stat_bin()` now accepts functions for argument `breaks` (@aijordan, #4561)
* (internal) The plot's layout now has a coord parameter that is used to 
  prevent setting up identical panel parameters (#5427)
* (internal) rearranged the code of `Facet$draw_panels()` method (@teunbrand).
* `geom_rug()` prints a warning when `na.rm = FALSE`, as per documentation (@pn317, #5905)
* `position_dodge(preserve = "single")` now handles multi-row geoms better,
  such as `geom_violin()` (@teunbrand based on @clauswilke's work, #2801).
* `position_jitterdodge()` now dodges by `group` (@teunbrand, #3656)
* The `arrow.fill` parameter is now applied to more line-based functions: 
  `geom_path()`, `geom_line()`, `geom_step()` `geom_function()`, line 
   geometries in `geom_sf()` and `element_line()`.
* Fixed bug where binned guides would keep out-of-bounds breaks 
  (@teunbrand, #5870).
* The size of the `draw_key_polygon()` glyph now reflects the `linewidth` 
  aesthetic (#4852).
* New function `complete_theme()` to replicate how themes are handled during
  plot building (#5801).
* Special getter and setter functions have been renamed for consistency, allowing
  for better tab-completion with `get_*`- and `set_*`-prefixes. The old names 
  remain available for backward compatibility (@teunbrand, #5568).
  
  | New name             | Old name          |
  | -------------------- | ----------------- |
  | `get_theme()`        | `theme_get()`     |
  | `set_theme()`        | `theme_set()`     |
  | `replace_theme()`    | `theme_replace()` |
  | `update_theme()`     | `theme_update()`  |
  | `get_last_plot()`    | `last_plot()`     |
  | `get_layer_data()`   | `layer_data()`    |
  | `get_layer_grob()`   | `layer_grob()`    |
  | `get_panel_scales()` | `layer_scales()`  |

* Discrete scales now support `minor_breaks`. This may only make sense in
  discrete position scales, where it affects the placement of minor ticks
  and minor gridlines (#5434).
* Discrete position scales now expose the `palette` argument, which can be used 
  to customise spacings between levels (@teunbrand, #5770).
* The default `se` parameter in layers with `geom = "smooth"` will be `TRUE` 
  when the data has `ymin` and `ymax` parameters and `FALSE` if these are 
  absent. Note that this does not affect the default of `geom_smooth()` or
  `stat_smooth()` (@teunbrand, #5572).
* The bounded density option in `stat_density()` uses a wider range to
  prevent discontinuities (#5641).
* `geom_raster()` now falls back to rendering as `geom_rect()` when coordinates
  are not Cartesian (#5503).
* `stat_ecdf()` now has an optional `weight` aesthetic (@teunbrand, #5058).
* Position scales combined with `coord_sf()` can now use functions in the 
 `breaks` argument. In addition, `n.breaks` works as intended and 
 `breaks = NULL` removes grid lines and axes (@teunbrand, #4622).
* (Internal) Applying defaults in `geom_sf()` has moved from the internal 
  `sf_grob()` to `GeomSf$use_defaults()` (@teunbrand).
* `facet_wrap()` has new options for the `dir` argument to more precisely
  control panel directions. Internally `dir = "h"` or `dir = "v"` is deprecated 
  (@teunbrand, #5212).
* Prevented `facet_wrap(..., drop = FALSE)` from throwing spurious errors when
  a character facetting variable contained `NA`s (@teunbrand, #5485).
* When facets coerce the faceting variables to factors, the 'ordered' class
  is dropped (@teunbrand, #5666).
* `geom_curve()` now appropriately removes missing data instead of throwing
  errors (@teunbrand, #5831).
* `update_geom_defaults()` and `update_stat_defaults()` have a reset mechanism
  when using `new = NULL` and invisible return the previous defaults (#4993).
* Fixed regression in axes where `breaks = NULL` caused the axes to disappear
  instead of just rendering the axis line (@teunbrand, #5816).
* `geom_point()` can be dodged vertically by using 
  `position_dodge(..., orientation = "y")` (@teunbrand, #5809).
* Fixed bug where `na.value` was incorrectly mapped to non-`NA` values 
  (@teunbrand, #5756).
* Fixed bug in `guide_custom()` that would throw error with `theme_void()` 
  (@teunbrand, #5856).
* New helper function `gg_par()` to translate ggplot2's interpretation of 
  graphical parameters to {grid}'s interpretation (@teunbrand, #5866).
* `scale_{x/y}_discrete()` can now accept a `sec.axis`. It is recommended to
  only use `dup_axis()` to set custom breaks or labels, as discrete variables 
  cannot be transformed (@teunbrand, #3171).
* `stat_density()` has the new computed variable: `wdensity`, which is
  calculated as the density times the sum of weights (@teunbrand, #4176).
* `theme()` gets new `spacing` and `margins` arguments that all other spacings
  and (non-text) margins inherit from (@teunbrand, #5622).
* `geom_ribbon()` can have varying `fill` or `alpha` in linear coordinate
  systems (@teunbrand, #4690).
* `geom_tile()` computes default widths and heights per panel instead of
  per layer (@teunbrand, #5740).
* The `fill` of the `panel.border` theme setting is ignored and forced to be
  transparent (#5782).
* `stat_align()` skips computation when there is only 1 group and therefore
  alignment is not necessary (#5788).
* `position_stack()` skips computation when all `x` values are unique and 
  therefore stacking is not necessary (#5788).
* A new `ggplot_build()` S3 method for <ggplot_built> classes was added, which
  returns input unaltered (@teunbrand, #5800).
* `width` is implemented as aesthetic instead of parameter in `geom_col()` and
  `geom_bar()` (#3142).
* Fix a bug in `position_jitterdodge()` where different jitters would be applied
  to different position aesthetics of the same axis (@teunbrand, #5818).
* In `stat_bin()`, the default `boundary` is now chosen to better adhere to 
  the `nbin` argument (@teunbrand, #5882, #5036)
* `after_stat()` and `after_scale()` throw warnings when the computed aesthetics
  are not of the correct length (#5901).
* `guide_colourbar()` now correctly hands off `position` and `available_aes`
  parameters downstream (@teunbrand, #5930)
* `geom_hline()` and `geom_vline()` now have `position` argument
  (@yutannihilation, #4285).
* New function `get_strip_labels()` to retrieve facet labels (@teunbrand, #4979)
* Fixed bug in `position_dodge2()`'s identification of range overlaps 
  (@teunbrand, #5938, #4327).
* Fixed bug where empty discrete scales weren't recognised as such 
  (@teunbrand, #5945).
* (internal) The summary function of `stat_summary()` and `stat_summary_bin()` 
  is setup once in total instead of once per group (@teunbrand, #5971)
* `facet_grid(space = "free")` can now be combined with `coord_fixed()` 
  (@teunbrand, #4584).
* `theme_classic()` now has black ticks and text instead of dark gray. In 
  addition, `theme_classic()`'s axis line end is `"square"` (@teunbrand, #5978).
* {tibble} is now suggested instead of imported (@teunbrand, #5986)
* The ellipsis argument is now checked in `fortify()`, `get_alt_text()`, 
  `labs()` and several guides (@teunbrand, #3196).
* `stat_summary_bin()` no longer ignores `width` parameter (@teunbrand, #4647).
* Added `keep.zeroes` argument to `stat_bin()` (@teunbrand, #3449)

# ggplot2 3.5.1

This is a small release focusing on fixing regressions from 3.5.0 and 
documentation updates.

## Bug fixes

* Fixed bug where discrete scales could not map aesthetics only consisting of
  `NA`s (#5623)
* Fixed spurious warnings from `sec_axis()` with `breaks = NULL` (#5713).
* Patterns and gradients are now also enabled in `geom_sf()` 
  (@teunbrand, #5716).
* The default behaviour of `resolution()` has been reverted to pre-3.5.0 
  behaviour. Whether mapped discrete vectors should be treated as having 
  resolution of 1 is controlled by the new `discrete` argument.
* Fixed bug in `guide_bins()` and `guide_coloursteps()` where discrete breaks,
  such as the levels produced by `cut()`, were ordered incorrectly 
  (@teunbrand, #5757).
  
## Improvements

* When facets coerce the faceting variables to factors, the 'ordered' class
  is dropped (@teunbrand, #5666).
* `coord_map()` and `coord_polar()` throw informative warnings when used
  with the guide system (#5707).
* When passing a function to `stat_contour(breaks)`, that function is used to
  calculate the breaks even if `bins` and `binwidth` are missing 
  (@teunbrand, #5686).
* `geom_step()` now supports `lineend`, `linejoin` and `linemitre` parameters 
  (@teunbrand, #5705).
* Fixed performance loss when the `.data` pronoun is used in `aes()` (#5730).
* Facet evaluation is better at dealing with inherited errors 
  (@teunbrand, #5670).
* `stat_bin()` deals with non-finite breaks better (@teunbrand, #5665).
* While axes in `coord_radial()` don't neatly fit the top/right/bottom/left
  organisation, specifying `position = "top"` or `position = "right"` 
  in the scale will flip the placement of the radial axis (#5735)
* Theme elements that do not exist now throw warnings instead of errors (#5719).
* Fixed bug in `coord_radial()` where full circles were not treated as such 
  (@teunbrand, #5750).
* When legends detect the presence of values in a layer, `NA` is now detected
  if the data contains values outside the given breaks (@teunbrand, #5749).
* `annotate()` now warns about `stat` or `position` arguments (@teunbrand, #5151)
* `guide_coloursteps(even.steps = FALSE)` now works with discrete data that has 
  been formatted by `cut()` (@teunbrand, #3877).
* `ggsave()` now offers to install svglite if needed (@eliocamp, #6166).

# ggplot2 3.5.0

This is a minor release that turned out quite beefy. It is focused on 
overhauling the guide system: the system responsible for displaying information 
from scales in the guise of axes and legends. As part of that overhaul, new 
guides have been implemented and existing guides have been refined. The look 
and feel of guides has been mostly preserved, but their internals and 
styling options have changed drastically.

Briefly summarising other highlights, we also welcome `coord_radial()` as a 
successor of  `coord_polar()`. Initial support for newer graphical features, 
such as pattern fills has been added. The API has changed how `I()`/`<AsIs>` 
vectors interact with the scale system, namely: not at all. 

## Breaking changes

* The guide system. As a whole. See 'new features' for more information. 
  While the S3 guide generics are still in place, the S3 methods for 
  `guide_train()`, `guide_merge()`, `guide_geom()`, `guide_transform()`,
  `guide_gengrob()` have been superseded by the respective ggproto methods.
  In practice, this will mean that `NextMethod()` or sub-classing ggplot2's
  guides with the S3 system will no longer work.
  
* By default, `guide_legend()` now only draws a key glyph for a layer when
  the value is in the layer's data. To revert to the old behaviour, you
  can still set `show.legend = c({aesthetic} = TRUE)` (@teunbrand, #3648).

* In the `scale_{colour/fill}_gradient2()` and 
  `scale_{colour/fill}_steps2()` functions, the `midpoint` argument is 
  transformed by the scale transformation (#3198).
  
* The `legend.key` theme element is set to inherit from the `panel.background`
  theme element. The default themes no longer set the `legend.key` element.
  This causes a visual change with the default `theme_gray()` (#5549).
  
* The `scale_name` argument in `continuous_scale()`, `discrete_scale()` and
  `binned_scale()` is soft-deprecated. If you have implemented custom scales,
  be advised to double-check that unnamed arguments ends up where they should 
  (@teunbrand, #1312).  
  
* The `legend.text.align` and `legend.title.align` arguments in `theme()` are 
  deprecated. The `hjust` setting of the `legend.text` and `legend.title` 
  elements continues to fulfill the role of text alignment (@teunbrand, #5347).
  
* 'lines' units in `geom_label()`, often used in the `label.padding` argument, 
  are now are relative to the text size. This causes a visual change, but fixes 
  a misalignment issue between the textbox and text (@teunbrand, #4753)
  
* `coord_flip()` has been marked as superseded. The recommended alternative is
  to swap the `x` and `y` aesthetic and/or using the `orientation` argument in
  a layer (@teunbrand, #5130).
  
* The `trans` argument in scales and secondary axes has been renamed to 
  `transform`. The `trans` argument itself is deprecated. To access the
  transformation from the scale, a new `get_transformation()` method is 
  added to Scale-classes (#5558).
  
* Providing a numeric vector to `theme(legend.position)` has been deprecated.
  To set the default legend position inside the plot use 
  `theme(legend.position = "inside", legend.position.inside = c(...))` instead.

## New features

* Plot scales now ignore `AsIs` objects constructed with `I(x)`, instead of
  invoking the identity scale. This allows these columns to co-exist with other
  layers that need a non-identity scale for the same aesthetic. Also, it makes
  it easy to specify relative positions (@teunbrand, #5142).
  
* The `fill` aesthetic in many geoms now accepts grid's patterns and gradients.
  For developers of layer extensions, this feature can be enabled by switching 
  from `fill = alpha(fill, alpha)` to `fill = fill_alpha(fill, alpha)` when 
  providing fills to `grid::gpar()` (@teunbrand, #3997).
  
* New function `check_device()` for testing the availability of advanced 
  graphics features introduced in R 4.1.0 onward (@teunbrand, #5332).
  
* `coord_radial()` is a successor to `coord_polar()` with more customisation 
  options. `coord_radial()` can:
  
  * integrate with the new guide system via a dedicated `guide_axis_theta()` to
    display the angle coordinate.
  * in addition to drawing full circles, also draw circle sectors by using the 
    `end` argument.
  * avoid data vanishing in the center of the plot by setting the `donut` 
    argument.
  * adjust the `angle` aesthetic of layers, such as `geom_text()`, to align 
    with the coordinate system using the `rotate_angle` argument.
    
### The guide system

The guide system encompassing axes and legends, as the last remaining chunk of 
ggplot2, has been rewritten to use the `<ggproto>` system instead of the S3 
system. This change was a necessary step to officially break open the guide 
system for extension package developers. The axes and legends now inherit from 
a `<Guide>` class, which makes them extensible in the same manner as geoms, 
stats, facets and coords (#3329, @teunbrand)

* The most user-facing change is that the styling of guides is rewired through
  the theme system. Guides now have a `theme` argument that can style 
  individual guides, while `theme()` has gained additional arguments to style
  guides. Theme elements declared in the guide override theme elements set
  through the plot. The new theme elements for guides are: 
  `legend.key.spacing{.x/.y}`, `legend.frame`, `legend.axis.line`, 
  `legend.ticks`, `legend.ticks.length`, `legend.text.position` and 
  `legend.title.position`. Previous style options in the arguments of 
  `guide_*()` functions are soft-deprecated.

* Unfortunately, we could not fully preserve the function of pre-existing
  guide extensions written in the S3 system. A fallback for these old guides
  is encapsulated in the `<GuideOld>` class, which calls the old S3 generics.
  The S3 methods have been removed as part of cleaning up, so the old guides
  will still work if the S3 methods are reimplemented, but we encourage to
  switch to the new system (#2728).
  
* The `order` argument of guides now strictly needs to be a length-1 
  integer (#4958).
  
#### Axes

* New `guide_axis_stack()` to combine other axis guides on top of one another.

* New `guide_axis_theta()` to draw an axis in a circular arc in 
  `coord_radial()`. The guide can be controlled by adding 
  `guides(theta = guide_axis_theta(...))` to a plot.

* New `guide_axis_logticks()` can be used to draw logarithmic tick marks as
  an axis. It supersedes the `annotation_logticks()` function 
  (@teunbrand, #5325).

* `guide_axis()` gains a `minor.ticks` argument to draw minor ticks (#4387).

* `guide_axis()` gains a `cap` argument that can be used to trim the
      axis line to extreme breaks (#4907).

* Primary axis titles are now placed at the primary guide, so that
  `guides(x = guide_axis(position = "top"))` will display the title at the
  top by default (#4650).
  
* The default `vjust` for the `axis.title.y.right` element is now 1 instead of
  0.
  
* Unknown secondary axis guide positions are now inferred as the opposite 
  of the primary axis guide when the latter has a known `position` (#4650).
  
#### Legends

* New `guide_custom()` function for drawing custom graphical objects (grobs)
  unrelated to scales in legend positions (#5416).
  
* All legends have acquired a `position` argument, that allows individual guides
  to deviate from the `legend.position` set in the `theme()` function. This
  means that legends can now be placed at multiple sides of the plot (#5488).
  
* The spacing between legend keys and their labels, in addition to legends
  and their titles, is now controlled by the text's `margin` setting. Not
  specifying margins will automatically add appropriate text margins. To
  control the spacing within a legend between keys, the new 
  `legend.key.spacing.{x/y}` argument can be used in `theme()`. This leaves the 
  `legend.spacing` theme setting dedicated to solely controlling the spacing 
  between different guides (#5455).
  
* `guide_colourbar()` and `guide_coloursteps()` gain an `alpha` argument to
  set the transparency of the bar (#5085).

* New `display` argument in `guide_colourbar()` supplants the `raster` argument.
  In R 4.1.0 and above, `display = "gradient"` will draw a gradient.
  
* Legend keys that can draw arrows have their size adjusted for arrows.

* When legend titles are larger than the legend, title justification extends
  to the placement of keys and labels (#1903).

* Glyph drawing functions of the `draw_key_*()` family can now set `"width"`
  and `"height"` attributes (in centimetres) to the produced keys to control
  their displayed size in the legend.
  
* `coord_sf()` now uses customisable guides provided in the scales or 
  `guides()` function (@teunbrand).

## Improvements

* `guide_coloursteps(even.steps = FALSE)` now draws one rectangle per interval
  instead of many small ones (#5481).

* `draw_key_label()` now better reflects the appearance of labels (#5561).

* `position_stack()` no longer silently removes missing data, which is now
  handled by the geom instead of position (#3532).
  
* The `minor_breaks` function argument in scales can now also take a function 
  with two arguments: the scale's limits and the scale's major breaks (#3583).
  
* Failing to fit or predict in `stat_smooth()` now gives a warning and omits
  the failed group, instead of throwing an error (@teunbrand, #5352).
  
* `labeller()` now handles unspecified entries from lookup tables
  (@92amartins, #4599).
  
* `fortify.default()` now accepts a data-frame-like object granted the object
  exhibits healthy `dim()`, `colnames()`, and `as.data.frame()` behaviours
  (@hpages, #5390).

* `geom_violin()` gains a `bounds` argument analogous to `geom_density()`s 
  (@eliocamp, #5493).

* To apply dodging more consistently in violin plots, `stat_ydensity()` now
  has a `drop` argument to keep or discard groups with 1 observation.
  
* `geom_boxplot()` gains a new argument, `staplewidth` that can draw staples
  at the ends of whiskers (@teunbrand, #5126)
  
* `geom_boxplot()` gains an `outliers` argument to switch outliers on or off,
  in a manner that does affects the scale range. For hiding outliers that does
  not affect the scale range, you can continue to use `outlier.shape = NA` 
  (@teunbrand, #4892).
  
* Nicer error messages for xlim/ylim arguments in coord-* functions
  (@92amartins, #4601, #5297).

* You can now omit either `xend` or `yend` from `geom_segment()` as only one
  of these is now required. If one is missing, it will be filled from the `x`
  and `y` aesthetics respectively. This makes drawing horizontal or vertical
  segments a little bit more convenient (@teunbrand, #5140).
  
* When `geom_path()` has aesthetics varying within groups, the `arrow()` is
  applied to groups instead of individual segments (@teunbrand, #4935).
  
* `geom_text()` and `geom_label()` gained a `size.unit` parameter that set the 
  text size to millimetres, points, centimetres, inches or picas 
  (@teunbrand, #3799).
  
* `geom_label()` now uses the `angle` aesthetic (@teunbrand, #2785)

* The `label.padding` argument in `geom_label()` now supports inputs created
  with the `margin()` function (#5030).
  
* `ScaleContinuous$get_breaks()` now only calls `scales::zero_range()` on limits
  in transformed space, rather than in data space (#5304).
  
* Scales throw more informative messages (@teunbrand, #4185, #4258)
  
* `scale_*_manual()` with a named `values` argument now emits a warning when
  none of those names match the values found in the data (@teunbrand, #5298).
  
* The `name` argument in most scales is now explicitly the first argument 
  (#5535)
  
* The `translate_shape_string()` internal function is now exported for use in
  extensions of point layers (@teunbrand, #5191).
  
* To improve `width` calculation in bar plots with empty factor levels, 
  `resolution()` considers `mapped_discrete` values as having resolution 1 
  (@teunbrand, #5211)
  
* In `theme()`, some elements can be specified with `rel()` to inherit from
  `unit`-class objects in a relative fashion (@teunbrand, #3951).
  
* `theme()` now supports splicing a list of arguments (#5542).

* In the theme element hierarchy, parent elements that are a strict subclass
  of child elements now confer their subclass upon the children (#5457).
  
* New `plot.tag.location` in `theme()` can control placement of the plot tag
  in the `"margin"`, `"plot"` or the new `"panel"` option (#4297).
  
* `coord_munch()` can now close polygon shapes (@teunbrand, #3271)
  
* Aesthetics listed in `geom_*()` and `stat_*()` layers now point to relevant
  documentation (@teunbrand, #5123).
  
* The new argument `axes` in `facet_grid()` and `facet_wrap()` controls the
  display of axes at interior panel positions. Additionally, the `axis.labels`
  argument can be used to only draw tick marks or fully labelled axes 
  (@teunbrand, #4064).
  
* `coord_polar()` can have free scales in facets (@teunbrand, #2815).

* The `get_guide_data()` function can be used to extract position and label
  information from the plot (#5004).
  
* Improve performance of layers without positional scales (@zeehio, #4990)

* More informative error for mismatched 
  `direction`/`theme(legend.direction = ...)` arguments (#4364, #4930).

## Bug fixes

* Fixed regression in `guide_legend()` where the `linewidth` key size
  wasn't adapted to the width of the lines (#5160).

* In `guide_bins()`, the title no longer arbitrarily becomes offset from
  the guide when it has long labels.
  
* `guide_colourbar()` and `guide_coloursteps()` merge properly when one
  of the aesthetics is dropped (#5324).

* When using `geom_dotplot(binaxis = "x")` with a discrete y-variable, dots are
  now stacked from the y-position rather than from 0 (@teunbrand, #5462)
  
* `stat_count()` treats `x` as unique in the same manner `unique()` does 
  (#4609).
  
* The plot's title, subtitle and caption now obey horizontal text margins
  (#5533).
  
* Contour functions will not fail when `options("OutDec")` is not `.` (@eliocamp, #5555).

* Lines where `linewidth = NA` are now dropped in `geom_sf()` (#5204).

* `ggsave()` no longer sometimes creates new directories, which is now 
  controlled by the new `create.dir` argument (#5489).
  
* Legend titles no longer take up space if they've been removed by setting 
  `legend.title = element_blank()` (@teunbrand, #3587).
  
* `resolution()` has a small tolerance, preventing spuriously small resolutions 
  due to rounding errors (@teunbrand, #2516).
  
* `stage()` now works correctly, even with aesthetics that do not have scales 
  (#5408)
  
* `stat_ydensity()` with incomplete groups calculates the default `width` 
  parameter more stably (@teunbrand, #5396)
  
* The `size` argument in `annotation_logticks()` has been deprecated in favour
  of the `linewidth` argument (#5292).
  
* Binned scales now treat `NA`s in limits the same way continuous scales do 
  (#5355).

* Binned scales work better with `trans = "reverse"` (#5355).

* Integers are once again valid input to theme arguments that expect numeric
  input (@teunbrand, #5369)
  
* Legends in `scale_*_manual()` can show `NA` values again when the `values` is
  a named vector (@teunbrand, #5214, #5286).
  
* Fixed bug in `coord_sf()` where graticule lines didn't obey 
  `panel.grid.major`'s linewidth setting (@teunbrand, #5179)
  
* Fixed bug in `annotation_logticks()` when no suitable tick positions could
  be found (@teunbrand, #5248).
  
* The default width of `geom_bar()` is now based on panel-wise resolution of
  the data, rather than global resolution (@teunbrand, #4336).
  
* `stat_align()` is now applied per panel instead of globally, preventing issues
  when facets have different ranges (@teunbrand, #5227).
  
* A stacking bug in `stat_align()` was fixed (@teunbrand, #5176).

* `stat_contour()` and `stat_contour_filled()` now warn about and remove
  duplicated coordinates (@teunbrand, #5215).
  
* `guide_coloursteps()` and `guide_bins()` sort breaks (#5152). 
  
## Internal changes
  
* The `ScaleContinuous$get_breaks()` method no longer censors
  the computed breaks.
  
* The ggplot object now contains `$layout` which points to the `Layout` ggproto
  object and will be used by the `ggplot_build.ggplot` method. This was exposed
  so that package developers may extend the behaviour of the `Layout` ggproto 
  object without needing to develop an entirely new `ggplot_build` method 
  (@jtlandis, #5077).
  
* Guide building is now part of `ggplot_build()` instead of 
  `ggplot_gtable()` to allow guides to observe unmapped data (#5483).
  
* The `titleGrob()` function has been refactored to be faster and less
  complicated.

* The `scales_*()` functions related to managing the `<ScalesList>` class have
  been implemented as methods in the `<ScalesList>` class, rather than stray
  functions (#1310).
  
# ggplot2 3.4.4

This hotfix release adapts to a change in r-devel's `base::is.atomic()` and 
the upcoming retirement of maptools.

* `fortify()` for sp objects (e.g., `SpatialPolygonsDataFrame`) is now deprecated
  and will be removed soon in support of [the upcoming retirement of rgdal, rgeos,
  and maptools](https://r-spatial.org/r/2023/05/15/evolution4.html). In advance
  of the whole removal, `fortify(<SpatialPolygonsDataFrame>, region = ...)`
  no longer works as of this version (@yutannihilation, #5244).

# ggplot2 3.4.3
This hotfix release addresses a version comparison change in r-devel. There are
no user-facing or breaking changes.

# ggplot2 3.4.2
This is a hotfix release anticipating changes in r-devel, but folds in upkeep
changes and a few bug fixes as well.

## Minor improvements

* Various type checks and their messages have been standardised 
  (@teunbrand, #4834).
  
* ggplot2 now uses `scales::DiscreteRange` and `scales::ContinuousRange`, which
  are available to write scale extensions from scratch (@teunbrand, #2710).
  
* The `layer_data()`, `layer_scales()` and `layer_grob()` now have the default
  `plot = last_plot()` (@teunbrand, #5166).
  
* The `datetime_scale()` scale constructor is now exported for use in extension
  packages (@teunbrand, #4701).
  
## Bug fixes

* `update_geom_defaults()` and `update_stat_defaults()` now return properly 
  classed objects and have updated docs (@dkahle, #5146).

* For the purposes of checking required or non-missing aesthetics, character 
  vectors are no longer considered non-finite (@teunbrand, @4284).

* `annotation_logticks()` skips drawing ticks when the scale range is non-finite
  instead of throwing an error (@teunbrand, #5229).
  
* Fixed spurious warnings when the `weight` was used in `stat_bin_2d()`, 
  `stat_boxplot()`, `stat_contour()`, `stat_bin_hex()` and `stat_quantile()`
  (@teunbrand, #5216).

* To prevent changing the plotting order, `stat_sf()` is now computed per panel 
  instead of per group (@teunbrand, #4340).

* Fixed bug in `coord_sf()` where graticule lines didn't obey 
  `panel.grid.major`'s linewidth setting (@teunbrand, #5179).

* `geom_text()` drops observations where `angle = NA` instead of throwing an
  error (@teunbrand, #2757).
  
# ggplot2 3.4.1
This is a small release focusing on fixing regressions in the 3.4.0 release
and minor polishes.

## Breaking changes

* The computed variable `y` in `stat_ecdf()` has been superseded by `ecdf` to 
  prevent incorrect scale transformations (@teunbrand, #5113 and #5112).
  
## New features

* Added `scale_linewidth_manual()` and `scale_linewidth_identity()` to support
  the `linewidth` aesthetic (@teunbrand, #5050).
  
* `ggsave()` warns when multiple `filename`s are given, and only writes to the
  first file (@teunbrand, #5114).

## Bug fixes

* Fixed a regression in `geom_hex()` where aesthetics were replicated across 
  bins (@thomasp85, #5037 and #5044).
  
* Using two ordered factors as facetting variables in 
  `facet_grid(..., as.table = FALSE)` now throws a warning instead of an
  error (@teunbrand, #5109).
  
* Fixed misbehaviour of `draw_key_boxplot()` and `draw_key_crossbar()` with 
  skewed key aspect ratio (@teunbrand, #5082).
  
* Fixed spurious warning when `weight` aesthetic was used in `stat_smooth()` 
  (@teunbrand based on @clauswilke's suggestion, #5053).
  
* The `lwd` alias is now correctly replaced by `linewidth` instead of `size` 
  (@teunbrand based on @clauswilke's suggestion #5051).
  
* Fixed a regression in `Coord$train_panel_guides()` where names of guides were 
  dropped (@maxsutton, #5063).

In binned scales:

* Automatic breaks should no longer be out-of-bounds, and automatic limits are
  adjusted to include breaks (@teunbrand, #5082).
  
* Zero-range limits no longer throw an error and are treated akin to continuous
  scales with zero-range limits (@teunbrand, #5066).
  
* The `trans = "date"` and `trans = "time"` transformations were made compatible
  (@teunbrand, #4217).

# ggplot2 3.4.0
This is a minor release focusing on tightening up the internals and ironing out
some inconsistencies in the API. The biggest change is the addition of the 
`linewidth` aesthetic that takes of sizing the width of any line from `size`. 
This change, while attempting to be as non-breaking as possible, has the 
potential to change the look of some of your plots.

Other notable changes is a complete redo of the error and warning messaging in
ggplot2 using the cli package. Messaging is now better contextualised and it 
should be easier to identify which layer an error is coming from. Last, we have
now made the switch to using the vctrs package internally which means that 
support for vctrs classes as variables should improve, along with some small 
gains in rendering speed.

## Breaking changes

* A `linewidth` aesthetic has been introduced and supersedes the `size` 
  aesthetic for scaling the width of lines in line based geoms. `size` will 
  remain functioning but deprecated for these geoms and it is recommended to 
  update all code to reflect the new aesthetic. For geoms that have _both_ point 
  sizing and linewidth sizing (`geom_pointrange()` and `geom_sf`) `size` now 
  **only** refers to sizing of points which can leads to a visual change in old
  code (@thomasp85, #3672)
  
* The default line width for polygons in `geom_sf()` have been decreased to 0.2 
  to reflect that this is usually used for demarking borders where a thinner 
  line is better suited. This change was made since we already induced a 
  visual change in `geom_sf()` with the introduction of the `linewidth` 
  aesthetic.
  
* The dot-dot notation (`..var..`) and `stat()`, which have been superseded by
  `after_stat()`, are now formally deprecated (@yutannihilation, #3693).

* `qplot()` is now formally deprecated (@yutannihilation, #3956).

* `stage()` now properly refers to the values without scale transformations for
  the stage of `after_stat`. If your code requires the scaled version of the
  values for some reason, you have to apply the same transformation by yourself,
  e.g. `sqrt()` for `scale_{x,y}_sqrt()` (@yutannihilation and @teunbrand, #4155).

* Use `rlang::hash()` instead of `digest::digest()`. This update may lead to 
  changes in the automatic sorting of legends. In order to enforce a specific
  legend order use the `order` argument in the guide. (@thomasp85, #4458)

* referring to `x` in backquoted expressions with `label_bquote()` is no longer
  possible.

* The `ticks.linewidth` and `frame.linewidth` parameters of `guide_colourbar()`
  are now multiplied with `.pt` like elsewhere in ggplot2. It can cause visual
  changes when these arguments are not the defaults and these changes can be 
  restored to their previous behaviour by adding `/ .pt` (@teunbrand #4314).

* `scale_*_viridis_b()` now uses the full range of the viridis scales 
  (@gregleleu, #4737)

## New features

* `geom_col()` and `geom_bar()` gain a new `just` argument. This is set to `0.5`
  by default; use `just = 0`/`just = 1` to place columns on the left/right
  of the axis breaks.
  (@wurli, #4899)

* `geom_density()` and `stat_density()` now support `bounds` argument
  to estimate density with boundary correction (@echasnovski, #4013).

* ggplot now checks during statistical transformations whether any data 
  columns were dropped and warns about this. If stats intend to drop
  data columns they can declare them in the new field `dropped_aes`.
  (@clauswilke, #3250)

* `...` supports `rlang::list2` dynamic dots in all public functions. 
  (@mone27, #4764) 

* `theme()` now has a `strip.clip` argument, that can be set to `"off"` to 
  prevent the clipping of strip text and background borders (@teunbrand, #4118)
  
* `geom_contour()` now accepts a function in the `breaks` argument 
  (@eliocamp, #4652).

## Minor improvements and bug fixes

* Fix a bug in `position_jitter()` where infinity values were dropped (@javlon,
  #4790).

* `geom_linerange()` now respects the `na.rm` argument (#4927, @thomasp85)

* Improve the support for `guide_axis()` on `coord_trans()` 
  (@yutannihilation, #3959)
  
* Added `stat_align()` to align data without common x-coordinates prior to
  stacking. This is now the default stat for `geom_area()` (@thomasp85, #4850)

* Fix a bug in `stat_contour_filled()` where break value differences below a 
  certain number of digits would cause the computations to fail (@thomasp85, 
  #4874)

* Secondary axis ticks are now positioned more precisely, removing small visual
  artefacts with alignment between grid and ticks (@thomasp85, #3576)

* Improve `stat_function` documentation regarding `xlim` argument. 
  (@92amartins, #4474)

* Fix various issues with how `labels`, `breaks`, `limits`, and `show.limits`
  interact in the different binning guides (@thomasp85, #4831)

* Automatic break calculation now squishes the scale limits to the domain
  of the transformation. This allows `scale_{x/y}_sqrt()` to find breaks at 0   
  when appropriate (@teunbrand, #980).

* Using multiple modified aesthetics correctly will no longer trigger warnings. 
  If used incorrectly, the warning will now report the duplicated aesthetic 
  instead of `NA` (@teunbrand, #4707).

* `aes()` now supports the `!!!` operator in its first two arguments
  (#2675). Thanks to @yutannihilation and @teunbrand for draft
  implementations.

* Require rlang >= 1.0.0 (@billybarc, #4797)

* `geom_violin()` no longer issues "collapsing to unique 'x' values" warning
  (@bersbersbers, #4455)

* `annotate()` now documents unsupported geoms (`geom_abline()`, `geom_hline()`
  and `geom_vline()`), and warns when they are requested (@mikmart, #4719)

* `presidential` dataset now includes Trump's presidency (@bkmgit, #4703).

* `position_stack()` now works fully with `geom_text()` (@thomasp85, #4367)

* `geom_tile()` now correctly recognises missing data in `xmin`, `xmax`, `ymin`,
  and `ymax` (@thomasp85 and @sigmapi, #4495)

* `geom_hex()` will now use the binwidth from `stat_bin_hex()` if present, 
  instead of deriving it (@thomasp85, #4580)
  
* `geom_hex()` now works on non-linear coordinate systems (@thomasp85)

* Fixed a bug throwing errors when trying to render an empty plot with secondary
  axes (@thomasp85, #4509)

* Axes are now added correctly in `facet_wrap()` when `as.table = FALSE`
  (@thomasp85, #4553)

* Better compatibility of custom device functions in `ggsave()` 
  (@thomasp85, #4539)

* Binning scales are now more resilient to calculated limits that ends up being
  `NaN` after transformations (@thomasp85, #4510)

* Strip padding in `facet_grid()` is now only in effect if 
  `strip.placement = "outside"` _and_ an axis is present between the strip and 
  the panel (@thomasp85, #4610)

* Aesthetics of length 1 are now recycled to 0 if the length of the data is 0 
  (@thomasp85, #4588)

* Setting `size = NA` will no longer cause `guide_legend()` to error 
  (@thomasp85, #4559)

* Setting `stroke` to `NA` in `geom_point()` will no longer impair the sizing of
  the points (@thomasp85, #4624)

* `stat_bin_2d()` now correctly recognises the `weight` aesthetic 
  (@thomasp85, #4646)
  
* All geoms now have consistent exposure of linejoin and lineend parameters, and
  the guide keys will now respect these settings (@thomasp85, #4653)

* `geom_sf()` now respects `arrow` parameter for lines (@jakeruss, #4659)

* Updated documentation for `print.ggplot` to reflect that it returns
  the original plot, not the result of `ggplot_build()`. (@r2evans, #4390)

* `scale_*_manual()` no longer displays extra legend keys, or changes their 
  order, when a named `values` argument has more items than the data. To display
  all `values` on the legend instead, use
  `scale_*_manual(values = vals, limits = names(vals))`. (@teunbrand, @banfai, 
  #4511, #4534)

* Updated documentation for `geom_contour()` to correctly reflect argument 
  precedence between `bins` and `binwidth`. (@eliocamp, #4651)

* Dots in `geom_dotplot()` are now correctly aligned to the baseline when
  `stackratio != 1` and `stackdir != "up"` (@mjskay, #4614)

* Key glyphs for `geom_boxplot()`, `geom_crossbar()`, `geom_pointrange()`, and
  `geom_linerange()` are now orientation-aware (@mjskay, #4732)
  
* Updated documentation for `geom_smooth()` to more clearly describe effects of 
  the `fullrange` parameter (@thoolihan, #4399).

# ggplot2 3.3.6
This is a very small release only applying an internal change to comply with 
R 4.2 and its deprecation of `default.stringsAsFactors()`. There are no user
facing changes and no breaking changes.

# ggplot2 3.3.5
This is a very small release focusing on fixing a couple of untenable issues 
that surfaced with the 3.3.4 release

* Revert changes made in #4434 (apply transform to intercept in `geom_abline()`) 
  as it introduced undesirable issues far worse than the bug it fixed 
  (@thomasp85, #4514)
* Fixes an issue in `ggsave()` when producing emf/wmf files (@yutannihilation, 
  #4521)
* Warn when grDevices specific arguments are passed to ragg devices (@thomasp85, 
  #4524)
* Fix an issue where `coord_sf()` was reporting that it is non-linear
  even when data is provided in projected coordinates (@clauswilke, #4527)

# ggplot2 3.3.4
This is a larger patch release fixing a huge number of bugs and introduces a 
small selection of feature refinements.

## Features

* Alt-text can now be added to a plot using the `alt` label, i.e 
  `+ labs(alt = ...)`. Currently this alt text is not automatically propagated, 
  but we plan to integrate into Shiny, RMarkdown, and other tools in the future. 
  (@thomasp85, #4477)

* Add support for the BrailleR package for creating descriptions of the plot
  when rendered (@thomasp85, #4459)
  
* `coord_sf()` now has an argument `default_crs` that specifies the coordinate
  reference system (CRS) for non-sf layers and scale/coord limits. This argument
  defaults to `NULL`, which means non-sf layers are assumed to be in projected
  coordinates, as in prior ggplot2 versions. Setting `default_crs = sf::st_crs(4326)`
  provides a simple way to interpret x and y positions as longitude and latitude,
  regardless of the CRS used by `coord_sf()`. Authors of extension packages
  implementing `stat_sf()`-like functionality are encouraged to look at the source
  code of `stat_sf()`'s `compute_group()` function to see how to provide scale-limit
  hints to `coord_sf()` (@clauswilke, #3659).

* `ggsave()` now uses ragg to render raster output if ragg is available. It also
  handles custom devices that sets a default unit (e.g. `ragg::agg_png`) 
  correctly (@thomasp85, #4388)

* `ggsave()` now returns the saved file location invisibly (#3379, @eliocamp).
  Note that, as a side effect, an unofficial hack `<ggplot object> + ggsave()`
  no longer works (#4513).

* The scale arguments `limits`, `breaks`, `minor_breaks`, `labels`, `rescaler`
  and `oob` now accept purrr style lambda notation (@teunbrand, #4427). The same 
  is true for `as_labeller()` (and therefore also `labeller()`) 
  (@netique, #4188).

* Manual scales now allow named vectors passed to `values` to contain fewer 
  elements than existing in the data. Elements not present in values will be set
  to `NA` (@thomasp85, #3451)
  
* Date and datetime position scales support out-of-bounds (oob) arguments to 
  control how limits affect data outside those limits (@teunbrand, #4199).
  
## Fixes

* Fix a bug that `after_stat()` and `after_scale()` cannot refer to aesthetics
  if it's specified in the plot-global mapping (@yutannihilation, #4260).
  
* Fix bug in `annotate_logticks()` that would cause an error when used together
  with `coord_flip()` (@thomasp85, #3954)
  
* Fix a bug in `geom_abline()` that resulted in `intercept` not being subjected
  to the transformation of the y scale (@thomasp85, #3741)
  
* Extent the range of the line created by `geom_abline()` so that line ending
  is not visible for large linewidths (@thomasp85, #4024)

* Fix bug in `geom_dotplot()` where dots would be positioned wrong with 
  `stackgroups = TRUE` (@thomasp85, #1745)

* Fix calculation of confidence interval for locfit smoothing in `geom_smooth()`
  (@topepo, #3806)
  
* Fix bug in `geom_text()` where `"outward"` and `"inward"` justification for 
  some `angle` values was reversed (@aphalo, #4169, #4447)

* `ggsave()` now sets the default background to match the fill value of the
  `plot.background` theme element (@karawoo, #4057)

* It is now deprecated to specify `guides(<scale> = FALSE)` or
  `scale_*(guide = FALSE)` to remove a guide. Please use 
  `guides(<scale> = "none")` or `scale_*(guide = "none")` instead 
  (@yutannihilation, #4097)
  
* Fix a bug in `guide_bins()` where keys would disappear if the guide was 
  reversed (@thomasp85, #4210)
  
* Fix bug in `guide_coloursteps()` that would repeat the terminal bins if the
  breaks coincided with the limits of the scale (@thomasp85, #4019)

* Make sure that default labels from default mappings doesn't overwrite default
  labels from explicit mappings (@thomasp85, #2406)

* Fix bug in `labeller()` where parsing was turned off if `.multiline = FALSE`
  (@thomasp85, #4084)
  
* Make sure `label_bquote()` has access to the calling environment when 
  evaluating the labels (@thomasp85, #4141)

* Fix a bug in the layer implementation that introduced a new state after the 
  first render which could lead to a different look when rendered the second 
  time (@thomasp85, #4204)

* Fix a bug in legend justification where justification was lost of the legend
  dimensions exceeded the available size (@thomasp85, #3635)

* Fix a bug in `position_dodge2()` where `NA` values in thee data would cause an
  error (@thomasp85, #2905)

* Make sure `position_jitter()` creates the same jittering independent of 
  whether it is called by name or with constructor (@thomasp85, #2507)

* Fix a bug in `position_jitter()` where different jitters would be applied to 
  different position aesthetics of the same axis (@thomasp85, #2941)
  
* Fix a bug in `qplot()` when supplying `c(NA, NA)` as axis limits 
  (@thomasp85, #4027)
  
* Remove cross-inheritance of default discrete colour/fill scales and check the
  type and aesthetic of function output if `type` is a function 
  (@thomasp85, #4149)

* Fix bug in `scale_[x|y]_date()` where custom breaks functions that resulted in
  fractional dates would get misaligned (@thomasp85, #3965)
  
* Fix bug in `scale_[x|y]_datetime()` where a specified timezone would be 
  ignored by the scale (@thomasp85, #4007)
  
* Fix issue in `sec_axis()` that would throw warnings in the absence of any 
  secondary breaks (@thomasp85, #4368)

* `stat_bin()`'s computed variable `width` is now documented (#3522).
  
* `stat_count()` now computes width based on the full dataset instead of per 
  group (@thomasp85, #2047)

* Extended `stat_ecdf()` to calculate the cdf from either x or y instead from y 
  only (@jgjl, #4005)
  
* Fix a bug in `stat_summary_bin()` where one more than the requested number of
  bins would be created (@thomasp85, #3824)

* Only drop groups in `stat_ydensity()` when there are fewer than two data 
  points and throw a warning (@andrewwbutler, #4111).

* Fixed a bug in strip assembly when theme has `strip.text = element_blank()`
  and plots are faceted with multi-layered strips (@teunbrand, #4384).
  
* Using `theme(aspect.ratio = ...)` together with free space in `facet_grid()`
  now correctly throws an error (@thomasp85, #3834)

* Fixed a bug in `labeller()` so that `.default` is passed to `as_labeller()`
  when labellers are specified by naming faceting variables. (@waltersom, #4031)
  
* Updated style for example code (@rjake, #4092)

* ggplot2 now requires R >= 3.3 (#4247).

* ggplot2 now uses `rlang::check_installed()` to check if a suggested package is
  installed, which will offer to install the package before continuing (#4375, 
  @malcolmbarrett)

* Improved error with hint when piping a `ggplot` object into a facet function
  (#4379, @mitchelloharawild).

# ggplot2 3.3.3
This is a small patch release mainly intended to address changes in R and CRAN.
It further changes the licensing model of ggplot2 to an MIT license.

* Update the ggplot2 licence to an MIT license (#4231, #4232, #4233, and #4281)

* Use vdiffr conditionally so ggplot2 can be tested on systems without vdiffr

* Update tests to work with the new `all.equal()` defaults in R >4.0.3

* Fixed a bug that `guide_bins()` mistakenly ignore `override.aes` argument
  (@yutannihilation, #4085).

# ggplot2 3.3.2
This is a small release focusing on fixing regressions introduced in 3.3.1.

* Added an `outside` option to `annotation_logticks()` that places tick marks
  outside of the plot bounds. (#3783, @kbodwin)

* `annotation_raster()` adds support for native rasters. For large rasters,
  native rasters render significantly faster than arrays (@kent37, #3388)
  
* Facet strips now have dedicated position-dependent theme elements 
  (`strip.text.x.top`, `strip.text.x.bottom`, `strip.text.y.left`, 
  `strip.text.y.right`) that inherit from `strip.text.x` and `strip.text.y`, 
  respectively. As a consequence, some theme stylings now need to be applied to 
  the position-dependent elements rather than to the parent elements. This 
  change was already introduced in ggplot2 3.3.0 but not listed in the 
  changelog. (@thomasp85, #3683)

* Facets now handle layers containing no data (@yutannihilation, #3853).
  
* A newly added geom `geom_density_2d_filled()` and associated stat 
  `stat_density_2d_filled()` can draw filled density contours
  (@clauswilke, #3846).

* A newly added `geom_function()` is now recommended to use in conjunction
  with/instead of `stat_function()`. In addition, `stat_function()` now
  works with transformed y axes, e.g. `scale_y_log10()`, and in plots
  containing no other data or layers (@clauswilke, #3611, #3905, #3983).

* Fixed a bug in `geom_sf()` that caused problems with legend-type
  autodetection (@clauswilke, #3963).
  
* Support graphics devices that use the `file` argument instead of `fileneame` 
  in `ggsave()` (@bwiernik, #3810)
  
* Default discrete color scales are now configurable through the `options()` of 
  `ggplot2.discrete.colour` and `ggplot2.discrete.fill`. When set to a character 
  vector of colour codes (or list of character vectors)  with sufficient length, 
  these colours are used for the default scale. See `help(scale_colour_discrete)` 
  for more details and examples (@cpsievert, #3833).

* Default continuous colour scales (i.e., the `options()` 
  `ggplot2.continuous.colour` and `ggplot2.continuous.fill`, which inform the 
  `type` argument of `scale_fill_continuous()` and `scale_colour_continuous()`) 
  now accept a function, which allows more control over these default 
  `continuous_scale()`s (@cpsievert, #3827).

* A bug was fixed in `stat_contour()` when calculating breaks based on 
  the `bins` argument (@clauswilke, #3879, #4004).
  
* Data columns can now contain `Vector` S4 objects, which are widely used in the 
  Bioconductor project. (@teunbrand, #3837)

# ggplot2 3.3.1

This is a small release with no code change. It removes all malicious links to a 
site that got hijacked from the readme and pkgdown site.

# ggplot2 3.3.0

This is a minor release but does contain a range of substantial new features, 
along with the standard bug fixes. The release contains a few visual breaking
changes, along with breaking changes for extension developers due to a shift in
internal representation of the position scales and their axes. No user breaking
changes are included.

This release also adds Dewey Dunnington (@paleolimbot) to the core team.

## Breaking changes
There are no user-facing breaking changes, but a change in some internal 
representations that extension developers may have relied on, along with a few 
breaking visual changes which may cause visual tests in downstream packages to 
fail.

* The `panel_params` field in the `Layout` now contains a list of list of 
  `ViewScale` objects, describing the trained coordinate system scales, instead
  of the list object used before. Any extensions that use this field will likely
  break, as will unit tests that checks aspects of this.

* `element_text()` now issues a warning when vectorized arguments are provided, 
  as in `colour = c("red", "green", "blue")`. Such use is discouraged and not 
  officially supported (@clauswilke, #3492).

* Changed `theme_grey()` setting for legend key so that it creates no border 
  (`NA`) rather than drawing a white one. (@annennenne, #3180)

* `geom_ribbon()` now draws separate lines for the upper and lower intervals if
  `colour` is mapped. Similarly, `geom_area()` and `geom_density()` now draw
  the upper lines only in the same case by default. If you want old-style full
  stroking, use `outline.type = "full"` (@yutannihilation, #3503 / @thomasp85, #3708).

## New features

* The evaluation time of aesthetics can now be controlled to a finer degree. 
  `after_stat()` supersedes the use of `stat()` and `..var..`-notation, and is
  joined by `after_scale()` to allow for mapping to scaled aesthetic values. 
  Remapping of the same aesthetic is now supported with `stage()`, so you can 
  map a data variable to a stat aesthetic, and remap the same aesthetic to 
  something else after statistical transformation (@thomasp85, #3534)

* All `coord_*()` functions with `xlim` and `ylim` arguments now accept
  vectors with `NA` as a placeholder for the minimum or maximum value
  (e.g., `ylim = c(0, NA)` would zoom the y-axis from 0 to the 
  maximum value observed in the data). This mimics the behaviour
  of the `limits` argument in continuous scale functions
  (@paleolimbot, #2907).

* Allowed reversing of discrete scales by re-writing `get_limits()` 
  (@AnneLyng, #3115)
  
* All geoms and stats that had a direction (i.e. where the x and y axes had 
  different interpretation), can now freely choose their direction, instead of
  relying on `coord_flip()`. The direction is deduced from the aesthetic 
  mapping, but can also be specified directly with the new `orientation` 
  argument (@thomasp85, #3506).
  
* Position guides can now be customized using the new `guide_axis()`, which can 
  be passed to position `scale_*()` functions or via `guides()`. The new axis 
  guide (`guide_axis()`) comes with arguments `check.overlap` (automatic removal 
  of overlapping labels), `angle` (easy rotation of axis labels), and
  `n.dodge` (dodge labels into multiple rows/columns) (@paleolimbot, #3322).
  
* A new scale type has been added, that allows binning of aesthetics at the 
  scale level. It has versions for both position and non-position aesthetics and
  comes with two new guides (`guide_bins` and `guide_coloursteps`) 
  (@thomasp85, #3096)
  
* `scale_x_continuous()` and `scale_y_continuous()` gains an `n.breaks` argument
  guiding the number of automatic generated breaks (@thomasp85, #3102)

* Added `stat_contour_filled()` and `geom_contour_filled()`, which compute 
  and draw filled contours of gridded data (@paleolimbot, #3044). 
  `geom_contour()` and `stat_contour()` now use the isoband package
  to compute contour lines. The `complete` parameter (which was undocumented
  and has been unused for at least four years) was removed (@paleolimbot, #3044).
  
* Themes have gained two new parameters, `plot.title.position` and 
  `plot.caption.position`, that can be used to customize how plot
  title/subtitle and plot caption are positioned relative to the overall plot
  (@clauswilke, #3252).

## Extensions
  
* `Geom` now gains a `setup_params()` method in line with the other ggproto
  classes (@thomasp85, #3509)

* The newly added function `register_theme_elements()` now allows developers
  of extension packages to define their own new theme elements and place them
  into the ggplot2 element tree (@clauswilke, #2540).

## Minor improvements and bug fixes

* `coord_trans()` now draws second axes and accepts `xlim`, `ylim`,
  and `expand` arguments to bring it up to feature parity with 
  `coord_cartesian()`. The `xtrans` and `ytrans` arguments that were 
  deprecated in version 1.0.1 in favour of `x` and `y` 
  were removed (@paleolimbot, #2990).

* `coord_trans()` now calculates breaks using the expanded range 
  (previously these were calculated using the unexpanded range, 
  which resulted in differences between plots made with `coord_trans()`
  and those made with `coord_cartesian()`). The expansion for discrete axes 
  in `coord_trans()` was also updated such that it behaves identically
  to that in `coord_cartesian()` (@paleolimbot, #3338).

* `expand_scale()` was deprecated in favour of `expansion()` for setting
  the `expand` argument of `x` and `y` scales (@paleolimbot).

* `geom_abline()`, `geom_hline()`, and `geom_vline()` now issue 
  more informative warnings when supplied with set aesthetics
  (i.e., `slope`, `intercept`, `yintercept`, and/or `xintercept`)
  and mapped aesthetics (i.e., `data` and/or `mapping`).

* Fix a bug in `geom_raster()` that squeezed the image when it went outside 
  scale limits (#3539, @thomasp85)

* `geom_sf()` now determines the legend type automatically (@microly, #3646).
  
* `geom_sf()` now removes rows that can't be plotted due to `NA` aesthetics 
  (#3546, @thomasp85)

* `geom_sf()` now applies alpha to linestring geometries 
  (#3589, @yutannihilation).

* `gg_dep()` was deprecated (@perezp44, #3382).

* Added function `ggplot_add.by()` for lists created with `by()`, allowing such
  lists to be added to ggplot objects (#2734, @Maschette)

* ggplot2 no longer depends on reshape2, which means that it no longer 
  (recursively) needs plyr, stringr, or stringi packages.

* Increase the default `nbin` of `guide_colourbar()` to place the ticks more 
  precisely (#3508, @yutannihilation).

* `manual_scale()` now matches `values` with the order of `breaks` whenever
  `values` is an unnamed vector. Previously, unnamed `values` would match with
  the limits of the scale and ignore the order of any `breaks` provided. Note
  that this may change the appearance of plots that previously relied on the
  unordered behaviour (#2429, @idno0001).

* `scale_manual_*(limits = ...)` now actually limits the scale (#3262,
  @yutannihilation).

* Fix a bug when `show.legend` is a named logical vector 
  (#3461, @yutannihilation).

* Added weight aesthetic option to `stat_density()` and made scaling of 
  weights the default (@annennenne, #2902)
  
* `stat_density2d()` can now take an `adjust` parameter to scale the default 
  bandwidth. (#2860, @haleyjeppson)

* `stat_smooth()` uses `REML` by default, if `method = "gam"` and
  `gam`'s method is not specified (@ikosmidis, #2630).

* stacking text when calculating the labels and the y axis with
  `stat_summary()` now works (@ikosmidis, #2709)
  
* `stat_summary()` and related functions now support rlang-style lambda functions
  (#3568, @dkahle).

* The data mask pronoun, `.data`, is now stripped from default labels.

* Addition of partial themes to plots has been made more predictable;
  stepwise addition of individual partial themes is now equivalent to
  addition of multple theme elements at once (@clauswilke, #3039).

* Facets now don't fail even when some variable in the spec are not available
  in all layers (@yutannihilation, #2963).

# ggplot2 3.2.1

This is a patch release fixing a few regressions introduced in 3.2.0 as well as
fixing some unit tests that broke due to upstream changes.

* `position_stack()` no longer changes the order of the input data. Changes to 
  the internal behaviour of `geom_ribbon()` made this reordering problematic 
  with ribbons that spanned `y = 0` (#3471)
* Using `qplot()` with a single positional aesthetic will no longer title the
  non-specified scale as `"NULL"` (#3473)
* Fixes unit tests for sf graticule labels caused by changes to sf

# ggplot2 3.2.0

This is a minor release with an emphasis on internal changes to make ggplot2 
faster and more consistent. The few interface changes will only affect the 
aesthetics of the plot in minor ways, and will only potentially break code of
extension developers if they have relied on internals that have been changed. 
This release also sees the addition of Hiroaki Yutani (@yutannihilation) to the 
core developer team.

With the release of R 3.6, ggplot2 now requires the R version to be at least 3.2,
as the tidyverse is committed to support 5 major versions of R.

## Breaking changes

* Two patches (#2996 and #3050) fixed minor rendering problems. In most cases,
  the visual changes are so subtle that they are difficult to see with the naked
  eye. However, these changes are detected by the vdiffr package, and therefore
  any package developers who use vdiffr to test for visual correctness of ggplot2
  plots will have to regenerate all reference images.
  
* In some cases, ggplot2 now produces a warning or an error for code that previously
  produced plot output. In all these cases, the previous plot output was accidental,
  and the plotting code uses the ggplot2 API in a way that would lead to undefined
  behavior. Examples include a missing `group` aesthetic in `geom_boxplot()` (#3316),
  annotations across multiple facets (#3305), and not using aesthetic mappings when
  drawing ribbons with `geom_ribbon()` (#3318).

## New features

* This release includes a range of internal changes that speeds up plot 
  generation. None of the changes are user facing and will not break any code,
  but in general ggplot2 should feel much faster. The changes includes, but are
  not limited to:
  
  - Caching ascent and descent dimensions of text to avoid recalculating it for
    every title.
  
  - Using a faster data.frame constructor as well as faster indexing into 
    data.frames
    
  - Removing the plyr dependency, replacing plyr functions with faster 
    equivalents.

* `geom_polygon()` can now draw polygons with holes using the new `subgroup` 
  aesthetic. This functionality requires R 3.6.0 (@thomasp85, #3128)

* Aesthetic mappings now accept functions that return `NULL` (@yutannihilation,
  #2997).

* `stat_function()` now accepts rlang/purrr style anonymous functions for the 
  `fun` parameter (@dkahle, #3159).

* `geom_rug()` gains an "outside" option to allow for moving the rug tassels to 
  outside the plot area (@njtierney, #3085) and a `length` option to allow for 
  changing the length of the rug lines (@daniel-wells, #3109). 
  
* All geoms now take a `key_glyph` paramter that allows users to customize
  how legend keys are drawn (@clauswilke, #3145). In addition, a new key glyph
  `timeseries` is provided to draw nice legends for time series
  (@mitchelloharawild, #3145).

## Extensions

* Layers now have a new member function `setup_layer()` which is called at the
  very beginning of the plot building process and which has access to the 
  original input data and the plot object being built. This function allows the 
  creation of custom layers that autogenerate aesthetic mappings based on the 
  input data or that filter the input data in some form. For the time being, this
  feature is not exported, but it has enabled the development of a new layer type,
  `layer_sf()` (see next item). Other special-purpose layer types may be added
  in the future (@clauswilke, #2872).
  
* A new layer type `layer_sf()` can auto-detect and auto-map sf geometry
  columns in the data. It should be used by extension developers who are writing
  new sf-based geoms or stats (@clauswilke, #3232).

* `x0` and `y0` are now recognized positional aesthetics so they will get scaled 
  if used in extension geoms and stats (@thomasp85, #3168)
  
* Continuous scale limits now accept functions which accept the default
  limits and return adjusted limits. This makes it possible to write
  a function that e.g. ensures the limits are always a multiple of 100,
  regardless of the data (@econandrew, #2307).

## Minor improvements and bug fixes

* `cut_width()` now accepts `...` to pass further arguments to `base::cut.default()`
   like `cut_number()` and `cut_interval()` already did (@cderv, #3055)

* `coord_map()` now can have axes on the top and right (@karawoo, #3042).

* `coord_polar()` now correctly rescales the secondary axis (@linzi-sg, #3278)

* `coord_sf()`, `coord_map()`, and `coord_polar()` now squash `-Inf` and `Inf`
  into the min and max of the plot (@yutannihilation, #2972).

* `coord_sf()` graticule lines are now drawn in the same thickness as panel grid 
  lines in `coord_cartesian()`, and seting panel grid lines to `element_blank()` 
  now also works in `coord_sf()` 
  (@clauswilke, #2991, #2525).

* `economics` data has been regenerated. This leads to some changes in the
  values of all columns (especially in `psavert`), but more importantly, strips 
  the grouping attributes from `economics_long`.

* `element_line()` now fills closed arrows (@yutannihilation, #2924).

* Facet strips on the left side of plots now have clipping turned on, preventing
  text from running out of the strip and borders from looking thicker than for
  other strips (@karawoo, #2772 and #3061).

* ggplot2 now works in Turkish locale (@yutannihilation, #3011).

* Clearer error messages for inappropriate aesthetics (@clairemcwhite, #3060).

* ggplot2 no longer attaches any external packages when using functions that 
  depend on packages that are suggested but not imported by ggplot2. The 
  affected functions include `geom_hex()`, `stat_binhex()`, 
  `stat_summary_hex()`, `geom_quantile()`, `stat_quantile()`, and `map_data()` 
  (@clauswilke, #3126).
  
* `geom_area()` and `geom_ribbon()` now sort the data along the x-axis in the 
  `setup_data()` method rather than as part of `draw_group()` (@thomasp85, 
  #3023)

* `geom_hline()`, `geom_vline()`, and `geom_abline()` now throw a warning if the 
  user supplies both an `xintercept`, `yintercept`, or `slope` value and a 
  mapping (@RichardJActon, #2950).

* `geom_rug()` now works with `coord_flip()` (@has2k1, #2987).

* `geom_violin()` no longer throws an error when quantile lines fall outside 
  the violin polygon (@thomasp85, #3254).

* `guide_legend()` and `guide_colorbar()` now use appropriate spacing between legend
  key glyphs and legend text even if the legend title is missing (@clauswilke, #2943).

* Default labels are now generated more consistently; e.g., symbols no longer
  get backticks, and long expressions are abbreviated with `...`
  (@yutannihilation, #2981).

* All-`Inf` layers are now ignored for picking the scale (@yutannihilation, 
  #3184).
  
* Diverging Brewer colour palette now use the correct mid-point colour 
  (@dariyasydykova, #3072).
  
* `scale_color_continuous()` now points to `scale_colour_continuous()` so that 
  it will handle `type = "viridis"` as the documentation states (@hlendway, 
  #3079).

* `scale_shape_identity()` now works correctly with `guide = "legend"` 
  (@malcolmbarrett, #3029)
  
* `scale_continuous` will now draw axis line even if the length of breaks is 0
  (@thomasp85, #3257)

* `stat_bin()` will now error when the number of bins exceeds 1e6 to avoid 
  accidentally freezing the user session (@thomasp85).
  
* `sec_axis()` now places ticks accurately when using nonlinear transformations (@dpseidel, #2978).

* `facet_wrap()` and `facet_grid()` now automatically remove NULL from facet
  specs, and accept empty specs (@yutannihilation, #3070, #2986).

* `stat_bin()` now handles data with only one unique value (@yutannihilation 
  #3047).

* `sec_axis()` now accepts functions as well as formulas (@yutannihilation, #3031).

*   New theme elements allowing different ticks lengths for each axis. For instance,
    this can be used to have inwards ticks on the x-axis (`axis.ticks.length.x`) and
    outwards ticks on the y-axis (`axis.ticks.length.y`) (@pank, #2935).

* The arguments of `Stat*$compute_layer()` and `Position*$compute_layer()` are
  now renamed to always match the ones of `Stat$compute_layer()` and
  `Position$compute_layer()` (@yutannihilation, #3202).

* `geom_*()` and `stat_*()` now accepts purrr-style lambda notation
  (@yutannihilation, #3138).

* `geom_tile()` and `geom_rect()` now draw rectangles without notches at the
  corners. The style of the corner can be controlled by `linejoin` parameters
  (@yutannihilation, #3050).

# ggplot2 3.1.0

## Breaking changes

This is a minor release and breaking changes have been kept to a minimum. End users of 
ggplot2 are unlikely to encounter any issues. However, there are a few items that developers 
of ggplot2 extensions should be aware of. For additional details, see also the discussion 
accompanying issue #2890.

*   In non-user-facing internal code (specifically in the `aes()` function and in
    the `aesthetics` argument of scale functions), ggplot2 now always uses the British
    spelling for aesthetics containing the word "colour". When users specify a "color"
    aesthetic it is automatically renamed to "colour". This renaming is also applied
    to non-standard aesthetics that contain the word "color". For example, "point_color"
    is renamed to "point_colour". This convention makes it easier to support both
    British and American spelling for novel, non-standard aesthetics, but it may require
    some adjustment for packages that have previously introduced non-standard color
    aesthetics using American spelling. A new function `standardise_aes_names()` is
    provided in case extension writers need to perform this renaming in their own code
    (@clauswilke, #2649).

*   Functions that generate other functions (closures) now force the arguments that are
    used from the generated functions, to avoid hard-to-catch errors. This may affect
    some users of manual scales (such as `scale_colour_manual()`, `scale_fill_manual()`,
    etc.) who depend on incorrect behavior (@krlmlr, #2807).
    
*   `Coord` objects now have a function `backtransform_range()` that returns the
    panel range in data coordinates. This change may affect developers of custom coords,
    who now should implement this function. It may also affect developers of custom
    geoms that use the `range()` function. In some applications, `backtransform_range()`
    may be more appropriate (@clauswilke, #2821).


## New features

*   `coord_sf()` has much improved customization of axis tick labels. Labels can now
    be set manually, and there are two new parameters, `label_graticule` and
    `label_axes`, that can be used to specify which graticules to label on which side
    of the plot (@clauswilke, #2846, #2857, #2881).
    
*   Two new geoms `geom_sf_label()` and `geom_sf_text()` can draw labels and text
    on sf objects. Under the hood, a new `stat_sf_coordinates()` calculates the
    x and y coordinates from the coordinates of the sf geometries. You can customize
    the calculation method via `fun.geometry` argument (@yutannihilation, #2761).
    

## Minor improvements and fixes

*   `benchplot()` now uses tidy evaluation (@dpseidel, #2699).

*   The error message in `compute_aesthetics()` now only provides the names of
    aesthetics with mismatched lengths, rather than all aesthetics (@karawoo,
    #2853).

*   For faceted plots, data is no longer internally reordered. This makes it
    safer to feed data columns into `aes()` or into parameters of geoms or
    stats. However, doing so remains discouraged (@clauswilke, #2694).

*   `coord_sf()` now also understands the `clip` argument, just like the other
    coords (@clauswilke, #2938).

*   `fortify()` now displays a more informative error message for
    `grouped_df()` objects when dplyr is not installed (@jimhester, #2822).

*   All `geom_*()` now display an informative error message when required 
    aesthetics are missing (@dpseidel, #2637 and #2706).

*   `geom_boxplot()` now understands the `width` parameter even when used with
    a non-standard stat, such as `stat_identity()` (@clauswilke, #2893).
    
*  `geom_hex()` now understands the `size` and `linetype` aesthetics
   (@mikmart, #2488).
    
*   `geom_hline()`, `geom_vline()`, and `geom_abline()` now work properly
    with `coord_trans()` (@clauswilke, #2149, #2812).
    
*   `geom_text(..., parse = TRUE)` now correctly renders the expected number of
    items instead of silently dropping items that are empty expressions, e.g.
    the empty string "". If an expression spans multiple lines, we take just
    the first line and drop the rest. This same issue is also fixed for
    `geom_label()` and the axis labels for `geom_sf()` (@slowkow, #2867).

*   `geom_sf()` now respects `lineend`, `linejoin`, and `linemitre` parameters 
    for lines and polygons (@alistaire47, #2826).
    
*   `ggsave()` now exits without creating a new graphics device if previously
    none was open (@clauswilke, #2363).

*   `labs()` now has named arguments `title`, `subtitle`, `caption`, and `tag`.
    Also, `labs()` now accepts tidyeval (@yutannihilation, #2669).

*   `position_nudge()` is now more robust and nudges only in the direction
    requested. This enables, for example, the horizontal nudging of boxplots
    (@clauswilke, #2733).

*   `sec_axis()` and `dup_axis()` now return appropriate breaks for the secondary
    axis when applied to log transformed scales (@dpseidel, #2729).

*   `sec_axis()` now works as expected when used in combination with tidy eval
    (@dpseidel, #2788).

*   `scale_*_date()`, `scale_*_time()` and `scale_*_datetime()` can now display 
    a secondary axis that is a __one-to-one__ transformation of the primary axis,
    implemented using the `sec.axis` argument to the scale constructor 
    (@dpseidel, #2244).
    
*   `stat_contour()`, `stat_density2d()`, `stat_bin2d()`,  `stat_binhex()`
    now calculate normalized statistics including `nlevel`, `ndensity`, and
    `ncount`. Also, `stat_density()` now includes the calculated statistic 
    `nlevel`, an alias for `scaled`, to better match the syntax of `stat_bin()`
    (@bjreisman, #2679).

# ggplot2 3.0.0

## Breaking changes

*   ggplot2 now supports/uses tidy evaluation (as described below). This is a 
    major change and breaks a number of packages; we made this breaking change 
    because it is important to make ggplot2 more programmable, and to be more 
    consistent with the rest of the tidyverse. The best general (and detailed)
    introduction to tidy evaluation can be found in the meta programming
    chapters in [Advanced R](https://adv-r.hadley.nz).
    
    The primary developer facing change is that `aes()` now contains 
    quosures (expression + environment pairs) rather than symbols, and you'll 
    need to take a different approach to extracting the information you need. 
    A common symptom of this change are errors "undefined columns selected" or 
    "invalid 'type' (list) of argument" (#2610). As in the previous version,
    constants (like `aes(x = 1)` or `aes(colour = "smoothed")`) are stored
    as is.
    
    In this version of ggplot2, if you need to describe a mapping in a string, 
    use `quo_name()` (to generate single-line strings; longer expressions may 
    be abbreviated) or `quo_text()` (to generate non-abbreviated strings that
    may span multiple lines). If you do need to extract the value of a variable
    instead use `rlang::eval_tidy()`. You may want to condition on 
    `(packageVersion("ggplot2") <= "2.2.1")` so that your code can work with
    both released and development versions of ggplot2.
    
    We recognise that this is a big change and if you're not already familiar
    with rlang, there's a lot to learn. If you are stuck, or need any help,
    please reach out on <https://forum.posit.co/>.

*   Error: Column `y` must be a 1d atomic vector or a list

    Internally, ggplot2 now uses `as.data.frame(tibble::as_tibble(x))` to
    convert a list into a data frame. This improves ggplot2's support for
    list-columns (needed for sf support), at a small cost: you can no longer
    use matrix-columns. Note that unlike tibble we still allow column vectors
    such as returned by `base::scale()` because of their widespread use.

*   Error: More than one expression parsed
  
    Previously `aes_string(x = c("a", "b", "c"))` silently returned 
    `aes(x = a)`. Now this is a clear error.

*   Error: `data` must be uniquely named but has duplicate columns
  
    If layer data contains columns with identical names an error will be 
    thrown. In earlier versions the first occurring column was chosen silently,
    potentially masking that the wrong data was chosen.

*   Error: Aesthetics must be either length 1 or the same as the data
    
    Layers are stricter about the columns they will combine into a single
    data frame. Each aesthetic now must be either the same length as the data
    frame or a single value. This makes silent recycling errors much less likely.

*   Error: `coord_*` doesn't support free scales 
   
    Free scales only work with selected coordinate systems; previously you'd
    get an incorrect plot.

*   Error in f(...) : unused argument (range = c(0, 1))

    This is because the `oob` argument to scale has been set to a function
    that only takes a single argument; it needs to take two arguments
    (`x`, and `range`). 

*   Error: unused argument (output)
  
    The function `guide_train()` now has an optional parameter `aesthetic`
    that allows you to override the `aesthetic` setting in the scale.
    To make your code work with the both released and development versions of 
    ggplot2 appropriate, add `aesthetic = NULL` to the `guide_train()` method
    signature.
    
    ```R
    # old
    guide_train.legend <- function(guide, scale) {...}
    
    # new 
    guide_train.legend <- function(guide, scale, aesthetic = NULL) {...}
    ```
    
    Then, inside the function, replace `scale$aesthetics[1]`,
    `aesthetic %||% scale$aesthetics[1]`. (The %||% operator is defined in the 
    rlang package).
    
    ```R
    # old
    setNames(list(scale$map(breaks)), scale$aesthetics[1])

    # new
    setNames(list(scale$map(breaks)), aesthetic %||% scale$aesthetics[1])
    ```

*   The long-deprecated `subset` argument to `layer()` has been removed.

## Tidy evaluation

* `aes()` now supports quasiquotation so that you can use `!!`, `!!!`,
  and `:=`. This replaces `aes_()` and `aes_string()` which are now
  soft-deprecated (but will remain around for a long time).

* `facet_wrap()` and `facet_grid()` now support `vars()` inputs. Like
  `dplyr::vars()`, this helper quotes its inputs and supports
  quasiquotation. For instance, you can now supply faceting variables
  like this: `facet_wrap(vars(am, cyl))` instead of 
  `facet_wrap(~am + cyl)`. Note that the formula interface is not going 
  away and will not be deprecated. `vars()` is simply meant to make it 
  easier to create functions around `facet_wrap()` and `facet_grid()`.

  The first two arguments of `facet_grid()` become `rows` and `cols`
  and now support `vars()` inputs. Note however that we took special
  care to ensure complete backward compatibility. With this change
  `facet_grid(vars(cyl), vars(am, vs))` is equivalent to
  `facet_grid(cyl ~ am + vs)`, and `facet_grid(cols = vars(am, vs))` is
  equivalent to `facet_grid(. ~ am + vs)`.

  One nice aspect of the new interface is that you can now easily
  supply names: `facet_grid(vars(Cylinder = cyl), labeller =
  label_both)` will give nice label titles to the facets. Of course,
  those names can be unquoted with the usual tidy eval syntax.

### sf

* ggplot2 now has full support for sf with `geom_sf()` and `coord_sf()`:

  ```r
  nc <- sf::st_read(system.file("shape/nc.shp", package = "sf"), quiet = TRUE)
  ggplot(nc) +
    geom_sf(aes(fill = AREA))
  ```
  It supports all simple features, automatically aligns CRS across layers, sets
  up the correct aspect ratio, and draws a graticule.

## New features

* ggplot2 now works on R 3.1 onwards, and uses the 
  [vdiffr](https://github.com/r-lib/vdiffr) package for visual testing.

* In most cases, accidentally using `%>%` instead of `+` will generate an 
  informative error (#2400).

* New syntax for calculated aesthetics. Instead of using `aes(y = ..count..)` 
  you can (and should!) use `aes(y = stat(count))`. `stat()` is a real function 
  with documentation which hopefully will make this part of ggplot2 less 
  confusing (#2059).
  
  `stat()` is particularly nice for more complex calculations because you 
  only need to specify it once: `aes(y = stat(count / max(count)))`,
  rather than `aes(y = ..count.. / max(..count..))`
  
* New `tag` label for adding identification tags to plots, typically used for 
  labelling a subplot with a letter. Add a tag with `labs(tag = "A")`, style it 
  with the `plot.tag` theme element, and control position with the
  `plot.tag.position` theme setting (@thomasp85).

### Layers: geoms, stats, and position adjustments

* `geom_segment()` and `geom_curve()` have a new `arrow.fill` parameter which 
  allows you to specify a separate fill colour for closed arrowheads 
  (@hrbrmstr and @clauswilke, #2375).

* `geom_point()` and friends can now take shapes as strings instead of integers,
  e.g. `geom_point(shape = "diamond")` (@daniel-barnett, #2075).

* `position_dodge()` gains a `preserve` argument that allows you to control
  whether the `total` width at each `x` value is preserved (the current 
  default), or ensure that the width of a `single` element is preserved
  (what many people want) (#1935).

* New `position_dodge2()` provides enhanced dodging for boxplots. Compared to
  `position_dodge()`, `position_dodge2()` compares `xmin` and `xmax` values  
  to determine which elements overlap, and spreads overlapping elements evenly
  within the region of overlap. `position_dodge2()` is now the default position
  adjustment for `geom_boxplot()`, because it handles `varwidth = TRUE`, and 
  will be considered for other geoms in the future.
  
  The `padding` parameter adds a small amount of padding between elements 
  (@karawoo, #2143) and a `reverse` parameter allows you to reverse the order 
  of placement (@karawoo, #2171).
  
* New `stat_qq_line()` makes it easy to add a simple line to a Q-Q plot, which 
  makes it easier to judge the fit of the theoretical distribution 
  (@nicksolomon).

### Scales and guides

* Improved support for mapping date/time variables to `alpha`, `size`, `colour`, 
  and `fill` aesthetics, including `date_breaks` and `date_labels` arguments 
  (@karawoo, #1526), and new `scale_alpha()` variants (@karawoo, #1526).

* Improved support for ordered factors. Ordered factors throw a warning when 
  mapped to shape (unordered factors do not), and do not throw warnings when 
  mapped to size or alpha (unordered factors do). Viridis is used as the 
  default colour and fill scale for ordered factors (@karawoo, #1526).

* The `expand` argument of `scale_*_continuous()` and `scale_*_discrete()`
  now accepts separate expansion values for the lower and upper range
  limits. The expansion limits can be specified using the convenience
  function `expand_scale()`.
  
  Separate expansion limits may be useful for bar charts, e.g. if one
  wants the bottom of the bars to be flush with the x axis but still 
  leave some (automatically calculated amount of) space above them:
  
    ```r
    ggplot(mtcars) +
        geom_bar(aes(x = factor(cyl))) +
        scale_y_continuous(expand = expand_scale(mult = c(0, .1)))
    ```
  
  It can also be useful for line charts, e.g. for counts over time,
  where one wants to have a ’hard’ lower limit of y = 0 but leave the
  upper limit unspecified (and perhaps differing between panels), with
  some extra space above the highest point on the line (with symmetrical 
  limits, the extra space above the highest point could in some cases 
  cause the lower limit to be negative).
  
  The old syntax for the `expand` argument will, of course, continue
  to work (@huftis, #1669).

* `scale_colour_continuous()` and `scale_colour_gradient()` are now controlled 
  by global options `ggplot2.continuous.colour` and `ggplot2.continuous.fill`. 
  These can be set to `"gradient"` (the default) or `"viridis"` (@karawoo).

* New `scale_colour_viridis_c()`/`scale_fill_viridis_c()` (continuous) and
  `scale_colour_viridis_d()`/`scale_fill_viridis_d()` (discrete) make it
  easy to use Viridis colour scales (@karawoo, #1526).

* Guides for `geom_text()` now accept custom labels with 
  `guide_legend(override.aes = list(label = "foo"))` (@brianwdavis, #2458).

### Margins

* Strips gain margins on all sides by default. This means that to fully justify
  text to the edge of a strip, you will need to also set the margins to 0
  (@karawoo).

* Rotated strip labels now correctly understand `hjust` and `vjust` parameters
  at all angles (@karawoo).

* Strip labels now understand justification relative to the direction of the
  text, meaning that in y facets, the strip text can be placed at either end of
  the strip using `hjust` (@karawoo).

* Legend titles and labels get a little extra space around them, which 
  prevents legend titles from overlapping the legend at large font sizes 
  (@karawoo, #1881).

## Extension points

* New `autolayer()` S3 generic (@mitchelloharawild, #1974). This is similar
  to `autoplot()` but produces layers rather than complete plots.

* Custom objects can now be added using `+` if a `ggplot_add` method has been
  defined for the class of the object (@thomasp85).

* Theme elements can now be subclassed. Add a `merge_element` method to control
  how properties are inherited from the parent element. Add an `element_grob` 
  method to define how elements are rendered into grobs (@thomasp85, #1981).

* Coords have gained new extension mechanisms.
  
    If you have an existing coord extension, you will need to revise the
    specification of the `train()` method. It is now called 
    `setup_panel_params()` (better reflecting what it actually does) and now 
    has arguments `scale_x`, and `scale_y` (the x and y scales respectively) 
    and `param`, a list of plot specific parameters generated by 
    `setup_params()`.

    What was formerly called `scale_details` (in coords), `panel_ranges` 
    (in layout) and `panel_scales` (in geoms) are now consistently called
    `panel_params` (#1311). These are parameters of the coord that vary from
    panel to panel.

* `ggplot_build()` and `ggplot_gtable()` are now generics, so ggplot-subclasses 
  can define additional behavior during the build stage.

* `guide_train()`, `guide_merge()`, `guide_geom()`, and `guide_gengrob()`
  are now exported as they are needed if you want to design your own guide.
  They are not currently documented; use at your own risk (#2528).

* `scale_type()` generic is now exported and documented. Use this if you 
  want to extend ggplot2 to work with a new type of vector.

## Minor bug fixes and improvements

### Faceting

* `facet_grid()` gives a more informative error message if you try to use
  a variable in both rows and cols (#1928).

* `facet_grid()` and `facet_wrap()` both give better error messages if you
  attempt to use an unsupported coord with free scales (#2049).

* `label_parsed()` works once again (#2279).

* You can now style the background of horizontal and vertical strips
  independently with `strip.background.x` and `strip.background.y` 
  theme settings (#2249).

### Scales

* `discrete_scale()` documentation now inherits shared definitions from 
  `continuous_scale()` (@alistaire47, #2052).

* `guide_colorbar()` shows all colours of the scale (@has2k1, #2343).

* `scale_identity()` once again produces legends by default (#2112).

* Tick marks for secondary axes with strong transformations are more 
  accurately placed (@thomasp85, #1992).

* Missing line types now reliably generate missing lines (with standard 
  warning) (#2206).

* Legends now ignore set aesthetics that are not length one (#1932).

* All colour and fill scales now have an `aesthetics` argument that can
  be used to set the aesthetic(s) the scale works with. This makes it
  possible to apply a colour scale to both colour and fill aesthetics
  at the same time, via `aesthetics = c("colour", "fill")` (@clauswilke).
  
* Three new generic scales work with any aesthetic or set of aesthetics: 
  `scale_continuous_identity()`, `scale_discrete_identity()`, and
  `scale_discrete_manual()` (@clauswilke).

* `scale_*_gradient2()` now consistently omits points outside limits by 
  rescaling after the limits are enforced (@foo-bar-baz-qux, #2230).

### Layers

* `geom_label()` now correctly produces unbordered labels when `label.size` 
  is 0, even when saving to PDF (@bfgray3, #2407).

* `layer()` gives considerably better error messages for incorrectly specified
  `geom`, `stat`, or `position` (#2401).

* In all layers that use it, `linemitre` now defaults to 10 (instead of 1)
  to better match base R.

* `geom_boxplot()` now supplies a default value if no `x` aesthetic is present
  (@foo-bar-baz-qux, #2110).

* `geom_density()` drops groups with fewer than two data points and throws a
  warning. For groups with two data points, density values are now calculated 
  with `stats::density` (@karawoo, #2127).

* `geom_segment()` now also takes a `linejoin` parameter. This allows more 
  control over the appearance of the segments, which is especially useful for 
  plotting thick arrows (@Ax3man, #774).

* `geom_smooth()` now reports the formula used when `method = "auto"` 
  (@davharris #1951). `geom_smooth()` now orders by the `x` aesthetic, making it 
  easier to pass pre-computed values without manual ordering (@izahn, #2028). It 
  also now knows it has `ymin` and `ymax` aesthetics (#1939). The legend 
  correctly reflects the status of the `se` argument when used with stats 
  other than the default (@clauswilke, #1546).

* `geom_tile()` now once again interprets `width` and `height` correctly 
  (@malcolmbarrett, #2510).

* `position_jitter()` and `position_jitterdodge()` gain a `seed` argument that
  allows the specification of a random seed for reproducible jittering 
  (@krlmlr, #1996 and @slowkow, #2445).

* `stat_density()` has better behaviour if all groups are dropped because they
  are too small (#2282).

* `stat_summary_bin()` now understands the `breaks` parameter (@karawoo, #2214).

* `stat_bin()` now accepts functions for `binwidth`. This allows better binning 
  when faceting along variables with different ranges (@botanize).

* `stat_bin()` and `geom_histogram()` now sum correctly when using the `weight` 
  aesthetic (@jiho, #1921).

* `stat_bin()` again uses correct scaling for the computed variable `ndensity` 
  (@timgoodman, #2324).

* `stat_bin()` and `stat_bin_2d()` now properly handle the `breaks` parameter 
  when the scales are transformed (@has2k1, #2366).

* `update_geom_defaults()` and `update_stat_defaults()` allow American 
  spelling of aesthetic parameters (@foo-bar-baz-qux, #2299).

* The `show.legend` parameter now accepts a named logical vector to hide/show
  only some aesthetics in the legend (@tutuchan, #1798).

* Layers now silently ignore unknown aesthetics with value `NULL` (#1909).

### Coords

* Clipping to the plot panel is now configurable, through a `clip` argument
  to coordinate systems, e.g. `coord_cartesian(clip = "off")` 
  (@clauswilke, #2536).

* Like scales, coordinate systems now give you a message when you're 
  replacing an existing coordinate system (#2264).

* `coord_polar()` now draws secondary axis ticks and labels 
  (@dylan-stark, #2072), and can draw the radius axis on the right 
  (@thomasp85, #2005).

* `coord_trans()` now generates a warning when a transformation generates 
  non-finite values (@foo-bar-baz-qux, #2147).

### Themes

* Complete themes now always override all elements of the default theme
  (@has2k1, #2058, #2079).

* Themes now set default grid colour in `panel.grid` rather than individually
  in `panel.grid.major` and `panel.grid.minor` individually. This makes it 
  slightly easier to customise the theme (#2352).

* Fixed bug when setting strips to `element_blank()` (@thomasp85). 

* Axes positioned on the top and to the right can now customize their ticks and
  lines separately (@thomasp85, #1899).

* Built-in themes gain parameters `base_line_size` and `base_rect_size` which 
  control the default sizes of line and rectangle elements (@karawoo, #2176).

* Default themes use `rel()` to set line widths (@baptiste).

* Themes were tweaked for visual consistency and more graceful behavior when 
  changing the base font size. All absolute heights or widths were replaced 
  with heights or widths that are proportional to the base font size. One 
  relative font size was eliminated (@clauswilke).
  
* The height of descenders is now calculated solely on font metrics and doesn't
  change with the specific letters in the string. This fixes minor alignment 
  issues with plot titles, subtitles, and legend titles (#2288, @clauswilke).

### Guides

* `guide_colorbar()` is more configurable: tick marks and color bar frame
  can now by styled with arguments `ticks.colour`, `ticks.linewidth`, 
  `frame.colour`, `frame.linewidth`, and `frame.linetype`
  (@clauswilke).
  
* `guide_colorbar()` now uses `legend.spacing.x` and `legend.spacing.y` 
  correctly, and it can handle multi-line titles. Minor tweaks were made to 
  `guide_legend()` to make sure the two legend functions behave as similarly as
  possible (@clauswilke, #2397 and #2398).
  
* The theme elements `legend.title` and `legend.text` now respect the settings 
  of `margin`, `hjust`, and `vjust` (@clauswilke, #2465, #1502).

* Non-angle parameters of `label.theme` or `title.theme` can now be set in 
  `guide_legend()` and `guide_colorbar()` (@clauswilke, #2544).

### Other

* `fortify()` gains a method for tbls (@karawoo, #2218).

* `ggplot` gains a method for `grouped_df`s that adds a `.group` variable,
  which computes a unique value for each group. Use it with 
  `aes(group = .group)` (#2351).

* `ggproto()` produces objects with class `c("ggproto", "gg")`, allowing for
  a more informative error message when adding layers, scales, or other ggproto 
  objects (@jrnold, #2056).

* `ggsave()`'s DPI argument now supports 3 string options: "retina" (320
  DPI), "print" (300 DPI), and "screen" (72 DPI) (@foo-bar-baz-qux, #2156).
  `ggsave()` now uses full argument names to avoid partial match warnings 
  (#2355), and correctly restores the previous graphics device when several
  graphics devices are open (#2363).

* `print.ggplot()` now returns the original ggplot object, instead of the 
  output from `ggplot_build()`. Also, the object returned from 
  `ggplot_build()` now has the class `"ggplot_built"` (#2034).

* `map_data()` now works even when purrr is loaded (tidyverse#66).

* New functions `summarise_layout()`, `summarise_coord()`, and 
  `summarise_layers()` summarise the layout, coordinate systems, and layers 
  of a built ggplot object (#2034, @wch). This provides a tested API that 
  (e.g.) shiny can depend on.

* Updated startup messages reflect new resources (#2410, @mine-cetinkaya-rundel).

# ggplot2 2.2.1

* Fix usage of `structure(NULL)` for R-devel compatibility (#1968).

# ggplot2 2.2.0

## Major new features

### Subtitle and caption

Thanks to @hrbrmstr plots now have subtitles and captions, which can be set with 
the `subtitle`  and `caption` arguments to `ggtitle()` and `labs()`. You can 
control their appearance with the theme settings `plot.caption` and 
`plot.subtitle`. The main plot title is now left-aligned to better work better 
with a subtitle. The caption is right-aligned (@hrbrmstr).

### Stacking

`position_stack()` and `position_fill()` now sort the stacking order to match 
grouping order. This allows you to control the order through grouping, and 
ensures that the default legend matches the plot (#1552, #1593). If you want the 
opposite order (useful if you have horizontal bars and horizontal legend), you 
can request reverse stacking by using `position = position_stack(reverse = TRUE)` 
(#1837).
  
`position_stack()` and `position_fill()` now accepts negative values which will 
create stacks extending below the x-axis (#1691).

`position_stack()` and `position_fill()` gain a `vjust` argument which makes it 
easy to (e.g.) display labels in the middle of stacked bars (#1821).

### Layers

`geom_col()` was added to complement `geom_bar()` (@hrbrmstr). It uses 
`stat="identity"` by default, making the `y` aesthetic mandatory. It does not 
support any other `stat_()` and does not provide fallback support for the 
`binwidth` parameter. Examples and references in other functions were updated to
demonstrate `geom_col()` usage. 

When creating a layer, ggplot2 will warn if you use an unknown aesthetic or an 
unknown parameter. Compared to the previous version, this is stricter for 
aesthetics (previously there was no message), and less strict for parameters 
(previously this threw an error) (#1585).

### Facetting

The facet system, as well as the internal panel class, has been rewritten in 
ggproto. Facets are now extendable in the same manner as geoms and stats, as 
described in `vignette("extending-ggplot2")`.

We have also added the following new features.
  
* `facet_grid()` and `facet_wrap()` now allow expressions in their faceting 
  formulas (@DanRuderman, #1596).

* When `facet_wrap()` results in an uneven number of panels, axes will now be
  drawn underneath the hanging panels (fixes #1607)

* Strips can now be freely positioned in `facet_wrap()` using the 
  `strip.position` argument (deprecates `switch`).

* The relative order of panel, strip, and axis can now be controlled with 
  the theme setting `strip.placement` that takes either `inside` (strip between 
  panel and axis) or `outside` (strip after axis).

* The theme option `panel.margin` has been deprecated in favour of 
  `panel.spacing` to more clearly communicate intent.

### Extensions

Unfortunately there was a major oversight in the construction of ggproto which 
lead to extensions capturing the super object at package build time, instead of 
at package run time (#1826). This problem has been fixed, but requires 
re-installation of all extension packages.

## Scales

* The position of x and y axes can now be changed using the `position` argument
  in `scale_x_*`and `scale_y_*` which can take `top` and `bottom`, and `left`
  and `right` respectively. The themes of top and right axes can be modified 
  using the `.top` and `.right` modifiers to `axis.text.*` and `axis.title.*`.

### Continuous scales

* `scale_x_continuous()` and `scale_y_continuous()` can now display a secondary 
  axis that is a __one-to-one__ transformation of the primary axis (e.g. degrees 
  Celcius to degrees Fahrenheit). The secondary axis will be positioned opposite 
  to the primary axis and can be controlled with the `sec.axis` argument to 
  the scale constructor.

* Scales worry less about having breaks. If no breaks can be computed, the
  plot will work instead of throwing an uninformative error (#791). This 
  is particularly helpful when you have facets with free scales, and not
  all panels contain data.

* Scales now warn when transformation introduces infinite values (#1696).

### Date time

* `scale_*_datetime()` now supports time zones. It will use the timezone 
  attached to the variable by default, but can be overridden with the 
  `timezone` argument.

* New `scale_x_time()` and `scale_y_time()` generate reasonable default
  breaks and labels for hms vectors (#1752).

### Discrete scales

The treatment of missing values by discrete scales has been thoroughly 
overhauled (#1584). The underlying principle is that we can naturally represent 
missing values on discrete variables (by treating just like another level), so 
by default we should. 

This principle applies to:

* character vectors
* factors with implicit NA
* factors with explicit NA

And to all scales (both position and non-position.)

Compared to the previous version of ggplot2, there are three main changes:

1.  `scale_x_discrete()` and `scale_y_discrete()` always show discrete NA,
    regardless of their source

1.  If present, `NA`s are shown in discrete legends.

1.  All discrete scales gain a `na.translate` argument that allows you to 
    control whether `NA`s are translated to something that can be visualised,
    or should be left as missing. Note that if you don't translate (i.e. 
    `na.translate = FALSE)` the missing values will passed on to the layer, 
    which will warning that it's dropping missing values. To suppress the
    warnings, you'll also need to add `na.rm = TRUE` to the layer call. 

There were also a number of other smaller changes

* Correctly use scale expansion factors.
* Don't preserve space for dropped levels (#1638).
* Only issue one warning when when asking for too many levels (#1674).
* Unicode labels work better on Windows (#1827).
* Warn when used with only continuous data (#1589)

## Themes

* The `theme()` constructor now has named arguments rather than ellipses. This 
  should make autocomplete substantially more useful. The documentation
  (including examples) has been considerably improved.
  
* Built-in themes are more visually homogeneous, and match `theme_grey` better.
  (@jiho, #1679)
  
* When computing the height of titles, ggplot2 now includes the height of the
  descenders (i.e. the bits of `g` and `y` that hang beneath the baseline). This 
  improves the margins around titles, particularly the y axis label (#1712).
  I have also very slightly increased the inner margins of axis titles, and 
  removed the outer margins. 

* Theme element inheritance is now easier to work with as modification now
  overrides default `element_blank` elements (#1555, #1557, #1565, #1567)
  
* Horizontal legends (i.e. legends on the top or bottom) are horizontally
  aligned by default (#1842). Use `legend.box = "vertical"` to switch back
  to the previous behaviour.
  
* `element_line()` now takes an `arrow` argument to specify arrows at the end of
  lines (#1740)

There were a number of tweaks to the theme elements that control legends:
  
* `legend.justification` now controls appearance will plotting the legend
  outside of the plot area. For example, you can use 
  `theme(legend.justification = "top")` to make the legend align with the 
  top of the plot.

* `panel.margin` and `legend.margin` have been renamed to `panel.spacing` and 
  `legend.spacing` respectively, to better communicate intent (they only
  affect spacing between legends and panels, not the margins around them)

* `legend.margin` now controls margin around individual legends.

* New `legend.box.background`, `legend.box.spacing`, and `legend.box.margin`
  control the background, spacing, and margin of the legend box (the region
  that contains all legends).

## Bug fixes and minor improvements

* ggplot2 now imports tibble. This ensures that all built-in datasets print 
  compactly even if you haven't explicitly loaded tibble or dplyr (#1677).

* Class of aesthetic mapping is preserved when adding `aes()` objects (#1624).

* `+.gg` now works for lists that include data frames.

* `annotation_x()` now works in the absense of global data (#1655)

* `geom_*(show.legend = FALSE)` now works for `guide_colorbar`.

* `geom_boxplot()` gains new `outlier.alpha` (@jonathan-g) and 
  `outlier.fill` (@schloerke, #1787) parameters to control the alpha/fill of
   outlier points independently of the alpha of the boxes. 

* `position_jitter()` (and hence `geom_jitter()`) now correctly computes 
  the jitter width/jitter when supplied by the user (#1775, @has2k1).

* `geom_contour()` more clearly describes what inputs it needs (#1577).

* `geom_curve()` respects the `lineend` parameter (#1852).

* `geom_histogram()` and `stat_bin()` understand the `breaks` parameter once 
  more. (#1665). The floating point adjustment for histogram bins is now 
  actually used - it was previously inadvertently ignored (#1651).

* `geom_violin()` no longer transforms quantile lines with the alpha aesthetic
  (@mnbram, #1714). It no longer errors when quantiles are requested but data
  have zero range (#1687). When `trim = FALSE` it once again has a nice 
  range that allows the density to reach zero (by extending the range 3 
  bandwidths to either side of the data) (#1700).

* `geom_dotplot()` works better when faceting and binning on the y-axis. 
  (#1618, @has2k1).
  
* `geom_hexbin()` once again supports `..density..` (@mikebirdgeneau, #1688).

* `geom_step()` gives useful warning if only one data point in layer (#1645).

* `layer()` gains new `check.aes` and `check.param` arguments. These allow
  geom/stat authors to optional suppress checks for known aesthetics/parameters.
  Currently this is used only in `geom_blank()` which powers `expand_limits()` 
  (#1795).

* All `stat_*()` display a better error message when required aesthetics are
  missing.
  
* `stat_bin()` and `stat_summary_hex()` now accept length 1 `binwidth` (#1610)

* `stat_density()` gains new argument `n`, which is passed to underlying function
  `stats::density` ("number of equally spaced points at which the
  density is to be estimated"). (@hbuschme)

* `stat_binhex()` now again returns `count` rather than `value` (#1747)

* `stat_ecdf()` respects `pad` argument (#1646).

* `stat_smooth()` once again informs you about the method it has chosen.
  It also correctly calculates the size of the largest group within facets.

* `x` and `y` scales are now symmetric regarding the list of
  aesthetics they accept: `xmin_final`, `xmax_final`, `xlower`,
  `xmiddle` and `xupper` are now valid `x` aesthetics.

* `Scale` extensions can now override the `make_title` and `make_sec_title` 
  methods to let the scale modify the axis/legend titles.

* The random stream is now reset after calling `.onAttach()` (#2409).

# ggplot2 2.1.0

## New features

* When mapping an aesthetic to a constant (e.g. 
  `geom_smooth(aes(colour = "loess")))`), the default guide title is the name 
  of the aesthetic (i.e. "colour"), not the value (i.e. "loess") (#1431).

* `layer()` now accepts a function as the data argument. The function will be
  applied to the data passed to the `ggplot()` function and must return a
  data.frame (#1527, @thomasp85). This is a more general version of the 
  deprecated `subset` argument.

* `theme_update()` now uses the `+` operator instead of `%+replace%`, so that
  unspecified values will no longer be `NULL`ed out. `theme_replace()`
  preserves the old behaviour if desired (@oneillkza, #1519). 

* `stat_bin()` has been overhauled to use the same algorithm as ggvis, which 
  has been considerably improved thanks to the advice of Randy Prium (@rpruim).
  This includes:
  
    * Better arguments and a better algorithm for determining the origin.
      You can now specify either `boundary` or the `center` of a bin.
      `origin` has been deprecated in favour of these arguments.
      
    * `drop` is deprecated in favour of `pad`, which adds extra 0-count bins
      at either end (needed for frequency polygons). `geom_histogram()` defaults 
      to `pad = FALSE` which considerably improves the default limits for 
      the histogram, especially when the bins are big (#1477).
      
    * The default algorithm does a (somewhat) better job at picking nice widths 
      and origins across a wider range of input data.
      
    * `bins = n` now gives a histogram with `n` bins, not `n + 1` (#1487).

## Bug fixes

* All `\donttest{}` examples run.

* All `geom_()` and `stat_()` functions now have consistent argument order:
  data + mapping, then geom/stat/position, then `...`, then specific arguments, 
  then arguments common to all layers (#1305). This may break code if you were
  previously relying on partial name matching, but in the long-term should make 
  ggplot2 easier to use. In particular, you can now set the `n` parameter
  in `geom_density2d()` without it partially matching `na.rm` (#1485).

* For geoms with both `colour` and `fill`, `alpha` once again only affects
  fill (Reverts #1371, #1523). This was causing problems for people.

* `facet_wrap()`/`facet_grid()` works with multiple empty panels of data 
  (#1445).

* `facet_wrap()` correctly swaps `nrow` and `ncol` when faceting vertically
  (#1417).

* `ggsave("x.svg")` now uses svglite to produce the svg (#1432).

* `geom_boxplot()` now understands `outlier.color` (#1455).

* `geom_path()` knows that "solid" (not just 1) represents a solid line (#1534).

* `geom_ribbon()` preserves missing values so they correctly generate a 
  gap in the ribbon (#1549).

* `geom_tile()` once again accepts `width` and `height` parameters (#1513). 
  It uses `draw_key_polygon()` for better a legend, including a coloured 
  outline (#1484).

* `layer()` now automatically adds a `na.rm` parameter if none is explicitly
  supplied.

* `position_jitterdodge()` now works on all possible dodge aesthetics, 
  e.g. `color`, `linetype` etc. instead of only based on `fill` (@bleutner)

* `position = "nudge"` now works (although it doesn't do anything useful)
  (#1428).

* The default scale for columns of class "AsIs" is now "identity" (#1518).

* `scale_*_discrete()` has better defaults when used with purely continuous
  data (#1542).

* `scale_size()` warns when used with categorical data.

* `scale_size()`, `scale_colour()`, and `scale_fill()` gain date and date-time
  variants (#1526).

* `stat_bin_hex()` and `stat_bin_summary()` now use the same underlying 
  algorithm so results are consistent (#1383). `stat_bin_hex()` now accepts
  a `weight` aesthetic. To be consistent with related stats, the output variable 
  from `stat_bin_hex()` is now value instead of count.

* `stat_density()` gains a `bw` parameter which makes it easy to get consistent 
   smoothing between facets (@jiho)

* `stat-density-2d()` no longer ignores the `h` parameter, and now accepts 
  `bins` and `binwidth` parameters to control the number of contours 
  (#1448, @has2k1).

* `stat_ecdf()` does a better job of adding padding to -Inf/Inf, and gains
  an argument `pad` to suppress the padding if not needed (#1467).

* `stat_function()` gains an `xlim` parameter (#1528). It once again works 
  with discrete x values (#1509).

* `stat_summary()` preserves sorted x order which avoids artefacts when
  display results with `geom_smooth()` (#1520).

* All elements should now inherit correctly for all themes except `theme_void()`.
  (@Katiedaisey, #1555) 

* `theme_void()` was completely void of text but facets and legends still
  need labels. They are now visible (@jiho). 

* You can once again set legend key and height width to unit arithmetic
  objects (like `2 * unit(1, "cm")`) (#1437).

* Eliminate spurious warning if you have a layer with no data and no aesthetics
  (#1451).

* Removed a superfluous comma in `theme-defaults.r` code (@jschoeley)

* Fixed a compatibility issue with `ggproto` and R versions prior to 3.1.2.
  (#1444)

* Fixed issue where `coord_map()` fails when given an explicit `parameters`
  argument (@tdmcarthur, #1729)
  
* Fixed issue where `geom_errorbarh()` had a required `x` aesthetic (#1933)  

# ggplot2 2.0.0

## Major changes

* ggplot no longer throws an error if your plot has no layers. Instead it 
  automatically adds `geom_blank()` (#1246).
  
* New `cut_width()` is a convenient replacement for the verbose
  `plyr::round_any()`, with the additional benefit of offering finer
  control.

* New `geom_count()` is a convenient alias to `stat_sum()`. Use it when you
  have overlapping points on a scatterplot. `stat_sum()` now defaults to 
  using counts instead of proportions.

* New `geom_curve()` adds curved lines, with a similar specification to 
  `geom_segment()` (@veraanadi, #1088).

* Date and datetime scales now have `date_breaks`, `date_minor_breaks` and
  `date_labels` arguments so that you never need to use the long
  `scales::date_breaks()` or `scales::date_format()`.
  
* `geom_bar()` now has it's own stat, distinct from `stat_bin()` which was
  also used by `geom_histogram()`. `geom_bar()` now uses `stat_count()` 
  which counts values at each distinct value of x (i.e. it does not bin
  the data first). This can be useful when you want to show exactly which 
  values are used in a continuous variable.

* `geom_point()` gains a `stroke` aesthetic which controls the border width of 
  shapes 21-25 (#1133, @SeySayux). `size` and `stroke` are additive so a point 
  with `size = 5` and `stroke = 5` will have a diameter of 10mm. (#1142)

* New `position_nudge()` allows you to slightly offset labels (or other 
  geoms) from their corresponding points (#1109).

* `scale_size()` now maps values to _area_, not radius. Use `scale_radius()`
  if you want the old behaviour (not recommended, except perhaps for lines).

* New `stat_summary_bin()` works like `stat_summary()` but on binned data. 
  It's a generalisation of `stat_bin()` that can compute any aggregate,
  not just counts (#1274). Both default to `mean_se()` if no aggregation
  functions are supplied (#1386).

* Layers are now much stricter about their arguments - you will get an error
  if you've supplied an argument that isn't an aesthetic or a parameter.
  This is likely to cause some short-term pain but in the long-term it will make
  it much easier to spot spelling mistakes and other errors (#1293).
  
    This change does break a handful of geoms/stats that used `...` to pass 
    additional arguments on to the underlying computation. Now 
    `geom_smooth()`/`stat_smooth()` and `geom_quantile()`/`stat_quantile()` 
    use `method.args` instead (#1245, #1289); and `stat_summary()` (#1242), 
    `stat_summary_hex()`, and `stat_summary2d()` use `fun.args`.

### Extensibility

There is now an official mechanism for defining Stats, Geoms, and Positions in 
other packages. See `vignette("extending-ggplot2")` for details.

* All Geoms, Stats and Positions are now exported, so you can inherit from them
  when making your own objects (#989).

* ggplot2 no longer uses proto or reference classes. Instead, we now use 
  ggproto, a new OO system designed specifically for ggplot2. Unlike proto
  and RC, ggproto supports clean cross-package inheritance. Creating a new OO
  system isn't usually the right way to solve a problem, but I'm pretty sure
  it was necessary here. Read more about it in the vignette.

* `aes_()` replaces `aes_q()`. It also supports formulas, so the most concise 
  SE version of `aes(carat, price)` is now `aes_(~carat, ~price)`. You may
  want to use this form in packages, as it will avoid spurious `R CMD check` 
  warnings about undefined global variables.

### Text

* `geom_text()` has been overhauled to make labelling your data a little
  easier. It:
  
    * `nudge_x` and `nudge_y` arguments let you offset labels from their
      corresponding points (#1120). 
      
    * `check_overlap = TRUE` provides a simple way to avoid overplotting 
      of labels: labels that would otherwise overlap are omitted (#1039).
      
    * `hjust` and `vjust` can now be character vectors: "left", "center", 
      "right", "bottom", "middle", "top". New options include "inward" and 
      "outward" which align text towards and away from the center of the plot 
      respectively.

* `geom_label()` works like `geom_text()` but draws a rounded rectangle 
  underneath each label (#1039). This is useful when you want to label plots
  that are dense with data.

### Deprecated features

* The little used `aes_auto()` has been deprecated. 

* `aes_q()` has been replaced with `aes_()` to be consistent with SE versions
  of NSE functions in other packages.

* The `order` aesthetic is officially deprecated. It never really worked, and 
  was poorly documented.

* The `stat` and `position` arguments to `qplot()` have been deprecated.
  `qplot()` is designed for quick plots - if you need to specify position
  or stat, use `ggplot()` instead.

* The theme setting `axis.ticks.margin` has been deprecated: now use the margin 
  property of `axis.text`.
  
* `stat_abline()`, `stat_hline()` and `stat_vline()` have been removed:
  these were never suitable for use other than with `geom_abline()` etc
  and were not documented.

* `show_guide` has been renamed to `show.legend`: this more accurately
  reflects what it does (controls appearance of layer in legend), and uses the 
  same convention as other ggplot2 arguments (i.e. a `.` between names).
  (Yes, I know that's inconsistent with function names with use `_`, but it's
  too late to change now.)

A number of geoms have been renamed to be internally consistent:

* `stat_binhex()` and `stat_bin2d()` have been renamed to `stat_bin_hex()` 
  and `stat_bin_2d()` (#1274). `stat_summary2d()` has been renamed to 
  `stat_summary_2d()`, `geom_density2d()`/`stat_density2d()` has been renamed 
  to `geom_density_2d()`/`stat_density_2d()`.

* `stat_spoke()` is now `geom_spoke()` since I realised it's a
  reparameterisation of `geom_segment()`.

* `stat_bindot()` has been removed because it's so tightly coupled to
  `geom_dotplot()`. If you happened to use `stat_bindot()`, just change to
  `geom_dotplot()` (#1194).

All defunct functions have been removed.

### Default appearance

* The default `theme_grey()` background colour has been changed from "grey90" 
  to "grey92": this makes the background a little less visually prominent.

* Labels and titles have been tweaked for readability:

    * Axes labels are darker.
    
    * Legend and axis titles are given the same visual treatment.
    
    * The default font size dropped from 12 to 11. You might be surprised that 
      I've made the default text size smaller as it was already hard for
      many people to read. It turns out there was a bug in RStudio (fixed in 
      0.99.724), that shrunk the text of all grid based graphics. Once that
      was resolved the defaults seemed too big to my eyes.
    
    * More spacing between titles and borders.
    
    * Default margins scale with the theme font size, so the appearance at 
      larger font sizes should be considerably improved (#1228). 

* `alpha` now affects both fill and colour aesthetics (#1371).

* `element_text()` gains a margins argument which allows you to add additional
  padding around text elements. To help see what's going on use `debug = TRUE` 
  to display the text region and anchors.

* The default font size in `geom_text()` has been decreased from 5mm (14 pts)
  to 3.8 mm (11 pts) to match the new default theme sizes.

* A diagonal line is no longer drawn on bar and rectangle legends. Instead, the
  border has been tweaked to be more visible, and more closely match the size of 
  line drawn on the plot.

* `geom_pointrange()` and `geom_linerange()` get vertical (not horizontal)
  lines in the legend (#1389).

* The default line `size` for `geom_smooth()` has been increased from 0.5 to 1 
  to make it easier to see when overlaid on data.
  
* `geom_bar()` and `geom_rect()` use a slightly paler shade of grey so they
  aren't so visually heavy.
  
* `geom_boxplot()` now colours outliers the same way as the boxes.

* `geom_point()` now uses shape 19 instead of 16. This looks much better on 
  the default Linux graphics device. (It's very slightly smaller than the old 
  point, but it shouldn't affect any graphics significantly)

* Sizes in ggplot2 are measured in mm. Previously they were converted to pts 
  (for use in grid) by multiplying by 72 / 25.4. However, grid uses printer's 
  points, not Adobe (big pts), so sizes are now correctly multiplied by 
  72.27 / 25.4. This is unlikely to noticeably affect display, but it's
  technically correct (<https://youtu.be/hou0lU8WMgo>).

* The default legend will now allocate multiple rows (if vertical) or
  columns (if horizontal) in order to make a legend that is more likely to
  fit on the screen. You can override with the `nrow`/`ncol` arguments
  to `guide_legend()`

    ```R
    p <- ggplot(mpg, aes(displ,hwy, colour = model)) + geom_point()
    p
    p + theme(legend.position = "bottom")
    # Previous behaviour
    p + guides(colour = guide_legend(ncol = 1))
    ```

### New and updated themes

* New `theme_void()` is completely empty. It's useful for plots with non-
  standard coordinates or for drawings (@jiho, #976).

* New `theme_dark()` has a dark background designed to make colours pop out
  (@jiho, #1018)

* `theme_minimal()` became slightly more minimal by removing the axis ticks:
  labels now line up directly beneath grid lines (@tomschloss, #1084)

* New theme setting `panel.ontop` (logical) make it possible to place 
  background elements (i.e., gridlines) on top of data. Best used with 
  transparent `panel.background` (@noamross. #551).

### Labelling

The facet labelling system was updated with many new features and a
more flexible interface (@lionel-). It now works consistently across
grid and wrap facets. The most important user visible changes are:

* `facet_wrap()` gains a `labeller` option (#25).

* `facet_grid()` and `facet_wrap()` gain a `switch` argument to
  display the facet titles near the axes. When switched, the labels
  become axes subtitles. `switch` can be set to "x", "y" or "both"
  (the latter only for grids) to control which margin is switched.

The labellers (such as `label_value()` or `label_both()`) also get
some new features:

* They now offer the `multi_line` argument to control whether to
  display composite facets (those specified as `~var1 + var2`) on one
  or multiple lines.

* In `label_bquote()` you now refer directly to the names of
  variables. With this change, you can create math expressions that
  depend on more than one variable. This math expression can be
  specified either for the rows or the columns and you can also
  provide different expressions to each margin.

  As a consequence of these changes, referring to `x` in backquoted
  expressions is deprecated.

* Similarly to `label_bquote()`, `labeller()` now take `.rows` and
  `.cols` arguments. In addition, it also takes `.default`.
  `labeller()` is useful to customise how particular variables are
  labelled. The three additional arguments specify how to label the
  variables are not specifically mentioned, respectively for rows,
  columns or both. This makes it especially easy to set up a
  project-wide labeller dispatcher that can be reused across all your
  plots. See the documentation for an example.

* The new labeller `label_context()` adapts to the number of factors
  facetted over. With a single factor, it displays only the values,
  just as before. But with multiple factors in a composite margin
  (e.g. with `~cyl + am`), the labels are passed over to
  `label_both()`. This way the variables names are displayed with the
  values to help identifying them.

On the programming side, the labeller API has been rewritten in order
to offer more control when faceting over multiple factors (e.g. with
formulae such as `~cyl + am`). This also means that if you have
written custom labellers, you will need to update them for this
version of ggplot.

* Previously, a labeller function would take `variable` and `value`
  arguments and return a character vector. Now, they take a data frame
  of character vectors and return a list. The input data frame has one
  column per factor facetted over and each column in the returned list
  becomes one line in the strip label. See documentation for more
  details.

* The labels received by a labeller now contain metadata: their margin
  (in the "type" attribute) and whether they come from a wrap or a
  grid facet (in the "facet" attribute).

* Note that the new `as_labeller()` function operator provides an easy
  way to transform an existing function to a labeller function. The
  existing function just needs to take and return a character vector.

## Documentation

* Improved documentation for `aes()`, `layer()` and much much more.

* I've tried to reduce the use of `...` so that you can see all the 
  documentation in one place rather than having to integrate multiple pages.
  In some cases this has involved adding additional arguments to geoms
  to make it more clear what you can do:
  
    *  `geom_smooth()` gains explicit `method`, `se` and `formula` arguments.
    
    * `geom_histogram()` gains `binwidth`, `bins`, `origin` and `right` 
      arguments.
      
    * `geom_jitter()` gains `width` and `height` arguments to make it easier
      to control the amount of jittering without using the lengthy 
      `position_jitter()` function (#1116)

* Use of `qplot()` in examples has been minimised (#1123, @hrbrmstr). This is
  inline with the 2nd edition of the ggplot2 box, which minimises the use of 
  `qplot()` in favour of `ggplot()`.

* Tightly linked geoms and stats (e.g. `geom_boxplot()` and `stat_boxplot()`) 
  are now documented in the same file so you can see all the arguments in one
  place. Variations of the same idea (e.g. `geom_path()`, `geom_line()`, and
  `geom_step()`) are also documented together.

* It's now obvious that you can set the `binwidth` parameter for
  `stat_bin_hex()`, `stat_summary_hex()`, `stat_bin_2d()`, and
  `stat_summary_2d()`. 

* The internals of positions have been cleaned up considerably. You're unlikely
  to notice any external changes, although the documentation should be a little
  less confusing since positions now don't list parameters they never use.

## Data

* All datasets have class `tbl_df` so if you also use dplyr, you get a better
  print method.

* `economics` has been brought up to date to 2015-04-01.

* New `economics_long` is the economics data in long form.

* New `txhousing` dataset containing information about the Texas housing
  market. Useful for examples that need multiple time series, and for
  demonstrating model+vis methods.

* New `luv_colours` dataset which contains the locations of all
  built-in `colors()` in Luv space.

* `movies` has been moved into its own package, ggplot2movies, because it was 
  large and not terribly useful. If you've used the movies dataset, you'll now 
  need to explicitly load the package with `library(ggplot2movies)`.

## Bug fixes and minor improvements

* All partially matched arguments and `$` have been been replaced with 
  full matches (@jimhester, #1134).

* ggplot2 now exports `alpha()` from the scales package (#1107), and `arrow()` 
  and `unit()` from grid (#1225). This means you don't need attach scales/grid 
  or do `scales::`/`grid::` for these commonly used functions.

* `aes_string()` now only parses character inputs. This fixes bugs when
  using it with numbers and non default `OutDec` settings (#1045).

* `annotation_custom()` automatically adds a unique id to each grob name,
  making it easier to plot multiple grobs with the same name (e.g. grobs of
  ggplot2 graphics) in the same plot (#1256).

* `borders()` now accepts xlim and ylim arguments for specifying the geographical 
  region of interest (@markpayneatwork, #1392).

* `coord_cartesian()` applies the same expansion factor to limits as for scales. 
  You can suppress with `expand = FALSE` (#1207).

* `coord_trans()` now works when breaks are suppressed (#1422).

* `cut_number()` gives error message if the number of requested bins can
  be created because there are two few unique values (#1046).

* Character labels in `facet_grid()` are no longer (incorrectly) coerced into
  factors. This caused problems with custom label functions (#1070).

* `facet_wrap()` and `facet_grid()` now allow you to use non-standard
  variable names by surrounding them with backticks (#1067).

* `facet_wrap()` more carefully checks its `nrow` and `ncol` arguments
  to ensure that they're specified correctly (@richierocks, #962)

* `facet_wrap()` gains a `dir` argument to control the direction the
  panels are wrapped in. The default is "h" for horizontal. Use "v" for
  vertical layout (#1260).

* `geom_abline()`, `geom_hline()` and `geom_vline()` have been rewritten to
  have simpler behaviour and be more consistent:

    * `stat_abline()`, `stat_hline()` and `stat_vline()` have been removed:
      these were never suitable for use other than with `geom_abline()` etc
      and were not documented.

    * `geom_abline()`, `geom_vline()` and `geom_hline()` are bound to
      `stat_identity()` and `position_identity()`

    * Intercept parameters can no longer be set to a function.

    * They are all documented in one file, since they are so closely related.

* `geom_bin2d()` will now let you specify one dimension's breaks exactly,
  without touching the other dimension's default breaks at all (#1126).

* `geom_crossbar()` sets grouping correctly so you can display multiple
  crossbars on one plot. It also makes the default `fatten` argument a little
  bigger to make the middle line more obvious (#1125).

* `geom_histogram()` and `geom_smooth()` now only inform you about the
  default values once per layer, rather than once per panel (#1220).

* `geom_pointrange()` gains `fatten` argument so you can control the
  size of the point relative to the size of the line.

* `geom_segment()` annotations were not transforming with scales 
  (@BrianDiggs, #859).

* `geom_smooth()` is no longer so chatty. If you want to know what the default
  smoothing method is, look it up in the documentation! (#1247)

* `geom_violin()` now has the ability to draw quantile lines (@DanRuderman).

* `ggplot()` now captures the parent frame to use for evaluation,
  rather than always defaulting to the global environment. This should
  make ggplot more suitable to use in more situations (e.g. with knitr)

* `ggsave()` has been simplified a little to make it easier to maintain.
  It no longer checks that you're printing a ggplot2 object (so now also
  works with any grid grob) (#970), and always requires a filename.
  Parameter `device` now supports character argument to specify which supported
  device to use ('pdf', 'png', 'jpeg', etc.), for when it cannot be correctly
  inferred from the file extension (for example when a temporary filename is
  supplied server side in shiny apps) (@sebkopf, #939). It no longer opens
  a graphics device if one isn't already open - this is annoying when you're
  running from a script (#1326).

* `guide_colorbar()` creates correct legend if only one color (@krlmlr, #943).

* `guide_colorbar()` no longer fails when the legend is empty - previously
  this often masked misspecifications elsewhere in the plot (#967).

* New `layer_data()` function extracts the data used for plotting for a given
  layer. It's mostly useful for testing.

* User supplied `minor_breaks` can now be supplied on the same scale as 
  the data, and will be automatically transformed with by scale (#1385).

* You can now suppress the appearance of an axis/legend title (and the space
  that would allocated for it) with `NULL` in the `scale_` function. To
  use the default label, use `waiver()` (#1145).

* Position adjustments no longer warn about potentially varying ranges
  because the problem rarely occurs in practice and there are currently a
  lot of false positives since I don't understand exactly what FP criteria
  I should be testing.

* `scale_fill_grey()` now uses red for missing values. This matches
  `scale_colour_grey()` and makes it obvious where missing values lie.
  Override with `na.value`.

* `scale_*_gradient2()` defaults to using Lab colour space.

* `scale_*_gradientn()` now allows `colours` or `colors` (#1290)

* `scale_y_continuous()` now also transforms the `lower`, `middle` and `upper`
  aesthetics used by `geom_boxplot()`: this only affects
  `geom_boxplot(stat = "identity")` (#1020).

* Legends no longer inherit aesthetics if `inherit.aes` is FALSE (#1267).

* `lims()` makes it easy to set the limits of any axis (#1138).

* `labels = NULL` now works with `guide_legend()` and `guide_colorbar()`.
  (#1175, #1183).

* `override.aes` now works with American aesthetic spelling, e.g. color

* Scales no longer round data points to improve performance of colour
  palettes. Instead the scales package now uses a much faster colour
  interpolation algorithm (#1022).

* `scale_*_brewer()` and `scale_*_distiller()` add new `direction` argument of 
  `scales::brewer_pal`, making it easier to change the order of colours 
  (@jiho, #1139).

* `scale_x_date()` now clips dates outside the limits in the same way as
  `scale_x_continuous()` (#1090).

* `stat_bin()` gains `bins` arguments, which denotes the number of bins. Now
  you can set `bins=100` instead of `binwidth=0.5`. Note that `breaks` or
  `binwidth` will override it (@tmshn, #1158, #102).

* `stat_boxplot()` warns if a continuous variable is used for the `x` aesthetic
  without also supplying a `group` aesthetic (#992, @krlmlr).

* `stat_summary_2d()` and `stat_bin_2d()` now share exactly the same code for 
  determining breaks from `bins`, `binwidth`, and `origin`. 
  
* `stat_summary_2d()` and `stat_bin_2d()` now output in tile/raster compatible 
  form instead of rect compatible form. 

* Automatically computed breaks do not lead to an error for transformations like
  "probit" where the inverse can map to infinity (#871, @krlmlr)

* `stat_function()` now always evaluates the function on the original scale.
  Previously it computed the function on transformed scales, giving incorrect
  values (@BrianDiggs, #1011).

* `strip_dots` works with anonymous functions within calculated aesthetics 
  (e.g. `aes(sapply(..density.., function(x) mean(x))))` (#1154, @NikNakk)

* `theme()` gains `validate = FALSE` parameter to turn off validation, and 
  hence store arbitrary additional data in the themes. (@tdhock, #1121)

* Improved the calculation of segments needed to draw the curve representing
  a line when plotted in polar coordinates. In some cases, the last segment
  of a multi-segment line was not drawn (@BrianDiggs, #952)<|MERGE_RESOLUTION|>--- conflicted
+++ resolved
@@ -1,12 +1,9 @@
 # ggplot2 (development version)
 
-<<<<<<< HEAD
 * `geom_errorbarh()` is deprecated in favour of 
   `geom_errorbar(orientation = "y")` (@teunbrand, #5961).
-=======
 * `geom_contour()` should be able to recognise a rotated grid of points 
   (@teunbrand, #4320)
->>>>>>> 926f2906
 * `geom_boxplot()` gains additional arguments to style the colour, linetype and
   linewidths of the box, whiskers, median line and staples (@teunbrand, #5126)
 * (internal) Using `after_scale()` in the `Geom*$default_aes()` field is now

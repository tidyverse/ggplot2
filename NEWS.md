--- conflicted
+++ resolved
@@ -1,9 +1,8 @@
 # ggplot2 (development version)
 
-<<<<<<< HEAD
 * When legend titles are larger than the legend, title justification extends
   to the placement of keys and labels (#1903).
-=======
+
 * Plot scales now ignore `AsIs` objects constructed with `I(x)`, instead of
   invoking the identity scale. This allows these columns to co-exist with other
   layers that need a non-identity scale for the same aesthetic. Also, it makes
@@ -13,7 +12,6 @@
   For developers of layer extensions, this feature can be enabled by switching 
   from `fill = alpha(fill, alpha)` to `fill = fill_alpha(fill, alpha)` when 
   providing fills to `grid::gpar()` (@teunbrand, #3997).
->>>>>>> dad8a4b9
 
 * The plot's title, subtitle and caption now obey horizontal text margins
   (#5533).

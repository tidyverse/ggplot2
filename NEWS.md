# ggplot2 (development version)

<<<<<<< HEAD
* `coord_radial(clip = "on")` clips to the panel area when the graphics device
  supports clipping paths (@teunbrand, #5952).
* (internal) Panel clipping responsibility moved from Facet class to Coord 
  class through new `Coord$draw_panel()` method.
* `theme(strip.clip)` now defaults to `"on"` and is independent of Coord 
  clipping (@teunbrand, 5952).
* (internal) rearranged the code of `Facet$draw_paensl()` method (@teunbrand).
=======
* Axis labels are now justified across facet panels (@teunbrand, #5820)
* Fixed bug in `stat_function()` so x-axis title now produced automatically 
  when no data added. (@phispu, #5647).
* geom_sf now accepts shape names (@sierrajohnson, #5808)
* Added `gg` class to `labs()` (@phispu, #5553).
* Missing values from discrete palettes are no longer translated 
  (@teunbrand, #5929).
* Fixed bug in `facet_grid(margins = TRUE)` when using expresssions 
  (@teunbrand, #1864).
* `geom_step()` now supports the `orientation` argument (@teunbrand, #5936).
* `position_dodge()` and `position_jitterdodge()` now have a `reverse` argument 
  (@teunbrand, #3610)
* `coord_radial(r.axis.inside)` can now take a numeric value to control 
  placement of internally placed radius axes (@teunbrand, #5805).
* (internal) default labels are derived in `ggplot_build()` rather than
  in `ggplot_add.Layer()` (@teunbrand, #5894)
* An attempt is made to use a variable's label attribute as default label 
  (@teunbrand, #4631)
* Themes gain an additional `header_family` argument to easily set the font
  for headers and titles (#5886).
* The `plot.subtitle`, `plot.caption` and `plot.tag` theme elements now inherit 
  from the root `text` element instead of the `title` element (#5886).
* ggplot2 no longer imports {glue} (@teunbrand, #5986).
* `geom_rect()` can now derive the required corners positions from `x`/`width`
  or `y`/`height` parameterisation (@teunbrand, #5861).
* All position scales now use the same definition of `x` and `y` aesthetics.
  This lets uncommon aesthetics like `xintercept` expand scales as usual.
  (#3342, #4966, @teunbrand)
* Bare numeric values provided to Date or Datetime scales get inversely 
  transformed (cast to Date/POSIXct) with a warning (@teunbrand).
* `stat_bin()` now accepts functions for argument `breaks` (@aijordan, #4561)
* (internal) The plot's layout now has a coord parameter that is used to 
  prevent setting up identical panel parameters (#5427)
* (internal) rearranged the code of `Facet$draw_panels()` method (@teunbrand).
>>>>>>> 2071c970
* `geom_rug()` prints a warning when `na.rm = FALSE`, as per documentation (@pn317, #5905)
* `position_dodge(preserve = "single")` now handles multi-row geoms better,
  such as `geom_violin()` (@teunbrand based on @clauswilke's work, #2801).
* `position_jitterdodge()` now dodges by `group` (@teunbrand, #3656)
* The `arrow.fill` parameter is now applied to more line-based functions: 
  `geom_path()`, `geom_line()`, `geom_step()` `geom_function()`, line 
   geometries in `geom_sf()` and `element_line()`.
* Fixed bug where binned guides would keep out-of-bounds breaks 
  (@teunbrand, #5870).
* The size of the `draw_key_polygon()` glyph now reflects the `linewidth` 
  aesthetic (#4852).
* New function `complete_theme()` to replicate how themes are handled during
  plot building (#5801).
* Special getter and setter functions have been renamed for consistency, allowing
  for better tab-completion with `get_*`- and `set_*`-prefixes. The old names 
  remain available for backward compatibility (@teunbrand, #5568).
  
  | New name             | Old name          |
  | -------------------- | ----------------- |
  | `get_theme()`        | `theme_get()`     |
  | `set_theme()`        | `theme_set()`     |
  | `replace_theme()`    | `theme_replace()` |
  | `update_theme()`     | `theme_update()`  |
  | `get_last_plot()`    | `last_plot()`     |
  | `get_layer_data()`   | `layer_data()`    |
  | `get_layer_grob()`   | `layer_grob()`    |
  | `get_panel_scales()` | `layer_scales()`  |

* Discrete scales now support `minor_breaks`. This may only make sense in
  discrete position scales, where it affects the placement of minor ticks
  and minor gridlines (#5434).
* Discrete position scales now expose the `palette` argument, which can be used 
  to customise spacings between levels (@teunbrand, #5770).
* The default `se` parameter in layers with `geom = "smooth"` will be `TRUE` 
  when the data has `ymin` and `ymax` parameters and `FALSE` if these are 
  absent. Note that this does not affect the default of `geom_smooth()` or
  `stat_smooth()` (@teunbrand, #5572).
* The bounded density option in `stat_density()` uses a wider range to
  prevent discontinuities (#5641).
* `geom_raster()` now falls back to rendering as `geom_rect()` when coordinates
  are not Cartesian (#5503).
* `stat_ecdf()` now has an optional `weight` aesthetic (@teunbrand, #5058).
* Position scales combined with `coord_sf()` can now use functions in the 
 `breaks` argument. In addition, `n.breaks` works as intended and 
 `breaks = NULL` removes grid lines and axes (@teunbrand, #4622).
* (Internal) Applying defaults in `geom_sf()` has moved from the internal 
  `sf_grob()` to `GeomSf$use_defaults()` (@teunbrand).
* `facet_wrap()` has new options for the `dir` argument to more precisely
  control panel directions. Internally `dir = "h"` or `dir = "v"` is deprecated 
  (@teunbrand, #5212).
* Prevented `facet_wrap(..., drop = FALSE)` from throwing spurious errors when
  a character facetting variable contained `NA`s (@teunbrand, #5485).
* When facets coerce the faceting variables to factors, the 'ordered' class
  is dropped (@teunbrand, #5666).
* `geom_curve()` now appropriately removes missing data instead of throwing
  errors (@teunbrand, #5831).
* `update_geom_defaults()` and `update_stat_defaults()` have a reset mechanism
  when using `new = NULL` and invisible return the previous defaults (#4993).
* Fixed regression in axes where `breaks = NULL` caused the axes to disappear
  instead of just rendering the axis line (@teunbrand, #5816).
* `geom_point()` can be dodged vertically by using 
  `position_dodge(..., orientation = "y")` (@teunbrand, #5809).
* Fixed bug where `na.value` was incorrectly mapped to non-`NA` values 
  (@teunbrand, #5756).
* Fixed bug in `guide_custom()` that would throw error with `theme_void()` 
  (@teunbrand, #5856).
* New helper function `gg_par()` to translate ggplot2's interpretation of 
  graphical parameters to {grid}'s interpretation (@teunbrand, #5866).
* `scale_{x/y}_discrete()` can now accept a `sec.axis`. It is recommended to
  only use `dup_axis()` to set custom breaks or labels, as discrete variables 
  cannot be transformed (@teunbrand, #3171).
* `stat_density()` has the new computed variable: `wdensity`, which is
  calculated as the density times the sum of weights (@teunbrand, #4176).
* `theme()` gets new `spacing` and `margins` arguments that all other spacings
  and (non-text) margins inherit from (@teunbrand, #5622).
* `geom_ribbon()` can have varying `fill` or `alpha` in linear coordinate
  systems (@teunbrand, #4690).
* `geom_tile()` computes default widths and heights per panel instead of
  per layer (@teunbrand, #5740).
* The `fill` of the `panel.border` theme setting is ignored and forced to be
  transparent (#5782).
* `stat_align()` skips computation when there is only 1 group and therefore
  alignment is not necessary (#5788).
* `position_stack()` skips computation when all `x` values are unique and 
  therefore stacking is not necessary (#5788).
* A new `ggplot_build()` S3 method for <ggplot_built> classes was added, which
  returns input unaltered (@teunbrand, #5800).
* `width` is implemented as aesthetic instead of parameter in `geom_col()` and
  `geom_bar()` (#3142).
* Fix a bug in `position_jitterdodge()` where different jitters would be applied
  to different position aesthetics of the same axis (@teunbrand, #5818).
* In `stat_bin()`, the default `boundary` is now chosen to better adhere to 
  the `nbin` argument (@teunbrand, #5882, #5036)
* `after_stat()` and `after_scale()` throw warnings when the computed aesthetics
  are not of the correct length (#5901).
* `guide_colourbar()` now correctly hands off `position` and `available_aes`
  parameters downstream (@teunbrand, #5930)
* `geom_hline()` and `geom_vline()` now have `position` argument
  (@yutannihilation, #4285).
* New function `get_strip_labels()` to retrieve facet labels (@teunbrand, #4979)
* Fixed bug in `position_dodge2()`'s identification of range overlaps 
  (@teunbrand, #5938, #4327).
* Fixed bug where empty discrete scales weren't recognised as such 
  (@teunbrand, #5945).

# ggplot2 3.5.1

This is a small release focusing on fixing regressions from 3.5.0 and 
documentation updates.

## Bug fixes

* Fixed bug where discrete scales could not map aesthetics only consisting of
  `NA`s (#5623)
* Fixed spurious warnings from `sec_axis()` with `breaks = NULL` (#5713).
* Patterns and gradients are now also enabled in `geom_sf()` 
  (@teunbrand, #5716).
* The default behaviour of `resolution()` has been reverted to pre-3.5.0 
  behaviour. Whether mapped discrete vectors should be treated as having 
  resolution of 1 is controlled by the new `discrete` argument.
* Fixed bug in `guide_bins()` and `guide_coloursteps()` where discrete breaks,
  such as the levels produced by `cut()`, were ordered incorrectly 
  (@teunbrand, #5757).
  
## Improvements

* When facets coerce the faceting variables to factors, the 'ordered' class
  is dropped (@teunbrand, #5666).
* `coord_map()` and `coord_polar()` throw informative warnings when used
  with the guide system (#5707).
* When passing a function to `stat_contour(breaks)`, that function is used to
  calculate the breaks even if `bins` and `binwidth` are missing 
  (@teunbrand, #5686).
* `geom_step()` now supports `lineend`, `linejoin` and `linemitre` parameters 
  (@teunbrand, #5705).
* Fixed performance loss when the `.data` pronoun is used in `aes()` (#5730).
* Facet evaluation is better at dealing with inherited errors 
  (@teunbrand, #5670).
* `stat_bin()` deals with non-finite breaks better (@teunbrand, #5665).
* While axes in `coord_radial()` don't neatly fit the top/right/bottom/left
  organisation, specifying `position = "top"` or `position = "right"` 
  in the scale will flip the placement of the radial axis (#5735)
* Theme elements that do not exist now throw warnings instead of errors (#5719).
* Fixed bug in `coord_radial()` where full circles were not treated as such 
  (@teunbrand, #5750).
* When legends detect the presence of values in a layer, `NA` is now detected
  if the data contains values outside the given breaks (@teunbrand, #5749).
* `annotate()` now warns about `stat` or `position` arguments (@teunbrand, #5151)
* `guide_coloursteps(even.steps = FALSE)` now works with discrete data that has 
  been formatted by `cut()` (@teunbrand, #3877).

# ggplot2 3.5.0

This is a minor release that turned out quite beefy. It is focused on 
overhauling the guide system: the system responsible for displaying information 
from scales in the guise of axes and legends. As part of that overhaul, new 
guides have been implemented and existing guides have been refined. The look 
and feel of guides has been mostly preserved, but their internals and 
styling options have changed drastically.

Briefly summarising other highlights, we also welcome `coord_radial()` as a 
successor of  `coord_polar()`. Initial support for newer graphical features, 
such as pattern fills has been added. The API has changed how `I()`/`<AsIs>` 
vectors interact with the scale system, namely: not at all. 

## Breaking changes

* The guide system. As a whole. See 'new features' for more information. 
  While the S3 guide generics are still in place, the S3 methods for 
  `guide_train()`, `guide_merge()`, `guide_geom()`, `guide_transform()`,
  `guide_gengrob()` have been superseded by the respective ggproto methods.
  In practice, this will mean that `NextMethod()` or sub-classing ggplot2's
  guides with the S3 system will no longer work.
  
* By default, `guide_legend()` now only draws a key glyph for a layer when
  the value is in the layer's data. To revert to the old behaviour, you
  can still set `show.legend = c({aesthetic} = TRUE)` (@teunbrand, #3648).

* In the `scale_{colour/fill}_gradient2()` and 
  `scale_{colour/fill}_steps2()` functions, the `midpoint` argument is 
  transformed by the scale transformation (#3198).
  
* The `legend.key` theme element is set to inherit from the `panel.background`
  theme element. The default themes no longer set the `legend.key` element.
  This causes a visual change with the default `theme_gray()` (#5549).
  
* The `scale_name` argument in `continuous_scale()`, `discrete_scale()` and
  `binned_scale()` is soft-deprecated. If you have implemented custom scales,
  be advised to double-check that unnamed arguments ends up where they should 
  (@teunbrand, #1312).  
  
* The `legend.text.align` and `legend.title.align` arguments in `theme()` are 
  deprecated. The `hjust` setting of the `legend.text` and `legend.title` 
  elements continues to fulfill the role of text alignment (@teunbrand, #5347).
  
* 'lines' units in `geom_label()`, often used in the `label.padding` argument, 
  are now are relative to the text size. This causes a visual change, but fixes 
  a misalignment issue between the textbox and text (@teunbrand, #4753)
  
* `coord_flip()` has been marked as superseded. The recommended alternative is
  to swap the `x` and `y` aesthetic and/or using the `orientation` argument in
  a layer (@teunbrand, #5130).
  
* The `trans` argument in scales and secondary axes has been renamed to 
  `transform`. The `trans` argument itself is deprecated. To access the
  transformation from the scale, a new `get_transformation()` method is 
  added to Scale-classes (#5558).
  
* Providing a numeric vector to `theme(legend.position)` has been deprecated.
  To set the default legend position inside the plot use 
  `theme(legend.position = "inside", legend.position.inside = c(...))` instead.

## New features

* Plot scales now ignore `AsIs` objects constructed with `I(x)`, instead of
  invoking the identity scale. This allows these columns to co-exist with other
  layers that need a non-identity scale for the same aesthetic. Also, it makes
  it easy to specify relative positions (@teunbrand, #5142).
  
* The `fill` aesthetic in many geoms now accepts grid's patterns and gradients.
  For developers of layer extensions, this feature can be enabled by switching 
  from `fill = alpha(fill, alpha)` to `fill = fill_alpha(fill, alpha)` when 
  providing fills to `grid::gpar()` (@teunbrand, #3997).
  
* New function `check_device()` for testing the availability of advanced 
  graphics features introduced in R 4.1.0 onward (@teunbrand, #5332).
  
* `coord_radial()` is a successor to `coord_polar()` with more customisation 
  options. `coord_radial()` can:
  
  * integrate with the new guide system via a dedicated `guide_axis_theta()` to
    display the angle coordinate.
  * in addition to drawing full circles, also draw circle sectors by using the 
    `end` argument.
  * avoid data vanishing in the center of the plot by setting the `donut` 
    argument.
  * adjust the `angle` aesthetic of layers, such as `geom_text()`, to align 
    with the coordinate system using the `rotate_angle` argument.
    
### The guide system

The guide system encompassing axes and legends, as the last remaining chunk of 
ggplot2, has been rewritten to use the `<ggproto>` system instead of the S3 
system. This change was a necessary step to officially break open the guide 
system for extension package developers. The axes and legends now inherit from 
a `<Guide>` class, which makes them extensible in the same manner as geoms, 
stats, facets and coords (#3329, @teunbrand)

* The most user-facing change is that the styling of guides is rewired through
  the theme system. Guides now have a `theme` argument that can style 
  individual guides, while `theme()` has gained additional arguments to style
  guides. Theme elements declared in the guide override theme elements set
  through the plot. The new theme elements for guides are: 
  `legend.key.spacing{.x/.y}`, `legend.frame`, `legend.axis.line`, 
  `legend.ticks`, `legend.ticks.length`, `legend.text.position` and 
  `legend.title.position`. Previous style options in the arguments of 
  `guide_*()` functions are soft-deprecated.

* Unfortunately, we could not fully preserve the function of pre-existing
  guide extensions written in the S3 system. A fallback for these old guides
  is encapsulated in the `<GuideOld>` class, which calls the old S3 generics.
  The S3 methods have been removed as part of cleaning up, so the old guides
  will still work if the S3 methods are reimplemented, but we encourage to
  switch to the new system (#2728).
  
* The `order` argument of guides now strictly needs to be a length-1 
  integer (#4958).
  
#### Axes

* New `guide_axis_stack()` to combine other axis guides on top of one another.

* New `guide_axis_theta()` to draw an axis in a circular arc in 
  `coord_radial()`. The guide can be controlled by adding 
  `guides(theta = guide_axis_theta(...))` to a plot.

* New `guide_axis_logticks()` can be used to draw logarithmic tick marks as
  an axis. It supersedes the `annotation_logticks()` function 
  (@teunbrand, #5325).

* `guide_axis()` gains a `minor.ticks` argument to draw minor ticks (#4387).

* `guide_axis()` gains a `cap` argument that can be used to trim the
      axis line to extreme breaks (#4907).

* Primary axis titles are now placed at the primary guide, so that
  `guides(x = guide_axis(position = "top"))` will display the title at the
  top by default (#4650).
  
* The default `vjust` for the `axis.title.y.right` element is now 1 instead of
  0.
  
* Unknown secondary axis guide positions are now inferred as the opposite 
  of the primary axis guide when the latter has a known `position` (#4650).
  
#### Legends

* New `guide_custom()` function for drawing custom graphical objects (grobs)
  unrelated to scales in legend positions (#5416).
  
* All legends have acquired a `position` argument, that allows individual guides
  to deviate from the `legend.position` set in the `theme()` function. This
  means that legends can now be placed at multiple sides of the plot (#5488).
  
* The spacing between legend keys and their labels, in addition to legends
  and their titles, is now controlled by the text's `margin` setting. Not
  specifying margins will automatically add appropriate text margins. To
  control the spacing within a legend between keys, the new 
  `legend.key.spacing.{x/y}` argument can be used in `theme()`. This leaves the 
  `legend.spacing` theme setting dedicated to solely controlling the spacing 
  between different guides (#5455).
  
* `guide_colourbar()` and `guide_coloursteps()` gain an `alpha` argument to
  set the transparency of the bar (#5085).

* New `display` argument in `guide_colourbar()` supplants the `raster` argument.
  In R 4.1.0 and above, `display = "gradient"` will draw a gradient.
  
* Legend keys that can draw arrows have their size adjusted for arrows.

* When legend titles are larger than the legend, title justification extends
  to the placement of keys and labels (#1903).

* Glyph drawing functions of the `draw_key_*()` family can now set `"width"`
  and `"height"` attributes (in centimetres) to the produced keys to control
  their displayed size in the legend.
  
* `coord_sf()` now uses customisable guides provided in the scales or 
  `guides()` function (@teunbrand).

## Improvements

* `guide_coloursteps(even.steps = FALSE)` now draws one rectangle per interval
  instead of many small ones (#5481).

* `draw_key_label()` now better reflects the appearance of labels (#5561).

* `position_stack()` no longer silently removes missing data, which is now
  handled by the geom instead of position (#3532).
  
* The `minor_breaks` function argument in scales can now also take a function 
  with two arguments: the scale's limits and the scale's major breaks (#3583).
  
* Failing to fit or predict in `stat_smooth()` now gives a warning and omits
  the failed group, instead of throwing an error (@teunbrand, #5352).
  
* `labeller()` now handles unspecified entries from lookup tables
  (@92amartins, #4599).
  
* `fortify.default()` now accepts a data-frame-like object granted the object
  exhibits healthy `dim()`, `colnames()`, and `as.data.frame()` behaviours
  (@hpages, #5390).

* `geom_violin()` gains a `bounds` argument analogous to `geom_density()`s 
  (@eliocamp, #5493).

* To apply dodging more consistently in violin plots, `stat_ydensity()` now
  has a `drop` argument to keep or discard groups with 1 observation.
  
* `geom_boxplot()` gains a new argument, `staplewidth` that can draw staples
  at the ends of whiskers (@teunbrand, #5126)
  
* `geom_boxplot()` gains an `outliers` argument to switch outliers on or off,
  in a manner that does affects the scale range. For hiding outliers that does
  not affect the scale range, you can continue to use `outlier.shape = NA` 
  (@teunbrand, #4892).
  
* Nicer error messages for xlim/ylim arguments in coord-* functions
  (@92amartins, #4601, #5297).

* You can now omit either `xend` or `yend` from `geom_segment()` as only one
  of these is now required. If one is missing, it will be filled from the `x`
  and `y` aesthetics respectively. This makes drawing horizontal or vertical
  segments a little bit more convenient (@teunbrand, #5140).
  
* When `geom_path()` has aesthetics varying within groups, the `arrow()` is
  applied to groups instead of individual segments (@teunbrand, #4935).
  
* `geom_text()` and `geom_label()` gained a `size.unit` parameter that set the 
  text size to millimetres, points, centimetres, inches or picas 
  (@teunbrand, #3799).
  
* `geom_label()` now uses the `angle` aesthetic (@teunbrand, #2785)

* The `label.padding` argument in `geom_label()` now supports inputs created
  with the `margin()` function (#5030).
  
* `ScaleContinuous$get_breaks()` now only calls `scales::zero_range()` on limits
  in transformed space, rather than in data space (#5304).
  
* Scales throw more informative messages (@teunbrand, #4185, #4258)
  
* `scale_*_manual()` with a named `values` argument now emits a warning when
  none of those names match the values found in the data (@teunbrand, #5298).
  
* The `name` argument in most scales is now explicitly the first argument 
  (#5535)
  
* The `translate_shape_string()` internal function is now exported for use in
  extensions of point layers (@teunbrand, #5191).
  
* To improve `width` calculation in bar plots with empty factor levels, 
  `resolution()` considers `mapped_discrete` values as having resolution 1 
  (@teunbrand, #5211)
  
* In `theme()`, some elements can be specified with `rel()` to inherit from
  `unit`-class objects in a relative fashion (@teunbrand, #3951).
  
* `theme()` now supports splicing a list of arguments (#5542).

* In the theme element hierarchy, parent elements that are a strict subclass
  of child elements now confer their subclass upon the children (#5457).
  
* New `plot.tag.location` in `theme()` can control placement of the plot tag
  in the `"margin"`, `"plot"` or the new `"panel"` option (#4297).
  
* `coord_munch()` can now close polygon shapes (@teunbrand, #3271)
  
* Aesthetics listed in `geom_*()` and `stat_*()` layers now point to relevant
  documentation (@teunbrand, #5123).
  
* The new argument `axes` in `facet_grid()` and `facet_wrap()` controls the
  display of axes at interior panel positions. Additionally, the `axis.labels`
  argument can be used to only draw tick marks or fully labelled axes 
  (@teunbrand, #4064).
  
* `coord_polar()` can have free scales in facets (@teunbrand, #2815).

* The `get_guide_data()` function can be used to extract position and label
  information from the plot (#5004).
  
* Improve performance of layers without positional scales (@zeehio, #4990)

* More informative error for mismatched 
  `direction`/`theme(legend.direction = ...)` arguments (#4364, #4930).

## Bug fixes

* Fixed regression in `guide_legend()` where the `linewidth` key size
  wasn't adapted to the width of the lines (#5160).

* In `guide_bins()`, the title no longer arbitrarily becomes offset from
  the guide when it has long labels.
  
* `guide_colourbar()` and `guide_coloursteps()` merge properly when one
  of the aesthetics is dropped (#5324).

* When using `geom_dotplot(binaxis = "x")` with a discrete y-variable, dots are
  now stacked from the y-position rather than from 0 (@teunbrand, #5462)
  
* `stat_count()` treats `x` as unique in the same manner `unique()` does 
  (#4609).
  
* The plot's title, subtitle and caption now obey horizontal text margins
  (#5533).
  
* Contour functions will not fail when `options("OutDec")` is not `.` (@eliocamp, #5555).

* Lines where `linewidth = NA` are now dropped in `geom_sf()` (#5204).

* `ggsave()` no longer sometimes creates new directories, which is now 
  controlled by the new `create.dir` argument (#5489).
  
* Legend titles no longer take up space if they've been removed by setting 
  `legend.title = element_blank()` (@teunbrand, #3587).
  
* `resolution()` has a small tolerance, preventing spuriously small resolutions 
  due to rounding errors (@teunbrand, #2516).
  
* `stage()` now works correctly, even with aesthetics that do not have scales 
  (#5408)
  
* `stat_ydensity()` with incomplete groups calculates the default `width` 
  parameter more stably (@teunbrand, #5396)
  
* The `size` argument in `annotation_logticks()` has been deprecated in favour
  of the `linewidth` argument (#5292).
  
* Binned scales now treat `NA`s in limits the same way continuous scales do 
  (#5355).

* Binned scales work better with `trans = "reverse"` (#5355).

* Integers are once again valid input to theme arguments that expect numeric
  input (@teunbrand, #5369)
  
* Legends in `scale_*_manual()` can show `NA` values again when the `values` is
  a named vector (@teunbrand, #5214, #5286).
  
* Fixed bug in `coord_sf()` where graticule lines didn't obey 
  `panel.grid.major`'s linewidth setting (@teunbrand, #5179)
  
* Fixed bug in `annotation_logticks()` when no suitable tick positions could
  be found (@teunbrand, #5248).
  
* The default width of `geom_bar()` is now based on panel-wise resolution of
  the data, rather than global resolution (@teunbrand, #4336).
  
* `stat_align()` is now applied per panel instead of globally, preventing issues
  when facets have different ranges (@teunbrand, #5227).
  
* A stacking bug in `stat_align()` was fixed (@teunbrand, #5176).

* `stat_contour()` and `stat_contour_filled()` now warn about and remove
  duplicated coordinates (@teunbrand, #5215).
  
* `guide_coloursteps()` and `guide_bins()` sort breaks (#5152). 
  
## Internal changes
  
* The `ScaleContinuous$get_breaks()` method no longer censors
  the computed breaks.
  
* The ggplot object now contains `$layout` which points to the `Layout` ggproto
  object and will be used by the `ggplot_build.ggplot` method. This was exposed
  so that package developers may extend the behaviour of the `Layout` ggproto 
  object without needing to develop an entirely new `ggplot_build` method 
  (@jtlandis, #5077).
  
* Guide building is now part of `ggplot_build()` instead of 
  `ggplot_gtable()` to allow guides to observe unmapped data (#5483).
  
* The `titleGrob()` function has been refactored to be faster and less
  complicated.

* The `scales_*()` functions related to managing the `<ScalesList>` class have
  been implemented as methods in the `<ScalesList>` class, rather than stray
  functions (#1310).
  
# ggplot2 3.4.4

This hotfix release adapts to a change in r-devel's `base::is.atomic()` and 
the upcoming retirement of maptools.

* `fortify()` for sp objects (e.g., `SpatialPolygonsDataFrame`) is now deprecated
  and will be removed soon in support of [the upcoming retirement of rgdal, rgeos,
  and maptools](https://r-spatial.org/r/2023/05/15/evolution4.html). In advance
  of the whole removal, `fortify(<SpatialPolygonsDataFrame>, region = ...)`
  no longer works as of this version (@yutannihilation, #5244).

# ggplot2 3.4.3
This hotfix release addresses a version comparison change in r-devel. There are
no user-facing or breaking changes.

# ggplot2 3.4.2
This is a hotfix release anticipating changes in r-devel, but folds in upkeep
changes and a few bug fixes as well.

## Minor improvements

* Various type checks and their messages have been standardised 
  (@teunbrand, #4834).
  
* ggplot2 now uses `scales::DiscreteRange` and `scales::ContinuousRange`, which
  are available to write scale extensions from scratch (@teunbrand, #2710).
  
* The `layer_data()`, `layer_scales()` and `layer_grob()` now have the default
  `plot = last_plot()` (@teunbrand, #5166).
  
* The `datetime_scale()` scale constructor is now exported for use in extension
  packages (@teunbrand, #4701).
  
## Bug fixes

* `update_geom_defaults()` and `update_stat_defaults()` now return properly 
  classed objects and have updated docs (@dkahle, #5146).

* For the purposes of checking required or non-missing aesthetics, character 
  vectors are no longer considered non-finite (@teunbrand, @4284).

* `annotation_logticks()` skips drawing ticks when the scale range is non-finite
  instead of throwing an error (@teunbrand, #5229).
  
* Fixed spurious warnings when the `weight` was used in `stat_bin_2d()`, 
  `stat_boxplot()`, `stat_contour()`, `stat_bin_hex()` and `stat_quantile()`
  (@teunbrand, #5216).

* To prevent changing the plotting order, `stat_sf()` is now computed per panel 
  instead of per group (@teunbrand, #4340).

* Fixed bug in `coord_sf()` where graticule lines didn't obey 
  `panel.grid.major`'s linewidth setting (@teunbrand, #5179).

* `geom_text()` drops observations where `angle = NA` instead of throwing an
  error (@teunbrand, #2757).
  
# ggplot2 3.4.1
This is a small release focusing on fixing regressions in the 3.4.0 release
and minor polishes.

## Breaking changes

* The computed variable `y` in `stat_ecdf()` has been superseded by `ecdf` to 
  prevent incorrect scale transformations (@teunbrand, #5113 and #5112).
  
## New features

* Added `scale_linewidth_manual()` and `scale_linewidth_identity()` to support
  the `linewidth` aesthetic (@teunbrand, #5050).
  
* `ggsave()` warns when multiple `filename`s are given, and only writes to the
  first file (@teunbrand, #5114).

## Bug fixes

* Fixed a regression in `geom_hex()` where aesthetics were replicated across 
  bins (@thomasp85, #5037 and #5044).
  
* Using two ordered factors as facetting variables in 
  `facet_grid(..., as.table = FALSE)` now throws a warning instead of an
  error (@teunbrand, #5109).
  
* Fixed misbehaviour of `draw_key_boxplot()` and `draw_key_crossbar()` with 
  skewed key aspect ratio (@teunbrand, #5082).
  
* Fixed spurious warning when `weight` aesthetic was used in `stat_smooth()` 
  (@teunbrand based on @clauswilke's suggestion, #5053).
  
* The `lwd` alias is now correctly replaced by `linewidth` instead of `size` 
  (@teunbrand based on @clauswilke's suggestion #5051).
  
* Fixed a regression in `Coord$train_panel_guides()` where names of guides were 
  dropped (@maxsutton, #5063).

In binned scales:

* Automatic breaks should no longer be out-of-bounds, and automatic limits are
  adjusted to include breaks (@teunbrand, #5082).
  
* Zero-range limits no longer throw an error and are treated akin to continuous
  scales with zero-range limits (@teunbrand, #5066).
  
* The `trans = "date"` and `trans = "time"` transformations were made compatible
  (@teunbrand, #4217).

# ggplot2 3.4.0
This is a minor release focusing on tightening up the internals and ironing out
some inconsistencies in the API. The biggest change is the addition of the 
`linewidth` aesthetic that takes of sizing the width of any line from `size`. 
This change, while attempting to be as non-breaking as possible, has the 
potential to change the look of some of your plots.

Other notable changes is a complete redo of the error and warning messaging in
ggplot2 using the cli package. Messaging is now better contextualised and it 
should be easier to identify which layer an error is coming from. Last, we have
now made the switch to using the vctrs package internally which means that 
support for vctrs classes as variables should improve, along with some small 
gains in rendering speed.

## Breaking changes

* A `linewidth` aesthetic has been introduced and supersedes the `size` 
  aesthetic for scaling the width of lines in line based geoms. `size` will 
  remain functioning but deprecated for these geoms and it is recommended to 
  update all code to reflect the new aesthetic. For geoms that have _both_ point 
  sizing and linewidth sizing (`geom_pointrange()` and `geom_sf`) `size` now 
  **only** refers to sizing of points which can leads to a visual change in old
  code (@thomasp85, #3672)
  
* The default line width for polygons in `geom_sf()` have been decreased to 0.2 
  to reflect that this is usually used for demarking borders where a thinner 
  line is better suited. This change was made since we already induced a 
  visual change in `geom_sf()` with the introduction of the `linewidth` 
  aesthetic.
  
* The dot-dot notation (`..var..`) and `stat()`, which have been superseded by
  `after_stat()`, are now formally deprecated (@yutannihilation, #3693).

* `qplot()` is now formally deprecated (@yutannihilation, #3956).

* `stage()` now properly refers to the values without scale transformations for
  the stage of `after_stat`. If your code requires the scaled version of the
  values for some reason, you have to apply the same transformation by yourself,
  e.g. `sqrt()` for `scale_{x,y}_sqrt()` (@yutannihilation and @teunbrand, #4155).

* Use `rlang::hash()` instead of `digest::digest()`. This update may lead to 
  changes in the automatic sorting of legends. In order to enforce a specific
  legend order use the `order` argument in the guide. (@thomasp85, #4458)

* referring to `x` in backquoted expressions with `label_bquote()` is no longer
  possible.

* The `ticks.linewidth` and `frame.linewidth` parameters of `guide_colourbar()`
  are now multiplied with `.pt` like elsewhere in ggplot2. It can cause visual
  changes when these arguments are not the defaults and these changes can be 
  restored to their previous behaviour by adding `/ .pt` (@teunbrand #4314).

* `scale_*_viridis_b()` now uses the full range of the viridis scales 
  (@gregleleu, #4737)

## New features

* `geom_col()` and `geom_bar()` gain a new `just` argument. This is set to `0.5`
  by default; use `just = 0`/`just = 1` to place columns on the left/right
  of the axis breaks.
  (@wurli, #4899)

* `geom_density()` and `stat_density()` now support `bounds` argument
  to estimate density with boundary correction (@echasnovski, #4013).

* ggplot now checks during statistical transformations whether any data 
  columns were dropped and warns about this. If stats intend to drop
  data columns they can declare them in the new field `dropped_aes`.
  (@clauswilke, #3250)

* `...` supports `rlang::list2` dynamic dots in all public functions. 
  (@mone27, #4764) 

* `theme()` now has a `strip.clip` argument, that can be set to `"off"` to 
  prevent the clipping of strip text and background borders (@teunbrand, #4118)
  
* `geom_contour()` now accepts a function in the `breaks` argument 
  (@eliocamp, #4652).

## Minor improvements and bug fixes

* Fix a bug in `position_jitter()` where infinity values were dropped (@javlon,
  #4790).

* `geom_linerange()` now respects the `na.rm` argument (#4927, @thomasp85)

* Improve the support for `guide_axis()` on `coord_trans()` 
  (@yutannihilation, #3959)
  
* Added `stat_align()` to align data without common x-coordinates prior to
  stacking. This is now the default stat for `geom_area()` (@thomasp85, #4850)

* Fix a bug in `stat_contour_filled()` where break value differences below a 
  certain number of digits would cause the computations to fail (@thomasp85, 
  #4874)

* Secondary axis ticks are now positioned more precisely, removing small visual
  artefacts with alignment between grid and ticks (@thomasp85, #3576)

* Improve `stat_function` documentation regarding `xlim` argument. 
  (@92amartins, #4474)

* Fix various issues with how `labels`, `breaks`, `limits`, and `show.limits`
  interact in the different binning guides (@thomasp85, #4831)

* Automatic break calculation now squishes the scale limits to the domain
  of the transformation. This allows `scale_{x/y}_sqrt()` to find breaks at 0   
  when appropriate (@teunbrand, #980).

* Using multiple modified aesthetics correctly will no longer trigger warnings. 
  If used incorrectly, the warning will now report the duplicated aesthetic 
  instead of `NA` (@teunbrand, #4707).

* `aes()` now supports the `!!!` operator in its first two arguments
  (#2675). Thanks to @yutannihilation and @teunbrand for draft
  implementations.

* Require rlang >= 1.0.0 (@billybarc, #4797)

* `geom_violin()` no longer issues "collapsing to unique 'x' values" warning
  (@bersbersbers, #4455)

* `annotate()` now documents unsupported geoms (`geom_abline()`, `geom_hline()`
  and `geom_vline()`), and warns when they are requested (@mikmart, #4719)

* `presidential` dataset now includes Trump's presidency (@bkmgit, #4703).

* `position_stack()` now works fully with `geom_text()` (@thomasp85, #4367)

* `geom_tile()` now correctly recognises missing data in `xmin`, `xmax`, `ymin`,
  and `ymax` (@thomasp85 and @sigmapi, #4495)

* `geom_hex()` will now use the binwidth from `stat_bin_hex()` if present, 
  instead of deriving it (@thomasp85, #4580)
  
* `geom_hex()` now works on non-linear coordinate systems (@thomasp85)

* Fixed a bug throwing errors when trying to render an empty plot with secondary
  axes (@thomasp85, #4509)

* Axes are now added correctly in `facet_wrap()` when `as.table = FALSE`
  (@thomasp85, #4553)

* Better compatibility of custom device functions in `ggsave()` 
  (@thomasp85, #4539)

* Binning scales are now more resilient to calculated limits that ends up being
  `NaN` after transformations (@thomasp85, #4510)

* Strip padding in `facet_grid()` is now only in effect if 
  `strip.placement = "outside"` _and_ an axis is present between the strip and 
  the panel (@thomasp85, #4610)

* Aesthetics of length 1 are now recycled to 0 if the length of the data is 0 
  (@thomasp85, #4588)

* Setting `size = NA` will no longer cause `guide_legend()` to error 
  (@thomasp85, #4559)

* Setting `stroke` to `NA` in `geom_point()` will no longer impair the sizing of
  the points (@thomasp85, #4624)

* `stat_bin_2d()` now correctly recognises the `weight` aesthetic 
  (@thomasp85, #4646)
  
* All geoms now have consistent exposure of linejoin and lineend parameters, and
  the guide keys will now respect these settings (@thomasp85, #4653)

* `geom_sf()` now respects `arrow` parameter for lines (@jakeruss, #4659)

* Updated documentation for `print.ggplot` to reflect that it returns
  the original plot, not the result of `ggplot_build()`. (@r2evans, #4390)

* `scale_*_manual()` no longer displays extra legend keys, or changes their 
  order, when a named `values` argument has more items than the data. To display
  all `values` on the legend instead, use
  `scale_*_manual(values = vals, limits = names(vals))`. (@teunbrand, @banfai, 
  #4511, #4534)

* Updated documentation for `geom_contour()` to correctly reflect argument 
  precedence between `bins` and `binwidth`. (@eliocamp, #4651)

* Dots in `geom_dotplot()` are now correctly aligned to the baseline when
  `stackratio != 1` and `stackdir != "up"` (@mjskay, #4614)

* Key glyphs for `geom_boxplot()`, `geom_crossbar()`, `geom_pointrange()`, and
  `geom_linerange()` are now orientation-aware (@mjskay, #4732)
  
* Updated documentation for `geom_smooth()` to more clearly describe effects of 
  the `fullrange` parameter (@thoolihan, #4399).

# ggplot2 3.3.6
This is a very small release only applying an internal change to comply with 
R 4.2 and its deprecation of `default.stringsAsFactors()`. There are no user
facing changes and no breaking changes.

# ggplot2 3.3.5
This is a very small release focusing on fixing a couple of untenable issues 
that surfaced with the 3.3.4 release

* Revert changes made in #4434 (apply transform to intercept in `geom_abline()`) 
  as it introduced undesirable issues far worse than the bug it fixed 
  (@thomasp85, #4514)
* Fixes an issue in `ggsave()` when producing emf/wmf files (@yutannihilation, 
  #4521)
* Warn when grDevices specific arguments are passed to ragg devices (@thomasp85, 
  #4524)
* Fix an issue where `coord_sf()` was reporting that it is non-linear
  even when data is provided in projected coordinates (@clauswilke, #4527)

# ggplot2 3.3.4
This is a larger patch release fixing a huge number of bugs and introduces a 
small selection of feature refinements.

## Features

* Alt-text can now be added to a plot using the `alt` label, i.e 
  `+ labs(alt = ...)`. Currently this alt text is not automatically propagated, 
  but we plan to integrate into Shiny, RMarkdown, and other tools in the future. 
  (@thomasp85, #4477)

* Add support for the BrailleR package for creating descriptions of the plot
  when rendered (@thomasp85, #4459)
  
* `coord_sf()` now has an argument `default_crs` that specifies the coordinate
  reference system (CRS) for non-sf layers and scale/coord limits. This argument
  defaults to `NULL`, which means non-sf layers are assumed to be in projected
  coordinates, as in prior ggplot2 versions. Setting `default_crs = sf::st_crs(4326)`
  provides a simple way to interpret x and y positions as longitude and latitude,
  regardless of the CRS used by `coord_sf()`. Authors of extension packages
  implementing `stat_sf()`-like functionality are encouraged to look at the source
  code of `stat_sf()`'s `compute_group()` function to see how to provide scale-limit
  hints to `coord_sf()` (@clauswilke, #3659).

* `ggsave()` now uses ragg to render raster output if ragg is available. It also
  handles custom devices that sets a default unit (e.g. `ragg::agg_png`) 
  correctly (@thomasp85, #4388)

* `ggsave()` now returns the saved file location invisibly (#3379, @eliocamp).
  Note that, as a side effect, an unofficial hack `<ggplot object> + ggsave()`
  no longer works (#4513).

* The scale arguments `limits`, `breaks`, `minor_breaks`, `labels`, `rescaler`
  and `oob` now accept purrr style lambda notation (@teunbrand, #4427). The same 
  is true for `as_labeller()` (and therefore also `labeller()`) 
  (@netique, #4188).

* Manual scales now allow named vectors passed to `values` to contain fewer 
  elements than existing in the data. Elements not present in values will be set
  to `NA` (@thomasp85, #3451)
  
* Date and datetime position scales support out-of-bounds (oob) arguments to 
  control how limits affect data outside those limits (@teunbrand, #4199).
  
## Fixes

* Fix a bug that `after_stat()` and `after_scale()` cannot refer to aesthetics
  if it's specified in the plot-global mapping (@yutannihilation, #4260).
  
* Fix bug in `annotate_logticks()` that would cause an error when used together
  with `coord_flip()` (@thomasp85, #3954)
  
* Fix a bug in `geom_abline()` that resulted in `intercept` not being subjected
  to the transformation of the y scale (@thomasp85, #3741)
  
* Extent the range of the line created by `geom_abline()` so that line ending
  is not visible for large linewidths (@thomasp85, #4024)

* Fix bug in `geom_dotplot()` where dots would be positioned wrong with 
  `stackgroups = TRUE` (@thomasp85, #1745)

* Fix calculation of confidence interval for locfit smoothing in `geom_smooth()`
  (@topepo, #3806)
  
* Fix bug in `geom_text()` where `"outward"` and `"inward"` justification for 
  some `angle` values was reversed (@aphalo, #4169, #4447)

* `ggsave()` now sets the default background to match the fill value of the
  `plot.background` theme element (@karawoo, #4057)

* It is now deprecated to specify `guides(<scale> = FALSE)` or
  `scale_*(guide = FALSE)` to remove a guide. Please use 
  `guides(<scale> = "none")` or `scale_*(guide = "none")` instead 
  (@yutannihilation, #4097)
  
* Fix a bug in `guide_bins()` where keys would disappear if the guide was 
  reversed (@thomasp85, #4210)
  
* Fix bug in `guide_coloursteps()` that would repeat the terminal bins if the
  breaks coincided with the limits of the scale (@thomasp85, #4019)

* Make sure that default labels from default mappings doesn't overwrite default
  labels from explicit mappings (@thomasp85, #2406)

* Fix bug in `labeller()` where parsing was turned off if `.multiline = FALSE`
  (@thomasp85, #4084)
  
* Make sure `label_bquote()` has access to the calling environment when 
  evaluating the labels (@thomasp85, #4141)

* Fix a bug in the layer implementation that introduced a new state after the 
  first render which could lead to a different look when rendered the second 
  time (@thomasp85, #4204)

* Fix a bug in legend justification where justification was lost of the legend
  dimensions exceeded the available size (@thomasp85, #3635)

* Fix a bug in `position_dodge2()` where `NA` values in thee data would cause an
  error (@thomasp85, #2905)

* Make sure `position_jitter()` creates the same jittering independent of 
  whether it is called by name or with constructor (@thomasp85, #2507)

* Fix a bug in `position_jitter()` where different jitters would be applied to 
  different position aesthetics of the same axis (@thomasp85, #2941)
  
* Fix a bug in `qplot()` when supplying `c(NA, NA)` as axis limits 
  (@thomasp85, #4027)
  
* Remove cross-inheritance of default discrete colour/fill scales and check the
  type and aesthetic of function output if `type` is a function 
  (@thomasp85, #4149)

* Fix bug in `scale_[x|y]_date()` where custom breaks functions that resulted in
  fractional dates would get misaligned (@thomasp85, #3965)
  
* Fix bug in `scale_[x|y]_datetime()` where a specified timezone would be 
  ignored by the scale (@thomasp85, #4007)
  
* Fix issue in `sec_axis()` that would throw warnings in the absence of any 
  secondary breaks (@thomasp85, #4368)

* `stat_bin()`'s computed variable `width` is now documented (#3522).
  
* `stat_count()` now computes width based on the full dataset instead of per 
  group (@thomasp85, #2047)

* Extended `stat_ecdf()` to calculate the cdf from either x or y instead from y 
  only (@jgjl, #4005)
  
* Fix a bug in `stat_summary_bin()` where one more than the requested number of
  bins would be created (@thomasp85, #3824)

* Only drop groups in `stat_ydensity()` when there are fewer than two data 
  points and throw a warning (@andrewwbutler, #4111).

* Fixed a bug in strip assembly when theme has `strip.text = element_blank()`
  and plots are faceted with multi-layered strips (@teunbrand, #4384).
  
* Using `theme(aspect.ratio = ...)` together with free space in `facet_grid()`
  now correctly throws an error (@thomasp85, #3834)

* Fixed a bug in `labeller()` so that `.default` is passed to `as_labeller()`
  when labellers are specified by naming faceting variables. (@waltersom, #4031)
  
* Updated style for example code (@rjake, #4092)

* ggplot2 now requires R >= 3.3 (#4247).

* ggplot2 now uses `rlang::check_installed()` to check if a suggested package is
  installed, which will offer to install the package before continuing (#4375, 
  @malcolmbarrett)

* Improved error with hint when piping a `ggplot` object into a facet function
  (#4379, @mitchelloharawild).

# ggplot2 3.3.3
This is a small patch release mainly intended to address changes in R and CRAN.
It further changes the licensing model of ggplot2 to an MIT license.

* Update the ggplot2 licence to an MIT license (#4231, #4232, #4233, and #4281)

* Use vdiffr conditionally so ggplot2 can be tested on systems without vdiffr

* Update tests to work with the new `all.equal()` defaults in R >4.0.3

* Fixed a bug that `guide_bins()` mistakenly ignore `override.aes` argument
  (@yutannihilation, #4085).

# ggplot2 3.3.2
This is a small release focusing on fixing regressions introduced in 3.3.1.

* Added an `outside` option to `annotation_logticks()` that places tick marks
  outside of the plot bounds. (#3783, @kbodwin)

* `annotation_raster()` adds support for native rasters. For large rasters,
  native rasters render significantly faster than arrays (@kent37, #3388)
  
* Facet strips now have dedicated position-dependent theme elements 
  (`strip.text.x.top`, `strip.text.x.bottom`, `strip.text.y.left`, 
  `strip.text.y.right`) that inherit from `strip.text.x` and `strip.text.y`, 
  respectively. As a consequence, some theme stylings now need to be applied to 
  the position-dependent elements rather than to the parent elements. This 
  change was already introduced in ggplot2 3.3.0 but not listed in the 
  changelog. (@thomasp85, #3683)

* Facets now handle layers containing no data (@yutannihilation, #3853).
  
* A newly added geom `geom_density_2d_filled()` and associated stat 
  `stat_density_2d_filled()` can draw filled density contours
  (@clauswilke, #3846).

* A newly added `geom_function()` is now recommended to use in conjunction
  with/instead of `stat_function()`. In addition, `stat_function()` now
  works with transformed y axes, e.g. `scale_y_log10()`, and in plots
  containing no other data or layers (@clauswilke, #3611, #3905, #3983).

* Fixed a bug in `geom_sf()` that caused problems with legend-type
  autodetection (@clauswilke, #3963).
  
* Support graphics devices that use the `file` argument instead of `fileneame` 
  in `ggsave()` (@bwiernik, #3810)
  
* Default discrete color scales are now configurable through the `options()` of 
  `ggplot2.discrete.colour` and `ggplot2.discrete.fill`. When set to a character 
  vector of colour codes (or list of character vectors)  with sufficient length, 
  these colours are used for the default scale. See `help(scale_colour_discrete)` 
  for more details and examples (@cpsievert, #3833).

* Default continuous colour scales (i.e., the `options()` 
  `ggplot2.continuous.colour` and `ggplot2.continuous.fill`, which inform the 
  `type` argument of `scale_fill_continuous()` and `scale_colour_continuous()`) 
  now accept a function, which allows more control over these default 
  `continuous_scale()`s (@cpsievert, #3827).

* A bug was fixed in `stat_contour()` when calculating breaks based on 
  the `bins` argument (@clauswilke, #3879, #4004).
  
* Data columns can now contain `Vector` S4 objects, which are widely used in the 
  Bioconductor project. (@teunbrand, #3837)

# ggplot2 3.3.1

This is a small release with no code change. It removes all malicious links to a 
site that got hijacked from the readme and pkgdown site.

# ggplot2 3.3.0

This is a minor release but does contain a range of substantial new features, 
along with the standard bug fixes. The release contains a few visual breaking
changes, along with breaking changes for extension developers due to a shift in
internal representation of the position scales and their axes. No user breaking
changes are included.

This release also adds Dewey Dunnington (@paleolimbot) to the core team.

## Breaking changes
There are no user-facing breaking changes, but a change in some internal 
representations that extension developers may have relied on, along with a few 
breaking visual changes which may cause visual tests in downstream packages to 
fail.

* The `panel_params` field in the `Layout` now contains a list of list of 
  `ViewScale` objects, describing the trained coordinate system scales, instead
  of the list object used before. Any extensions that use this field will likely
  break, as will unit tests that checks aspects of this.

* `element_text()` now issues a warning when vectorized arguments are provided, 
  as in `colour = c("red", "green", "blue")`. Such use is discouraged and not 
  officially supported (@clauswilke, #3492).

* Changed `theme_grey()` setting for legend key so that it creates no border 
  (`NA`) rather than drawing a white one. (@annennenne, #3180)

* `geom_ribbon()` now draws separate lines for the upper and lower intervals if
  `colour` is mapped. Similarly, `geom_area()` and `geom_density()` now draw
  the upper lines only in the same case by default. If you want old-style full
  stroking, use `outline.type = "full"` (@yutannihilation, #3503 / @thomasp85, #3708).

## New features

* The evaluation time of aesthetics can now be controlled to a finer degree. 
  `after_stat()` supersedes the use of `stat()` and `..var..`-notation, and is
  joined by `after_scale()` to allow for mapping to scaled aesthetic values. 
  Remapping of the same aesthetic is now supported with `stage()`, so you can 
  map a data variable to a stat aesthetic, and remap the same aesthetic to 
  something else after statistical transformation (@thomasp85, #3534)

* All `coord_*()` functions with `xlim` and `ylim` arguments now accept
  vectors with `NA` as a placeholder for the minimum or maximum value
  (e.g., `ylim = c(0, NA)` would zoom the y-axis from 0 to the 
  maximum value observed in the data). This mimics the behaviour
  of the `limits` argument in continuous scale functions
  (@paleolimbot, #2907).

* Allowed reversing of discrete scales by re-writing `get_limits()` 
  (@AnneLyng, #3115)
  
* All geoms and stats that had a direction (i.e. where the x and y axes had 
  different interpretation), can now freely choose their direction, instead of
  relying on `coord_flip()`. The direction is deduced from the aesthetic 
  mapping, but can also be specified directly with the new `orientation` 
  argument (@thomasp85, #3506).
  
* Position guides can now be customized using the new `guide_axis()`, which can 
  be passed to position `scale_*()` functions or via `guides()`. The new axis 
  guide (`guide_axis()`) comes with arguments `check.overlap` (automatic removal 
  of overlapping labels), `angle` (easy rotation of axis labels), and
  `n.dodge` (dodge labels into multiple rows/columns) (@paleolimbot, #3322).
  
* A new scale type has been added, that allows binning of aesthetics at the 
  scale level. It has versions for both position and non-position aesthetics and
  comes with two new guides (`guide_bins` and `guide_coloursteps`) 
  (@thomasp85, #3096)
  
* `scale_x_continuous()` and `scale_y_continuous()` gains an `n.breaks` argument
  guiding the number of automatic generated breaks (@thomasp85, #3102)

* Added `stat_contour_filled()` and `geom_contour_filled()`, which compute 
  and draw filled contours of gridded data (@paleolimbot, #3044). 
  `geom_contour()` and `stat_contour()` now use the isoband package
  to compute contour lines. The `complete` parameter (which was undocumented
  and has been unused for at least four years) was removed (@paleolimbot, #3044).
  
* Themes have gained two new parameters, `plot.title.position` and 
  `plot.caption.position`, that can be used to customize how plot
  title/subtitle and plot caption are positioned relative to the overall plot
  (@clauswilke, #3252).

## Extensions
  
* `Geom` now gains a `setup_params()` method in line with the other ggproto
  classes (@thomasp85, #3509)

* The newly added function `register_theme_elements()` now allows developers
  of extension packages to define their own new theme elements and place them
  into the ggplot2 element tree (@clauswilke, #2540).

## Minor improvements and bug fixes

* `coord_trans()` now draws second axes and accepts `xlim`, `ylim`,
  and `expand` arguments to bring it up to feature parity with 
  `coord_cartesian()`. The `xtrans` and `ytrans` arguments that were 
  deprecated in version 1.0.1 in favour of `x` and `y` 
  were removed (@paleolimbot, #2990).

* `coord_trans()` now calculates breaks using the expanded range 
  (previously these were calculated using the unexpanded range, 
  which resulted in differences between plots made with `coord_trans()`
  and those made with `coord_cartesian()`). The expansion for discrete axes 
  in `coord_trans()` was also updated such that it behaves identically
  to that in `coord_cartesian()` (@paleolimbot, #3338).

* `expand_scale()` was deprecated in favour of `expansion()` for setting
  the `expand` argument of `x` and `y` scales (@paleolimbot).

* `geom_abline()`, `geom_hline()`, and `geom_vline()` now issue 
  more informative warnings when supplied with set aesthetics
  (i.e., `slope`, `intercept`, `yintercept`, and/or `xintercept`)
  and mapped aesthetics (i.e., `data` and/or `mapping`).

* Fix a bug in `geom_raster()` that squeezed the image when it went outside 
  scale limits (#3539, @thomasp85)

* `geom_sf()` now determines the legend type automatically (@microly, #3646).
  
* `geom_sf()` now removes rows that can't be plotted due to `NA` aesthetics 
  (#3546, @thomasp85)

* `geom_sf()` now applies alpha to linestring geometries 
  (#3589, @yutannihilation).

* `gg_dep()` was deprecated (@perezp44, #3382).

* Added function `ggplot_add.by()` for lists created with `by()`, allowing such
  lists to be added to ggplot objects (#2734, @Maschette)

* ggplot2 no longer depends on reshape2, which means that it no longer 
  (recursively) needs plyr, stringr, or stringi packages.

* Increase the default `nbin` of `guide_colourbar()` to place the ticks more 
  precisely (#3508, @yutannihilation).

* `manual_scale()` now matches `values` with the order of `breaks` whenever
  `values` is an unnamed vector. Previously, unnamed `values` would match with
  the limits of the scale and ignore the order of any `breaks` provided. Note
  that this may change the appearance of plots that previously relied on the
  unordered behaviour (#2429, @idno0001).

* `scale_manual_*(limits = ...)` now actually limits the scale (#3262,
  @yutannihilation).

* Fix a bug when `show.legend` is a named logical vector 
  (#3461, @yutannihilation).

* Added weight aesthetic option to `stat_density()` and made scaling of 
  weights the default (@annennenne, #2902)
  
* `stat_density2d()` can now take an `adjust` parameter to scale the default 
  bandwidth. (#2860, @haleyjeppson)

* `stat_smooth()` uses `REML` by default, if `method = "gam"` and
  `gam`'s method is not specified (@ikosmidis, #2630).

* stacking text when calculating the labels and the y axis with
  `stat_summary()` now works (@ikosmidis, #2709)
  
* `stat_summary()` and related functions now support rlang-style lambda functions
  (#3568, @dkahle).

* The data mask pronoun, `.data`, is now stripped from default labels.

* Addition of partial themes to plots has been made more predictable;
  stepwise addition of individual partial themes is now equivalent to
  addition of multple theme elements at once (@clauswilke, #3039).

* Facets now don't fail even when some variable in the spec are not available
  in all layers (@yutannihilation, #2963).

# ggplot2 3.2.1

This is a patch release fixing a few regressions introduced in 3.2.0 as well as
fixing some unit tests that broke due to upstream changes.

* `position_stack()` no longer changes the order of the input data. Changes to 
  the internal behaviour of `geom_ribbon()` made this reordering problematic 
  with ribbons that spanned `y = 0` (#3471)
* Using `qplot()` with a single positional aesthetic will no longer title the
  non-specified scale as `"NULL"` (#3473)
* Fixes unit tests for sf graticule labels caused by changes to sf

# ggplot2 3.2.0

This is a minor release with an emphasis on internal changes to make ggplot2 
faster and more consistent. The few interface changes will only affect the 
aesthetics of the plot in minor ways, and will only potentially break code of
extension developers if they have relied on internals that have been changed. 
This release also sees the addition of Hiroaki Yutani (@yutannihilation) to the 
core developer team.

With the release of R 3.6, ggplot2 now requires the R version to be at least 3.2,
as the tidyverse is committed to support 5 major versions of R.

## Breaking changes

* Two patches (#2996 and #3050) fixed minor rendering problems. In most cases,
  the visual changes are so subtle that they are difficult to see with the naked
  eye. However, these changes are detected by the vdiffr package, and therefore
  any package developers who use vdiffr to test for visual correctness of ggplot2
  plots will have to regenerate all reference images.
  
* In some cases, ggplot2 now produces a warning or an error for code that previously
  produced plot output. In all these cases, the previous plot output was accidental,
  and the plotting code uses the ggplot2 API in a way that would lead to undefined
  behavior. Examples include a missing `group` aesthetic in `geom_boxplot()` (#3316),
  annotations across multiple facets (#3305), and not using aesthetic mappings when
  drawing ribbons with `geom_ribbon()` (#3318).

## New features

* This release includes a range of internal changes that speeds up plot 
  generation. None of the changes are user facing and will not break any code,
  but in general ggplot2 should feel much faster. The changes includes, but are
  not limited to:
  
  - Caching ascent and descent dimensions of text to avoid recalculating it for
    every title.
  
  - Using a faster data.frame constructor as well as faster indexing into 
    data.frames
    
  - Removing the plyr dependency, replacing plyr functions with faster 
    equivalents.

* `geom_polygon()` can now draw polygons with holes using the new `subgroup` 
  aesthetic. This functionality requires R 3.6.0 (@thomasp85, #3128)

* Aesthetic mappings now accept functions that return `NULL` (@yutannihilation,
  #2997).

* `stat_function()` now accepts rlang/purrr style anonymous functions for the 
  `fun` parameter (@dkahle, #3159).

* `geom_rug()` gains an "outside" option to allow for moving the rug tassels to 
  outside the plot area (@njtierney, #3085) and a `length` option to allow for 
  changing the length of the rug lines (@daniel-wells, #3109). 
  
* All geoms now take a `key_glyph` paramter that allows users to customize
  how legend keys are drawn (@clauswilke, #3145). In addition, a new key glyph
  `timeseries` is provided to draw nice legends for time series
  (@mitchelloharawild, #3145).

## Extensions

* Layers now have a new member function `setup_layer()` which is called at the
  very beginning of the plot building process and which has access to the 
  original input data and the plot object being built. This function allows the 
  creation of custom layers that autogenerate aesthetic mappings based on the 
  input data or that filter the input data in some form. For the time being, this
  feature is not exported, but it has enabled the development of a new layer type,
  `layer_sf()` (see next item). Other special-purpose layer types may be added
  in the future (@clauswilke, #2872).
  
* A new layer type `layer_sf()` can auto-detect and auto-map sf geometry
  columns in the data. It should be used by extension developers who are writing
  new sf-based geoms or stats (@clauswilke, #3232).

* `x0` and `y0` are now recognized positional aesthetics so they will get scaled 
  if used in extension geoms and stats (@thomasp85, #3168)
  
* Continuous scale limits now accept functions which accept the default
  limits and return adjusted limits. This makes it possible to write
  a function that e.g. ensures the limits are always a multiple of 100,
  regardless of the data (@econandrew, #2307).

## Minor improvements and bug fixes

* `cut_width()` now accepts `...` to pass further arguments to `base::cut.default()`
   like `cut_number()` and `cut_interval()` already did (@cderv, #3055)

* `coord_map()` now can have axes on the top and right (@karawoo, #3042).

* `coord_polar()` now correctly rescales the secondary axis (@linzi-sg, #3278)

* `coord_sf()`, `coord_map()`, and `coord_polar()` now squash `-Inf` and `Inf`
  into the min and max of the plot (@yutannihilation, #2972).

* `coord_sf()` graticule lines are now drawn in the same thickness as panel grid 
  lines in `coord_cartesian()`, and seting panel grid lines to `element_blank()` 
  now also works in `coord_sf()` 
  (@clauswilke, #2991, #2525).

* `economics` data has been regenerated. This leads to some changes in the
  values of all columns (especially in `psavert`), but more importantly, strips 
  the grouping attributes from `economics_long`.

* `element_line()` now fills closed arrows (@yutannihilation, #2924).

* Facet strips on the left side of plots now have clipping turned on, preventing
  text from running out of the strip and borders from looking thicker than for
  other strips (@karawoo, #2772 and #3061).

* ggplot2 now works in Turkish locale (@yutannihilation, #3011).

* Clearer error messages for inappropriate aesthetics (@clairemcwhite, #3060).

* ggplot2 no longer attaches any external packages when using functions that 
  depend on packages that are suggested but not imported by ggplot2. The 
  affected functions include `geom_hex()`, `stat_binhex()`, 
  `stat_summary_hex()`, `geom_quantile()`, `stat_quantile()`, and `map_data()` 
  (@clauswilke, #3126).
  
* `geom_area()` and `geom_ribbon()` now sort the data along the x-axis in the 
  `setup_data()` method rather than as part of `draw_group()` (@thomasp85, 
  #3023)

* `geom_hline()`, `geom_vline()`, and `geom_abline()` now throw a warning if the 
  user supplies both an `xintercept`, `yintercept`, or `slope` value and a 
  mapping (@RichardJActon, #2950).

* `geom_rug()` now works with `coord_flip()` (@has2k1, #2987).

* `geom_violin()` no longer throws an error when quantile lines fall outside 
  the violin polygon (@thomasp85, #3254).

* `guide_legend()` and `guide_colorbar()` now use appropriate spacing between legend
  key glyphs and legend text even if the legend title is missing (@clauswilke, #2943).

* Default labels are now generated more consistently; e.g., symbols no longer
  get backticks, and long expressions are abbreviated with `...`
  (@yutannihilation, #2981).

* All-`Inf` layers are now ignored for picking the scale (@yutannihilation, 
  #3184).
  
* Diverging Brewer colour palette now use the correct mid-point colour 
  (@dariyasydykova, #3072).
  
* `scale_color_continuous()` now points to `scale_colour_continuous()` so that 
  it will handle `type = "viridis"` as the documentation states (@hlendway, 
  #3079).

* `scale_shape_identity()` now works correctly with `guide = "legend"` 
  (@malcolmbarrett, #3029)
  
* `scale_continuous` will now draw axis line even if the length of breaks is 0
  (@thomasp85, #3257)

* `stat_bin()` will now error when the number of bins exceeds 1e6 to avoid 
  accidentally freezing the user session (@thomasp85).
  
* `sec_axis()` now places ticks accurately when using nonlinear transformations (@dpseidel, #2978).

* `facet_wrap()` and `facet_grid()` now automatically remove NULL from facet
  specs, and accept empty specs (@yutannihilation, #3070, #2986).

* `stat_bin()` now handles data with only one unique value (@yutannihilation 
  #3047).

* `sec_axis()` now accepts functions as well as formulas (@yutannihilation, #3031).

*   New theme elements allowing different ticks lengths for each axis. For instance,
    this can be used to have inwards ticks on the x-axis (`axis.ticks.length.x`) and
    outwards ticks on the y-axis (`axis.ticks.length.y`) (@pank, #2935).

* The arguments of `Stat*$compute_layer()` and `Position*$compute_layer()` are
  now renamed to always match the ones of `Stat$compute_layer()` and
  `Position$compute_layer()` (@yutannihilation, #3202).

* `geom_*()` and `stat_*()` now accepts purrr-style lambda notation
  (@yutannihilation, #3138).

* `geom_tile()` and `geom_rect()` now draw rectangles without notches at the
  corners. The style of the corner can be controlled by `linejoin` parameters
  (@yutannihilation, #3050).

# ggplot2 3.1.0

## Breaking changes

This is a minor release and breaking changes have been kept to a minimum. End users of 
ggplot2 are unlikely to encounter any issues. However, there are a few items that developers 
of ggplot2 extensions should be aware of. For additional details, see also the discussion 
accompanying issue #2890.

*   In non-user-facing internal code (specifically in the `aes()` function and in
    the `aesthetics` argument of scale functions), ggplot2 now always uses the British
    spelling for aesthetics containing the word "colour". When users specify a "color"
    aesthetic it is automatically renamed to "colour". This renaming is also applied
    to non-standard aesthetics that contain the word "color". For example, "point_color"
    is renamed to "point_colour". This convention makes it easier to support both
    British and American spelling for novel, non-standard aesthetics, but it may require
    some adjustment for packages that have previously introduced non-standard color
    aesthetics using American spelling. A new function `standardise_aes_names()` is
    provided in case extension writers need to perform this renaming in their own code
    (@clauswilke, #2649).

*   Functions that generate other functions (closures) now force the arguments that are
    used from the generated functions, to avoid hard-to-catch errors. This may affect
    some users of manual scales (such as `scale_colour_manual()`, `scale_fill_manual()`,
    etc.) who depend on incorrect behavior (@krlmlr, #2807).
    
*   `Coord` objects now have a function `backtransform_range()` that returns the
    panel range in data coordinates. This change may affect developers of custom coords,
    who now should implement this function. It may also affect developers of custom
    geoms that use the `range()` function. In some applications, `backtransform_range()`
    may be more appropriate (@clauswilke, #2821).


## New features

*   `coord_sf()` has much improved customization of axis tick labels. Labels can now
    be set manually, and there are two new parameters, `label_graticule` and
    `label_axes`, that can be used to specify which graticules to label on which side
    of the plot (@clauswilke, #2846, #2857, #2881).
    
*   Two new geoms `geom_sf_label()` and `geom_sf_text()` can draw labels and text
    on sf objects. Under the hood, a new `stat_sf_coordinates()` calculates the
    x and y coordinates from the coordinates of the sf geometries. You can customize
    the calculation method via `fun.geometry` argument (@yutannihilation, #2761).
    

## Minor improvements and fixes

*   `benchplot()` now uses tidy evaluation (@dpseidel, #2699).

*   The error message in `compute_aesthetics()` now only provides the names of
    aesthetics with mismatched lengths, rather than all aesthetics (@karawoo,
    #2853).

*   For faceted plots, data is no longer internally reordered. This makes it
    safer to feed data columns into `aes()` or into parameters of geoms or
    stats. However, doing so remains discouraged (@clauswilke, #2694).

*   `coord_sf()` now also understands the `clip` argument, just like the other
    coords (@clauswilke, #2938).

*   `fortify()` now displays a more informative error message for
    `grouped_df()` objects when dplyr is not installed (@jimhester, #2822).

*   All `geom_*()` now display an informative error message when required 
    aesthetics are missing (@dpseidel, #2637 and #2706).

*   `geom_boxplot()` now understands the `width` parameter even when used with
    a non-standard stat, such as `stat_identity()` (@clauswilke, #2893).
    
*  `geom_hex()` now understands the `size` and `linetype` aesthetics
   (@mikmart, #2488).
    
*   `geom_hline()`, `geom_vline()`, and `geom_abline()` now work properly
    with `coord_trans()` (@clauswilke, #2149, #2812).
    
*   `geom_text(..., parse = TRUE)` now correctly renders the expected number of
    items instead of silently dropping items that are empty expressions, e.g.
    the empty string "". If an expression spans multiple lines, we take just
    the first line and drop the rest. This same issue is also fixed for
    `geom_label()` and the axis labels for `geom_sf()` (@slowkow, #2867).

*   `geom_sf()` now respects `lineend`, `linejoin`, and `linemitre` parameters 
    for lines and polygons (@alistaire47, #2826).
    
*   `ggsave()` now exits without creating a new graphics device if previously
    none was open (@clauswilke, #2363).

*   `labs()` now has named arguments `title`, `subtitle`, `caption`, and `tag`.
    Also, `labs()` now accepts tidyeval (@yutannihilation, #2669).

*   `position_nudge()` is now more robust and nudges only in the direction
    requested. This enables, for example, the horizontal nudging of boxplots
    (@clauswilke, #2733).

*   `sec_axis()` and `dup_axis()` now return appropriate breaks for the secondary
    axis when applied to log transformed scales (@dpseidel, #2729).

*   `sec_axis()` now works as expected when used in combination with tidy eval
    (@dpseidel, #2788).

*   `scale_*_date()`, `scale_*_time()` and `scale_*_datetime()` can now display 
    a secondary axis that is a __one-to-one__ transformation of the primary axis,
    implemented using the `sec.axis` argument to the scale constructor 
    (@dpseidel, #2244).
    
*   `stat_contour()`, `stat_density2d()`, `stat_bin2d()`,  `stat_binhex()`
    now calculate normalized statistics including `nlevel`, `ndensity`, and
    `ncount`. Also, `stat_density()` now includes the calculated statistic 
    `nlevel`, an alias for `scaled`, to better match the syntax of `stat_bin()`
    (@bjreisman, #2679).

# ggplot2 3.0.0

## Breaking changes

*   ggplot2 now supports/uses tidy evaluation (as described below). This is a 
    major change and breaks a number of packages; we made this breaking change 
    because it is important to make ggplot2 more programmable, and to be more 
    consistent with the rest of the tidyverse. The best general (and detailed)
    introduction to tidy evaluation can be found in the meta programming
    chapters in [Advanced R](https://adv-r.hadley.nz).
    
    The primary developer facing change is that `aes()` now contains 
    quosures (expression + environment pairs) rather than symbols, and you'll 
    need to take a different approach to extracting the information you need. 
    A common symptom of this change are errors "undefined columns selected" or 
    "invalid 'type' (list) of argument" (#2610). As in the previous version,
    constants (like `aes(x = 1)` or `aes(colour = "smoothed")`) are stored
    as is.
    
    In this version of ggplot2, if you need to describe a mapping in a string, 
    use `quo_name()` (to generate single-line strings; longer expressions may 
    be abbreviated) or `quo_text()` (to generate non-abbreviated strings that
    may span multiple lines). If you do need to extract the value of a variable
    instead use `rlang::eval_tidy()`. You may want to condition on 
    `(packageVersion("ggplot2") <= "2.2.1")` so that your code can work with
    both released and development versions of ggplot2.
    
    We recognise that this is a big change and if you're not already familiar
    with rlang, there's a lot to learn. If you are stuck, or need any help,
    please reach out on <https://forum.posit.co/>.

*   Error: Column `y` must be a 1d atomic vector or a list

    Internally, ggplot2 now uses `as.data.frame(tibble::as_tibble(x))` to
    convert a list into a data frame. This improves ggplot2's support for
    list-columns (needed for sf support), at a small cost: you can no longer
    use matrix-columns. Note that unlike tibble we still allow column vectors
    such as returned by `base::scale()` because of their widespread use.

*   Error: More than one expression parsed
  
    Previously `aes_string(x = c("a", "b", "c"))` silently returned 
    `aes(x = a)`. Now this is a clear error.

*   Error: `data` must be uniquely named but has duplicate columns
  
    If layer data contains columns with identical names an error will be 
    thrown. In earlier versions the first occurring column was chosen silently,
    potentially masking that the wrong data was chosen.

*   Error: Aesthetics must be either length 1 or the same as the data
    
    Layers are stricter about the columns they will combine into a single
    data frame. Each aesthetic now must be either the same length as the data
    frame or a single value. This makes silent recycling errors much less likely.

*   Error: `coord_*` doesn't support free scales 
   
    Free scales only work with selected coordinate systems; previously you'd
    get an incorrect plot.

*   Error in f(...) : unused argument (range = c(0, 1))

    This is because the `oob` argument to scale has been set to a function
    that only takes a single argument; it needs to take two arguments
    (`x`, and `range`). 

*   Error: unused argument (output)
  
    The function `guide_train()` now has an optional parameter `aesthetic`
    that allows you to override the `aesthetic` setting in the scale.
    To make your code work with the both released and development versions of 
    ggplot2 appropriate, add `aesthetic = NULL` to the `guide_train()` method
    signature.
    
    ```R
    # old
    guide_train.legend <- function(guide, scale) {...}
    
    # new 
    guide_train.legend <- function(guide, scale, aesthetic = NULL) {...}
    ```
    
    Then, inside the function, replace `scale$aesthetics[1]`,
    `aesthetic %||% scale$aesthetics[1]`. (The %||% operator is defined in the 
    rlang package).
    
    ```R
    # old
    setNames(list(scale$map(breaks)), scale$aesthetics[1])

    # new
    setNames(list(scale$map(breaks)), aesthetic %||% scale$aesthetics[1])
    ```

*   The long-deprecated `subset` argument to `layer()` has been removed.

## Tidy evaluation

* `aes()` now supports quasiquotation so that you can use `!!`, `!!!`,
  and `:=`. This replaces `aes_()` and `aes_string()` which are now
  soft-deprecated (but will remain around for a long time).

* `facet_wrap()` and `facet_grid()` now support `vars()` inputs. Like
  `dplyr::vars()`, this helper quotes its inputs and supports
  quasiquotation. For instance, you can now supply faceting variables
  like this: `facet_wrap(vars(am, cyl))` instead of 
  `facet_wrap(~am + cyl)`. Note that the formula interface is not going 
  away and will not be deprecated. `vars()` is simply meant to make it 
  easier to create functions around `facet_wrap()` and `facet_grid()`.

  The first two arguments of `facet_grid()` become `rows` and `cols`
  and now support `vars()` inputs. Note however that we took special
  care to ensure complete backward compatibility. With this change
  `facet_grid(vars(cyl), vars(am, vs))` is equivalent to
  `facet_grid(cyl ~ am + vs)`, and `facet_grid(cols = vars(am, vs))` is
  equivalent to `facet_grid(. ~ am + vs)`.

  One nice aspect of the new interface is that you can now easily
  supply names: `facet_grid(vars(Cylinder = cyl), labeller =
  label_both)` will give nice label titles to the facets. Of course,
  those names can be unquoted with the usual tidy eval syntax.

### sf

* ggplot2 now has full support for sf with `geom_sf()` and `coord_sf()`:

  ```r
  nc <- sf::st_read(system.file("shape/nc.shp", package = "sf"), quiet = TRUE)
  ggplot(nc) +
    geom_sf(aes(fill = AREA))
  ```
  It supports all simple features, automatically aligns CRS across layers, sets
  up the correct aspect ratio, and draws a graticule.

## New features

* ggplot2 now works on R 3.1 onwards, and uses the 
  [vdiffr](https://github.com/r-lib/vdiffr) package for visual testing.

* In most cases, accidentally using `%>%` instead of `+` will generate an 
  informative error (#2400).

* New syntax for calculated aesthetics. Instead of using `aes(y = ..count..)` 
  you can (and should!) use `aes(y = stat(count))`. `stat()` is a real function 
  with documentation which hopefully will make this part of ggplot2 less 
  confusing (#2059).
  
  `stat()` is particularly nice for more complex calculations because you 
  only need to specify it once: `aes(y = stat(count / max(count)))`,
  rather than `aes(y = ..count.. / max(..count..))`
  
* New `tag` label for adding identification tags to plots, typically used for 
  labelling a subplot with a letter. Add a tag with `labs(tag = "A")`, style it 
  with the `plot.tag` theme element, and control position with the
  `plot.tag.position` theme setting (@thomasp85).

### Layers: geoms, stats, and position adjustments

* `geom_segment()` and `geom_curve()` have a new `arrow.fill` parameter which 
  allows you to specify a separate fill colour for closed arrowheads 
  (@hrbrmstr and @clauswilke, #2375).

* `geom_point()` and friends can now take shapes as strings instead of integers,
  e.g. `geom_point(shape = "diamond")` (@daniel-barnett, #2075).

* `position_dodge()` gains a `preserve` argument that allows you to control
  whether the `total` width at each `x` value is preserved (the current 
  default), or ensure that the width of a `single` element is preserved
  (what many people want) (#1935).

* New `position_dodge2()` provides enhanced dodging for boxplots. Compared to
  `position_dodge()`, `position_dodge2()` compares `xmin` and `xmax` values  
  to determine which elements overlap, and spreads overlapping elements evenly
  within the region of overlap. `position_dodge2()` is now the default position
  adjustment for `geom_boxplot()`, because it handles `varwidth = TRUE`, and 
  will be considered for other geoms in the future.
  
  The `padding` parameter adds a small amount of padding between elements 
  (@karawoo, #2143) and a `reverse` parameter allows you to reverse the order 
  of placement (@karawoo, #2171).
  
* New `stat_qq_line()` makes it easy to add a simple line to a Q-Q plot, which 
  makes it easier to judge the fit of the theoretical distribution 
  (@nicksolomon).

### Scales and guides

* Improved support for mapping date/time variables to `alpha`, `size`, `colour`, 
  and `fill` aesthetics, including `date_breaks` and `date_labels` arguments 
  (@karawoo, #1526), and new `scale_alpha()` variants (@karawoo, #1526).

* Improved support for ordered factors. Ordered factors throw a warning when 
  mapped to shape (unordered factors do not), and do not throw warnings when 
  mapped to size or alpha (unordered factors do). Viridis is used as the 
  default colour and fill scale for ordered factors (@karawoo, #1526).

* The `expand` argument of `scale_*_continuous()` and `scale_*_discrete()`
  now accepts separate expansion values for the lower and upper range
  limits. The expansion limits can be specified using the convenience
  function `expand_scale()`.
  
  Separate expansion limits may be useful for bar charts, e.g. if one
  wants the bottom of the bars to be flush with the x axis but still 
  leave some (automatically calculated amount of) space above them:
  
    ```r
    ggplot(mtcars) +
        geom_bar(aes(x = factor(cyl))) +
        scale_y_continuous(expand = expand_scale(mult = c(0, .1)))
    ```
  
  It can also be useful for line charts, e.g. for counts over time,
  where one wants to have a ’hard’ lower limit of y = 0 but leave the
  upper limit unspecified (and perhaps differing between panels), with
  some extra space above the highest point on the line (with symmetrical 
  limits, the extra space above the highest point could in some cases 
  cause the lower limit to be negative).
  
  The old syntax for the `expand` argument will, of course, continue
  to work (@huftis, #1669).

* `scale_colour_continuous()` and `scale_colour_gradient()` are now controlled 
  by global options `ggplot2.continuous.colour` and `ggplot2.continuous.fill`. 
  These can be set to `"gradient"` (the default) or `"viridis"` (@karawoo).

* New `scale_colour_viridis_c()`/`scale_fill_viridis_c()` (continuous) and
  `scale_colour_viridis_d()`/`scale_fill_viridis_d()` (discrete) make it
  easy to use Viridis colour scales (@karawoo, #1526).

* Guides for `geom_text()` now accept custom labels with 
  `guide_legend(override.aes = list(label = "foo"))` (@brianwdavis, #2458).

### Margins

* Strips gain margins on all sides by default. This means that to fully justify
  text to the edge of a strip, you will need to also set the margins to 0
  (@karawoo).

* Rotated strip labels now correctly understand `hjust` and `vjust` parameters
  at all angles (@karawoo).

* Strip labels now understand justification relative to the direction of the
  text, meaning that in y facets, the strip text can be placed at either end of
  the strip using `hjust` (@karawoo).

* Legend titles and labels get a little extra space around them, which 
  prevents legend titles from overlapping the legend at large font sizes 
  (@karawoo, #1881).

## Extension points

* New `autolayer()` S3 generic (@mitchelloharawild, #1974). This is similar
  to `autoplot()` but produces layers rather than complete plots.

* Custom objects can now be added using `+` if a `ggplot_add` method has been
  defined for the class of the object (@thomasp85).

* Theme elements can now be subclassed. Add a `merge_element` method to control
  how properties are inherited from the parent element. Add an `element_grob` 
  method to define how elements are rendered into grobs (@thomasp85, #1981).

* Coords have gained new extension mechanisms.
  
    If you have an existing coord extension, you will need to revise the
    specification of the `train()` method. It is now called 
    `setup_panel_params()` (better reflecting what it actually does) and now 
    has arguments `scale_x`, and `scale_y` (the x and y scales respectively) 
    and `param`, a list of plot specific parameters generated by 
    `setup_params()`.

    What was formerly called `scale_details` (in coords), `panel_ranges` 
    (in layout) and `panel_scales` (in geoms) are now consistently called
    `panel_params` (#1311). These are parameters of the coord that vary from
    panel to panel.

* `ggplot_build()` and `ggplot_gtable()` are now generics, so ggplot-subclasses 
  can define additional behavior during the build stage.

* `guide_train()`, `guide_merge()`, `guide_geom()`, and `guide_gengrob()`
  are now exported as they are needed if you want to design your own guide.
  They are not currently documented; use at your own risk (#2528).

* `scale_type()` generic is now exported and documented. Use this if you 
  want to extend ggplot2 to work with a new type of vector.

## Minor bug fixes and improvements

### Faceting

* `facet_grid()` gives a more informative error message if you try to use
  a variable in both rows and cols (#1928).

* `facet_grid()` and `facet_wrap()` both give better error messages if you
  attempt to use an unsupported coord with free scales (#2049).

* `label_parsed()` works once again (#2279).

* You can now style the background of horizontal and vertical strips
  independently with `strip.background.x` and `strip.background.y` 
  theme settings (#2249).

### Scales

* `discrete_scale()` documentation now inherits shared definitions from 
  `continuous_scale()` (@alistaire47, #2052).

* `guide_colorbar()` shows all colours of the scale (@has2k1, #2343).

* `scale_identity()` once again produces legends by default (#2112).

* Tick marks for secondary axes with strong transformations are more 
  accurately placed (@thomasp85, #1992).

* Missing line types now reliably generate missing lines (with standard 
  warning) (#2206).

* Legends now ignore set aesthetics that are not length one (#1932).

* All colour and fill scales now have an `aesthetics` argument that can
  be used to set the aesthetic(s) the scale works with. This makes it
  possible to apply a colour scale to both colour and fill aesthetics
  at the same time, via `aesthetics = c("colour", "fill")` (@clauswilke).
  
* Three new generic scales work with any aesthetic or set of aesthetics: 
  `scale_continuous_identity()`, `scale_discrete_identity()`, and
  `scale_discrete_manual()` (@clauswilke).

* `scale_*_gradient2()` now consistently omits points outside limits by 
  rescaling after the limits are enforced (@foo-bar-baz-qux, #2230).

### Layers

* `geom_label()` now correctly produces unbordered labels when `label.size` 
  is 0, even when saving to PDF (@bfgray3, #2407).

* `layer()` gives considerably better error messages for incorrectly specified
  `geom`, `stat`, or `position` (#2401).

* In all layers that use it, `linemitre` now defaults to 10 (instead of 1)
  to better match base R.

* `geom_boxplot()` now supplies a default value if no `x` aesthetic is present
  (@foo-bar-baz-qux, #2110).

* `geom_density()` drops groups with fewer than two data points and throws a
  warning. For groups with two data points, density values are now calculated 
  with `stats::density` (@karawoo, #2127).

* `geom_segment()` now also takes a `linejoin` parameter. This allows more 
  control over the appearance of the segments, which is especially useful for 
  plotting thick arrows (@Ax3man, #774).

* `geom_smooth()` now reports the formula used when `method = "auto"` 
  (@davharris #1951). `geom_smooth()` now orders by the `x` aesthetic, making it 
  easier to pass pre-computed values without manual ordering (@izahn, #2028). It 
  also now knows it has `ymin` and `ymax` aesthetics (#1939). The legend 
  correctly reflects the status of the `se` argument when used with stats 
  other than the default (@clauswilke, #1546).

* `geom_tile()` now once again interprets `width` and `height` correctly 
  (@malcolmbarrett, #2510).

* `position_jitter()` and `position_jitterdodge()` gain a `seed` argument that
  allows the specification of a random seed for reproducible jittering 
  (@krlmlr, #1996 and @slowkow, #2445).

* `stat_density()` has better behaviour if all groups are dropped because they
  are too small (#2282).

* `stat_summary_bin()` now understands the `breaks` parameter (@karawoo, #2214).

* `stat_bin()` now accepts functions for `binwidth`. This allows better binning 
  when faceting along variables with different ranges (@botanize).

* `stat_bin()` and `geom_histogram()` now sum correctly when using the `weight` 
  aesthetic (@jiho, #1921).

* `stat_bin()` again uses correct scaling for the computed variable `ndensity` 
  (@timgoodman, #2324).

* `stat_bin()` and `stat_bin_2d()` now properly handle the `breaks` parameter 
  when the scales are transformed (@has2k1, #2366).

* `update_geom_defaults()` and `update_stat_defaults()` allow American 
  spelling of aesthetic parameters (@foo-bar-baz-qux, #2299).

* The `show.legend` parameter now accepts a named logical vector to hide/show
  only some aesthetics in the legend (@tutuchan, #1798).

* Layers now silently ignore unknown aesthetics with value `NULL` (#1909).

### Coords

* Clipping to the plot panel is now configurable, through a `clip` argument
  to coordinate systems, e.g. `coord_cartesian(clip = "off")` 
  (@clauswilke, #2536).

* Like scales, coordinate systems now give you a message when you're 
  replacing an existing coordinate system (#2264).

* `coord_polar()` now draws secondary axis ticks and labels 
  (@dylan-stark, #2072), and can draw the radius axis on the right 
  (@thomasp85, #2005).

* `coord_trans()` now generates a warning when a transformation generates 
  non-finite values (@foo-bar-baz-qux, #2147).

### Themes

* Complete themes now always override all elements of the default theme
  (@has2k1, #2058, #2079).

* Themes now set default grid colour in `panel.grid` rather than individually
  in `panel.grid.major` and `panel.grid.minor` individually. This makes it 
  slightly easier to customise the theme (#2352).

* Fixed bug when setting strips to `element_blank()` (@thomasp85). 

* Axes positioned on the top and to the right can now customize their ticks and
  lines separately (@thomasp85, #1899).

* Built-in themes gain parameters `base_line_size` and `base_rect_size` which 
  control the default sizes of line and rectangle elements (@karawoo, #2176).

* Default themes use `rel()` to set line widths (@baptiste).

* Themes were tweaked for visual consistency and more graceful behavior when 
  changing the base font size. All absolute heights or widths were replaced 
  with heights or widths that are proportional to the base font size. One 
  relative font size was eliminated (@clauswilke).
  
* The height of descenders is now calculated solely on font metrics and doesn't
  change with the specific letters in the string. This fixes minor alignment 
  issues with plot titles, subtitles, and legend titles (#2288, @clauswilke).

### Guides

* `guide_colorbar()` is more configurable: tick marks and color bar frame
  can now by styled with arguments `ticks.colour`, `ticks.linewidth`, 
  `frame.colour`, `frame.linewidth`, and `frame.linetype`
  (@clauswilke).
  
* `guide_colorbar()` now uses `legend.spacing.x` and `legend.spacing.y` 
  correctly, and it can handle multi-line titles. Minor tweaks were made to 
  `guide_legend()` to make sure the two legend functions behave as similarly as
  possible (@clauswilke, #2397 and #2398).
  
* The theme elements `legend.title` and `legend.text` now respect the settings 
  of `margin`, `hjust`, and `vjust` (@clauswilke, #2465, #1502).

* Non-angle parameters of `label.theme` or `title.theme` can now be set in 
  `guide_legend()` and `guide_colorbar()` (@clauswilke, #2544).

### Other

* `fortify()` gains a method for tbls (@karawoo, #2218).

* `ggplot` gains a method for `grouped_df`s that adds a `.group` variable,
  which computes a unique value for each group. Use it with 
  `aes(group = .group)` (#2351).

* `ggproto()` produces objects with class `c("ggproto", "gg")`, allowing for
  a more informative error message when adding layers, scales, or other ggproto 
  objects (@jrnold, #2056).

* `ggsave()`'s DPI argument now supports 3 string options: "retina" (320
  DPI), "print" (300 DPI), and "screen" (72 DPI) (@foo-bar-baz-qux, #2156).
  `ggsave()` now uses full argument names to avoid partial match warnings 
  (#2355), and correctly restores the previous graphics device when several
  graphics devices are open (#2363).

* `print.ggplot()` now returns the original ggplot object, instead of the 
  output from `ggplot_build()`. Also, the object returned from 
  `ggplot_build()` now has the class `"ggplot_built"` (#2034).

* `map_data()` now works even when purrr is loaded (tidyverse#66).

* New functions `summarise_layout()`, `summarise_coord()`, and 
  `summarise_layers()` summarise the layout, coordinate systems, and layers 
  of a built ggplot object (#2034, @wch). This provides a tested API that 
  (e.g.) shiny can depend on.

* Updated startup messages reflect new resources (#2410, @mine-cetinkaya-rundel).

# ggplot2 2.2.1

* Fix usage of `structure(NULL)` for R-devel compatibility (#1968).

# ggplot2 2.2.0

## Major new features

### Subtitle and caption

Thanks to @hrbrmstr plots now have subtitles and captions, which can be set with 
the `subtitle`  and `caption` arguments to `ggtitle()` and `labs()`. You can 
control their appearance with the theme settings `plot.caption` and 
`plot.subtitle`. The main plot title is now left-aligned to better work better 
with a subtitle. The caption is right-aligned (@hrbrmstr).

### Stacking

`position_stack()` and `position_fill()` now sort the stacking order to match 
grouping order. This allows you to control the order through grouping, and 
ensures that the default legend matches the plot (#1552, #1593). If you want the 
opposite order (useful if you have horizontal bars and horizontal legend), you 
can request reverse stacking by using `position = position_stack(reverse = TRUE)` 
(#1837).
  
`position_stack()` and `position_fill()` now accepts negative values which will 
create stacks extending below the x-axis (#1691).

`position_stack()` and `position_fill()` gain a `vjust` argument which makes it 
easy to (e.g.) display labels in the middle of stacked bars (#1821).

### Layers

`geom_col()` was added to complement `geom_bar()` (@hrbrmstr). It uses 
`stat="identity"` by default, making the `y` aesthetic mandatory. It does not 
support any other `stat_()` and does not provide fallback support for the 
`binwidth` parameter. Examples and references in other functions were updated to
demonstrate `geom_col()` usage. 

When creating a layer, ggplot2 will warn if you use an unknown aesthetic or an 
unknown parameter. Compared to the previous version, this is stricter for 
aesthetics (previously there was no message), and less strict for parameters 
(previously this threw an error) (#1585).

### Facetting

The facet system, as well as the internal panel class, has been rewritten in 
ggproto. Facets are now extendable in the same manner as geoms and stats, as 
described in `vignette("extending-ggplot2")`.

We have also added the following new features.
  
* `facet_grid()` and `facet_wrap()` now allow expressions in their faceting 
  formulas (@DanRuderman, #1596).

* When `facet_wrap()` results in an uneven number of panels, axes will now be
  drawn underneath the hanging panels (fixes #1607)

* Strips can now be freely positioned in `facet_wrap()` using the 
  `strip.position` argument (deprecates `switch`).

* The relative order of panel, strip, and axis can now be controlled with 
  the theme setting `strip.placement` that takes either `inside` (strip between 
  panel and axis) or `outside` (strip after axis).

* The theme option `panel.margin` has been deprecated in favour of 
  `panel.spacing` to more clearly communicate intent.

### Extensions

Unfortunately there was a major oversight in the construction of ggproto which 
lead to extensions capturing the super object at package build time, instead of 
at package run time (#1826). This problem has been fixed, but requires 
re-installation of all extension packages.

## Scales

* The position of x and y axes can now be changed using the `position` argument
  in `scale_x_*`and `scale_y_*` which can take `top` and `bottom`, and `left`
  and `right` respectively. The themes of top and right axes can be modified 
  using the `.top` and `.right` modifiers to `axis.text.*` and `axis.title.*`.

### Continuous scales

* `scale_x_continuous()` and `scale_y_continuous()` can now display a secondary 
  axis that is a __one-to-one__ transformation of the primary axis (e.g. degrees 
  Celcius to degrees Fahrenheit). The secondary axis will be positioned opposite 
  to the primary axis and can be controlled with the `sec.axis` argument to 
  the scale constructor.

* Scales worry less about having breaks. If no breaks can be computed, the
  plot will work instead of throwing an uninformative error (#791). This 
  is particularly helpful when you have facets with free scales, and not
  all panels contain data.

* Scales now warn when transformation introduces infinite values (#1696).

### Date time

* `scale_*_datetime()` now supports time zones. It will use the timezone 
  attached to the variable by default, but can be overridden with the 
  `timezone` argument.

* New `scale_x_time()` and `scale_y_time()` generate reasonable default
  breaks and labels for hms vectors (#1752).

### Discrete scales

The treatment of missing values by discrete scales has been thoroughly 
overhauled (#1584). The underlying principle is that we can naturally represent 
missing values on discrete variables (by treating just like another level), so 
by default we should. 

This principle applies to:

* character vectors
* factors with implicit NA
* factors with explicit NA

And to all scales (both position and non-position.)

Compared to the previous version of ggplot2, there are three main changes:

1.  `scale_x_discrete()` and `scale_y_discrete()` always show discrete NA,
    regardless of their source

1.  If present, `NA`s are shown in discrete legends.

1.  All discrete scales gain a `na.translate` argument that allows you to 
    control whether `NA`s are translated to something that can be visualised,
    or should be left as missing. Note that if you don't translate (i.e. 
    `na.translate = FALSE)` the missing values will passed on to the layer, 
    which will warning that it's dropping missing values. To suppress the
    warnings, you'll also need to add `na.rm = TRUE` to the layer call. 

There were also a number of other smaller changes

* Correctly use scale expansion factors.
* Don't preserve space for dropped levels (#1638).
* Only issue one warning when when asking for too many levels (#1674).
* Unicode labels work better on Windows (#1827).
* Warn when used with only continuous data (#1589)

## Themes

* The `theme()` constructor now has named arguments rather than ellipses. This 
  should make autocomplete substantially more useful. The documentation
  (including examples) has been considerably improved.
  
* Built-in themes are more visually homogeneous, and match `theme_grey` better.
  (@jiho, #1679)
  
* When computing the height of titles, ggplot2 now includes the height of the
  descenders (i.e. the bits of `g` and `y` that hang beneath the baseline). This 
  improves the margins around titles, particularly the y axis label (#1712).
  I have also very slightly increased the inner margins of axis titles, and 
  removed the outer margins. 

* Theme element inheritance is now easier to work with as modification now
  overrides default `element_blank` elements (#1555, #1557, #1565, #1567)
  
* Horizontal legends (i.e. legends on the top or bottom) are horizontally
  aligned by default (#1842). Use `legend.box = "vertical"` to switch back
  to the previous behaviour.
  
* `element_line()` now takes an `arrow` argument to specify arrows at the end of
  lines (#1740)

There were a number of tweaks to the theme elements that control legends:
  
* `legend.justification` now controls appearance will plotting the legend
  outside of the plot area. For example, you can use 
  `theme(legend.justification = "top")` to make the legend align with the 
  top of the plot.

* `panel.margin` and `legend.margin` have been renamed to `panel.spacing` and 
  `legend.spacing` respectively, to better communicate intent (they only
  affect spacing between legends and panels, not the margins around them)

* `legend.margin` now controls margin around individual legends.

* New `legend.box.background`, `legend.box.spacing`, and `legend.box.margin`
  control the background, spacing, and margin of the legend box (the region
  that contains all legends).

## Bug fixes and minor improvements

* ggplot2 now imports tibble. This ensures that all built-in datasets print 
  compactly even if you haven't explicitly loaded tibble or dplyr (#1677).

* Class of aesthetic mapping is preserved when adding `aes()` objects (#1624).

* `+.gg` now works for lists that include data frames.

* `annotation_x()` now works in the absense of global data (#1655)

* `geom_*(show.legend = FALSE)` now works for `guide_colorbar`.

* `geom_boxplot()` gains new `outlier.alpha` (@jonathan-g) and 
  `outlier.fill` (@schloerke, #1787) parameters to control the alpha/fill of
   outlier points independently of the alpha of the boxes. 

* `position_jitter()` (and hence `geom_jitter()`) now correctly computes 
  the jitter width/jitter when supplied by the user (#1775, @has2k1).

* `geom_contour()` more clearly describes what inputs it needs (#1577).

* `geom_curve()` respects the `lineend` parameter (#1852).

* `geom_histogram()` and `stat_bin()` understand the `breaks` parameter once 
  more. (#1665). The floating point adjustment for histogram bins is now 
  actually used - it was previously inadvertently ignored (#1651).

* `geom_violin()` no longer transforms quantile lines with the alpha aesthetic
  (@mnbram, #1714). It no longer errors when quantiles are requested but data
  have zero range (#1687). When `trim = FALSE` it once again has a nice 
  range that allows the density to reach zero (by extending the range 3 
  bandwidths to either side of the data) (#1700).

* `geom_dotplot()` works better when faceting and binning on the y-axis. 
  (#1618, @has2k1).
  
* `geom_hexbin()` once again supports `..density..` (@mikebirdgeneau, #1688).

* `geom_step()` gives useful warning if only one data point in layer (#1645).

* `layer()` gains new `check.aes` and `check.param` arguments. These allow
  geom/stat authors to optional suppress checks for known aesthetics/parameters.
  Currently this is used only in `geom_blank()` which powers `expand_limits()` 
  (#1795).

* All `stat_*()` display a better error message when required aesthetics are
  missing.
  
* `stat_bin()` and `stat_summary_hex()` now accept length 1 `binwidth` (#1610)

* `stat_density()` gains new argument `n`, which is passed to underlying function
  `stats::density` ("number of equally spaced points at which the
  density is to be estimated"). (@hbuschme)

* `stat_binhex()` now again returns `count` rather than `value` (#1747)

* `stat_ecdf()` respects `pad` argument (#1646).

* `stat_smooth()` once again informs you about the method it has chosen.
  It also correctly calculates the size of the largest group within facets.

* `x` and `y` scales are now symmetric regarding the list of
  aesthetics they accept: `xmin_final`, `xmax_final`, `xlower`,
  `xmiddle` and `xupper` are now valid `x` aesthetics.

* `Scale` extensions can now override the `make_title` and `make_sec_title` 
  methods to let the scale modify the axis/legend titles.

* The random stream is now reset after calling `.onAttach()` (#2409).

# ggplot2 2.1.0

## New features

* When mapping an aesthetic to a constant (e.g. 
  `geom_smooth(aes(colour = "loess")))`), the default guide title is the name 
  of the aesthetic (i.e. "colour"), not the value (i.e. "loess") (#1431).

* `layer()` now accepts a function as the data argument. The function will be
  applied to the data passed to the `ggplot()` function and must return a
  data.frame (#1527, @thomasp85). This is a more general version of the 
  deprecated `subset` argument.

* `theme_update()` now uses the `+` operator instead of `%+replace%`, so that
  unspecified values will no longer be `NULL`ed out. `theme_replace()`
  preserves the old behaviour if desired (@oneillkza, #1519). 

* `stat_bin()` has been overhauled to use the same algorithm as ggvis, which 
  has been considerably improved thanks to the advice of Randy Prium (@rpruim).
  This includes:
  
    * Better arguments and a better algorithm for determining the origin.
      You can now specify either `boundary` or the `center` of a bin.
      `origin` has been deprecated in favour of these arguments.
      
    * `drop` is deprecated in favour of `pad`, which adds extra 0-count bins
      at either end (needed for frequency polygons). `geom_histogram()` defaults 
      to `pad = FALSE` which considerably improves the default limits for 
      the histogram, especially when the bins are big (#1477).
      
    * The default algorithm does a (somewhat) better job at picking nice widths 
      and origins across a wider range of input data.
      
    * `bins = n` now gives a histogram with `n` bins, not `n + 1` (#1487).

## Bug fixes

* All `\donttest{}` examples run.

* All `geom_()` and `stat_()` functions now have consistent argument order:
  data + mapping, then geom/stat/position, then `...`, then specific arguments, 
  then arguments common to all layers (#1305). This may break code if you were
  previously relying on partial name matching, but in the long-term should make 
  ggplot2 easier to use. In particular, you can now set the `n` parameter
  in `geom_density2d()` without it partially matching `na.rm` (#1485).

* For geoms with both `colour` and `fill`, `alpha` once again only affects
  fill (Reverts #1371, #1523). This was causing problems for people.

* `facet_wrap()`/`facet_grid()` works with multiple empty panels of data 
  (#1445).

* `facet_wrap()` correctly swaps `nrow` and `ncol` when faceting vertically
  (#1417).

* `ggsave("x.svg")` now uses svglite to produce the svg (#1432).

* `geom_boxplot()` now understands `outlier.color` (#1455).

* `geom_path()` knows that "solid" (not just 1) represents a solid line (#1534).

* `geom_ribbon()` preserves missing values so they correctly generate a 
  gap in the ribbon (#1549).

* `geom_tile()` once again accepts `width` and `height` parameters (#1513). 
  It uses `draw_key_polygon()` for better a legend, including a coloured 
  outline (#1484).

* `layer()` now automatically adds a `na.rm` parameter if none is explicitly
  supplied.

* `position_jitterdodge()` now works on all possible dodge aesthetics, 
  e.g. `color`, `linetype` etc. instead of only based on `fill` (@bleutner)

* `position = "nudge"` now works (although it doesn't do anything useful)
  (#1428).

* The default scale for columns of class "AsIs" is now "identity" (#1518).

* `scale_*_discrete()` has better defaults when used with purely continuous
  data (#1542).

* `scale_size()` warns when used with categorical data.

* `scale_size()`, `scale_colour()`, and `scale_fill()` gain date and date-time
  variants (#1526).

* `stat_bin_hex()` and `stat_bin_summary()` now use the same underlying 
  algorithm so results are consistent (#1383). `stat_bin_hex()` now accepts
  a `weight` aesthetic. To be consistent with related stats, the output variable 
  from `stat_bin_hex()` is now value instead of count.

* `stat_density()` gains a `bw` parameter which makes it easy to get consistent 
   smoothing between facets (@jiho)

* `stat-density-2d()` no longer ignores the `h` parameter, and now accepts 
  `bins` and `binwidth` parameters to control the number of contours 
  (#1448, @has2k1).

* `stat_ecdf()` does a better job of adding padding to -Inf/Inf, and gains
  an argument `pad` to suppress the padding if not needed (#1467).

* `stat_function()` gains an `xlim` parameter (#1528). It once again works 
  with discrete x values (#1509).

* `stat_summary()` preserves sorted x order which avoids artefacts when
  display results with `geom_smooth()` (#1520).

* All elements should now inherit correctly for all themes except `theme_void()`.
  (@Katiedaisey, #1555) 

* `theme_void()` was completely void of text but facets and legends still
  need labels. They are now visible (@jiho). 

* You can once again set legend key and height width to unit arithmetic
  objects (like `2 * unit(1, "cm")`) (#1437).

* Eliminate spurious warning if you have a layer with no data and no aesthetics
  (#1451).

* Removed a superfluous comma in `theme-defaults.r` code (@jschoeley)

* Fixed a compatibility issue with `ggproto` and R versions prior to 3.1.2.
  (#1444)

* Fixed issue where `coord_map()` fails when given an explicit `parameters`
  argument (@tdmcarthur, #1729)
  
* Fixed issue where `geom_errorbarh()` had a required `x` aesthetic (#1933)  

# ggplot2 2.0.0

## Major changes

* ggplot no longer throws an error if your plot has no layers. Instead it 
  automatically adds `geom_blank()` (#1246).
  
* New `cut_width()` is a convenient replacement for the verbose
  `plyr::round_any()`, with the additional benefit of offering finer
  control.

* New `geom_count()` is a convenient alias to `stat_sum()`. Use it when you
  have overlapping points on a scatterplot. `stat_sum()` now defaults to 
  using counts instead of proportions.

* New `geom_curve()` adds curved lines, with a similar specification to 
  `geom_segment()` (@veraanadi, #1088).

* Date and datetime scales now have `date_breaks`, `date_minor_breaks` and
  `date_labels` arguments so that you never need to use the long
  `scales::date_breaks()` or `scales::date_format()`.
  
* `geom_bar()` now has it's own stat, distinct from `stat_bin()` which was
  also used by `geom_histogram()`. `geom_bar()` now uses `stat_count()` 
  which counts values at each distinct value of x (i.e. it does not bin
  the data first). This can be useful when you want to show exactly which 
  values are used in a continuous variable.

* `geom_point()` gains a `stroke` aesthetic which controls the border width of 
  shapes 21-25 (#1133, @SeySayux). `size` and `stroke` are additive so a point 
  with `size = 5` and `stroke = 5` will have a diameter of 10mm. (#1142)

* New `position_nudge()` allows you to slightly offset labels (or other 
  geoms) from their corresponding points (#1109).

* `scale_size()` now maps values to _area_, not radius. Use `scale_radius()`
  if you want the old behaviour (not recommended, except perhaps for lines).

* New `stat_summary_bin()` works like `stat_summary()` but on binned data. 
  It's a generalisation of `stat_bin()` that can compute any aggregate,
  not just counts (#1274). Both default to `mean_se()` if no aggregation
  functions are supplied (#1386).

* Layers are now much stricter about their arguments - you will get an error
  if you've supplied an argument that isn't an aesthetic or a parameter.
  This is likely to cause some short-term pain but in the long-term it will make
  it much easier to spot spelling mistakes and other errors (#1293).
  
    This change does break a handful of geoms/stats that used `...` to pass 
    additional arguments on to the underlying computation. Now 
    `geom_smooth()`/`stat_smooth()` and `geom_quantile()`/`stat_quantile()` 
    use `method.args` instead (#1245, #1289); and `stat_summary()` (#1242), 
    `stat_summary_hex()`, and `stat_summary2d()` use `fun.args`.

### Extensibility

There is now an official mechanism for defining Stats, Geoms, and Positions in 
other packages. See `vignette("extending-ggplot2")` for details.

* All Geoms, Stats and Positions are now exported, so you can inherit from them
  when making your own objects (#989).

* ggplot2 no longer uses proto or reference classes. Instead, we now use 
  ggproto, a new OO system designed specifically for ggplot2. Unlike proto
  and RC, ggproto supports clean cross-package inheritance. Creating a new OO
  system isn't usually the right way to solve a problem, but I'm pretty sure
  it was necessary here. Read more about it in the vignette.

* `aes_()` replaces `aes_q()`. It also supports formulas, so the most concise 
  SE version of `aes(carat, price)` is now `aes_(~carat, ~price)`. You may
  want to use this form in packages, as it will avoid spurious `R CMD check` 
  warnings about undefined global variables.

### Text

* `geom_text()` has been overhauled to make labelling your data a little
  easier. It:
  
    * `nudge_x` and `nudge_y` arguments let you offset labels from their
      corresponding points (#1120). 
      
    * `check_overlap = TRUE` provides a simple way to avoid overplotting 
      of labels: labels that would otherwise overlap are omitted (#1039).
      
    * `hjust` and `vjust` can now be character vectors: "left", "center", 
      "right", "bottom", "middle", "top". New options include "inward" and 
      "outward" which align text towards and away from the center of the plot 
      respectively.

* `geom_label()` works like `geom_text()` but draws a rounded rectangle 
  underneath each label (#1039). This is useful when you want to label plots
  that are dense with data.

### Deprecated features

* The little used `aes_auto()` has been deprecated. 

* `aes_q()` has been replaced with `aes_()` to be consistent with SE versions
  of NSE functions in other packages.

* The `order` aesthetic is officially deprecated. It never really worked, and 
  was poorly documented.

* The `stat` and `position` arguments to `qplot()` have been deprecated.
  `qplot()` is designed for quick plots - if you need to specify position
  or stat, use `ggplot()` instead.

* The theme setting `axis.ticks.margin` has been deprecated: now use the margin 
  property of `axis.text`.
  
* `stat_abline()`, `stat_hline()` and `stat_vline()` have been removed:
  these were never suitable for use other than with `geom_abline()` etc
  and were not documented.

* `show_guide` has been renamed to `show.legend`: this more accurately
  reflects what it does (controls appearance of layer in legend), and uses the 
  same convention as other ggplot2 arguments (i.e. a `.` between names).
  (Yes, I know that's inconsistent with function names with use `_`, but it's
  too late to change now.)

A number of geoms have been renamed to be internally consistent:

* `stat_binhex()` and `stat_bin2d()` have been renamed to `stat_bin_hex()` 
  and `stat_bin_2d()` (#1274). `stat_summary2d()` has been renamed to 
  `stat_summary_2d()`, `geom_density2d()`/`stat_density2d()` has been renamed 
  to `geom_density_2d()`/`stat_density_2d()`.

* `stat_spoke()` is now `geom_spoke()` since I realised it's a
  reparameterisation of `geom_segment()`.

* `stat_bindot()` has been removed because it's so tightly coupled to
  `geom_dotplot()`. If you happened to use `stat_bindot()`, just change to
  `geom_dotplot()` (#1194).

All defunct functions have been removed.

### Default appearance

* The default `theme_grey()` background colour has been changed from "grey90" 
  to "grey92": this makes the background a little less visually prominent.

* Labels and titles have been tweaked for readability:

    * Axes labels are darker.
    
    * Legend and axis titles are given the same visual treatment.
    
    * The default font size dropped from 12 to 11. You might be surprised that 
      I've made the default text size smaller as it was already hard for
      many people to read. It turns out there was a bug in RStudio (fixed in 
      0.99.724), that shrunk the text of all grid based graphics. Once that
      was resolved the defaults seemed too big to my eyes.
    
    * More spacing between titles and borders.
    
    * Default margins scale with the theme font size, so the appearance at 
      larger font sizes should be considerably improved (#1228). 

* `alpha` now affects both fill and colour aesthetics (#1371).

* `element_text()` gains a margins argument which allows you to add additional
  padding around text elements. To help see what's going on use `debug = TRUE` 
  to display the text region and anchors.

* The default font size in `geom_text()` has been decreased from 5mm (14 pts)
  to 3.8 mm (11 pts) to match the new default theme sizes.

* A diagonal line is no longer drawn on bar and rectangle legends. Instead, the
  border has been tweaked to be more visible, and more closely match the size of 
  line drawn on the plot.

* `geom_pointrange()` and `geom_linerange()` get vertical (not horizontal)
  lines in the legend (#1389).

* The default line `size` for `geom_smooth()` has been increased from 0.5 to 1 
  to make it easier to see when overlaid on data.
  
* `geom_bar()` and `geom_rect()` use a slightly paler shade of grey so they
  aren't so visually heavy.
  
* `geom_boxplot()` now colours outliers the same way as the boxes.

* `geom_point()` now uses shape 19 instead of 16. This looks much better on 
  the default Linux graphics device. (It's very slightly smaller than the old 
  point, but it shouldn't affect any graphics significantly)

* Sizes in ggplot2 are measured in mm. Previously they were converted to pts 
  (for use in grid) by multiplying by 72 / 25.4. However, grid uses printer's 
  points, not Adobe (big pts), so sizes are now correctly multiplied by 
  72.27 / 25.4. This is unlikely to noticeably affect display, but it's
  technically correct (<https://youtu.be/hou0lU8WMgo>).

* The default legend will now allocate multiple rows (if vertical) or
  columns (if horizontal) in order to make a legend that is more likely to
  fit on the screen. You can override with the `nrow`/`ncol` arguments
  to `guide_legend()`

    ```R
    p <- ggplot(mpg, aes(displ,hwy, colour = model)) + geom_point()
    p
    p + theme(legend.position = "bottom")
    # Previous behaviour
    p + guides(colour = guide_legend(ncol = 1))
    ```

### New and updated themes

* New `theme_void()` is completely empty. It's useful for plots with non-
  standard coordinates or for drawings (@jiho, #976).

* New `theme_dark()` has a dark background designed to make colours pop out
  (@jiho, #1018)

* `theme_minimal()` became slightly more minimal by removing the axis ticks:
  labels now line up directly beneath grid lines (@tomschloss, #1084)

* New theme setting `panel.ontop` (logical) make it possible to place 
  background elements (i.e., gridlines) on top of data. Best used with 
  transparent `panel.background` (@noamross. #551).

### Labelling

The facet labelling system was updated with many new features and a
more flexible interface (@lionel-). It now works consistently across
grid and wrap facets. The most important user visible changes are:

* `facet_wrap()` gains a `labeller` option (#25).

* `facet_grid()` and `facet_wrap()` gain a `switch` argument to
  display the facet titles near the axes. When switched, the labels
  become axes subtitles. `switch` can be set to "x", "y" or "both"
  (the latter only for grids) to control which margin is switched.

The labellers (such as `label_value()` or `label_both()`) also get
some new features:

* They now offer the `multi_line` argument to control whether to
  display composite facets (those specified as `~var1 + var2`) on one
  or multiple lines.

* In `label_bquote()` you now refer directly to the names of
  variables. With this change, you can create math expressions that
  depend on more than one variable. This math expression can be
  specified either for the rows or the columns and you can also
  provide different expressions to each margin.

  As a consequence of these changes, referring to `x` in backquoted
  expressions is deprecated.

* Similarly to `label_bquote()`, `labeller()` now take `.rows` and
  `.cols` arguments. In addition, it also takes `.default`.
  `labeller()` is useful to customise how particular variables are
  labelled. The three additional arguments specify how to label the
  variables are not specifically mentioned, respectively for rows,
  columns or both. This makes it especially easy to set up a
  project-wide labeller dispatcher that can be reused across all your
  plots. See the documentation for an example.

* The new labeller `label_context()` adapts to the number of factors
  facetted over. With a single factor, it displays only the values,
  just as before. But with multiple factors in a composite margin
  (e.g. with `~cyl + am`), the labels are passed over to
  `label_both()`. This way the variables names are displayed with the
  values to help identifying them.

On the programming side, the labeller API has been rewritten in order
to offer more control when faceting over multiple factors (e.g. with
formulae such as `~cyl + am`). This also means that if you have
written custom labellers, you will need to update them for this
version of ggplot.

* Previously, a labeller function would take `variable` and `value`
  arguments and return a character vector. Now, they take a data frame
  of character vectors and return a list. The input data frame has one
  column per factor facetted over and each column in the returned list
  becomes one line in the strip label. See documentation for more
  details.

* The labels received by a labeller now contain metadata: their margin
  (in the "type" attribute) and whether they come from a wrap or a
  grid facet (in the "facet" attribute).

* Note that the new `as_labeller()` function operator provides an easy
  way to transform an existing function to a labeller function. The
  existing function just needs to take and return a character vector.

## Documentation

* Improved documentation for `aes()`, `layer()` and much much more.

* I've tried to reduce the use of `...` so that you can see all the 
  documentation in one place rather than having to integrate multiple pages.
  In some cases this has involved adding additional arguments to geoms
  to make it more clear what you can do:
  
    *  `geom_smooth()` gains explicit `method`, `se` and `formula` arguments.
    
    * `geom_histogram()` gains `binwidth`, `bins`, `origin` and `right` 
      arguments.
      
    * `geom_jitter()` gains `width` and `height` arguments to make it easier
      to control the amount of jittering without using the lengthy 
      `position_jitter()` function (#1116)

* Use of `qplot()` in examples has been minimised (#1123, @hrbrmstr). This is
  inline with the 2nd edition of the ggplot2 box, which minimises the use of 
  `qplot()` in favour of `ggplot()`.

* Tightly linked geoms and stats (e.g. `geom_boxplot()` and `stat_boxplot()`) 
  are now documented in the same file so you can see all the arguments in one
  place. Variations of the same idea (e.g. `geom_path()`, `geom_line()`, and
  `geom_step()`) are also documented together.

* It's now obvious that you can set the `binwidth` parameter for
  `stat_bin_hex()`, `stat_summary_hex()`, `stat_bin_2d()`, and
  `stat_summary_2d()`. 

* The internals of positions have been cleaned up considerably. You're unlikely
  to notice any external changes, although the documentation should be a little
  less confusing since positions now don't list parameters they never use.

## Data

* All datasets have class `tbl_df` so if you also use dplyr, you get a better
  print method.

* `economics` has been brought up to date to 2015-04-01.

* New `economics_long` is the economics data in long form.

* New `txhousing` dataset containing information about the Texas housing
  market. Useful for examples that need multiple time series, and for
  demonstrating model+vis methods.

* New `luv_colours` dataset which contains the locations of all
  built-in `colors()` in Luv space.

* `movies` has been moved into its own package, ggplot2movies, because it was 
  large and not terribly useful. If you've used the movies dataset, you'll now 
  need to explicitly load the package with `library(ggplot2movies)`.

## Bug fixes and minor improvements

* All partially matched arguments and `$` have been been replaced with 
  full matches (@jimhester, #1134).

* ggplot2 now exports `alpha()` from the scales package (#1107), and `arrow()` 
  and `unit()` from grid (#1225). This means you don't need attach scales/grid 
  or do `scales::`/`grid::` for these commonly used functions.

* `aes_string()` now only parses character inputs. This fixes bugs when
  using it with numbers and non default `OutDec` settings (#1045).

* `annotation_custom()` automatically adds a unique id to each grob name,
  making it easier to plot multiple grobs with the same name (e.g. grobs of
  ggplot2 graphics) in the same plot (#1256).

* `borders()` now accepts xlim and ylim arguments for specifying the geographical 
  region of interest (@markpayneatwork, #1392).

* `coord_cartesian()` applies the same expansion factor to limits as for scales. 
  You can suppress with `expand = FALSE` (#1207).

* `coord_trans()` now works when breaks are suppressed (#1422).

* `cut_number()` gives error message if the number of requested bins can
  be created because there are two few unique values (#1046).

* Character labels in `facet_grid()` are no longer (incorrectly) coerced into
  factors. This caused problems with custom label functions (#1070).

* `facet_wrap()` and `facet_grid()` now allow you to use non-standard
  variable names by surrounding them with backticks (#1067).

* `facet_wrap()` more carefully checks its `nrow` and `ncol` arguments
  to ensure that they're specified correctly (@richierocks, #962)

* `facet_wrap()` gains a `dir` argument to control the direction the
  panels are wrapped in. The default is "h" for horizontal. Use "v" for
  vertical layout (#1260).

* `geom_abline()`, `geom_hline()` and `geom_vline()` have been rewritten to
  have simpler behaviour and be more consistent:

    * `stat_abline()`, `stat_hline()` and `stat_vline()` have been removed:
      these were never suitable for use other than with `geom_abline()` etc
      and were not documented.

    * `geom_abline()`, `geom_vline()` and `geom_hline()` are bound to
      `stat_identity()` and `position_identity()`

    * Intercept parameters can no longer be set to a function.

    * They are all documented in one file, since they are so closely related.

* `geom_bin2d()` will now let you specify one dimension's breaks exactly,
  without touching the other dimension's default breaks at all (#1126).

* `geom_crossbar()` sets grouping correctly so you can display multiple
  crossbars on one plot. It also makes the default `fatten` argument a little
  bigger to make the middle line more obvious (#1125).

* `geom_histogram()` and `geom_smooth()` now only inform you about the
  default values once per layer, rather than once per panel (#1220).

* `geom_pointrange()` gains `fatten` argument so you can control the
  size of the point relative to the size of the line.

* `geom_segment()` annotations were not transforming with scales 
  (@BrianDiggs, #859).

* `geom_smooth()` is no longer so chatty. If you want to know what the default
  smoothing method is, look it up in the documentation! (#1247)

* `geom_violin()` now has the ability to draw quantile lines (@DanRuderman).

* `ggplot()` now captures the parent frame to use for evaluation,
  rather than always defaulting to the global environment. This should
  make ggplot more suitable to use in more situations (e.g. with knitr)

* `ggsave()` has been simplified a little to make it easier to maintain.
  It no longer checks that you're printing a ggplot2 object (so now also
  works with any grid grob) (#970), and always requires a filename.
  Parameter `device` now supports character argument to specify which supported
  device to use ('pdf', 'png', 'jpeg', etc.), for when it cannot be correctly
  inferred from the file extension (for example when a temporary filename is
  supplied server side in shiny apps) (@sebkopf, #939). It no longer opens
  a graphics device if one isn't already open - this is annoying when you're
  running from a script (#1326).

* `guide_colorbar()` creates correct legend if only one color (@krlmlr, #943).

* `guide_colorbar()` no longer fails when the legend is empty - previously
  this often masked misspecifications elsewhere in the plot (#967).

* New `layer_data()` function extracts the data used for plotting for a given
  layer. It's mostly useful for testing.

* User supplied `minor_breaks` can now be supplied on the same scale as 
  the data, and will be automatically transformed with by scale (#1385).

* You can now suppress the appearance of an axis/legend title (and the space
  that would allocated for it) with `NULL` in the `scale_` function. To
  use the default label, use `waiver()` (#1145).

* Position adjustments no longer warn about potentially varying ranges
  because the problem rarely occurs in practice and there are currently a
  lot of false positives since I don't understand exactly what FP criteria
  I should be testing.

* `scale_fill_grey()` now uses red for missing values. This matches
  `scale_colour_grey()` and makes it obvious where missing values lie.
  Override with `na.value`.

* `scale_*_gradient2()` defaults to using Lab colour space.

* `scale_*_gradientn()` now allows `colours` or `colors` (#1290)

* `scale_y_continuous()` now also transforms the `lower`, `middle` and `upper`
  aesthetics used by `geom_boxplot()`: this only affects
  `geom_boxplot(stat = "identity")` (#1020).

* Legends no longer inherit aesthetics if `inherit.aes` is FALSE (#1267).

* `lims()` makes it easy to set the limits of any axis (#1138).

* `labels = NULL` now works with `guide_legend()` and `guide_colorbar()`.
  (#1175, #1183).

* `override.aes` now works with American aesthetic spelling, e.g. color

* Scales no longer round data points to improve performance of colour
  palettes. Instead the scales package now uses a much faster colour
  interpolation algorithm (#1022).

* `scale_*_brewer()` and `scale_*_distiller()` add new `direction` argument of 
  `scales::brewer_pal`, making it easier to change the order of colours 
  (@jiho, #1139).

* `scale_x_date()` now clips dates outside the limits in the same way as
  `scale_x_continuous()` (#1090).

* `stat_bin()` gains `bins` arguments, which denotes the number of bins. Now
  you can set `bins=100` instead of `binwidth=0.5`. Note that `breaks` or
  `binwidth` will override it (@tmshn, #1158, #102).

* `stat_boxplot()` warns if a continuous variable is used for the `x` aesthetic
  without also supplying a `group` aesthetic (#992, @krlmlr).

* `stat_summary_2d()` and `stat_bin_2d()` now share exactly the same code for 
  determining breaks from `bins`, `binwidth`, and `origin`. 
  
* `stat_summary_2d()` and `stat_bin_2d()` now output in tile/raster compatible 
  form instead of rect compatible form. 

* Automatically computed breaks do not lead to an error for transformations like
  "probit" where the inverse can map to infinity (#871, @krlmlr)

* `stat_function()` now always evaluates the function on the original scale.
  Previously it computed the function on transformed scales, giving incorrect
  values (@BrianDiggs, #1011).

* `strip_dots` works with anonymous functions within calculated aesthetics 
  (e.g. `aes(sapply(..density.., function(x) mean(x))))` (#1154, @NikNakk)

* `theme()` gains `validate = FALSE` parameter to turn off validation, and 
  hence store arbitrary additional data in the themes. (@tdhock, #1121)

* Improved the calculation of segments needed to draw the curve representing
  a line when plotted in polar coordinates. In some cases, the last segment
  of a multi-segment line was not drawn (@BrianDiggs, #952)<|MERGE_RESOLUTION|>--- conflicted
+++ resolved
@@ -1,6 +1,5 @@
 # ggplot2 (development version)
 
-<<<<<<< HEAD
 * `coord_radial(clip = "on")` clips to the panel area when the graphics device
   supports clipping paths (@teunbrand, #5952).
 * (internal) Panel clipping responsibility moved from Facet class to Coord 
@@ -8,7 +7,6 @@
 * `theme(strip.clip)` now defaults to `"on"` and is independent of Coord 
   clipping (@teunbrand, 5952).
 * (internal) rearranged the code of `Facet$draw_paensl()` method (@teunbrand).
-=======
 * Axis labels are now justified across facet panels (@teunbrand, #5820)
 * Fixed bug in `stat_function()` so x-axis title now produced automatically 
   when no data added. (@phispu, #5647).
@@ -43,7 +41,6 @@
 * (internal) The plot's layout now has a coord parameter that is used to 
   prevent setting up identical panel parameters (#5427)
 * (internal) rearranged the code of `Facet$draw_panels()` method (@teunbrand).
->>>>>>> 2071c970
 * `geom_rug()` prints a warning when `na.rm = FALSE`, as per documentation (@pn317, #5905)
 * `position_dodge(preserve = "single")` now handles multi-row geoms better,
   such as `geom_violin()` (@teunbrand based on @clauswilke's work, #2801).

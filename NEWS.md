<<<<<<< HEAD
# ggplot2 3.3.1

This is a small release with no code change. It removes all malicious links to a 
site that got hijacked from the readme and pkgdown site.
=======
# ggplot2 (development version)

* Fixed a bug in `geom_sf()` that caused problems with legend-type
  autodetection (@clauswilke, #3963).

* `annotation_raster()` adds support for native rasters. For large rasters,
  native rasters render significantly faster than arrays (@kent37, #3388)

* Default continuous color scales (i.e., the `options()` `ggplot2.continuous.colour` and `ggplot2.continuous.fill`, which inform the `type` argument of `scale_fill_continuous()` and `scale_colour_continuous()`) now accept a function, which allows more control over these default `continuous_scale()`s (@cpsievert, #3827)

* A newly added `geom_function()` is now recommended to use in conjunction
  with/instead of `stat_function()`. In addition, `stat_function()` now
  works with transformed y axes, e.g. `scale_y_log10()`, and in plots
  containing no other data or layers (@clauswilke, #3611, #3905, #3983).

* A bug was fixed in `stat_contour()` when calculating breaks based on 
  the `bins` argument (@clauswilke, #3879, #4004).
  
* A newly added geom `geom_density_2d_filled()` and associated stat 
  `stat_density_2d_filled()` can draw filled density contours
  (@clauswilke, #3846).
  
* Support graphics devices that use the `file` argument instead of `fileneame` 
  in `ggsave()` (@bwiernik, #3810)

* Added an `outside` option to `annotation_logticks()` that places tick marks
  outside of the plot bounds. (#3783, @kbodwin)
  
* Facet strips now have dedicated position-dependent theme elements (`strip.text.x.top`,
  `strip.text.x.bottom`, `strip.text.y.left`, `strip.text.y.right`) that inherit from
  `strip.text.x` and `strip.text.y`, respectively. As a consequence, some theme stylings now
  need to be applied to the position-dependent elements rather than to the parent elements. This
  change was already introduced in ggplot2 3.3.0 but not listed in the changelog. (@thomasp85, #3683)
  
* Data columns can now contain `Vector` S4 objects, which are widely used in the 
  Bioconductor project. (@teunbrand, #3837)

* Facets now handle layers containing no data (@yutannihilation, #3853).
>>>>>>> 2b03e472

# ggplot2 3.3.0

This is a minor release but does contain a range of substantial new features, 
along with the standard bug fixes. The release contains a few visual breaking
changes, along with breaking changes for extension developers due to a shift in
internal representation of the position scales and their axes. No user breaking
changes are included.

This release also adds Dewey Dunnington (@paleolimbot) to the core team.

## Breaking changes
There are no user-facing breaking changes, but a change in some internal 
representations that extension developers may have relied on, along with a few 
breaking visual changes which may cause visual tests in downstream packages to 
fail.

* The `panel_params` field in the `Layout` now contains a list of list of 
  `ViewScale` objects, describing the trained coordinate system scales, instead
  of the list object used before. Any extensions that use this field will likely
  break, as will unit tests that checks aspects of this.

* `element_text()` now issues a warning when vectorized arguments are provided, 
  as in `colour = c("red", "green", "blue")`. Such use is discouraged and not 
  officially supported (@clauswilke, #3492).

* Changed `theme_grey()` setting for legend key so that it creates no border 
  (`NA`) rather than drawing a white one. (@annennenne, #3180)

* `geom_ribbon()` now draws separate lines for the upper and lower intervals if
  `colour` is mapped. Similarly, `geom_area()` and `geom_density()` now draw
  the upper lines only in the same case by default. If you want old-style full
  stroking, use `outline.type = "full"` (@yutannihilation, #3503 / @thomasp85, #3708).

## New features

* The evaluation time of aesthetics can now be controlled to a finer degree. 
  `after_stat()` supersedes the use of `stat()` and `..var..`-notation, and is
  joined by `after_scale()` to allow for mapping to scaled aesthetic values. 
  Remapping of the same aesthetic is now supported with `stage()`, so you can 
  map a data variable to a stat aesthetic, and remap the same aesthetic to 
  something else after statistical transformation (@thomasp85, #3534)

* All `coord_*()` functions with `xlim` and `ylim` arguments now accept
  vectors with `NA` as a placeholder for the minimum or maximum value
  (e.g., `ylim = c(0, NA)` would zoom the y-axis from 0 to the 
  maximum value observed in the data). This mimics the behaviour
  of the `limits` argument in continuous scale functions
  (@paleolimbot, #2907).

* Allowed reversing of discrete scales by re-writing `get_limits()` 
  (@AnneLyng, #3115)
  
* All geoms and stats that had a direction (i.e. where the x and y axes had 
  different interpretation), can now freely choose their direction, instead of
  relying on `coord_flip()`. The direction is deduced from the aesthetic 
  mapping, but can also be specified directly with the new `orientation` 
  argument (@thomasp85, #3506).
  
* Position guides can now be customized using the new `guide_axis()`, which can 
  be passed to position `scale_*()` functions or via `guides()`. The new axis 
  guide (`guide_axis()`) comes with arguments `check.overlap` (automatic removal 
  of overlapping labels), `angle` (easy rotation of axis labels), and
  `n.dodge` (dodge labels into multiple rows/columns) (@paleolimbot, #3322).
  
* A new scale type has been added, that allows binning of aesthetics at the 
  scale level. It has versions for both position and non-position aesthetics and
  comes with two new guides (`guide_bins` and `guide_coloursteps`) 
  (@thomasp85, #3096)
  
* `scale_x_continuous()` and `scale_y_continuous()` gains an `n.breaks` argument
  guiding the number of automatic generated breaks (@thomasp85, #3102)

* Added `stat_contour_filled()` and `geom_contour_filled()`, which compute 
  and draw filled contours of gridded data (@paleolimbot, #3044). 
  `geom_contour()` and `stat_contour()` now use the isoband package
  to compute contour lines. The `complete` parameter (which was undocumented
  and has been unused for at least four years) was removed (@paleolimbot, #3044).
  
* Themes have gained two new parameters, `plot.title.position` and 
  `plot.caption.position`, that can be used to customize how plot
  title/subtitle and plot caption are positioned relative to the overall plot
  (@clauswilke, #3252).

## Extensions
  
* `Geom` now gains a `setup_params()` method in line with the other ggproto
  classes (@thomasp85, #3509)

* The newly added function `register_theme_elements()` now allows developers
  of extension packages to define their own new theme elements and place them
  into the ggplot2 element tree (@clauswilke, #2540).

## Minor improvements and bug fixes

* `coord_trans()` now draws second axes and accepts `xlim`, `ylim`,
  and `expand` arguments to bring it up to feature parity with 
  `coord_cartesian()`. The `xtrans` and `ytrans` arguments that were 
  deprecated in version 1.0.1 in favour of `x` and `y` 
  were removed (@paleolimbot, #2990).

* `coord_trans()` now calculates breaks using the expanded range 
  (previously these were calculated using the unexpanded range, 
  which resulted in differences between plots made with `coord_trans()`
  and those made with `coord_cartesian()`). The expansion for discrete axes 
  in `coord_trans()` was also updated such that it behaves identically
  to that in `coord_cartesian()` (@paleolimbot, #3338).

* `expand_scale()` was deprecated in favour of `expansion()` for setting
  the `expand` argument of `x` and `y` scales (@paleolimbot).

* `geom_abline()`, `geom_hline()`, and `geom_vline()` now issue 
  more informative warnings when supplied with set aesthetics
  (i.e., `slope`, `intercept`, `yintercept`, and/or `xintercept`)
  and mapped aesthetics (i.e., `data` and/or `mapping`).

* Fix a bug in `geom_raster()` that squeezed the image when it went outside 
  scale limits (#3539, @thomasp85)

* `geom_sf()` now determines the legend type automatically (@microly, #3646).
  
* `geom_sf()` now removes rows that can't be plotted due to `NA` aesthetics 
  (#3546, @thomasp85)

* `geom_sf()` now applies alpha to linestring geometries 
  (#3589, @yutannihilation).

* `gg_dep()` was deprecated (@perezp44, #3382).

* Added function `ggplot_add.by()` for lists created with `by()`, allowing such
  lists to be added to ggplot objects (#2734, @Maschette)

* ggplot2 no longer depends on reshape2, which means that it no longer 
  (recursively) needs plyr, stringr, or stringi packages.

* Increase the default `nbin` of `guide_colourbar()` to place the ticks more 
  precisely (#3508, @yutannihilation).

* `manual_scale()` now matches `values` with the order of `breaks` whenever
  `values` is an unnamed vector. Previously, unnamed `values` would match with
  the limits of the scale and ignore the order of any `breaks` provided. Note
  that this may change the appearance of plots that previously relied on the
  unordered behaviour (#2429, @idno0001).

* `scale_manual_*(limits = ...)` now actually limits the scale (#3262,
  @yutannihilation).

* Fix a bug when `show.legend` is a named logical vector 
  (#3461, @yutannihilation).

* Added weight aesthetic option to `stat_density()` and made scaling of 
  weights the default (@annennenne, #2902)
  
* `stat_density2d()` can now take an `adjust` parameter to scale the default 
  bandwidth. (#2860, @haleyjeppson)

* `stat_smooth()` uses `REML` by default, if `method = "gam"` and
  `gam`'s method is not specified (@ikosmidis, #2630).

* stacking text when calculating the labels and the y axis with
  `stat_summary()` now works (@ikosmidis, #2709)
  
* `stat_summary()` and related functions now support rlang-style lambda functions
  (#3568, @dkahle).

* The data mask pronoun, `.data`, is now stripped from default labels.

* Addition of partial themes to plots has been made more predictable;
  stepwise addition of individual partial themes is now equivalent to
  addition of multple theme elements at once (@clauswilke, #3039).

* Facets now don't fail even when some variable in the spec are not available
  in all layers (@yutannihilation, #2963).

# ggplot2 3.2.1

This is a patch release fixing a few regressions introduced in 3.2.0 as well as
fixing some unit tests that broke due to upstream changes.

* `position_stack()` no longer changes the order of the input data. Changes to 
  the internal behaviour of `geom_ribbon()` made this reordering problematic 
  with ribbons that spanned `y = 0` (#3471)
* Using `qplot()` with a single positional aesthetic will no longer title the
  non-specified scale as `"NULL"` (#3473)
* Fixes unit tests for sf graticule labels caused by chages to sf

# ggplot2 3.2.0

This is a minor release with an emphasis on internal changes to make ggplot2 
faster and more consistent. The few interface changes will only affect the 
aesthetics of the plot in minor ways, and will only potentially break code of
extension developers if they have relied on internals that have been changed. 
This release also sees the addition of Hiroaki Yutani (@yutannihilation) to the 
core developer team.

With the release of R 3.6, ggplot2 now requires the R version to be at least 3.2,
as the tidyverse is committed to support 5 major versions of R.

## Breaking changes

* Two patches (#2996 and #3050) fixed minor rendering problems. In most cases,
  the visual changes are so subtle that they are difficult to see with the naked
  eye. However, these changes are detected by the vdiffr package, and therefore
  any package developers who use vdiffr to test for visual correctness of ggplot2
  plots will have to regenerate all reference images.
  
* In some cases, ggplot2 now produces a warning or an error for code that previously
  produced plot output. In all these cases, the previous plot output was accidental,
  and the plotting code uses the ggplot2 API in a way that would lead to undefined
  behavior. Examples include a missing `group` aesthetic in `geom_boxplot()` (#3316),
  annotations across multiple facets (#3305), and not using aesthetic mappings when
  drawing ribbons with `geom_ribbon()` (#3318).

## New features

* This release includes a range of internal changes that speeds up plot 
  generation. None of the changes are user facing and will not break any code,
  but in general ggplot2 should feel much faster. The changes includes, but are
  not limited to:
  
  - Caching ascent and descent dimensions of text to avoid recalculating it for
    every title.
  
  - Using a faster data.frame constructor as well as faster indexing into 
    data.frames
    
  - Removing the plyr dependency, replacing plyr functions with faster 
    equivalents.

* `geom_polygon()` can now draw polygons with holes using the new `subgroup` 
  aesthetic. This functionality requires R 3.6.0 (@thomasp85, #3128)

* Aesthetic mappings now accept functions that return `NULL` (@yutannihilation,
  #2997).

* `stat_function()` now accepts rlang/purrr style anonymous functions for the 
  `fun` parameter (@dkahle, #3159).

* `geom_rug()` gains an "outside" option to allow for moving the rug tassels to 
  outside the plot area (@njtierney, #3085) and a `length` option to allow for 
  changing the length of the rug lines (@daniel-wells, #3109). 
  
* All geoms now take a `key_glyph` paramter that allows users to customize
  how legend keys are drawn (@clauswilke, #3145). In addition, a new key glyph
  `timeseries` is provided to draw nice legends for time series
  (@mitchelloharawild, #3145).

## Extensions

* Layers now have a new member function `setup_layer()` which is called at the
  very beginning of the plot building process and which has access to the 
  original input data and the plot object being built. This function allows the 
  creation of custom layers that autogenerate aesthetic mappings based on the 
  input data or that filter the input data in some form. For the time being, this
  feature is not exported, but it has enabled the development of a new layer type,
  `layer_sf()` (see next item). Other special-purpose layer types may be added
  in the future (@clauswilke, #2872).
  
* A new layer type `layer_sf()` can auto-detect and auto-map sf geometry
  columns in the data. It should be used by extension developers who are writing
  new sf-based geoms or stats (@clauswilke, #3232).

* `x0` and `y0` are now recognized positional aesthetics so they will get scaled 
  if used in extension geoms and stats (@thomasp85, #3168)
  
* Continuous scale limits now accept functions which accept the default
  limits and return adjusted limits. This makes it possible to write
  a function that e.g. ensures the limits are always a multiple of 100,
  regardless of the data (@econandrew, #2307).

## Minor improvements and bug fixes

* `cut_width()` now accepts `...` to pass further arguments to `base::cut.default()`
   like `cut_number()` and `cut_interval()` already did (@cderv, #3055)

* `coord_map()` now can have axes on the top and right (@karawoo, #3042).

* `coord_polar()` now correctly rescales the secondary axis (@linzi-sg, #3278)

* `coord_sf()`, `coord_map()`, and `coord_polar()` now squash `-Inf` and `Inf`
  into the min and max of the plot (@yutannihilation, #2972).

* `coord_sf()` graticule lines are now drawn in the same thickness as panel grid 
  lines in `coord_cartesian()`, and seting panel grid lines to `element_blank()` 
  now also works in `coord_sf()` 
  (@clauswilke, #2991, #2525).

* `economics` data has been regenerated. This leads to some changes in the
  values of all columns (especially in `psavert`), but more importantly, strips 
  the grouping attributes from `economics_long`.

* `element_line()` now fills closed arrows (@yutannihilation, #2924).

* Facet strips on the left side of plots now have clipping turned on, preventing
  text from running out of the strip and borders from looking thicker than for
  other strips (@karawoo, #2772 and #3061).

* ggplot2 now works in Turkish locale (@yutannihilation, #3011).

* Clearer error messages for inappropriate aesthetics (@clairemcwhite, #3060).

* ggplot2 no longer attaches any external packages when using functions that 
  depend on packages that are suggested but not imported by ggplot2. The 
  affected functions include `geom_hex()`, `stat_binhex()`, 
  `stat_summary_hex()`, `geom_quantile()`, `stat_quantile()`, and `map_data()` 
  (@clauswilke, #3126).
  
* `geom_area()` and `geom_ribbon()` now sort the data along the x-axis in the 
  `setup_data()` method rather than as part of `draw_group()` (@thomasp85, 
  #3023)

* `geom_hline()`, `geom_vline()`, and `geom_abline()` now throw a warning if the 
  user supplies both an `xintercept`, `yintercept`, or `slope` value and a 
  mapping (@RichardJActon, #2950).

* `geom_rug()` now works with `coord_flip()` (@has2k1, #2987).

* `geom_violin()` no longer throws an error when quantile lines fall outside 
  the violin polygon (@thomasp85, #3254).

* `guide_legend()` and `guide_colorbar()` now use appropriate spacing between legend
  key glyphs and legend text even if the legend title is missing (@clauswilke, #2943).

* Default labels are now generated more consistently; e.g., symbols no longer
  get backticks, and long expressions are abbreviated with `...`
  (@yutannihilation, #2981).

* All-`Inf` layers are now ignored for picking the scale (@yutannihilation, 
  #3184).
  
* Diverging Brewer colour palette now use the correct mid-point colour 
  (@dariyasydykova, #3072).
  
* `scale_color_continuous()` now points to `scale_colour_continuous()` so that 
  it will handle `type = "viridis"` as the documentation states (@hlendway, 
  #3079).

* `scale_shape_identity()` now works correctly with `guide = "legend"` 
  (@malcolmbarrett, #3029)
  
* `scale_continuous` will now draw axis line even if the length of breaks is 0
  (@thomasp85, #3257)

* `stat_bin()` will now error when the number of bins exceeds 1e6 to avoid 
  accidentally freezing the user session (@thomasp85).
  
* `sec_axis()` now places ticks accurately when using nonlinear transformations (@dpseidel, #2978).

* `facet_wrap()` and `facet_grid()` now automatically remove NULL from facet
  specs, and accept empty specs (@yutannihilation, #3070, #2986).

* `stat_bin()` now handles data with only one unique value (@yutannihilation 
  #3047).

* `sec_axis()` now accepts functions as well as formulas (@yutannihilation, #3031).

*   New theme elements allowing different ticks lengths for each axis. For instance,
    this can be used to have inwards ticks on the x-axis (`axis.ticks.length.x`) and
    outwards ticks on the y-axis (`axis.ticks.length.y`) (@pank, #2935).

* The arguments of `Stat*$compute_layer()` and `Position*$compute_layer()` are
  now renamed to always match the ones of `Stat$compute_layer()` and
  `Position$compute_layer()` (@yutannihilation, #3202).

* `geom_*()` and `stat_*()` now accepts purrr-style lambda notation
  (@yutannihilation, #3138).

* `geom_tile()` and `geom_rect()` now draw rectangles without notches at the
  corners. The style of the corner can be controlled by `linejoin` parameters
  (@yutannihilation, #3050).

# ggplot2 3.1.0

## Breaking changes

This is a minor release and breaking changes have been kept to a minimum. End users of 
ggplot2 are unlikely to encounter any issues. However, there are a few items that developers 
of ggplot2 extensions should be aware of. For additional details, see also the discussion 
accompanying issue #2890.

*   In non-user-facing internal code (specifically in the `aes()` function and in
    the `aesthetics` argument of scale functions), ggplot2 now always uses the British
    spelling for aesthetics containing the word "colour". When users specify a "color"
    aesthetic it is automatically renamed to "colour". This renaming is also applied
    to non-standard aesthetics that contain the word "color". For example, "point_color"
    is renamed to "point_colour". This convention makes it easier to support both
    British and American spelling for novel, non-standard aesthetics, but it may require
    some adjustment for packages that have previously introduced non-standard color
    aesthetics using American spelling. A new function `standardise_aes_names()` is
    provided in case extension writers need to perform this renaming in their own code
    (@clauswilke, #2649).

*   Functions that generate other functions (closures) now force the arguments that are
    used from the generated functions, to avoid hard-to-catch errors. This may affect
    some users of manual scales (such as `scale_colour_manual()`, `scale_fill_manual()`,
    etc.) who depend on incorrect behavior (@krlmlr, #2807).
    
*   `Coord` objects now have a function `backtransform_range()` that returns the
    panel range in data coordinates. This change may affect developers of custom coords,
    who now should implement this function. It may also affect developers of custom
    geoms that use the `range()` function. In some applications, `backtransform_range()`
    may be more appropriate (@clauswilke, #2821).


## New features

*   `coord_sf()` has much improved customization of axis tick labels. Labels can now
    be set manually, and there are two new parameters, `label_graticule` and
    `label_axes`, that can be used to specify which graticules to label on which side
    of the plot (@clauswilke, #2846, #2857, #2881).
    
*   Two new geoms `geom_sf_label()` and `geom_sf_text()` can draw labels and text
    on sf objects. Under the hood, a new `stat_sf_coordinates()` calculates the
    x and y coordinates from the coordinates of the sf geometries. You can customize
    the calculation method via `fun.geometry` argument (@yutannihilation, #2761).
    

## Minor improvements and fixes

*   `benchplot()` now uses tidy evaluation (@dpseidel, #2699).

*   The error message in `compute_aesthetics()` now only provides the names of
    aesthetics with mismatched lengths, rather than all aesthetics (@karawoo,
    #2853).

*   For faceted plots, data is no longer internally reordered. This makes it
    safer to feed data columns into `aes()` or into parameters of geoms or
    stats. However, doing so remains discouraged (@clauswilke, #2694).

*   `coord_sf()` now also understands the `clip` argument, just like the other
    coords (@clauswilke, #2938).

*   `fortify()` now displays a more informative error message for
    `grouped_df()` objects when dplyr is not installed (@jimhester, #2822).

*   All `geom_*()` now display an informative error message when required 
    aesthetics are missing (@dpseidel, #2637 and #2706).

*   `geom_boxplot()` now understands the `width` parameter even when used with
    a non-standard stat, such as `stat_identity()` (@clauswilke, #2893).
    
*  `geom_hex()` now understands the `size` and `linetype` aesthetics
   (@mikmart, #2488).
    
*   `geom_hline()`, `geom_vline()`, and `geom_abline()` now work properly
    with `coord_trans()` (@clauswilke, #2149, #2812).
    
*   `geom_text(..., parse = TRUE)` now correctly renders the expected number of
    items instead of silently dropping items that are empty expressions, e.g.
    the empty string "". If an expression spans multiple lines, we take just
    the first line and drop the rest. This same issue is also fixed for
    `geom_label()` and the axis labels for `geom_sf()` (@slowkow, #2867).

*   `geom_sf()` now respects `lineend`, `linejoin`, and `linemitre` parameters 
    for lines and polygons (@alistaire47, #2826).
    
*   `ggsave()` now exits without creating a new graphics device if previously
    none was open (@clauswilke, #2363).

*   `labs()` now has named arguments `title`, `subtitle`, `caption`, and `tag`.
    Also, `labs()` now accepts tidyeval (@yutannihilation, #2669).

*   `position_nudge()` is now more robust and nudges only in the direction
    requested. This enables, for example, the horizontal nudging of boxplots
    (@clauswilke, #2733).

*   `sec_axis()` and `dup_axis()` now return appropriate breaks for the secondary
    axis when applied to log transformed scales (@dpseidel, #2729).

*   `sec_axis()` now works as expected when used in combination with tidy eval
    (@dpseidel, #2788).

*   `scale_*_date()`, `scale_*_time()` and `scale_*_datetime()` can now display 
    a secondary axis that is a __one-to-one__ transformation of the primary axis,
    implemented using the `sec.axis` argument to the scale constructor 
    (@dpseidel, #2244).
    
*   `stat_contour()`, `stat_density2d()`, `stat_bin2d()`,  `stat_binhex()`
    now calculate normalized statistics including `nlevel`, `ndensity`, and
    `ncount`. Also, `stat_density()` now includes the calculated statistic 
    `nlevel`, an alias for `scaled`, to better match the syntax of `stat_bin()`
    (@bjreisman, #2679).

# ggplot2 3.0.0

## Breaking changes

*   ggplot2 now supports/uses tidy evaluation (as described below). This is a 
    major change and breaks a number of packages; we made this breaking change 
    because it is important to make ggplot2 more programmable, and to be more 
    consistent with the rest of the tidyverse. The best general (and detailed)
    introduction to tidy evaluation can be found in the meta programming
    chapters in [Advanced R](https://adv-r.hadley.nz).
    
    The primary developer facing change is that `aes()` now contains 
    quosures (expression + environment pairs) rather than symbols, and you'll 
    need to take a different approach to extracting the information you need. 
    A common symptom of this change are errors "undefined columns selected" or 
    "invalid 'type' (list) of argument" (#2610). As in the previous version,
    constants (like `aes(x = 1)` or `aes(colour = "smoothed")`) are stored
    as is.
    
    In this version of ggplot2, if you need to describe a mapping in a string, 
    use `quo_name()` (to generate single-line strings; longer expressions may 
    be abbreviated) or `quo_text()` (to generate non-abbreviated strings that
    may span multiple lines). If you do need to extract the value of a variable
    instead use `rlang::eval_tidy()`. You may want to condition on 
    `(packageVersion("ggplot2") <= "2.2.1")` so that your code can work with
    both released and development versions of ggplot2.
    
    We recognise that this is a big change and if you're not already familiar
    with rlang, there's a lot to learn. If you are stuck, or need any help,
    please reach out on <https://community.rstudio.com>.

*   Error: Column `y` must be a 1d atomic vector or a list

    Internally, ggplot2 now uses `as.data.frame(tibble::as_tibble(x))` to
    convert a list into a data frame. This improves ggplot2's support for
    list-columns (needed for sf support), at a small cost: you can no longer
    use matrix-columns. Note that unlike tibble we still allow column vectors
    such as returned by `base::scale()` because of their widespread use.

*   Error: More than one expression parsed
  
    Previously `aes_string(x = c("a", "b", "c"))` silently returned 
    `aes(x = a)`. Now this is a clear error.

*   Error: `data` must be uniquely named but has duplicate columns
  
    If layer data contains columns with identical names an error will be 
    thrown. In earlier versions the first occuring column was chosen silently,
    potentially masking that the wrong data was chosen.

*   Error: Aesthetics must be either length 1 or the same as the data
    
    Layers are stricter about the columns they will combine into a single
    data frame. Each aesthetic now must be either the same length as the data
    frame or a single value. This makes silent recycling errors much less likely.

*   Error: `coord_*` doesn't support free scales 
   
    Free scales only work with selected coordinate systems; previously you'd
    get an incorrect plot.

*   Error in f(...) : unused argument (range = c(0, 1))

    This is because the `oob` argument to scale has been set to a function
    that only takes a single argument; it needs to take two arguments
    (`x`, and `range`). 

*   Error: unused argument (output)
  
    The function `guide_train()` now has an optional parameter `aesthetic`
    that allows you to override the `aesthetic` setting in the scale.
    To make your code work with the both released and development versions of 
    ggplot2 appropriate, add `aesthetic = NULL` to the `guide_train()` method
    signature.
    
    ```R
    # old
    guide_train.legend <- function(guide, scale) {...}
    
    # new 
    guide_train.legend <- function(guide, scale, aesthetic = NULL) {...}
    ```
    
    Then, inside the function, replace `scale$aesthetics[1]`,
    `aesthetic %||% scale$aesthetics[1]`. (The %||% operator is defined in the 
    rlang package).
    
    ```R
    # old
    setNames(list(scale$map(breaks)), scale$aesthetics[1])

    # new
    setNames(list(scale$map(breaks)), aesthetic %||% scale$aesthetics[1])
    ```

*   The long-deprecated `subset` argument to `layer()` has been removed.

## Tidy evaluation

* `aes()` now supports quasiquotation so that you can use `!!`, `!!!`,
  and `:=`. This replaces `aes_()` and `aes_string()` which are now
  soft-deprecated (but will remain around for a long time).

* `facet_wrap()` and `facet_grid()` now support `vars()` inputs. Like
  `dplyr::vars()`, this helper quotes its inputs and supports
  quasiquotation. For instance, you can now supply faceting variables
  like this: `facet_wrap(vars(am, cyl))` instead of 
  `facet_wrap(~am + cyl)`. Note that the formula interface is not going 
  away and will not be deprecated. `vars()` is simply meant to make it 
  easier to create functions around `facet_wrap()` and `facet_grid()`.

  The first two arguments of `facet_grid()` become `rows` and `cols`
  and now support `vars()` inputs. Note however that we took special
  care to ensure complete backward compatibility. With this change
  `facet_grid(vars(cyl), vars(am, vs))` is equivalent to
  `facet_grid(cyl ~ am + vs)`, and `facet_grid(cols = vars(am, vs))` is
  equivalent to `facet_grid(. ~ am + vs)`.

  One nice aspect of the new interface is that you can now easily
  supply names: `facet_grid(vars(Cylinder = cyl), labeller =
  label_both)` will give nice label titles to the facets. Of course,
  those names can be unquoted with the usual tidy eval syntax.

### sf

* ggplot2 now has full support for sf with `geom_sf()` and `coord_sf()`:

  ```r
  nc <- sf::st_read(system.file("shape/nc.shp", package = "sf"), quiet = TRUE)
  ggplot(nc) +
    geom_sf(aes(fill = AREA))
  ```
  It supports all simple features, automatically aligns CRS across layers, sets
  up the correct aspect ratio, and draws a graticule.

## New features

* ggplot2 now works on R 3.1 onwards, and uses the 
  [vdiffr](https://github.com/lionel-/vdiffr) package for visual testing.

* In most cases, accidentally using `%>%` instead of `+` will generate an 
  informative error (#2400).

* New syntax for calculated aesthetics. Instead of using `aes(y = ..count..)` 
  you can (and should!) use `aes(y = stat(count))`. `stat()` is a real function 
  with documentation which hopefully will make this part of ggplot2 less 
  confusing (#2059).
  
  `stat()` is particularly nice for more complex calculations because you 
  only need to specify it once: `aes(y = stat(count / max(count)))`,
  rather than `aes(y = ..count.. / max(..count..))`
  
* New `tag` label for adding identification tags to plots, typically used for 
  labelling a subplot with a letter. Add a tag with `labs(tag = "A")`, style it 
  with the `plot.tag` theme element, and control position with the
  `plot.tag.position` theme setting (@thomasp85).

### Layers: geoms, stats, and position adjustments

* `geom_segment()` and `geom_curve()` have a new `arrow.fill` parameter which 
  allows you to specify a separate fill colour for closed arrowheads 
  (@hrbrmstr and @clauswilke, #2375).

* `geom_point()` and friends can now take shapes as strings instead of integers,
  e.g. `geom_point(shape = "diamond")` (@daniel-barnett, #2075).

* `position_dodge()` gains a `preserve` argument that allows you to control
  whether the `total` width at each `x` value is preserved (the current 
  default), or ensure that the width of a `single` element is preserved
  (what many people want) (#1935).

* New `position_dodge2()` provides enhanced dodging for boxplots. Compared to
  `position_dodge()`, `position_dodge2()` compares `xmin` and `xmax` values  
  to determine which elements overlap, and spreads overlapping elements evenly
  within the region of overlap. `position_dodge2()` is now the default position
  adjustment for `geom_boxplot()`, because it handles `varwidth = TRUE`, and 
  will be considered for other geoms in the future.
  
  The `padding` parameter adds a small amount of padding between elements 
  (@karawoo, #2143) and a `reverse` parameter allows you to reverse the order 
  of placement (@karawoo, #2171).
  
* New `stat_qq_line()` makes it easy to add a simple line to a Q-Q plot, which 
  makes it easier to judge the fit of the theoretical distribution 
  (@nicksolomon).

### Scales and guides

* Improved support for mapping date/time variables to `alpha`, `size`, `colour`, 
  and `fill` aesthetics, including `date_breaks` and `date_labels` arguments 
  (@karawoo, #1526), and new `scale_alpha()` variants (@karawoo, #1526).

* Improved support for ordered factors. Ordered factors throw a warning when 
  mapped to shape (unordered factors do not), and do not throw warnings when 
  mapped to size or alpha (unordered factors do). Viridis is used as the 
  default colour and fill scale for ordered factors (@karawoo, #1526).

* The `expand` argument of `scale_*_continuous()` and `scale_*_discrete()`
  now accepts separate expansion values for the lower and upper range
  limits. The expansion limits can be specified using the convenience
  function `expand_scale()`.
  
  Separate expansion limits may be useful for bar charts, e.g. if one
  wants the bottom of the bars to be flush with the x axis but still 
  leave some (automatically calculated amount of) space above them:
  
    ```r
    ggplot(mtcars) +
        geom_bar(aes(x = factor(cyl))) +
        scale_y_continuous(expand = expand_scale(mult = c(0, .1)))
    ```
  
  It can also be useful for line charts, e.g. for counts over time,
  where one wants to have a ’hard’ lower limit of y = 0 but leave the
  upper limit unspecified (and perhaps differing between panels), with
  some extra space above the highest point on the line (with symmetrical 
  limits, the extra space above the highest point could in some cases 
  cause the lower limit to be negative).
  
  The old syntax for the `expand` argument will, of course, continue
  to work (@huftis, #1669).

* `scale_colour_continuous()` and `scale_colour_gradient()` are now controlled 
  by global options `ggplot2.continuous.colour` and `ggplot2.continuous.fill`. 
  These can be set to `"gradient"` (the default) or `"viridis"` (@karawoo).

* New `scale_colour_viridis_c()`/`scale_fill_viridis_c()` (continuous) and
  `scale_colour_viridis_d()`/`scale_fill_viridis_d()` (discrete) make it
  easy to use Viridis colour scales (@karawoo, #1526).

* Guides for `geom_text()` now accept custom labels with 
  `guide_legend(override.aes = list(label = "foo"))` (@brianwdavis, #2458).

### Margins

* Strips gain margins on all sides by default. This means that to fully justify
  text to the edge of a strip, you will need to also set the margins to 0
  (@karawoo).

* Rotated strip labels now correctly understand `hjust` and `vjust` parameters
  at all angles (@karawoo).

* Strip labels now understand justification relative to the direction of the
  text, meaning that in y facets, the strip text can be placed at either end of
  the strip using `hjust` (@karawoo).

* Legend titles and labels get a little extra space around them, which 
  prevents legend titles from overlapping the legend at large font sizes 
  (@karawoo, #1881).

## Extension points

* New `autolayer()` S3 generic (@mitchelloharawild, #1974). This is similar
  to `autoplot()` but produces layers rather than complete plots.

* Custom objects can now be added using `+` if a `ggplot_add` method has been
  defined for the class of the object (@thomasp85).

* Theme elements can now be subclassed. Add a `merge_element` method to control
  how properties are inherited from the parent element. Add an `element_grob` 
  method to define how elements are rendered into grobs (@thomasp85, #1981).

* Coords have gained new extension mechanisms.
  
    If you have an existing coord extension, you will need to revise the
    specification of the `train()` method. It is now called 
    `setup_panel_params()` (better reflecting what it actually does) and now 
    has arguments `scale_x`, and `scale_y` (the x and y scales respectively) 
    and `param`, a list of plot specific parameters generated by 
    `setup_params()`.

    What was formerly called `scale_details` (in coords), `panel_ranges` 
    (in layout) and `panel_scales` (in geoms) are now consistently called
    `panel_params` (#1311). These are parameters of the coord that vary from
    panel to panel.

* `ggplot_build()` and `ggplot_gtable()` are now generics, so ggplot-subclasses 
  can define additional behavior during the build stage.

* `guide_train()`, `guide_merge()`, `guide_geom()`, and `guide_gengrob()`
  are now exported as they are needed if you want to design your own guide.
  They are not currently documented; use at your own risk (#2528).

* `scale_type()` generic is now exported and documented. Use this if you 
  want to extend ggplot2 to work with a new type of vector.

## Minor bug fixes and improvements

### Faceting

* `facet_grid()` gives a more informative error message if you try to use
  a variable in both rows and cols (#1928).

* `facet_grid()` and `facet_wrap()` both give better error messages if you
  attempt to use an unsupported coord with free scales (#2049).

* `label_parsed()` works once again (#2279).

* You can now style the background of horizontal and vertical strips
  independently with `strip.background.x` and `strip.background.y` 
  theme settings (#2249).

### Scales

* `discrete_scale()` documentation now inherits shared definitions from 
  `continuous_scale()` (@alistaire47, #2052).

* `guide_colorbar()` shows all colours of the scale (@has2k1, #2343).

* `scale_identity()` once again produces legends by default (#2112).

* Tick marks for secondary axes with strong transformations are more 
  accurately placed (@thomasp85, #1992).

* Missing line types now reliably generate missing lines (with standard 
  warning) (#2206).

* Legends now ignore set aesthetics that are not length one (#1932).

* All colour and fill scales now have an `aesthetics` argument that can
  be used to set the aesthetic(s) the scale works with. This makes it
  possible to apply a colour scale to both colour and fill aesthetics
  at the same time, via `aesthetics = c("colour", "fill")` (@clauswilke).
  
* Three new generic scales work with any aesthetic or set of aesthetics: 
  `scale_continuous_identity()`, `scale_discrete_identity()`, and
  `scale_discrete_manual()` (@clauswilke).

* `scale_*_gradient2()` now consistently omits points outside limits by 
  rescaling after the limits are enforced (@foo-bar-baz-qux, #2230).

### Layers

* `geom_label()` now correctly produces unbordered labels when `label.size` 
  is 0, even when saving to PDF (@bfgray3, #2407).

* `layer()` gives considerably better error messages for incorrectly specified
  `geom`, `stat`, or `position` (#2401).

* In all layers that use it, `linemitre` now defaults to 10 (instead of 1)
  to better match base R.

* `geom_boxplot()` now supplies a default value if no `x` aesthetic is present
  (@foo-bar-baz-qux, #2110).

* `geom_density()` drops groups with fewer than two data points and throws a
  warning. For groups with two data points, density values are now calculated 
  with `stats::density` (@karawoo, #2127).

* `geom_segment()` now also takes a `linejoin` parameter. This allows more 
  control over the appearance of the segments, which is especially useful for 
  plotting thick arrows (@Ax3man, #774).

* `geom_smooth()` now reports the formula used when `method = "auto"` 
  (@davharris #1951). `geom_smooth()` now orders by the `x` aesthetic, making it 
  easier to pass pre-computed values without manual ordering (@izahn, #2028). It 
  also now knows it has `ymin` and `ymax` aesthetics (#1939). The legend 
  correctly reflects the status of the `se` argument when used with stats 
  other than the default (@clauswilke, #1546).

* `geom_tile()` now once again interprets `width` and `height` correctly 
  (@malcolmbarrett, #2510).

* `position_jitter()` and `position_jitterdodge()` gain a `seed` argument that
  allows the specification of a random seed for reproducible jittering 
  (@krlmlr, #1996 and @slowkow, #2445).

* `stat_density()` has better behaviour if all groups are dropped because they
  are too small (#2282).

* `stat_summary_bin()` now understands the `breaks` parameter (@karawoo, #2214).

* `stat_bin()` now accepts functions for `binwidth`. This allows better binning 
  when faceting along variables with different ranges (@botanize).

* `stat_bin()` and `geom_histogram()` now sum correctly when using the `weight` 
  aesthetic (@jiho, #1921).

* `stat_bin()` again uses correct scaling for the computed variable `ndensity` 
  (@timgoodman, #2324).

* `stat_bin()` and `stat_bin_2d()` now properly handle the `breaks` parameter 
  when the scales are transformed (@has2k1, #2366).

* `update_geom_defaults()` and `update_stat_defaults()` allow American 
  spelling of aesthetic parameters (@foo-bar-baz-qux, #2299).

* The `show.legend` parameter now accepts a named logical vector to hide/show
  only some aesthetics in the legend (@tutuchan, #1798).

* Layers now silently ignore unknown aesthetics with value `NULL` (#1909).

### Coords

* Clipping to the plot panel is now configurable, through a `clip` argument
  to coordinate systems, e.g. `coord_cartesian(clip = "off")` 
  (@clauswilke, #2536).

* Like scales, coordinate systems now give you a message when you're 
  replacing an existing coordinate system (#2264).

* `coord_polar()` now draws secondary axis ticks and labels 
  (@dylan-stark, #2072), and can draw the radius axis on the right 
  (@thomasp85, #2005).

* `coord_trans()` now generates a warning when a transformation generates 
  non-finite values (@foo-bar-baz-qux, #2147).

### Themes

* Complete themes now always override all elements of the default theme
  (@has2k1, #2058, #2079).

* Themes now set default grid colour in `panel.grid` rather than individually
  in `panel.grid.major` and `panel.grid.minor` individually. This makes it 
  slightly easier to customise the theme (#2352).

* Fixed bug when setting strips to `element_blank()` (@thomasp85). 

* Axes positioned on the top and to the right can now customize their ticks and
  lines separately (@thomasp85, #1899).

* Built-in themes gain parameters `base_line_size` and `base_rect_size` which 
  control the default sizes of line and rectangle elements (@karawoo, #2176).

* Default themes use `rel()` to set line widths (@baptiste).

* Themes were tweaked for visual consistency and more graceful behavior when 
  changing the base font size. All absolute heights or widths were replaced 
  with heights or widths that are proportional to the base font size. One 
  relative font size was eliminated (@clauswilke).
  
* The height of descenders is now calculated solely on font metrics and doesn't
  change with the specific letters in the string. This fixes minor alignment 
  issues with plot titles, subtitles, and legend titles (#2288, @clauswilke).

### Guides

* `guide_colorbar()` is more configurable: tick marks and color bar frame
  can now by styled with arguments `ticks.colour`, `ticks.linewidth`, 
  `frame.colour`, `frame.linewidth`, and `frame.linetype`
  (@clauswilke).
  
* `guide_colorbar()` now uses `legend.spacing.x` and `legend.spacing.y` 
  correctly, and it can handle multi-line titles. Minor tweaks were made to 
  `guide_legend()` to make sure the two legend functions behave as similarly as
  possible (@clauswilke, #2397 and #2398).
  
* The theme elements `legend.title` and `legend.text` now respect the settings 
  of `margin`, `hjust`, and `vjust` (@clauswilke, #2465, #1502).

* Non-angle parameters of `label.theme` or `title.theme` can now be set in 
  `guide_legend()` and `guide_colorbar()` (@clauswilke, #2544).

### Other

* `fortify()` gains a method for tbls (@karawoo, #2218).

* `ggplot` gains a method for `grouped_df`s that adds a `.group` variable,
  which computes a unique value for each group. Use it with 
  `aes(group = .group)` (#2351).

* `ggproto()` produces objects with class `c("ggproto", "gg")`, allowing for
  a more informative error message when adding layers, scales, or other ggproto 
  objects (@jrnold, #2056).

* `ggsave()`'s DPI argument now supports 3 string options: "retina" (320
  DPI), "print" (300 DPI), and "screen" (72 DPI) (@foo-bar-baz-qux, #2156).
  `ggsave()` now uses full argument names to avoid partial match warnings 
  (#2355), and correctly restores the previous graphics device when several
  graphics devices are open (#2363).

* `print.ggplot()` now returns the original ggplot object, instead of the 
  output from `ggplot_build()`. Also, the object returned from 
  `ggplot_build()` now has the class `"ggplot_built"` (#2034).

* `map_data()` now works even when purrr is loaded (tidyverse#66).

* New functions `summarise_layout()`, `summarise_coord()`, and 
  `summarise_layers()` summarise the layout, coordinate systems, and layers 
  of a built ggplot object (#2034, @wch). This provides a tested API that 
  (e.g.) shiny can depend on.

* Updated startup messages reflect new resources (#2410, @mine-cetinkaya-rundel).

# ggplot2 2.2.1

* Fix usage of `structure(NULL)` for R-devel compatibility (#1968).

# ggplot2 2.2.0

## Major new features

### Subtitle and caption

Thanks to @hrbrmstr plots now have subtitles and captions, which can be set with 
the `subtitle`  and `caption` arguments to `ggtitle()` and `labs()`. You can 
control their appearance with the theme settings `plot.caption` and 
`plot.subtitle`. The main plot title is now left-aligned to better work better 
with a subtitle. The caption is right-aligned (@hrbrmstr).

### Stacking

`position_stack()` and `position_fill()` now sort the stacking order to match 
grouping order. This allows you to control the order through grouping, and 
ensures that the default legend matches the plot (#1552, #1593). If you want the 
opposite order (useful if you have horizontal bars and horizontal legend), you 
can request reverse stacking by using `position = position_stack(reverse = TRUE)` 
(#1837).
  
`position_stack()` and `position_fill()` now accepts negative values which will 
create stacks extending below the x-axis (#1691).

`position_stack()` and `position_fill()` gain a `vjust` argument which makes it 
easy to (e.g.) display labels in the middle of stacked bars (#1821).

### Layers

`geom_col()` was added to complement `geom_bar()` (@hrbrmstr). It uses 
`stat="identity"` by default, making the `y` aesthetic mandatory. It does not 
support any other `stat_()` and does not provide fallback support for the 
`binwidth` parameter. Examples and references in other functions were updated to
demonstrate `geom_col()` usage. 

When creating a layer, ggplot2 will warn if you use an unknown aesthetic or an 
unknown parameter. Compared to the previous version, this is stricter for 
aesthetics (previously there was no message), and less strict for parameters 
(previously this threw an error) (#1585).

### Facetting

The facet system, as well as the internal panel class, has been rewritten in 
ggproto. Facets are now extendable in the same manner as geoms and stats, as 
described in `vignette("extending-ggplot2")`.

We have also added the following new fatures.
  
* `facet_grid()` and `facet_wrap()` now allow expressions in their faceting 
  formulas (@DanRuderman, #1596).

* When `facet_wrap()` results in an uneven number of panels, axes will now be
  drawn underneath the hanging panels (fixes #1607)

* Strips can now be freely positioned in `facet_wrap()` using the 
  `strip.position` argument (deprecates `switch`).

* The relative order of panel, strip, and axis can now be controlled with 
  the theme setting `strip.placement` that takes either `inside` (strip between 
  panel and axis) or `outside` (strip after axis).

* The theme option `panel.margin` has been deprecated in favour of 
  `panel.spacing` to more clearly communicate intent.

### Extensions

Unfortunately there was a major oversight in the construction of ggproto which 
lead to extensions capturing the super object at package build time, instead of 
at package run time (#1826). This problem has been fixed, but requires 
re-installation of all extension packages.

## Scales

* The position of x and y axes can now be changed using the `position` argument
  in `scale_x_*`and `scale_y_*` which can take `top` and `bottom`, and `left`
  and `right` respectively. The themes of top and right axes can be modified 
  using the `.top` and `.right` modifiers to `axis.text.*` and `axis.title.*`.

### Continuous scales

* `scale_x_continuous()` and `scale_y_continuous()` can now display a secondary 
  axis that is a __one-to-one__ transformation of the primary axis (e.g. degrees 
  Celcius to degrees Fahrenheit). The secondary axis will be positioned opposite 
  to the primary axis and can be controlled with the `sec.axis` argument to 
  the scale constructor.

* Scales worry less about having breaks. If no breaks can be computed, the
  plot will work instead of throwing an uninformative error (#791). This 
  is particularly helpful when you have facets with free scales, and not
  all panels contain data.

* Scales now warn when transformation introduces infinite values (#1696).

### Date time

* `scale_*_datetime()` now supports time zones. It will use the timezone 
  attached to the varaible by default, but can be overridden with the 
  `timezone` argument.

* New `scale_x_time()` and `scale_y_time()` generate reasonable default
  breaks and labels for hms vectors (#1752).

### Discrete scales

The treatment of missing values by discrete scales has been thoroughly 
overhauled (#1584). The underlying principle is that we can naturally represent 
missing values on discrete variables (by treating just like another level), so 
by default we should. 

This principle applies to:

* character vectors
* factors with implicit NA
* factors with explicit NA

And to all scales (both position and non-position.)

Compared to the previous version of ggplot2, there are three main changes:

1.  `scale_x_discrete()` and `scale_y_discrete()` always show discrete NA,
    regardless of their source

1.  If present, `NA`s are shown in discete legends.

1.  All discrete scales gain a `na.translate` argument that allows you to 
    control whether `NA`s are translated to something that can be visualised,
    or should be left as missing. Note that if you don't translate (i.e. 
    `na.translate = FALSE)` the missing values will passed on to the layer, 
    which will warning that it's dropping missing values. To suppress the
    warnings, you'll also need to add `na.rm = TRUE` to the layer call. 

There were also a number of other smaller changes

* Correctly use scale expansion factors.
* Don't preserve space for dropped levels (#1638).
* Only issue one warning when when asking for too many levels (#1674).
* Unicode labels work better on Windows (#1827).
* Warn when used with only continuous data (#1589)

## Themes

* The `theme()` constructor now has named arguments rather than ellipses. This 
  should make autocomplete substantially more useful. The documentation
  (including examples) has been considerably improved.
  
* Built-in themes are more visually homogeneous, and match `theme_grey` better.
  (@jiho, #1679)
  
* When computing the height of titles, ggplot2 now includes the height of the
  descenders (i.e. the bits of `g` and `y` that hang beneath the baseline). This 
  improves the margins around titles, particularly the y axis label (#1712).
  I have also very slightly increased the inner margins of axis titles, and 
  removed the outer margins. 

* Theme element inheritance is now easier to work with as modification now
  overrides default `element_blank` elements (#1555, #1557, #1565, #1567)
  
* Horizontal legends (i.e. legends on the top or bottom) are horizontally
  aligned by default (#1842). Use `legend.box = "vertical"` to switch back
  to the previous behaviour.
  
* `element_line()` now takes an `arrow` argument to specify arrows at the end of
  lines (#1740)

There were a number of tweaks to the theme elements that control legends:
  
* `legend.justification` now controls appearance will plotting the legend
  outside of the plot area. For example, you can use 
  `theme(legend.justification = "top")` to make the legend align with the 
  top of the plot.

* `panel.margin` and `legend.margin` have been renamed to `panel.spacing` and 
  `legend.spacing` respectively, to better communicate intent (they only
  affect spacing between legends and panels, not the margins around them)

* `legend.margin` now controls margin around individual legends.

* New `legend.box.background`, `legend.box.spacing`, and `legend.box.margin`
  control the background, spacing, and margin of the legend box (the region
  that contains all legends).

## Bug fixes and minor improvements

* ggplot2 now imports tibble. This ensures that all built-in datasets print 
  compactly even if you haven't explicitly loaded tibble or dplyr (#1677).

* Class of aesthetic mapping is preserved when adding `aes()` objects (#1624).

* `+.gg` now works for lists that include data frames.

* `annotation_x()` now works in the absense of global data (#1655)

* `geom_*(show.legend = FALSE)` now works for `guide_colorbar`.

* `geom_boxplot()` gains new `outlier.alpha` (@jonathan-g) and 
  `outlier.fill` (@schloerke, #1787) parameters to control the alpha/fill of
   outlier points independently of the alpha of the boxes. 

* `position_jitter()` (and hence `geom_jitter()`) now correctly computes 
  the jitter width/jitter when supplied by the user (#1775, @has2k1).

* `geom_contour()` more clearly describes what inputs it needs (#1577).

* `geom_curve()` respects the `lineend` paramater (#1852).

* `geom_histogram()` and `stat_bin()` understand the `breaks` parameter once 
  more. (#1665). The floating point adjustment for histogram bins is now 
  actually used - it was previously inadvertently ignored (#1651).

* `geom_violin()` no longer transforms quantile lines with the alpha aesthetic
  (@mnbram, #1714). It no longer errors when quantiles are requested but data
  have zero range (#1687). When `trim = FALSE` it once again has a nice 
  range that allows the density to reach zero (by extending the range 3 
  bandwidths to either side of the data) (#1700).

* `geom_dotplot()` works better when faceting and binning on the y-axis. 
  (#1618, @has2k1).
  
* `geom_hexbin()` once again supports `..density..` (@mikebirdgeneau, #1688).

* `geom_step()` gives useful warning if only one data point in layer (#1645).

* `layer()` gains new `check.aes` and `check.param` arguments. These allow
  geom/stat authors to optional suppress checks for known aesthetics/parameters.
  Currently this is used only in `geom_blank()` which powers `expand_limits()` 
  (#1795).

* All `stat_*()` display a better error message when required aesthetics are
  missing.
  
* `stat_bin()` and `stat_summary_hex()` now accept length 1 `binwidth` (#1610)

* `stat_density()` gains new argument `n`, which is passed to underlying function
  `stats::density` ("number of equally spaced points at which the
  density is to be estimated"). (@hbuschme)

* `stat_binhex()` now again returns `count` rather than `value` (#1747)

* `stat_ecdf()` respects `pad` argument (#1646).

* `stat_smooth()` once again informs you about the method it has chosen.
  It also correctly calculates the size of the largest group within facets.

* `x` and `y` scales are now symmetric regarding the list of
  aesthetics they accept: `xmin_final`, `xmax_final`, `xlower`,
  `xmiddle` and `xupper` are now valid `x` aesthetics.

* `Scale` extensions can now override the `make_title` and `make_sec_title` 
  methods to let the scale modify the axis/legend titles.

* The random stream is now reset after calling `.onAttach()` (#2409).

# ggplot2 2.1.0

## New features

* When mapping an aesthetic to a constant (e.g. 
  `geom_smooth(aes(colour = "loess")))`), the default guide title is the name 
  of the aesthetic (i.e. "colour"), not the value (i.e. "loess") (#1431).

* `layer()` now accepts a function as the data argument. The function will be
  applied to the data passed to the `ggplot()` function and must return a
  data.frame (#1527, @thomasp85). This is a more general version of the 
  deprecated `subset` argument.

* `theme_update()` now uses the `+` operator instead of `%+replace%`, so that
  unspecified values will no longer be `NULL`ed out. `theme_replace()`
  preserves the old behaviour if desired (@oneillkza, #1519). 

* `stat_bin()` has been overhauled to use the same algorithm as ggvis, which 
  has been considerably improved thanks to the advice of Randy Prium (@rpruim).
  This includes:
  
    * Better arguments and a better algorithm for determining the origin.
      You can now specify either `boundary` or the `center` of a bin.
      `origin` has been deprecated in favour of these arguments.
      
    * `drop` is deprecated in favour of `pad`, which adds extra 0-count bins
      at either end (needed for frequency polygons). `geom_histogram()` defaults 
      to `pad = FALSE` which considerably improves the default limits for 
      the histogram, especially when the bins are big (#1477).
      
    * The default algorithm does a (somewhat) better job at picking nice widths 
      and origins across a wider range of input data.
      
    * `bins = n` now gives a histogram with `n` bins, not `n + 1` (#1487).

## Bug fixes

* All `\donttest{}` examples run.

* All `geom_()` and `stat_()` functions now have consistent argument order:
  data + mapping, then geom/stat/position, then `...`, then specific arguments, 
  then arguments common to all layers (#1305). This may break code if you were
  previously relying on partial name matching, but in the long-term should make 
  ggplot2 easier to use. In particular, you can now set the `n` parameter
  in `geom_density2d()` without it partially matching `na.rm` (#1485).

* For geoms with both `colour` and `fill`, `alpha` once again only affects
  fill (Reverts #1371, #1523). This was causing problems for people.

* `facet_wrap()`/`facet_grid()` works with multiple empty panels of data 
  (#1445).

* `facet_wrap()` correctly swaps `nrow` and `ncol` when faceting vertically
  (#1417).

* `ggsave("x.svg")` now uses svglite to produce the svg (#1432).

* `geom_boxplot()` now understands `outlier.color` (#1455).

* `geom_path()` knows that "solid" (not just 1) represents a solid line (#1534).

* `geom_ribbon()` preserves missing values so they correctly generate a 
  gap in the ribbon (#1549).

* `geom_tile()` once again accepts `width` and `height` parameters (#1513). 
  It uses `draw_key_polygon()` for better a legend, including a coloured 
  outline (#1484).

* `layer()` now automatically adds a `na.rm` parameter if none is explicitly
  supplied.

* `position_jitterdodge()` now works on all possible dodge aesthetics, 
  e.g. `color`, `linetype` etc. instead of only based on `fill` (@bleutner)

* `position = "nudge"` now works (although it doesn't do anything useful)
  (#1428).

* The default scale for columns of class "AsIs" is now "identity" (#1518).

* `scale_*_discrete()` has better defaults when used with purely continuous
  data (#1542).

* `scale_size()` warns when used with categorical data.

* `scale_size()`, `scale_colour()`, and `scale_fill()` gain date and date-time
  variants (#1526).

* `stat_bin_hex()` and `stat_bin_summary()` now use the same underlying 
  algorithm so results are consistent (#1383). `stat_bin_hex()` now accepts
  a `weight` aesthetic. To be consistent with related stats, the output variable 
  from `stat_bin_hex()` is now value instead of count.

* `stat_density()` gains a `bw` parameter which makes it easy to get consistent 
   smoothing between facets (@jiho)

* `stat-density-2d()` no longer ignores the `h` parameter, and now accepts 
  `bins` and `binwidth` parameters to control the number of contours 
  (#1448, @has2k1).

* `stat_ecdf()` does a better job of adding padding to -Inf/Inf, and gains
  an argument `pad` to suppress the padding if not needed (#1467).

* `stat_function()` gains an `xlim` parameter (#1528). It once again works 
  with discrete x values (#1509).

* `stat_summary()` preserves sorted x order which avoids artefacts when
  display results with `geom_smooth()` (#1520).

* All elements should now inherit correctly for all themes except `theme_void()`.
  (@Katiedaisey, #1555) 

* `theme_void()` was completely void of text but facets and legends still
  need labels. They are now visible (@jiho). 

* You can once again set legend key and height width to unit arithmetic
  objects (like `2 * unit(1, "cm")`) (#1437).

* Eliminate spurious warning if you have a layer with no data and no aesthetics
  (#1451).

* Removed a superfluous comma in `theme-defaults.r` code (@jschoeley)

* Fixed a compatibility issue with `ggproto` and R versions prior to 3.1.2.
  (#1444)

* Fixed issue where `coord_map()` fails when given an explicit `parameters`
  argument (@tdmcarthur, #1729)
  
* Fixed issue where `geom_errorbarh()` had a required `x` aesthetic (#1933)  

# ggplot2 2.0.0

## Major changes

* ggplot no longer throws an error if your plot has no layers. Instead it 
  automatically adds `geom_blank()` (#1246).
  
* New `cut_width()` is a convenient replacement for the verbose
  `plyr::round_any()`, with the additional benefit of offering finer
  control.

* New `geom_count()` is a convenient alias to `stat_sum()`. Use it when you
  have overlapping points on a scatterplot. `stat_sum()` now defaults to 
  using counts instead of proportions.

* New `geom_curve()` adds curved lines, with a similar specification to 
  `geom_segment()` (@veraanadi, #1088).

* Date and datetime scales now have `date_breaks`, `date_minor_breaks` and
  `date_labels` arguments so that you never need to use the long
  `scales::date_breaks()` or `scales::date_format()`.
  
* `geom_bar()` now has it's own stat, distinct from `stat_bin()` which was
  also used by `geom_histogram()`. `geom_bar()` now uses `stat_count()` 
  which counts values at each distinct value of x (i.e. it does not bin
  the data first). This can be useful when you want to show exactly which 
  values are used in a continuous variable.

* `geom_point()` gains a `stroke` aesthetic which controls the border width of 
  shapes 21-25 (#1133, @SeySayux). `size` and `stroke` are additive so a point 
  with `size = 5` and `stroke = 5` will have a diameter of 10mm. (#1142)

* New `position_nudge()` allows you to slightly offset labels (or other 
  geoms) from their corresponding points (#1109).

* `scale_size()` now maps values to _area_, not radius. Use `scale_radius()`
  if you want the old behaviour (not recommended, except perhaps for lines).

* New `stat_summary_bin()` works like `stat_summary()` but on binned data. 
  It's a generalisation of `stat_bin()` that can compute any aggregate,
  not just counts (#1274). Both default to `mean_se()` if no aggregation
  functions are supplied (#1386).

* Layers are now much stricter about their arguments - you will get an error
  if you've supplied an argument that isn't an aesthetic or a parameter.
  This is likely to cause some short-term pain but in the long-term it will make
  it much easier to spot spelling mistakes and other errors (#1293).
  
    This change does break a handful of geoms/stats that used `...` to pass 
    additional arguments on to the underlying computation. Now 
    `geom_smooth()`/`stat_smooth()` and `geom_quantile()`/`stat_quantile()` 
    use `method.args` instead (#1245, #1289); and `stat_summary()` (#1242), 
    `stat_summary_hex()`, and `stat_summary2d()` use `fun.args`.

### Extensibility

There is now an official mechanism for defining Stats, Geoms, and Positions in 
other packages. See `vignette("extending-ggplot2")` for details.

* All Geoms, Stats and Positions are now exported, so you can inherit from them
  when making your own objects (#989).

* ggplot2 no longer uses proto or reference classes. Instead, we now use 
  ggproto, a new OO system designed specifically for ggplot2. Unlike proto
  and RC, ggproto supports clean cross-package inheritance. Creating a new OO
  system isn't usually the right way to solve a problem, but I'm pretty sure
  it was necessary here. Read more about it in the vignette.

* `aes_()` replaces `aes_q()`. It also supports formulas, so the most concise 
  SE version of `aes(carat, price)` is now `aes_(~carat, ~price)`. You may
  want to use this form in packages, as it will avoid spurious `R CMD check` 
  warnings about undefined global variables.

### Text

* `geom_text()` has been overhauled to make labelling your data a little
  easier. It:
  
    * `nudge_x` and `nudge_y` arguments let you offset labels from their
      corresponding points (#1120). 
      
    * `check_overlap = TRUE` provides a simple way to avoid overplotting 
      of labels: labels that would otherwise overlap are omitted (#1039).
      
    * `hjust` and `vjust` can now be character vectors: "left", "center", 
      "right", "bottom", "middle", "top". New options include "inward" and 
      "outward" which align text towards and away from the center of the plot 
      respectively.

* `geom_label()` works like `geom_text()` but draws a rounded rectangle 
  underneath each label (#1039). This is useful when you want to label plots
  that are dense with data.

### Deprecated features

* The little used `aes_auto()` has been deprecated. 

* `aes_q()` has been replaced with `aes_()` to be consistent with SE versions
  of NSE functions in other packages.

* The `order` aesthetic is officially deprecated. It never really worked, and 
  was poorly documented.

* The `stat` and `position` arguments to `qplot()` have been deprecated.
  `qplot()` is designed for quick plots - if you need to specify position
  or stat, use `ggplot()` instead.

* The theme setting `axis.ticks.margin` has been deprecated: now use the margin 
  property of `axis.text`.
  
* `stat_abline()`, `stat_hline()` and `stat_vline()` have been removed:
  these were never suitable for use other than with `geom_abline()` etc
  and were not documented.

* `show_guide` has been renamed to `show.legend`: this more accurately
  reflects what it does (controls appearance of layer in legend), and uses the 
  same convention as other ggplot2 arguments (i.e. a `.` between names).
  (Yes, I know that's inconsistent with function names with use `_`, but it's
  too late to change now.)

A number of geoms have been renamed to be internally consistent:

* `stat_binhex()` and `stat_bin2d()` have been renamed to `stat_bin_hex()` 
  and `stat_bin_2d()` (#1274). `stat_summary2d()` has been renamed to 
  `stat_summary_2d()`, `geom_density2d()`/`stat_density2d()` has been renamed 
  to `geom_density_2d()`/`stat_density_2d()`.

* `stat_spoke()` is now `geom_spoke()` since I realised it's a
  reparameterisation of `geom_segment()`.

* `stat_bindot()` has been removed because it's so tightly coupled to
  `geom_dotplot()`. If you happened to use `stat_bindot()`, just change to
  `geom_dotplot()` (#1194).

All defunct functions have been removed.

### Default appearance

* The default `theme_grey()` background colour has been changed from "grey90" 
  to "grey92": this makes the background a little less visually prominent.

* Labels and titles have been tweaked for readability:

    * Axes labels are darker.
    
    * Legend and axis titles are given the same visual treatment.
    
    * The default font size dropped from 12 to 11. You might be surprised that 
      I've made the default text size smaller as it was already hard for
      many people to read. It turns out there was a bug in RStudio (fixed in 
      0.99.724), that shrunk the text of all grid based graphics. Once that
      was resolved the defaults seemed too big to my eyes.
    
    * More spacing between titles and borders.
    
    * Default margins scale with the theme font size, so the appearance at 
      larger font sizes should be considerably improved (#1228). 

* `alpha` now affects both fill and colour aesthetics (#1371).

* `element_text()` gains a margins argument which allows you to add additional
  padding around text elements. To help see what's going on use `debug = TRUE` 
  to display the text region and anchors.

* The default font size in `geom_text()` has been decreased from 5mm (14 pts)
  to 3.8 mm (11 pts) to match the new default theme sizes.

* A diagonal line is no longer drawn on bar and rectangle legends. Instead, the
  border has been tweaked to be more visible, and more closely match the size of 
  line drawn on the plot.

* `geom_pointrange()` and `geom_linerange()` get vertical (not horizontal)
  lines in the legend (#1389).

* The default line `size` for `geom_smooth()` has been increased from 0.5 to 1 
  to make it easier to see when overlaid on data.
  
* `geom_bar()` and `geom_rect()` use a slightly paler shade of grey so they
  aren't so visually heavy.
  
* `geom_boxplot()` now colours outliers the same way as the boxes.

* `geom_point()` now uses shape 19 instead of 16. This looks much better on 
  the default Linux graphics device. (It's very slightly smaller than the old 
  point, but it shouldn't affect any graphics significantly)

* Sizes in ggplot2 are measured in mm. Previously they were converted to pts 
  (for use in grid) by multiplying by 72 / 25.4. However, grid uses printer's 
  points, not Adobe (big pts), so sizes are now correctly multiplied by 
  72.27 / 25.4. This is unlikely to noticeably affect display, but it's
  technically correct (<https://youtu.be/hou0lU8WMgo>).

* The default legend will now allocate multiple rows (if vertical) or
  columns (if horizontal) in order to make a legend that is more likely to
  fit on the screen. You can override with the `nrow`/`ncol` arguments
  to `guide_legend()`

    ```R
    p <- ggplot(mpg, aes(displ,hwy, colour = model)) + geom_point()
    p
    p + theme(legend.position = "bottom")
    # Previous behaviour
    p + guides(colour = guide_legend(ncol = 1))
    ```

### New and updated themes

* New `theme_void()` is completely empty. It's useful for plots with non-
  standard coordinates or for drawings (@jiho, #976).

* New `theme_dark()` has a dark background designed to make colours pop out
  (@jiho, #1018)

* `theme_minimal()` became slightly more minimal by removing the axis ticks:
  labels now line up directly beneath grid lines (@tomschloss, #1084)

* New theme setting `panel.ontop` (logical) make it possible to place 
  background elements (i.e., gridlines) on top of data. Best used with 
  transparent `panel.background` (@noamross. #551).

### Labelling

The facet labelling system was updated with many new features and a
more flexible interface (@lionel-). It now works consistently across
grid and wrap facets. The most important user visible changes are:

* `facet_wrap()` gains a `labeller` option (#25).

* `facet_grid()` and `facet_wrap()` gain a `switch` argument to
  display the facet titles near the axes. When switched, the labels
  become axes subtitles. `switch` can be set to "x", "y" or "both"
  (the latter only for grids) to control which margin is switched.

The labellers (such as `label_value()` or `label_both()`) also get
some new features:

* They now offer the `multi_line` argument to control whether to
  display composite facets (those specified as `~var1 + var2`) on one
  or multiple lines.

* In `label_bquote()` you now refer directly to the names of
  variables. With this change, you can create math expressions that
  depend on more than one variable. This math expression can be
  specified either for the rows or the columns and you can also
  provide different expressions to each margin.

  As a consequence of these changes, referring to `x` in backquoted
  expressions is deprecated.

* Similarly to `label_bquote()`, `labeller()` now take `.rows` and
  `.cols` arguments. In addition, it also takes `.default`.
  `labeller()` is useful to customise how particular variables are
  labelled. The three additional arguments specify how to label the
  variables are not specifically mentioned, respectively for rows,
  columns or both. This makes it especially easy to set up a
  project-wide labeller dispatcher that can be reused across all your
  plots. See the documentation for an example.

* The new labeller `label_context()` adapts to the number of factors
  facetted over. With a single factor, it displays only the values,
  just as before. But with multiple factors in a composite margin
  (e.g. with `~cyl + am`), the labels are passed over to
  `label_both()`. This way the variables names are displayed with the
  values to help identifying them.

On the programming side, the labeller API has been rewritten in order
to offer more control when faceting over multiple factors (e.g. with
formulae such as `~cyl + am`). This also means that if you have
written custom labellers, you will need to update them for this
version of ggplot.

* Previously, a labeller function would take `variable` and `value`
  arguments and return a character vector. Now, they take a data frame
  of character vectors and return a list. The input data frame has one
  column per factor facetted over and each column in the returned list
  becomes one line in the strip label. See documentation for more
  details.

* The labels received by a labeller now contain metadata: their margin
  (in the "type" attribute) and whether they come from a wrap or a
  grid facet (in the "facet" attribute).

* Note that the new `as_labeller()` function operator provides an easy
  way to transform an existing function to a labeller function. The
  existing function just needs to take and return a character vector.

## Documentation

* Improved documentation for `aes()`, `layer()` and much much more.

* I've tried to reduce the use of `...` so that you can see all the 
  documentation in one place rather than having to integrate multiple pages.
  In some cases this has involved adding additional arguments to geoms
  to make it more clear what you can do:
  
    *  `geom_smooth()` gains explicit `method`, `se` and `formula` arguments.
    
    * `geom_histogram()` gains `binwidth`, `bins`, `origin` and `right` 
      arguments.
      
    * `geom_jitter()` gains `width` and `height` arguments to make it easier
      to control the amount of jittering without using the lengthy 
      `position_jitter()` function (#1116)

* Use of `qplot()` in examples has been minimised (#1123, @hrbrmstr). This is
  inline with the 2nd edition of the ggplot2 box, which minimises the use of 
  `qplot()` in favour of `ggplot()`.

* Tighly linked geoms and stats (e.g. `geom_boxplot()` and `stat_boxplot()`) 
  are now documented in the same file so you can see all the arguments in one
  place. Variations of the same idea (e.g. `geom_path()`, `geom_line()`, and
  `geom_step()`) are also documented together.

* It's now obvious that you can set the `binwidth` parameter for
  `stat_bin_hex()`, `stat_summary_hex()`, `stat_bin_2d()`, and
  `stat_summary_2d()`. 

* The internals of positions have been cleaned up considerably. You're unlikely
  to notice any external changes, although the documentation should be a little
  less confusing since positions now don't list parameters they never use.

## Data

* All datasets have class `tbl_df` so if you also use dplyr, you get a better
  print method.

* `economics` has been brought up to date to 2015-04-01.

* New `economics_long` is the economics data in long form.

* New `txhousing` dataset containing information about the Texas housing
  market. Useful for examples that need multiple time series, and for
  demonstrating model+vis methods.

* New `luv_colours` dataset which contains the locations of all
  built-in `colors()` in Luv space.

* `movies` has been moved into its own package, ggplot2movies, because it was 
  large and not terribly useful. If you've used the movies dataset, you'll now 
  need to explicitly load the package with `library(ggplot2movies)`.

## Bug fixes and minor improvements

* All partially matched arguments and `$` have been been replaced with 
  full matches (@jimhester, #1134).

* ggplot2 now exports `alpha()` from the scales package (#1107), and `arrow()` 
  and `unit()` from grid (#1225). This means you don't need attach scales/grid 
  or do `scales::`/`grid::` for these commonly used functions.

* `aes_string()` now only parses character inputs. This fixes bugs when
  using it with numbers and non default `OutDec` settings (#1045).

* `annotation_custom()` automatically adds a unique id to each grob name,
  making it easier to plot multiple grobs with the same name (e.g. grobs of
  ggplot2 graphics) in the same plot (#1256).

* `borders()` now accepts xlim and ylim arguments for specifying the geographical 
  region of interest (@markpayneatwork, #1392).

* `coord_cartesian()` applies the same expansion factor to limits as for scales. 
  You can suppress with `expand = FALSE` (#1207).

* `coord_trans()` now works when breaks are suppressed (#1422).

* `cut_number()` gives error message if the number of requested bins can
  be created because there are two few unique values (#1046).

* Character labels in `facet_grid()` are no longer (incorrectly) coerced into
  factors. This caused problems with custom label functions (#1070).

* `facet_wrap()` and `facet_grid()` now allow you to use non-standard
  variable names by surrounding them with backticks (#1067).

* `facet_wrap()` more carefully checks its `nrow` and `ncol` arguments
  to ensure that they're specified correctly (@richierocks, #962)

* `facet_wrap()` gains a `dir` argument to control the direction the
  panels are wrapped in. The default is "h" for horizontal. Use "v" for
  vertical layout (#1260).

* `geom_abline()`, `geom_hline()` and `geom_vline()` have been rewritten to
  have simpler behaviour and be more consistent:

    * `stat_abline()`, `stat_hline()` and `stat_vline()` have been removed:
      these were never suitable for use other than with `geom_abline()` etc
      and were not documented.

    * `geom_abline()`, `geom_vline()` and `geom_hline()` are bound to
      `stat_identity()` and `position_identity()`

    * Intercept parameters can no longer be set to a function.

    * They are all documented in one file, since they are so closely related.

* `geom_bin2d()` will now let you specify one dimension's breaks exactly,
  without touching the other dimension's default breaks at all (#1126).

* `geom_crossbar()` sets grouping correctly so you can display multiple
  crossbars on one plot. It also makes the default `fatten` argument a little
  bigger to make the middle line more obvious (#1125).

* `geom_histogram()` and `geom_smooth()` now only inform you about the
  default values once per layer, rather than once per panel (#1220).

* `geom_pointrange()` gains `fatten` argument so you can control the
  size of the point relative to the size of the line.

* `geom_segment()` annotations were not transforming with scales 
  (@BrianDiggs, #859).

* `geom_smooth()` is no longer so chatty. If you want to know what the deafult
  smoothing method is, look it up in the documentation! (#1247)

* `geom_violin()` now has the ability to draw quantile lines (@DanRuderman).

* `ggplot()` now captures the parent frame to use for evaluation,
  rather than always defaulting to the global environment. This should
  make ggplot more suitable to use in more situations (e.g. with knitr)

* `ggsave()` has been simplified a little to make it easier to maintain.
  It no longer checks that you're printing a ggplot2 object (so now also
  works with any grid grob) (#970), and always requires a filename.
  Parameter `device` now supports character argument to specify which supported
  device to use ('pdf', 'png', 'jpeg', etc.), for when it cannot be correctly
  inferred from the file extension (for example when a temporary filename is
  supplied server side in shiny apps) (@sebkopf, #939). It no longer opens
  a graphics device if one isn't already open - this is annoying when you're
  running from a script (#1326).

* `guide_colorbar()` creates correct legend if only one color (@krlmlr, #943).

* `guide_colorbar()` no longer fails when the legend is empty - previously
  this often masked misspecifications elsewhere in the plot (#967).

* New `layer_data()` function extracts the data used for plotting for a given
  layer. It's mostly useful for testing.

* User supplied `minor_breaks` can now be supplied on the same scale as 
  the data, and will be automatically transformed with by scale (#1385).

* You can now suppress the appearance of an axis/legend title (and the space
  that would allocated for it) with `NULL` in the `scale_` function. To
  use the default lable, use `waiver()` (#1145).

* Position adjustments no longer warn about potentially varying ranges
  because the problem rarely occurs in practice and there are currently a
  lot of false positives since I don't understand exactly what FP criteria
  I should be testing.

* `scale_fill_grey()` now uses red for missing values. This matches
  `scale_colour_grey()` and makes it obvious where missing values lie.
  Override with `na.value`.

* `scale_*_gradient2()` defaults to using Lab colour space.

* `scale_*_gradientn()` now allows `colours` or `colors` (#1290)

* `scale_y_continuous()` now also transforms the `lower`, `middle` and `upper`
  aesthetics used by `geom_boxplot()`: this only affects
  `geom_boxplot(stat = "identity")` (#1020).

* Legends no longer inherit aesthetics if `inherit.aes` is FALSE (#1267).

* `lims()` makes it easy to set the limits of any axis (#1138).

* `labels = NULL` now works with `guide_legend()` and `guide_colorbar()`.
  (#1175, #1183).

* `override.aes` now works with American aesthetic spelling, e.g. color

* Scales no longer round data points to improve performance of colour
  palettes. Instead the scales package now uses a much faster colour
  interpolation algorithm (#1022).

* `scale_*_brewer()` and `scale_*_distiller()` add new `direction` argument of 
  `scales::brewer_pal`, making it easier to change the order of colours 
  (@jiho, #1139).

* `scale_x_date()` now clips dates outside the limits in the same way as
  `scale_x_continuous()` (#1090).

* `stat_bin()` gains `bins` arguments, which denotes the number of bins. Now
  you can set `bins=100` instead of `binwidth=0.5`. Note that `breaks` or
  `binwidth` will override it (@tmshn, #1158, #102).

* `stat_boxplot()` warns if a continuous variable is used for the `x` aesthetic
  without also supplying a `group` aesthetic (#992, @krlmlr).

* `stat_summary_2d()` and `stat_bin_2d()` now share exactly the same code for 
  determining breaks from `bins`, `binwidth`, and `origin`. 
  
* `stat_summary_2d()` and `stat_bin_2d()` now output in tile/raster compatible 
  form instead of rect compatible form. 

* Automatically computed breaks do not lead to an error for transformations like
  "probit" where the inverse can map to infinity (#871, @krlmlr)

* `stat_function()` now always evaluates the function on the original scale.
  Previously it computed the function on transformed scales, giving incorrect
  values (@BrianDiggs, #1011).

* `strip_dots` works with anonymous functions within calculated aesthetics 
  (e.g. `aes(sapply(..density.., function(x) mean(x))))` (#1154, @NikNakk)

* `theme()` gains `validate = FALSE` parameter to turn off validation, and 
  hence store arbitrary additional data in the themes. (@tdhock, #1121)

* Improved the calculation of segments needed to draw the curve representing
  a line when plotted in polar coordinates. In some cases, the last segment
  of a multi-segment line was not drawn (@BrianDiggs, #952)<|MERGE_RESOLUTION|>--- conflicted
+++ resolved
@@ -1,9 +1,3 @@
-<<<<<<< HEAD
-# ggplot2 3.3.1
-
-This is a small release with no code change. It removes all malicious links to a 
-site that got hijacked from the readme and pkgdown site.
-=======
 # ggplot2 (development version)
 
 * Fixed a bug in `geom_sf()` that caused problems with legend-type
@@ -42,7 +36,11 @@
   Bioconductor project. (@teunbrand, #3837)
 
 * Facets now handle layers containing no data (@yutannihilation, #3853).
->>>>>>> 2b03e472
+
+# ggplot2 3.3.1
+
+This is a small release with no code change. It removes all malicious links to a 
+site that got hijacked from the readme and pkgdown site.
 
 # ggplot2 3.3.0
 

--- conflicted
+++ resolved
@@ -1,9 +1,8 @@
 # ggplot2 (development version)
 
-<<<<<<< HEAD
 * `facet_wrap()` has new options for the `dir` argument to more precisely
   control panel directions (@teunbrand, #5212)
-=======
+
 # ggplot2 3.5.1
 
 This is a small release focusing on fixing regressions from 3.5.0 and 
@@ -25,7 +24,6 @@
   
 ## Improvements
   
->>>>>>> e1be8b4b
 * When facets coerce the faceting variables to factors, the 'ordered' class
   is dropped (@teunbrand, #5666).
 * `coord_map()` and `coord_polar()` throw informative warnings when used

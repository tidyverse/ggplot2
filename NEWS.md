# ggplot2 (development version)

<<<<<<< HEAD
* `ScaleContinuous$get_breaks()` now only calls `scales::zero_range()` on limits
  in transformed space, rather than in data space (#5304).
=======
* Scales throw more informative messages (@teunbrand, #4185, #4258)

* The `scale_name` argument in `continuous_scale()`, `discrete_scale()` and
  `binned_scale()` is soft-deprecated (@teunbrand, #1312).

* In `theme()`, some elements can be specified with `rel()` to inherit from
  `unit`-class objects in a relative fashion (@teunbrand, #3951).

* `stat_ydensity()` with incomplete groups calculates the default `width` 
  parameter more stably (@teunbrand, #5396)

* `geom_boxplot()` gains a new argument, `staplewidth` that can draw staples
  at the ends of whiskers (@teunbrand, #5126)

* The `size` argument in `annotation_logticks()` has been deprecated in favour
  of the `linewidth` argument (#5292).

* `geom_boxplot()` gains an `outliers` argument to switch outliers on or off,
  in a manner that does affects the scale range. For hiding outliers that does
  not affect the scale range, you can continue to use `outlier.shape = NA` 
  (@teunbrand, #4892).

* Binned scales now treat `NA`s in limits the same way continuous scales do 
  (#5355).

* Binned scales work better with `trans = "reverse"` (#5355).

* The `legend.text.align` and `legend.title.align` arguments in `theme()` are 
  deprecated. The `hjust` setting of the `legend.text` and `legend.title` 
  elements continues to fulfil the role of text alignment (@teunbrand, #5347).

* Integers are once again valid input to theme arguments that expect numeric
  input (@teunbrand, #5369)

* Nicer error messages for xlim/ylim arguments in coord-* functions
  (@92amartins, #4601, #5297).

* `coord_sf()` now uses customisable guides provided in the scales or 
  `guides()` function (@teunbrand).

* Legends in `scale_*_manual()` can show `NA` values again when the `values` is
  a named vector (@teunbrand, #5214, #5286).
  
* `scale_*_manual()` with a named `values` argument now emits a warning when
  none of those names match the values found in the data (@teunbrand, #5298).
>>>>>>> 5da2d300

* `coord_munch()` can now close polygon shapes (@teunbrand, #3271)

* You can now omit either `xend` or `yend` from `geom_segment()` as only one
  of these is now required. If one is missing, it will be filled from the `x`
  and `y` aesthetics respectively. This makes drawing horizontal or vertical
  segments a little bit more convenient (@teunbrand, #5140).
  
* New `plot.tag.location` in `theme()` can control placement of the plot tag
  in the `"margin"`, `"plot"` or the new `"panel"` option (#4297).

* `geom_text()` and `geom_label()` gained a `size.unit` parameter that set the 
  text size to millimetres, points, centimetres, inches or picas 
  (@teunbrand, #3799).

* The guide system, as the last remaining chunk of ggplot2, has been rewritten 
  in ggproto. The axes and legends now inherit from a <Guide> class, which makes
  them extensible in the same manner as geoms, stats, facets and coords 
  (#3329, @teunbrand). In addition, the following changes were made:
    * A fallback for old S3 guides is encapsulated in the `GuideOld` ggproto
      class, which mostly just calls the old S3 generics.
    * While the S3 guide generics are still in place, the S3 methods for 
      `guide_train()`, `guide_merge()`, `guide_geom()`, `guide_transform()`,
      `guide_gengrob()` have been superseded by the respective ggproto methods.
      In practise, this will mean that `NextMethod()` or sub-classing ggplot2's
      guides with the S3 system will no longer work.
    * Styling theme parts of the guide now inherit from the plot's theme 
      (#2728). 
    * Styling non-theme parts of the guides accept <element> objects, so that
      the following is possible: `guide_colourbar(frame = element_rect(...))`.
    * Primary axis titles are now placed at the primary guide, so that
      `guides(x = guide_axis(position = "top"))` will display the title at the
      top by default (#4650).
    * Unknown secondary axis guide positions are now inferred as the opposite 
      of the primary axis guide when the latter has a known `position` (#4650).
    * `guide_colourbar()`, `guide_coloursteps()` and `guide_bins()` gain a
      `ticks.length` argument.
    * In `guide_bins()`, the title no longer arbitrarily becomes offset from
      the guide when it has long labels.
    * The `order` argument of guides now strictly needs to be a length-1 
      integer (#4958).
    * More informative error for mismatched 
     `direction`/`theme(legend.direction = ...)` arguments (#4364, #4930).
    * `guide_coloursteps()` and `guide_bins()` sort breaks (#5152).
    * `guide_axis()` gains a `cap` argument that can be used to trim the
      axis line to extreme breaks (#4907).
    * `guide_colourbar()` and `guide_coloursteps()` merge properly when one
      of aesthetics is dropped (#5324).
    * Fixed regression in `guide_legend()` where the `linewidth` key size
      wasn't adapted to the width of the lines (#5160).

* `geom_label()` now uses the `angle` aesthetic (@teunbrand, #2785)
* 'lines' units in `geom_label()`, often used in the `label.padding` argument, 
  are now are relative to the text size. This causes a visual change, but fixes 
  a misalignment issue between the textbox and text (@teunbrand, #4753)
* The `label.padding` argument in `geom_label()` now supports inputs created
  with the `margin()` function (#5030).
* As an internal change, the `titleGrob()` has been refactored to be faster.
* The `translate_shape_string()` internal function is now exported for use in
  extensions of point layers (@teunbrand, #5191).
* Fixed bug in `coord_sf()` where graticule lines didn't obey 
  `panel.grid.major`'s linewidth setting (@teunbrand, #5179)
* Fixed bug in `annotation_logticks()` when no suitable tick positions could
  be found (@teunbrand, #5248).
* To improve `width` calculation in bar plots with empty factor levels, 
  `resolution()` considers `mapped_discrete` values as having resolution 1 
  (@teunbrand, #5211)
* When `geom_path()` has aesthetics varying within groups, the `arrow()` is
  applied to groups instead of individual segments (@teunbrand, #4935).
* The default width of `geom_bar()` is now based on panel-wise resolution of
  the data, rather than global resolution (@teunbrand, #4336).
* To apply dodging more consistently in violin plots, `stat_ydensity()` now
  has a `drop` argument to keep or discard groups with 1 observation.
* Aesthetics listed in `geom_*()` and `stat_*()` layers now point to relevant
  documentation (@teunbrand, #5123).
* `coord_flip()` has been marked as superseded. The recommended alternative is
  to swap the `x` and `y` aesthetic and/or using the `orientation` argument in
  a layer (@teunbrand, #5130).
* `stat_align()` is now applied per panel instead of globally, preventing issues
  when facets have different ranges (@teunbrand, #5227).
* A stacking bug in `stat_align()` was fixed (@teunbrand, #5176).
* `stat_contour()` and `stat_contour_filled()` now warn about and remove
  duplicated coordinates (@teunbrand, #5215).
* Improve performance of layers without positional scales (@zeehio, #4990)

# ggplot2 3.4.3
This hotfix release addresses a version comparison change in r-devel. There are
no user-facing or breaking changes.

# ggplot2 3.4.2
This is a hotfix release anticipating changes in r-devel, but folds in upkeep
changes and a few bug fixes as well.

## Minor improvements

* Various type checks and their messages have been standardised 
  (@teunbrand, #4834).
  
* ggplot2 now uses `scales::DiscreteRange` and `scales::ContinuousRange`, which
  are available to write scale extensions from scratch (@teunbrand, #2710).
  
* The `layer_data()`, `layer_scales()` and `layer_grob()` now have the default
  `plot = last_plot()` (@teunbrand, #5166).
  
* The `datetime_scale()` scale constructor is now exported for use in extension
  packages (@teunbrand, #4701).
  
## Bug fixes

* `update_geom_defaults()` and `update_stat_defaults()` now return properly 
  classed objects and have updated docs (@dkahle, #5146).

* For the purposes of checking required or non-missing aesthetics, character 
  vectors are no longer considered non-finite (@teunbrand, @4284).

* `annotation_logticks()` skips drawing ticks when the scale range is non-finite
  instead of throwing an error (@teunbrand, #5229).
  
* Fixed spurious warnings when the `weight` was used in `stat_bin_2d()`, 
  `stat_boxplot()`, `stat_contour()`, `stat_bin_hex()` and `stat_quantile()`
  (@teunbrand, #5216).

* To prevent changing the plotting order, `stat_sf()` is now computed per panel 
  instead of per group (@teunbrand, #4340).

* Fixed bug in `coord_sf()` where graticule lines didn't obey 
  `panel.grid.major`'s linewidth setting (@teunbrand, #5179).

* `geom_text()` drops observations where `angle = NA` instead of throwing an
  error (@teunbrand, #2757).
  
# ggplot2 3.4.1
This is a small release focusing on fixing regressions in the 3.4.0 release
and minor polishes.

## Breaking changes

* The computed variable `y` in `stat_ecdf()` has been superseded by `ecdf` to 
  prevent incorrect scale transformations (@teunbrand, #5113 and #5112).
  
## New features

* Added `scale_linewidth_manual()` and `scale_linewidth_identity()` to support
  the `linewidth` aesthetic (@teunbrand, #5050).
  
* `ggsave()` warns when multiple `filename`s are given, and only writes to the
  first file (@teunbrand, #5114).

## Bug fixes

* Fixed a regression in `geom_hex()` where aesthetics were replicated across 
  bins (@thomasp85, #5037 and #5044).
  
* Using two ordered factors as facetting variables in 
  `facet_grid(..., as.table = FALSE)` now throws a warning instead of an
  error (@teunbrand, #5109).
  
* Fixed misbehaviour of `draw_key_boxplot()` and `draw_key_crossbar()` with 
  skewed key aspect ratio (@teunbrand, #5082).
  
* Fixed spurious warning when `weight` aesthetic was used in `stat_smooth()` 
  (@teunbrand based on @clauswilke's suggestion, #5053).
  
* The `lwd` alias is now correctly replaced by `linewidth` instead of `size` 
  (@teunbrand based on @clauswilke's suggestion #5051).
  
* Fixed a regression in `Coord$train_panel_guides()` where names of guides were 
  dropped (@maxsutton, #5063).

In binned scales:

* Automatic breaks should no longer be out-of-bounds, and automatic limits are
  adjusted to include breaks (@teunbrand, #5082).
  
* Zero-range limits no longer throw an error and are treated akin to continuous
  scales with zero-range limits (@teunbrand, #5066).
  
* The `trans = "date"` and `trans = "time"` transformations were made compatible
  (@teunbrand, #4217).

# ggplot2 3.4.0
This is a minor release focusing on tightening up the internals and ironing out
some inconsistencies in the API. The biggest change is the addition of the 
`linewidth` aesthetic that takes of sizing the width of any line from `size`. 
This change, while attempting to be as non-breaking as possible, has the 
potential to change the look of some of your plots.

Other notable changes is a complete redo of the error and warning messaging in
ggplot2 using the cli package. Messaging is now better contextualised and it 
should be easier to identify which layer an error is coming from. Last, we have
now made the switch to using the vctrs package internally which means that 
support for vctrs classes as variables should improve, along with some small 
gains in rendering speed.

## Breaking changes

* A `linewidth` aesthetic has been introduced and supersedes the `size` 
  aesthetic for scaling the width of lines in line based geoms. `size` will 
  remain functioning but deprecated for these geoms and it is recommended to 
  update all code to reflect the new aesthetic. For geoms that have _both_ point 
  sizing and linewidth sizing (`geom_pointrange()` and `geom_sf`) `size` now 
  **only** refers to sizing of points which can leads to a visual change in old
  code (@thomasp85, #3672)
  
* The default line width for polygons in `geom_sf()` have been decreased to 0.2 
  to reflect that this is usually used for demarking borders where a thinner 
  line is better suited. This change was made since we already induced a 
  visual change in `geom_sf()` with the introduction of the `linewidth` 
  aesthetic.
  
* The dot-dot notation (`..var..`) and `stat()`, which have been superseded by
  `after_stat()`, are now formally deprecated (@yutannihilation, #3693).

* `qplot()` is now formally deprecated (@yutannihilation, #3956).

* `stage()` now properly refers to the values without scale transformations for
  the stage of `after_stat`. If your code requires the scaled version of the
  values for some reason, you have to apply the same transformation by yourself,
  e.g. `sqrt()` for `scale_{x,y}_sqrt()` (@yutannihilation and @teunbrand, #4155).

* Use `rlang::hash()` instead of `digest::digest()`. This update may lead to 
  changes in the automatic sorting of legends. In order to enforce a specific
  legend order use the `order` argument in the guide. (@thomasp85, #4458)

* referring to `x` in backquoted expressions with `label_bquote()` is no longer
  possible.

* The `ticks.linewidth` and `frame.linewidth` parameters of `guide_colourbar()`
  are now multiplied with `.pt` like elsewhere in ggplot2. It can cause visual
  changes when these arguments are not the defaults and these changes can be 
  restored to their previous behaviour by adding `/ .pt` (@teunbrand #4314).

* `scale_*_viridis_b()` now uses the full range of the viridis scales 
  (@gregleleu, #4737)

## New features

* `geom_col()` and `geom_bar()` gain a new `just` argument. This is set to `0.5`
  by default; use `just = 0`/`just = 1` to place columns on the left/right
  of the axis breaks.
  (@wurli, #4899)

* `geom_density()` and `stat_density()` now support `bounds` argument
  to estimate density with boundary correction (@echasnovski, #4013).

* ggplot now checks during statistical transformations whether any data 
  columns were dropped and warns about this. If stats intend to drop
  data columns they can declare them in the new field `dropped_aes`.
  (@clauswilke, #3250)

* `...` supports `rlang::list2` dynamic dots in all public functions. 
  (@mone27, #4764) 

* `theme()` now has a `strip.clip` argument, that can be set to `"off"` to 
  prevent the clipping of strip text and background borders (@teunbrand, #4118)
  
* `geom_contour()` now accepts a function in the `breaks` argument 
  (@eliocamp, #4652).

## Minor improvements and bug fixes

* Fix a bug in `position_jitter()` where infinity values were dropped (@javlon,
  #4790).

* `geom_linerange()` now respects the `na.rm` argument (#4927, @thomasp85)

* Improve the support for `guide_axis()` on `coord_trans()` 
  (@yutannihilation, #3959)
  
* Added `stat_align()` to align data without common x-coordinates prior to
  stacking. This is now the default stat for `geom_area()` (@thomasp85, #4850)

* Fix a bug in `stat_contour_filled()` where break value differences below a 
  certain number of digits would cause the computations to fail (@thomasp85, 
  #4874)

* Secondary axis ticks are now positioned more precisely, removing small visual
  artefacts with alignment between grid and ticks (@thomasp85, #3576)

* Improve `stat_function` documentation regarding `xlim` argument. 
  (@92amartins, #4474)

* Fix various issues with how `labels`, `breaks`, `limits`, and `show.limits`
  interact in the different binning guides (@thomasp85, #4831)

* Automatic break calculation now squishes the scale limits to the domain
  of the transformation. This allows `scale_{x/y}_sqrt()` to find breaks at 0   
  when appropriate (@teunbrand, #980).

* Using multiple modified aesthetics correctly will no longer trigger warnings. 
  If used incorrectly, the warning will now report the duplicated aesthetic 
  instead of `NA` (@teunbrand, #4707).

* `aes()` now supports the `!!!` operator in its first two arguments
  (#2675). Thanks to @yutannihilation and @teunbrand for draft
  implementations.

* Require rlang >= 1.0.0 (@billybarc, #4797)

* `geom_violin()` no longer issues "collapsing to unique 'x' values" warning
  (@bersbersbers, #4455)

* `annotate()` now documents unsupported geoms (`geom_abline()`, `geom_hline()`
  and `geom_vline()`), and warns when they are requested (@mikmart, #4719)

* `presidential` dataset now includes Trump's presidency (@bkmgit, #4703).

* `position_stack()` now works fully with `geom_text()` (@thomasp85, #4367)

* `geom_tile()` now correctly recognises missing data in `xmin`, `xmax`, `ymin`,
  and `ymax` (@thomasp85 and @sigmapi, #4495)

* `geom_hex()` will now use the binwidth from `stat_bin_hex()` if present, 
  instead of deriving it (@thomasp85, #4580)
  
* `geom_hex()` now works on non-linear coordinate systems (@thomasp85)

* Fixed a bug throwing errors when trying to render an empty plot with secondary
  axes (@thomasp85, #4509)

* Axes are now added correctly in `facet_wrap()` when `as.table = FALSE`
  (@thomasp85, #4553)

* Better compatibility of custom device functions in `ggsave()` 
  (@thomasp85, #4539)

* Binning scales are now more resilient to calculated limits that ends up being
  `NaN` after transformations (@thomasp85, #4510)

* Strip padding in `facet_grid()` is now only in effect if 
  `strip.placement = "outside"` _and_ an axis is present between the strip and 
  the panel (@thomasp85, #4610)

* Aesthetics of length 1 are now recycled to 0 if the length of the data is 0 
  (@thomasp85, #4588)

* Setting `size = NA` will no longer cause `guide_legend()` to error 
  (@thomasp85, #4559)

* Setting `stroke` to `NA` in `geom_point()` will no longer impair the sizing of
  the points (@thomasp85, #4624)

* `stat_bin_2d()` now correctly recognises the `weight` aesthetic 
  (@thomasp85, #4646)
  
* All geoms now have consistent exposure of linejoin and lineend parameters, and
  the guide keys will now respect these settings (@thomasp85, #4653)

* `geom_sf()` now respects `arrow` parameter for lines (@jakeruss, #4659)

* Updated documentation for `print.ggplot` to reflect that it returns
  the original plot, not the result of `ggplot_build()`. (@r2evans, #4390)

* `scale_*_manual()` no longer displays extra legend keys, or changes their 
  order, when a named `values` argument has more items than the data. To display
  all `values` on the legend instead, use
  `scale_*_manual(values = vals, limits = names(vals))`. (@teunbrand, @banfai, 
  #4511, #4534)

* Updated documentation for `geom_contour()` to correctly reflect argument 
  precedence between `bins` and `binwidth`. (@eliocamp, #4651)

* Dots in `geom_dotplot()` are now correctly aligned to the baseline when
  `stackratio != 1` and `stackdir != "up"` (@mjskay, #4614)

* Key glyphs for `geom_boxplot()`, `geom_crossbar()`, `geom_pointrange()`, and
  `geom_linerange()` are now orientation-aware (@mjskay, #4732)
  
* Updated documentation for `geom_smooth()` to more clearly describe effects of 
  the `fullrange` parameter (@thoolihan, #4399).

# ggplot2 3.3.6
This is a very small release only applying an internal change to comply with 
R 4.2 and its deprecation of `default.stringsAsFactors()`. There are no user
facing changes and no breaking changes.

# ggplot2 3.3.5
This is a very small release focusing on fixing a couple of untenable issues 
that surfaced with the 3.3.4 release

* Revert changes made in #4434 (apply transform to intercept in `geom_abline()`) 
  as it introduced undesirable issues far worse than the bug it fixed 
  (@thomasp85, #4514)
* Fixes an issue in `ggsave()` when producing emf/wmf files (@yutannihilation, 
  #4521)
* Warn when grDevices specific arguments are passed to ragg devices (@thomasp85, 
  #4524)
* Fix an issue where `coord_sf()` was reporting that it is non-linear
  even when data is provided in projected coordinates (@clauswilke, #4527)

# ggplot2 3.3.4
This is a larger patch release fixing a huge number of bugs and introduces a 
small selection of feature refinements.

## Features

* Alt-text can now be added to a plot using the `alt` label, i.e 
  `+ labs(alt = ...)`. Currently this alt text is not automatically propagated, 
  but we plan to integrate into Shiny, RMarkdown, and other tools in the future. 
  (@thomasp85, #4477)

* Add support for the BrailleR package for creating descriptions of the plot
  when rendered (@thomasp85, #4459)
  
* `coord_sf()` now has an argument `default_crs` that specifies the coordinate
  reference system (CRS) for non-sf layers and scale/coord limits. This argument
  defaults to `NULL`, which means non-sf layers are assumed to be in projected
  coordinates, as in prior ggplot2 versions. Setting `default_crs = sf::st_crs(4326)`
  provides a simple way to interpret x and y positions as longitude and latitude,
  regardless of the CRS used by `coord_sf()`. Authors of extension packages
  implementing `stat_sf()`-like functionality are encouraged to look at the source
  code of `stat_sf()`'s `compute_group()` function to see how to provide scale-limit
  hints to `coord_sf()` (@clauswilke, #3659).

* `ggsave()` now uses ragg to render raster output if ragg is available. It also
  handles custom devices that sets a default unit (e.g. `ragg::agg_png`) 
  correctly (@thomasp85, #4388)

* `ggsave()` now returns the saved file location invisibly (#3379, @eliocamp).
  Note that, as a side effect, an unofficial hack `<ggplot object> + ggsave()`
  no longer works (#4513).

* The scale arguments `limits`, `breaks`, `minor_breaks`, `labels`, `rescaler`
  and `oob` now accept purrr style lambda notation (@teunbrand, #4427). The same 
  is true for `as_labeller()` (and therefore also `labeller()`) 
  (@netique, #4188).

* Manual scales now allow named vectors passed to `values` to contain fewer 
  elements than existing in the data. Elements not present in values will be set
  to `NA` (@thomasp85, #3451)
  
* Date and datetime position scales support out-of-bounds (oob) arguments to 
  control how limits affect data outside those limits (@teunbrand, #4199).
  
## Fixes

* Fix a bug that `after_stat()` and `after_scale()` cannot refer to aesthetics
  if it's specified in the plot-global mapping (@yutannihilation, #4260).
  
* Fix bug in `annotate_logticks()` that would cause an error when used together
  with `coord_flip()` (@thomasp85, #3954)
  
* Fix a bug in `geom_abline()` that resulted in `intercept` not being subjected
  to the transformation of the y scale (@thomasp85, #3741)
  
* Extent the range of the line created by `geom_abline()` so that line ending
  is not visible for large linewidths (@thomasp85, #4024)

* Fix bug in `geom_dotplot()` where dots would be positioned wrong with 
  `stackgroups = TRUE` (@thomasp85, #1745)

* Fix calculation of confidence interval for locfit smoothing in `geom_smooth()`
  (@topepo, #3806)
  
* Fix bug in `geom_text()` where `"outward"` and `"inward"` justification for 
  some `angle` values was reversed (@aphalo, #4169, #4447)

* `ggsave()` now sets the default background to match the fill value of the
  `plot.background` theme element (@karawoo, #4057)

* It is now deprecated to specify `guides(<scale> = FALSE)` or
  `scale_*(guide = FALSE)` to remove a guide. Please use 
  `guides(<scale> = "none")` or `scale_*(guide = "none")` instead 
  (@yutannihilation, #4097)
  
* Fix a bug in `guide_bins()` where keys would disappear if the guide was 
  reversed (@thomasp85, #4210)
  
* Fix bug in `guide_coloursteps()` that would repeat the terminal bins if the
  breaks coincided with the limits of the scale (@thomasp85, #4019)

* Make sure that default labels from default mappings doesn't overwrite default
  labels from explicit mappings (@thomasp85, #2406)

* Fix bug in `labeller()` where parsing was turned off if `.multiline = FALSE`
  (@thomasp85, #4084)
  
* Make sure `label_bquote()` has access to the calling environment when 
  evaluating the labels (@thomasp85, #4141)

* Fix a bug in the layer implementation that introduced a new state after the 
  first render which could lead to a different look when rendered the second 
  time (@thomasp85, #4204)

* Fix a bug in legend justification where justification was lost of the legend
  dimensions exceeded the available size (@thomasp85, #3635)

* Fix a bug in `position_dodge2()` where `NA` values in thee data would cause an
  error (@thomasp85, #2905)

* Make sure `position_jitter()` creates the same jittering independent of 
  whether it is called by name or with constructor (@thomasp85, #2507)

* Fix a bug in `position_jitter()` where different jitters would be applied to 
  different position aesthetics of the same axis (@thomasp85, #2941)
  
* Fix a bug in `qplot()` when supplying `c(NA, NA)` as axis limits 
  (@thomasp85, #4027)
  
* Remove cross-inheritance of default discrete colour/fill scales and check the
  type and aesthetic of function output if `type` is a function 
  (@thomasp85, #4149)

* Fix bug in `scale_[x|y]_date()` where custom breaks functions that resulted in
  fractional dates would get misaligned (@thomasp85, #3965)
  
* Fix bug in `scale_[x|y]_datetime()` where a specified timezone would be 
  ignored by the scale (@thomasp85, #4007)
  
* Fix issue in `sec_axis()` that would throw warnings in the absence of any 
  secondary breaks (@thomasp85, #4368)

* `stat_bin()`'s computed variable `width` is now documented (#3522).
  
* `stat_count()` now computes width based on the full dataset instead of per 
  group (@thomasp85, #2047)

* Extended `stat_ecdf()` to calculate the cdf from either x or y instead from y 
  only (@jgjl, #4005)
  
* Fix a bug in `stat_summary_bin()` where one more than the requested number of
  bins would be created (@thomasp85, #3824)

* Only drop groups in `stat_ydensity()` when there are fewer than two data 
  points and throw a warning (@andrewwbutler, #4111).

* Fixed a bug in strip assembly when theme has `strip.text = element_blank()`
  and plots are faceted with multi-layered strips (@teunbrand, #4384).
  
* Using `theme(aspect.ratio = ...)` together with free space in `facet_grid()`
  now correctly throws an error (@thomasp85, #3834)

* Fixed a bug in `labeller()` so that `.default` is passed to `as_labeller()`
  when labellers are specified by naming faceting variables. (@waltersom, #4031)
  
* Updated style for example code (@rjake, #4092)

* ggplot2 now requires R >= 3.3 (#4247).

* ggplot2 now uses `rlang::check_installed()` to check if a suggested package is
  installed, which will offer to install the package before continuing (#4375, 
  @malcolmbarrett)

* Improved error with hint when piping a `ggplot` object into a facet function
  (#4379, @mitchelloharawild).

# ggplot2 3.3.3
This is a small patch release mainly intended to address changes in R and CRAN.
It further changes the licensing model of ggplot2 to an MIT license.

* Update the ggplot2 licence to an MIT license (#4231, #4232, #4233, and #4281)

* Use vdiffr conditionally so ggplot2 can be tested on systems without vdiffr

* Update tests to work with the new `all.equal()` defaults in R >4.0.3

* Fixed a bug that `guide_bins()` mistakenly ignore `override.aes` argument
  (@yutannihilation, #4085).

# ggplot2 3.3.2
This is a small release focusing on fixing regressions introduced in 3.3.1.

* Added an `outside` option to `annotation_logticks()` that places tick marks
  outside of the plot bounds. (#3783, @kbodwin)

* `annotation_raster()` adds support for native rasters. For large rasters,
  native rasters render significantly faster than arrays (@kent37, #3388)
  
* Facet strips now have dedicated position-dependent theme elements 
  (`strip.text.x.top`, `strip.text.x.bottom`, `strip.text.y.left`, 
  `strip.text.y.right`) that inherit from `strip.text.x` and `strip.text.y`, 
  respectively. As a consequence, some theme stylings now need to be applied to 
  the position-dependent elements rather than to the parent elements. This 
  change was already introduced in ggplot2 3.3.0 but not listed in the 
  changelog. (@thomasp85, #3683)

* Facets now handle layers containing no data (@yutannihilation, #3853).
  
* A newly added geom `geom_density_2d_filled()` and associated stat 
  `stat_density_2d_filled()` can draw filled density contours
  (@clauswilke, #3846).

* A newly added `geom_function()` is now recommended to use in conjunction
  with/instead of `stat_function()`. In addition, `stat_function()` now
  works with transformed y axes, e.g. `scale_y_log10()`, and in plots
  containing no other data or layers (@clauswilke, #3611, #3905, #3983).

* Fixed a bug in `geom_sf()` that caused problems with legend-type
  autodetection (@clauswilke, #3963).
  
* Support graphics devices that use the `file` argument instead of `fileneame` 
  in `ggsave()` (@bwiernik, #3810)
  
* Default discrete color scales are now configurable through the `options()` of 
  `ggplot2.discrete.colour` and `ggplot2.discrete.fill`. When set to a character 
  vector of colour codes (or list of character vectors)  with sufficient length, 
  these colours are used for the default scale. See `help(scale_colour_discrete)` 
  for more details and examples (@cpsievert, #3833).

* Default continuous colour scales (i.e., the `options()` 
  `ggplot2.continuous.colour` and `ggplot2.continuous.fill`, which inform the 
  `type` argument of `scale_fill_continuous()` and `scale_colour_continuous()`) 
  now accept a function, which allows more control over these default 
  `continuous_scale()`s (@cpsievert, #3827).

* A bug was fixed in `stat_contour()` when calculating breaks based on 
  the `bins` argument (@clauswilke, #3879, #4004).
  
* Data columns can now contain `Vector` S4 objects, which are widely used in the 
  Bioconductor project. (@teunbrand, #3837)

# ggplot2 3.3.1

This is a small release with no code change. It removes all malicious links to a 
site that got hijacked from the readme and pkgdown site.

# ggplot2 3.3.0

This is a minor release but does contain a range of substantial new features, 
along with the standard bug fixes. The release contains a few visual breaking
changes, along with breaking changes for extension developers due to a shift in
internal representation of the position scales and their axes. No user breaking
changes are included.

This release also adds Dewey Dunnington (@paleolimbot) to the core team.

## Breaking changes
There are no user-facing breaking changes, but a change in some internal 
representations that extension developers may have relied on, along with a few 
breaking visual changes which may cause visual tests in downstream packages to 
fail.

* The `panel_params` field in the `Layout` now contains a list of list of 
  `ViewScale` objects, describing the trained coordinate system scales, instead
  of the list object used before. Any extensions that use this field will likely
  break, as will unit tests that checks aspects of this.

* `element_text()` now issues a warning when vectorized arguments are provided, 
  as in `colour = c("red", "green", "blue")`. Such use is discouraged and not 
  officially supported (@clauswilke, #3492).

* Changed `theme_grey()` setting for legend key so that it creates no border 
  (`NA`) rather than drawing a white one. (@annennenne, #3180)

* `geom_ribbon()` now draws separate lines for the upper and lower intervals if
  `colour` is mapped. Similarly, `geom_area()` and `geom_density()` now draw
  the upper lines only in the same case by default. If you want old-style full
  stroking, use `outline.type = "full"` (@yutannihilation, #3503 / @thomasp85, #3708).

## New features

* The evaluation time of aesthetics can now be controlled to a finer degree. 
  `after_stat()` supersedes the use of `stat()` and `..var..`-notation, and is
  joined by `after_scale()` to allow for mapping to scaled aesthetic values. 
  Remapping of the same aesthetic is now supported with `stage()`, so you can 
  map a data variable to a stat aesthetic, and remap the same aesthetic to 
  something else after statistical transformation (@thomasp85, #3534)

* All `coord_*()` functions with `xlim` and `ylim` arguments now accept
  vectors with `NA` as a placeholder for the minimum or maximum value
  (e.g., `ylim = c(0, NA)` would zoom the y-axis from 0 to the 
  maximum value observed in the data). This mimics the behaviour
  of the `limits` argument in continuous scale functions
  (@paleolimbot, #2907).

* Allowed reversing of discrete scales by re-writing `get_limits()` 
  (@AnneLyng, #3115)
  
* All geoms and stats that had a direction (i.e. where the x and y axes had 
  different interpretation), can now freely choose their direction, instead of
  relying on `coord_flip()`. The direction is deduced from the aesthetic 
  mapping, but can also be specified directly with the new `orientation` 
  argument (@thomasp85, #3506).
  
* Position guides can now be customized using the new `guide_axis()`, which can 
  be passed to position `scale_*()` functions or via `guides()`. The new axis 
  guide (`guide_axis()`) comes with arguments `check.overlap` (automatic removal 
  of overlapping labels), `angle` (easy rotation of axis labels), and
  `n.dodge` (dodge labels into multiple rows/columns) (@paleolimbot, #3322).
  
* A new scale type has been added, that allows binning of aesthetics at the 
  scale level. It has versions for both position and non-position aesthetics and
  comes with two new guides (`guide_bins` and `guide_coloursteps`) 
  (@thomasp85, #3096)
  
* `scale_x_continuous()` and `scale_y_continuous()` gains an `n.breaks` argument
  guiding the number of automatic generated breaks (@thomasp85, #3102)

* Added `stat_contour_filled()` and `geom_contour_filled()`, which compute 
  and draw filled contours of gridded data (@paleolimbot, #3044). 
  `geom_contour()` and `stat_contour()` now use the isoband package
  to compute contour lines. The `complete` parameter (which was undocumented
  and has been unused for at least four years) was removed (@paleolimbot, #3044).
  
* Themes have gained two new parameters, `plot.title.position` and 
  `plot.caption.position`, that can be used to customize how plot
  title/subtitle and plot caption are positioned relative to the overall plot
  (@clauswilke, #3252).

## Extensions
  
* `Geom` now gains a `setup_params()` method in line with the other ggproto
  classes (@thomasp85, #3509)

* The newly added function `register_theme_elements()` now allows developers
  of extension packages to define their own new theme elements and place them
  into the ggplot2 element tree (@clauswilke, #2540).

## Minor improvements and bug fixes

* `coord_trans()` now draws second axes and accepts `xlim`, `ylim`,
  and `expand` arguments to bring it up to feature parity with 
  `coord_cartesian()`. The `xtrans` and `ytrans` arguments that were 
  deprecated in version 1.0.1 in favour of `x` and `y` 
  were removed (@paleolimbot, #2990).

* `coord_trans()` now calculates breaks using the expanded range 
  (previously these were calculated using the unexpanded range, 
  which resulted in differences between plots made with `coord_trans()`
  and those made with `coord_cartesian()`). The expansion for discrete axes 
  in `coord_trans()` was also updated such that it behaves identically
  to that in `coord_cartesian()` (@paleolimbot, #3338).

* `expand_scale()` was deprecated in favour of `expansion()` for setting
  the `expand` argument of `x` and `y` scales (@paleolimbot).

* `geom_abline()`, `geom_hline()`, and `geom_vline()` now issue 
  more informative warnings when supplied with set aesthetics
  (i.e., `slope`, `intercept`, `yintercept`, and/or `xintercept`)
  and mapped aesthetics (i.e., `data` and/or `mapping`).

* Fix a bug in `geom_raster()` that squeezed the image when it went outside 
  scale limits (#3539, @thomasp85)

* `geom_sf()` now determines the legend type automatically (@microly, #3646).
  
* `geom_sf()` now removes rows that can't be plotted due to `NA` aesthetics 
  (#3546, @thomasp85)

* `geom_sf()` now applies alpha to linestring geometries 
  (#3589, @yutannihilation).

* `gg_dep()` was deprecated (@perezp44, #3382).

* Added function `ggplot_add.by()` for lists created with `by()`, allowing such
  lists to be added to ggplot objects (#2734, @Maschette)

* ggplot2 no longer depends on reshape2, which means that it no longer 
  (recursively) needs plyr, stringr, or stringi packages.

* Increase the default `nbin` of `guide_colourbar()` to place the ticks more 
  precisely (#3508, @yutannihilation).

* `manual_scale()` now matches `values` with the order of `breaks` whenever
  `values` is an unnamed vector. Previously, unnamed `values` would match with
  the limits of the scale and ignore the order of any `breaks` provided. Note
  that this may change the appearance of plots that previously relied on the
  unordered behaviour (#2429, @idno0001).

* `scale_manual_*(limits = ...)` now actually limits the scale (#3262,
  @yutannihilation).

* Fix a bug when `show.legend` is a named logical vector 
  (#3461, @yutannihilation).

* Added weight aesthetic option to `stat_density()` and made scaling of 
  weights the default (@annennenne, #2902)
  
* `stat_density2d()` can now take an `adjust` parameter to scale the default 
  bandwidth. (#2860, @haleyjeppson)

* `stat_smooth()` uses `REML` by default, if `method = "gam"` and
  `gam`'s method is not specified (@ikosmidis, #2630).

* stacking text when calculating the labels and the y axis with
  `stat_summary()` now works (@ikosmidis, #2709)
  
* `stat_summary()` and related functions now support rlang-style lambda functions
  (#3568, @dkahle).

* The data mask pronoun, `.data`, is now stripped from default labels.

* Addition of partial themes to plots has been made more predictable;
  stepwise addition of individual partial themes is now equivalent to
  addition of multple theme elements at once (@clauswilke, #3039).

* Facets now don't fail even when some variable in the spec are not available
  in all layers (@yutannihilation, #2963).

# ggplot2 3.2.1

This is a patch release fixing a few regressions introduced in 3.2.0 as well as
fixing some unit tests that broke due to upstream changes.

* `position_stack()` no longer changes the order of the input data. Changes to 
  the internal behaviour of `geom_ribbon()` made this reordering problematic 
  with ribbons that spanned `y = 0` (#3471)
* Using `qplot()` with a single positional aesthetic will no longer title the
  non-specified scale as `"NULL"` (#3473)
* Fixes unit tests for sf graticule labels caused by changes to sf

# ggplot2 3.2.0

This is a minor release with an emphasis on internal changes to make ggplot2 
faster and more consistent. The few interface changes will only affect the 
aesthetics of the plot in minor ways, and will only potentially break code of
extension developers if they have relied on internals that have been changed. 
This release also sees the addition of Hiroaki Yutani (@yutannihilation) to the 
core developer team.

With the release of R 3.6, ggplot2 now requires the R version to be at least 3.2,
as the tidyverse is committed to support 5 major versions of R.

## Breaking changes

* Two patches (#2996 and #3050) fixed minor rendering problems. In most cases,
  the visual changes are so subtle that they are difficult to see with the naked
  eye. However, these changes are detected by the vdiffr package, and therefore
  any package developers who use vdiffr to test for visual correctness of ggplot2
  plots will have to regenerate all reference images.
  
* In some cases, ggplot2 now produces a warning or an error for code that previously
  produced plot output. In all these cases, the previous plot output was accidental,
  and the plotting code uses the ggplot2 API in a way that would lead to undefined
  behavior. Examples include a missing `group` aesthetic in `geom_boxplot()` (#3316),
  annotations across multiple facets (#3305), and not using aesthetic mappings when
  drawing ribbons with `geom_ribbon()` (#3318).

## New features

* This release includes a range of internal changes that speeds up plot 
  generation. None of the changes are user facing and will not break any code,
  but in general ggplot2 should feel much faster. The changes includes, but are
  not limited to:
  
  - Caching ascent and descent dimensions of text to avoid recalculating it for
    every title.
  
  - Using a faster data.frame constructor as well as faster indexing into 
    data.frames
    
  - Removing the plyr dependency, replacing plyr functions with faster 
    equivalents.

* `geom_polygon()` can now draw polygons with holes using the new `subgroup` 
  aesthetic. This functionality requires R 3.6.0 (@thomasp85, #3128)

* Aesthetic mappings now accept functions that return `NULL` (@yutannihilation,
  #2997).

* `stat_function()` now accepts rlang/purrr style anonymous functions for the 
  `fun` parameter (@dkahle, #3159).

* `geom_rug()` gains an "outside" option to allow for moving the rug tassels to 
  outside the plot area (@njtierney, #3085) and a `length` option to allow for 
  changing the length of the rug lines (@daniel-wells, #3109). 
  
* All geoms now take a `key_glyph` paramter that allows users to customize
  how legend keys are drawn (@clauswilke, #3145). In addition, a new key glyph
  `timeseries` is provided to draw nice legends for time series
  (@mitchelloharawild, #3145).

## Extensions

* Layers now have a new member function `setup_layer()` which is called at the
  very beginning of the plot building process and which has access to the 
  original input data and the plot object being built. This function allows the 
  creation of custom layers that autogenerate aesthetic mappings based on the 
  input data or that filter the input data in some form. For the time being, this
  feature is not exported, but it has enabled the development of a new layer type,
  `layer_sf()` (see next item). Other special-purpose layer types may be added
  in the future (@clauswilke, #2872).
  
* A new layer type `layer_sf()` can auto-detect and auto-map sf geometry
  columns in the data. It should be used by extension developers who are writing
  new sf-based geoms or stats (@clauswilke, #3232).

* `x0` and `y0` are now recognized positional aesthetics so they will get scaled 
  if used in extension geoms and stats (@thomasp85, #3168)
  
* Continuous scale limits now accept functions which accept the default
  limits and return adjusted limits. This makes it possible to write
  a function that e.g. ensures the limits are always a multiple of 100,
  regardless of the data (@econandrew, #2307).

## Minor improvements and bug fixes

* `cut_width()` now accepts `...` to pass further arguments to `base::cut.default()`
   like `cut_number()` and `cut_interval()` already did (@cderv, #3055)

* `coord_map()` now can have axes on the top and right (@karawoo, #3042).

* `coord_polar()` now correctly rescales the secondary axis (@linzi-sg, #3278)

* `coord_sf()`, `coord_map()`, and `coord_polar()` now squash `-Inf` and `Inf`
  into the min and max of the plot (@yutannihilation, #2972).

* `coord_sf()` graticule lines are now drawn in the same thickness as panel grid 
  lines in `coord_cartesian()`, and seting panel grid lines to `element_blank()` 
  now also works in `coord_sf()` 
  (@clauswilke, #2991, #2525).

* `economics` data has been regenerated. This leads to some changes in the
  values of all columns (especially in `psavert`), but more importantly, strips 
  the grouping attributes from `economics_long`.

* `element_line()` now fills closed arrows (@yutannihilation, #2924).

* Facet strips on the left side of plots now have clipping turned on, preventing
  text from running out of the strip and borders from looking thicker than for
  other strips (@karawoo, #2772 and #3061).

* ggplot2 now works in Turkish locale (@yutannihilation, #3011).

* Clearer error messages for inappropriate aesthetics (@clairemcwhite, #3060).

* ggplot2 no longer attaches any external packages when using functions that 
  depend on packages that are suggested but not imported by ggplot2. The 
  affected functions include `geom_hex()`, `stat_binhex()`, 
  `stat_summary_hex()`, `geom_quantile()`, `stat_quantile()`, and `map_data()` 
  (@clauswilke, #3126).
  
* `geom_area()` and `geom_ribbon()` now sort the data along the x-axis in the 
  `setup_data()` method rather than as part of `draw_group()` (@thomasp85, 
  #3023)

* `geom_hline()`, `geom_vline()`, and `geom_abline()` now throw a warning if the 
  user supplies both an `xintercept`, `yintercept`, or `slope` value and a 
  mapping (@RichardJActon, #2950).

* `geom_rug()` now works with `coord_flip()` (@has2k1, #2987).

* `geom_violin()` no longer throws an error when quantile lines fall outside 
  the violin polygon (@thomasp85, #3254).

* `guide_legend()` and `guide_colorbar()` now use appropriate spacing between legend
  key glyphs and legend text even if the legend title is missing (@clauswilke, #2943).

* Default labels are now generated more consistently; e.g., symbols no longer
  get backticks, and long expressions are abbreviated with `...`
  (@yutannihilation, #2981).

* All-`Inf` layers are now ignored for picking the scale (@yutannihilation, 
  #3184).
  
* Diverging Brewer colour palette now use the correct mid-point colour 
  (@dariyasydykova, #3072).
  
* `scale_color_continuous()` now points to `scale_colour_continuous()` so that 
  it will handle `type = "viridis"` as the documentation states (@hlendway, 
  #3079).

* `scale_shape_identity()` now works correctly with `guide = "legend"` 
  (@malcolmbarrett, #3029)
  
* `scale_continuous` will now draw axis line even if the length of breaks is 0
  (@thomasp85, #3257)

* `stat_bin()` will now error when the number of bins exceeds 1e6 to avoid 
  accidentally freezing the user session (@thomasp85).
  
* `sec_axis()` now places ticks accurately when using nonlinear transformations (@dpseidel, #2978).

* `facet_wrap()` and `facet_grid()` now automatically remove NULL from facet
  specs, and accept empty specs (@yutannihilation, #3070, #2986).

* `stat_bin()` now handles data with only one unique value (@yutannihilation 
  #3047).

* `sec_axis()` now accepts functions as well as formulas (@yutannihilation, #3031).

*   New theme elements allowing different ticks lengths for each axis. For instance,
    this can be used to have inwards ticks on the x-axis (`axis.ticks.length.x`) and
    outwards ticks on the y-axis (`axis.ticks.length.y`) (@pank, #2935).

* The arguments of `Stat*$compute_layer()` and `Position*$compute_layer()` are
  now renamed to always match the ones of `Stat$compute_layer()` and
  `Position$compute_layer()` (@yutannihilation, #3202).

* `geom_*()` and `stat_*()` now accepts purrr-style lambda notation
  (@yutannihilation, #3138).

* `geom_tile()` and `geom_rect()` now draw rectangles without notches at the
  corners. The style of the corner can be controlled by `linejoin` parameters
  (@yutannihilation, #3050).

# ggplot2 3.1.0

## Breaking changes

This is a minor release and breaking changes have been kept to a minimum. End users of 
ggplot2 are unlikely to encounter any issues. However, there are a few items that developers 
of ggplot2 extensions should be aware of. For additional details, see also the discussion 
accompanying issue #2890.

*   In non-user-facing internal code (specifically in the `aes()` function and in
    the `aesthetics` argument of scale functions), ggplot2 now always uses the British
    spelling for aesthetics containing the word "colour". When users specify a "color"
    aesthetic it is automatically renamed to "colour". This renaming is also applied
    to non-standard aesthetics that contain the word "color". For example, "point_color"
    is renamed to "point_colour". This convention makes it easier to support both
    British and American spelling for novel, non-standard aesthetics, but it may require
    some adjustment for packages that have previously introduced non-standard color
    aesthetics using American spelling. A new function `standardise_aes_names()` is
    provided in case extension writers need to perform this renaming in their own code
    (@clauswilke, #2649).

*   Functions that generate other functions (closures) now force the arguments that are
    used from the generated functions, to avoid hard-to-catch errors. This may affect
    some users of manual scales (such as `scale_colour_manual()`, `scale_fill_manual()`,
    etc.) who depend on incorrect behavior (@krlmlr, #2807).
    
*   `Coord` objects now have a function `backtransform_range()` that returns the
    panel range in data coordinates. This change may affect developers of custom coords,
    who now should implement this function. It may also affect developers of custom
    geoms that use the `range()` function. In some applications, `backtransform_range()`
    may be more appropriate (@clauswilke, #2821).


## New features

*   `coord_sf()` has much improved customization of axis tick labels. Labels can now
    be set manually, and there are two new parameters, `label_graticule` and
    `label_axes`, that can be used to specify which graticules to label on which side
    of the plot (@clauswilke, #2846, #2857, #2881).
    
*   Two new geoms `geom_sf_label()` and `geom_sf_text()` can draw labels and text
    on sf objects. Under the hood, a new `stat_sf_coordinates()` calculates the
    x and y coordinates from the coordinates of the sf geometries. You can customize
    the calculation method via `fun.geometry` argument (@yutannihilation, #2761).
    

## Minor improvements and fixes

*   `benchplot()` now uses tidy evaluation (@dpseidel, #2699).

*   The error message in `compute_aesthetics()` now only provides the names of
    aesthetics with mismatched lengths, rather than all aesthetics (@karawoo,
    #2853).

*   For faceted plots, data is no longer internally reordered. This makes it
    safer to feed data columns into `aes()` or into parameters of geoms or
    stats. However, doing so remains discouraged (@clauswilke, #2694).

*   `coord_sf()` now also understands the `clip` argument, just like the other
    coords (@clauswilke, #2938).

*   `fortify()` now displays a more informative error message for
    `grouped_df()` objects when dplyr is not installed (@jimhester, #2822).

*   All `geom_*()` now display an informative error message when required 
    aesthetics are missing (@dpseidel, #2637 and #2706).

*   `geom_boxplot()` now understands the `width` parameter even when used with
    a non-standard stat, such as `stat_identity()` (@clauswilke, #2893).
    
*  `geom_hex()` now understands the `size` and `linetype` aesthetics
   (@mikmart, #2488).
    
*   `geom_hline()`, `geom_vline()`, and `geom_abline()` now work properly
    with `coord_trans()` (@clauswilke, #2149, #2812).
    
*   `geom_text(..., parse = TRUE)` now correctly renders the expected number of
    items instead of silently dropping items that are empty expressions, e.g.
    the empty string "". If an expression spans multiple lines, we take just
    the first line and drop the rest. This same issue is also fixed for
    `geom_label()` and the axis labels for `geom_sf()` (@slowkow, #2867).

*   `geom_sf()` now respects `lineend`, `linejoin`, and `linemitre` parameters 
    for lines and polygons (@alistaire47, #2826).
    
*   `ggsave()` now exits without creating a new graphics device if previously
    none was open (@clauswilke, #2363).

*   `labs()` now has named arguments `title`, `subtitle`, `caption`, and `tag`.
    Also, `labs()` now accepts tidyeval (@yutannihilation, #2669).

*   `position_nudge()` is now more robust and nudges only in the direction
    requested. This enables, for example, the horizontal nudging of boxplots
    (@clauswilke, #2733).

*   `sec_axis()` and `dup_axis()` now return appropriate breaks for the secondary
    axis when applied to log transformed scales (@dpseidel, #2729).

*   `sec_axis()` now works as expected when used in combination with tidy eval
    (@dpseidel, #2788).

*   `scale_*_date()`, `scale_*_time()` and `scale_*_datetime()` can now display 
    a secondary axis that is a __one-to-one__ transformation of the primary axis,
    implemented using the `sec.axis` argument to the scale constructor 
    (@dpseidel, #2244).
    
*   `stat_contour()`, `stat_density2d()`, `stat_bin2d()`,  `stat_binhex()`
    now calculate normalized statistics including `nlevel`, `ndensity`, and
    `ncount`. Also, `stat_density()` now includes the calculated statistic 
    `nlevel`, an alias for `scaled`, to better match the syntax of `stat_bin()`
    (@bjreisman, #2679).

# ggplot2 3.0.0

## Breaking changes

*   ggplot2 now supports/uses tidy evaluation (as described below). This is a 
    major change and breaks a number of packages; we made this breaking change 
    because it is important to make ggplot2 more programmable, and to be more 
    consistent with the rest of the tidyverse. The best general (and detailed)
    introduction to tidy evaluation can be found in the meta programming
    chapters in [Advanced R](https://adv-r.hadley.nz).
    
    The primary developer facing change is that `aes()` now contains 
    quosures (expression + environment pairs) rather than symbols, and you'll 
    need to take a different approach to extracting the information you need. 
    A common symptom of this change are errors "undefined columns selected" or 
    "invalid 'type' (list) of argument" (#2610). As in the previous version,
    constants (like `aes(x = 1)` or `aes(colour = "smoothed")`) are stored
    as is.
    
    In this version of ggplot2, if you need to describe a mapping in a string, 
    use `quo_name()` (to generate single-line strings; longer expressions may 
    be abbreviated) or `quo_text()` (to generate non-abbreviated strings that
    may span multiple lines). If you do need to extract the value of a variable
    instead use `rlang::eval_tidy()`. You may want to condition on 
    `(packageVersion("ggplot2") <= "2.2.1")` so that your code can work with
    both released and development versions of ggplot2.
    
    We recognise that this is a big change and if you're not already familiar
    with rlang, there's a lot to learn. If you are stuck, or need any help,
    please reach out on <https://community.rstudio.com>.

*   Error: Column `y` must be a 1d atomic vector or a list

    Internally, ggplot2 now uses `as.data.frame(tibble::as_tibble(x))` to
    convert a list into a data frame. This improves ggplot2's support for
    list-columns (needed for sf support), at a small cost: you can no longer
    use matrix-columns. Note that unlike tibble we still allow column vectors
    such as returned by `base::scale()` because of their widespread use.

*   Error: More than one expression parsed
  
    Previously `aes_string(x = c("a", "b", "c"))` silently returned 
    `aes(x = a)`. Now this is a clear error.

*   Error: `data` must be uniquely named but has duplicate columns
  
    If layer data contains columns with identical names an error will be 
    thrown. In earlier versions the first occurring column was chosen silently,
    potentially masking that the wrong data was chosen.

*   Error: Aesthetics must be either length 1 or the same as the data
    
    Layers are stricter about the columns they will combine into a single
    data frame. Each aesthetic now must be either the same length as the data
    frame or a single value. This makes silent recycling errors much less likely.

*   Error: `coord_*` doesn't support free scales 
   
    Free scales only work with selected coordinate systems; previously you'd
    get an incorrect plot.

*   Error in f(...) : unused argument (range = c(0, 1))

    This is because the `oob` argument to scale has been set to a function
    that only takes a single argument; it needs to take two arguments
    (`x`, and `range`). 

*   Error: unused argument (output)
  
    The function `guide_train()` now has an optional parameter `aesthetic`
    that allows you to override the `aesthetic` setting in the scale.
    To make your code work with the both released and development versions of 
    ggplot2 appropriate, add `aesthetic = NULL` to the `guide_train()` method
    signature.
    
    ```R
    # old
    guide_train.legend <- function(guide, scale) {...}
    
    # new 
    guide_train.legend <- function(guide, scale, aesthetic = NULL) {...}
    ```
    
    Then, inside the function, replace `scale$aesthetics[1]`,
    `aesthetic %||% scale$aesthetics[1]`. (The %||% operator is defined in the 
    rlang package).
    
    ```R
    # old
    setNames(list(scale$map(breaks)), scale$aesthetics[1])

    # new
    setNames(list(scale$map(breaks)), aesthetic %||% scale$aesthetics[1])
    ```

*   The long-deprecated `subset` argument to `layer()` has been removed.

## Tidy evaluation

* `aes()` now supports quasiquotation so that you can use `!!`, `!!!`,
  and `:=`. This replaces `aes_()` and `aes_string()` which are now
  soft-deprecated (but will remain around for a long time).

* `facet_wrap()` and `facet_grid()` now support `vars()` inputs. Like
  `dplyr::vars()`, this helper quotes its inputs and supports
  quasiquotation. For instance, you can now supply faceting variables
  like this: `facet_wrap(vars(am, cyl))` instead of 
  `facet_wrap(~am + cyl)`. Note that the formula interface is not going 
  away and will not be deprecated. `vars()` is simply meant to make it 
  easier to create functions around `facet_wrap()` and `facet_grid()`.

  The first two arguments of `facet_grid()` become `rows` and `cols`
  and now support `vars()` inputs. Note however that we took special
  care to ensure complete backward compatibility. With this change
  `facet_grid(vars(cyl), vars(am, vs))` is equivalent to
  `facet_grid(cyl ~ am + vs)`, and `facet_grid(cols = vars(am, vs))` is
  equivalent to `facet_grid(. ~ am + vs)`.

  One nice aspect of the new interface is that you can now easily
  supply names: `facet_grid(vars(Cylinder = cyl), labeller =
  label_both)` will give nice label titles to the facets. Of course,
  those names can be unquoted with the usual tidy eval syntax.

### sf

* ggplot2 now has full support for sf with `geom_sf()` and `coord_sf()`:

  ```r
  nc <- sf::st_read(system.file("shape/nc.shp", package = "sf"), quiet = TRUE)
  ggplot(nc) +
    geom_sf(aes(fill = AREA))
  ```
  It supports all simple features, automatically aligns CRS across layers, sets
  up the correct aspect ratio, and draws a graticule.

## New features

* ggplot2 now works on R 3.1 onwards, and uses the 
  [vdiffr](https://github.com/r-lib/vdiffr) package for visual testing.

* In most cases, accidentally using `%>%` instead of `+` will generate an 
  informative error (#2400).

* New syntax for calculated aesthetics. Instead of using `aes(y = ..count..)` 
  you can (and should!) use `aes(y = stat(count))`. `stat()` is a real function 
  with documentation which hopefully will make this part of ggplot2 less 
  confusing (#2059).
  
  `stat()` is particularly nice for more complex calculations because you 
  only need to specify it once: `aes(y = stat(count / max(count)))`,
  rather than `aes(y = ..count.. / max(..count..))`
  
* New `tag` label for adding identification tags to plots, typically used for 
  labelling a subplot with a letter. Add a tag with `labs(tag = "A")`, style it 
  with the `plot.tag` theme element, and control position with the
  `plot.tag.position` theme setting (@thomasp85).

### Layers: geoms, stats, and position adjustments

* `geom_segment()` and `geom_curve()` have a new `arrow.fill` parameter which 
  allows you to specify a separate fill colour for closed arrowheads 
  (@hrbrmstr and @clauswilke, #2375).

* `geom_point()` and friends can now take shapes as strings instead of integers,
  e.g. `geom_point(shape = "diamond")` (@daniel-barnett, #2075).

* `position_dodge()` gains a `preserve` argument that allows you to control
  whether the `total` width at each `x` value is preserved (the current 
  default), or ensure that the width of a `single` element is preserved
  (what many people want) (#1935).

* New `position_dodge2()` provides enhanced dodging for boxplots. Compared to
  `position_dodge()`, `position_dodge2()` compares `xmin` and `xmax` values  
  to determine which elements overlap, and spreads overlapping elements evenly
  within the region of overlap. `position_dodge2()` is now the default position
  adjustment for `geom_boxplot()`, because it handles `varwidth = TRUE`, and 
  will be considered for other geoms in the future.
  
  The `padding` parameter adds a small amount of padding between elements 
  (@karawoo, #2143) and a `reverse` parameter allows you to reverse the order 
  of placement (@karawoo, #2171).
  
* New `stat_qq_line()` makes it easy to add a simple line to a Q-Q plot, which 
  makes it easier to judge the fit of the theoretical distribution 
  (@nicksolomon).

### Scales and guides

* Improved support for mapping date/time variables to `alpha`, `size`, `colour`, 
  and `fill` aesthetics, including `date_breaks` and `date_labels` arguments 
  (@karawoo, #1526), and new `scale_alpha()` variants (@karawoo, #1526).

* Improved support for ordered factors. Ordered factors throw a warning when 
  mapped to shape (unordered factors do not), and do not throw warnings when 
  mapped to size or alpha (unordered factors do). Viridis is used as the 
  default colour and fill scale for ordered factors (@karawoo, #1526).

* The `expand` argument of `scale_*_continuous()` and `scale_*_discrete()`
  now accepts separate expansion values for the lower and upper range
  limits. The expansion limits can be specified using the convenience
  function `expand_scale()`.
  
  Separate expansion limits may be useful for bar charts, e.g. if one
  wants the bottom of the bars to be flush with the x axis but still 
  leave some (automatically calculated amount of) space above them:
  
    ```r
    ggplot(mtcars) +
        geom_bar(aes(x = factor(cyl))) +
        scale_y_continuous(expand = expand_scale(mult = c(0, .1)))
    ```
  
  It can also be useful for line charts, e.g. for counts over time,
  where one wants to have a ’hard’ lower limit of y = 0 but leave the
  upper limit unspecified (and perhaps differing between panels), with
  some extra space above the highest point on the line (with symmetrical 
  limits, the extra space above the highest point could in some cases 
  cause the lower limit to be negative).
  
  The old syntax for the `expand` argument will, of course, continue
  to work (@huftis, #1669).

* `scale_colour_continuous()` and `scale_colour_gradient()` are now controlled 
  by global options `ggplot2.continuous.colour` and `ggplot2.continuous.fill`. 
  These can be set to `"gradient"` (the default) or `"viridis"` (@karawoo).

* New `scale_colour_viridis_c()`/`scale_fill_viridis_c()` (continuous) and
  `scale_colour_viridis_d()`/`scale_fill_viridis_d()` (discrete) make it
  easy to use Viridis colour scales (@karawoo, #1526).

* Guides for `geom_text()` now accept custom labels with 
  `guide_legend(override.aes = list(label = "foo"))` (@brianwdavis, #2458).

### Margins

* Strips gain margins on all sides by default. This means that to fully justify
  text to the edge of a strip, you will need to also set the margins to 0
  (@karawoo).

* Rotated strip labels now correctly understand `hjust` and `vjust` parameters
  at all angles (@karawoo).

* Strip labels now understand justification relative to the direction of the
  text, meaning that in y facets, the strip text can be placed at either end of
  the strip using `hjust` (@karawoo).

* Legend titles and labels get a little extra space around them, which 
  prevents legend titles from overlapping the legend at large font sizes 
  (@karawoo, #1881).

## Extension points

* New `autolayer()` S3 generic (@mitchelloharawild, #1974). This is similar
  to `autoplot()` but produces layers rather than complete plots.

* Custom objects can now be added using `+` if a `ggplot_add` method has been
  defined for the class of the object (@thomasp85).

* Theme elements can now be subclassed. Add a `merge_element` method to control
  how properties are inherited from the parent element. Add an `element_grob` 
  method to define how elements are rendered into grobs (@thomasp85, #1981).

* Coords have gained new extension mechanisms.
  
    If you have an existing coord extension, you will need to revise the
    specification of the `train()` method. It is now called 
    `setup_panel_params()` (better reflecting what it actually does) and now 
    has arguments `scale_x`, and `scale_y` (the x and y scales respectively) 
    and `param`, a list of plot specific parameters generated by 
    `setup_params()`.

    What was formerly called `scale_details` (in coords), `panel_ranges` 
    (in layout) and `panel_scales` (in geoms) are now consistently called
    `panel_params` (#1311). These are parameters of the coord that vary from
    panel to panel.

* `ggplot_build()` and `ggplot_gtable()` are now generics, so ggplot-subclasses 
  can define additional behavior during the build stage.

* `guide_train()`, `guide_merge()`, `guide_geom()`, and `guide_gengrob()`
  are now exported as they are needed if you want to design your own guide.
  They are not currently documented; use at your own risk (#2528).

* `scale_type()` generic is now exported and documented. Use this if you 
  want to extend ggplot2 to work with a new type of vector.

## Minor bug fixes and improvements

### Faceting

* `facet_grid()` gives a more informative error message if you try to use
  a variable in both rows and cols (#1928).

* `facet_grid()` and `facet_wrap()` both give better error messages if you
  attempt to use an unsupported coord with free scales (#2049).

* `label_parsed()` works once again (#2279).

* You can now style the background of horizontal and vertical strips
  independently with `strip.background.x` and `strip.background.y` 
  theme settings (#2249).

### Scales

* `discrete_scale()` documentation now inherits shared definitions from 
  `continuous_scale()` (@alistaire47, #2052).

* `guide_colorbar()` shows all colours of the scale (@has2k1, #2343).

* `scale_identity()` once again produces legends by default (#2112).

* Tick marks for secondary axes with strong transformations are more 
  accurately placed (@thomasp85, #1992).

* Missing line types now reliably generate missing lines (with standard 
  warning) (#2206).

* Legends now ignore set aesthetics that are not length one (#1932).

* All colour and fill scales now have an `aesthetics` argument that can
  be used to set the aesthetic(s) the scale works with. This makes it
  possible to apply a colour scale to both colour and fill aesthetics
  at the same time, via `aesthetics = c("colour", "fill")` (@clauswilke).
  
* Three new generic scales work with any aesthetic or set of aesthetics: 
  `scale_continuous_identity()`, `scale_discrete_identity()`, and
  `scale_discrete_manual()` (@clauswilke).

* `scale_*_gradient2()` now consistently omits points outside limits by 
  rescaling after the limits are enforced (@foo-bar-baz-qux, #2230).

### Layers

* `geom_label()` now correctly produces unbordered labels when `label.size` 
  is 0, even when saving to PDF (@bfgray3, #2407).

* `layer()` gives considerably better error messages for incorrectly specified
  `geom`, `stat`, or `position` (#2401).

* In all layers that use it, `linemitre` now defaults to 10 (instead of 1)
  to better match base R.

* `geom_boxplot()` now supplies a default value if no `x` aesthetic is present
  (@foo-bar-baz-qux, #2110).

* `geom_density()` drops groups with fewer than two data points and throws a
  warning. For groups with two data points, density values are now calculated 
  with `stats::density` (@karawoo, #2127).

* `geom_segment()` now also takes a `linejoin` parameter. This allows more 
  control over the appearance of the segments, which is especially useful for 
  plotting thick arrows (@Ax3man, #774).

* `geom_smooth()` now reports the formula used when `method = "auto"` 
  (@davharris #1951). `geom_smooth()` now orders by the `x` aesthetic, making it 
  easier to pass pre-computed values without manual ordering (@izahn, #2028). It 
  also now knows it has `ymin` and `ymax` aesthetics (#1939). The legend 
  correctly reflects the status of the `se` argument when used with stats 
  other than the default (@clauswilke, #1546).

* `geom_tile()` now once again interprets `width` and `height` correctly 
  (@malcolmbarrett, #2510).

* `position_jitter()` and `position_jitterdodge()` gain a `seed` argument that
  allows the specification of a random seed for reproducible jittering 
  (@krlmlr, #1996 and @slowkow, #2445).

* `stat_density()` has better behaviour if all groups are dropped because they
  are too small (#2282).

* `stat_summary_bin()` now understands the `breaks` parameter (@karawoo, #2214).

* `stat_bin()` now accepts functions for `binwidth`. This allows better binning 
  when faceting along variables with different ranges (@botanize).

* `stat_bin()` and `geom_histogram()` now sum correctly when using the `weight` 
  aesthetic (@jiho, #1921).

* `stat_bin()` again uses correct scaling for the computed variable `ndensity` 
  (@timgoodman, #2324).

* `stat_bin()` and `stat_bin_2d()` now properly handle the `breaks` parameter 
  when the scales are transformed (@has2k1, #2366).

* `update_geom_defaults()` and `update_stat_defaults()` allow American 
  spelling of aesthetic parameters (@foo-bar-baz-qux, #2299).

* The `show.legend` parameter now accepts a named logical vector to hide/show
  only some aesthetics in the legend (@tutuchan, #1798).

* Layers now silently ignore unknown aesthetics with value `NULL` (#1909).

### Coords

* Clipping to the plot panel is now configurable, through a `clip` argument
  to coordinate systems, e.g. `coord_cartesian(clip = "off")` 
  (@clauswilke, #2536).

* Like scales, coordinate systems now give you a message when you're 
  replacing an existing coordinate system (#2264).

* `coord_polar()` now draws secondary axis ticks and labels 
  (@dylan-stark, #2072), and can draw the radius axis on the right 
  (@thomasp85, #2005).

* `coord_trans()` now generates a warning when a transformation generates 
  non-finite values (@foo-bar-baz-qux, #2147).

### Themes

* Complete themes now always override all elements of the default theme
  (@has2k1, #2058, #2079).

* Themes now set default grid colour in `panel.grid` rather than individually
  in `panel.grid.major` and `panel.grid.minor` individually. This makes it 
  slightly easier to customise the theme (#2352).

* Fixed bug when setting strips to `element_blank()` (@thomasp85). 

* Axes positioned on the top and to the right can now customize their ticks and
  lines separately (@thomasp85, #1899).

* Built-in themes gain parameters `base_line_size` and `base_rect_size` which 
  control the default sizes of line and rectangle elements (@karawoo, #2176).

* Default themes use `rel()` to set line widths (@baptiste).

* Themes were tweaked for visual consistency and more graceful behavior when 
  changing the base font size. All absolute heights or widths were replaced 
  with heights or widths that are proportional to the base font size. One 
  relative font size was eliminated (@clauswilke).
  
* The height of descenders is now calculated solely on font metrics and doesn't
  change with the specific letters in the string. This fixes minor alignment 
  issues with plot titles, subtitles, and legend titles (#2288, @clauswilke).

### Guides

* `guide_colorbar()` is more configurable: tick marks and color bar frame
  can now by styled with arguments `ticks.colour`, `ticks.linewidth`, 
  `frame.colour`, `frame.linewidth`, and `frame.linetype`
  (@clauswilke).
  
* `guide_colorbar()` now uses `legend.spacing.x` and `legend.spacing.y` 
  correctly, and it can handle multi-line titles. Minor tweaks were made to 
  `guide_legend()` to make sure the two legend functions behave as similarly as
  possible (@clauswilke, #2397 and #2398).
  
* The theme elements `legend.title` and `legend.text` now respect the settings 
  of `margin`, `hjust`, and `vjust` (@clauswilke, #2465, #1502).

* Non-angle parameters of `label.theme` or `title.theme` can now be set in 
  `guide_legend()` and `guide_colorbar()` (@clauswilke, #2544).

### Other

* `fortify()` gains a method for tbls (@karawoo, #2218).

* `ggplot` gains a method for `grouped_df`s that adds a `.group` variable,
  which computes a unique value for each group. Use it with 
  `aes(group = .group)` (#2351).

* `ggproto()` produces objects with class `c("ggproto", "gg")`, allowing for
  a more informative error message when adding layers, scales, or other ggproto 
  objects (@jrnold, #2056).

* `ggsave()`'s DPI argument now supports 3 string options: "retina" (320
  DPI), "print" (300 DPI), and "screen" (72 DPI) (@foo-bar-baz-qux, #2156).
  `ggsave()` now uses full argument names to avoid partial match warnings 
  (#2355), and correctly restores the previous graphics device when several
  graphics devices are open (#2363).

* `print.ggplot()` now returns the original ggplot object, instead of the 
  output from `ggplot_build()`. Also, the object returned from 
  `ggplot_build()` now has the class `"ggplot_built"` (#2034).

* `map_data()` now works even when purrr is loaded (tidyverse#66).

* New functions `summarise_layout()`, `summarise_coord()`, and 
  `summarise_layers()` summarise the layout, coordinate systems, and layers 
  of a built ggplot object (#2034, @wch). This provides a tested API that 
  (e.g.) shiny can depend on.

* Updated startup messages reflect new resources (#2410, @mine-cetinkaya-rundel).

# ggplot2 2.2.1

* Fix usage of `structure(NULL)` for R-devel compatibility (#1968).

# ggplot2 2.2.0

## Major new features

### Subtitle and caption

Thanks to @hrbrmstr plots now have subtitles and captions, which can be set with 
the `subtitle`  and `caption` arguments to `ggtitle()` and `labs()`. You can 
control their appearance with the theme settings `plot.caption` and 
`plot.subtitle`. The main plot title is now left-aligned to better work better 
with a subtitle. The caption is right-aligned (@hrbrmstr).

### Stacking

`position_stack()` and `position_fill()` now sort the stacking order to match 
grouping order. This allows you to control the order through grouping, and 
ensures that the default legend matches the plot (#1552, #1593). If you want the 
opposite order (useful if you have horizontal bars and horizontal legend), you 
can request reverse stacking by using `position = position_stack(reverse = TRUE)` 
(#1837).
  
`position_stack()` and `position_fill()` now accepts negative values which will 
create stacks extending below the x-axis (#1691).

`position_stack()` and `position_fill()` gain a `vjust` argument which makes it 
easy to (e.g.) display labels in the middle of stacked bars (#1821).

### Layers

`geom_col()` was added to complement `geom_bar()` (@hrbrmstr). It uses 
`stat="identity"` by default, making the `y` aesthetic mandatory. It does not 
support any other `stat_()` and does not provide fallback support for the 
`binwidth` parameter. Examples and references in other functions were updated to
demonstrate `geom_col()` usage. 

When creating a layer, ggplot2 will warn if you use an unknown aesthetic or an 
unknown parameter. Compared to the previous version, this is stricter for 
aesthetics (previously there was no message), and less strict for parameters 
(previously this threw an error) (#1585).

### Facetting

The facet system, as well as the internal panel class, has been rewritten in 
ggproto. Facets are now extendable in the same manner as geoms and stats, as 
described in `vignette("extending-ggplot2")`.

We have also added the following new features.
  
* `facet_grid()` and `facet_wrap()` now allow expressions in their faceting 
  formulas (@DanRuderman, #1596).

* When `facet_wrap()` results in an uneven number of panels, axes will now be
  drawn underneath the hanging panels (fixes #1607)

* Strips can now be freely positioned in `facet_wrap()` using the 
  `strip.position` argument (deprecates `switch`).

* The relative order of panel, strip, and axis can now be controlled with 
  the theme setting `strip.placement` that takes either `inside` (strip between 
  panel and axis) or `outside` (strip after axis).

* The theme option `panel.margin` has been deprecated in favour of 
  `panel.spacing` to more clearly communicate intent.

### Extensions

Unfortunately there was a major oversight in the construction of ggproto which 
lead to extensions capturing the super object at package build time, instead of 
at package run time (#1826). This problem has been fixed, but requires 
re-installation of all extension packages.

## Scales

* The position of x and y axes can now be changed using the `position` argument
  in `scale_x_*`and `scale_y_*` which can take `top` and `bottom`, and `left`
  and `right` respectively. The themes of top and right axes can be modified 
  using the `.top` and `.right` modifiers to `axis.text.*` and `axis.title.*`.

### Continuous scales

* `scale_x_continuous()` and `scale_y_continuous()` can now display a secondary 
  axis that is a __one-to-one__ transformation of the primary axis (e.g. degrees 
  Celcius to degrees Fahrenheit). The secondary axis will be positioned opposite 
  to the primary axis and can be controlled with the `sec.axis` argument to 
  the scale constructor.

* Scales worry less about having breaks. If no breaks can be computed, the
  plot will work instead of throwing an uninformative error (#791). This 
  is particularly helpful when you have facets with free scales, and not
  all panels contain data.

* Scales now warn when transformation introduces infinite values (#1696).

### Date time

* `scale_*_datetime()` now supports time zones. It will use the timezone 
  attached to the variable by default, but can be overridden with the 
  `timezone` argument.

* New `scale_x_time()` and `scale_y_time()` generate reasonable default
  breaks and labels for hms vectors (#1752).

### Discrete scales

The treatment of missing values by discrete scales has been thoroughly 
overhauled (#1584). The underlying principle is that we can naturally represent 
missing values on discrete variables (by treating just like another level), so 
by default we should. 

This principle applies to:

* character vectors
* factors with implicit NA
* factors with explicit NA

And to all scales (both position and non-position.)

Compared to the previous version of ggplot2, there are three main changes:

1.  `scale_x_discrete()` and `scale_y_discrete()` always show discrete NA,
    regardless of their source

1.  If present, `NA`s are shown in discrete legends.

1.  All discrete scales gain a `na.translate` argument that allows you to 
    control whether `NA`s are translated to something that can be visualised,
    or should be left as missing. Note that if you don't translate (i.e. 
    `na.translate = FALSE)` the missing values will passed on to the layer, 
    which will warning that it's dropping missing values. To suppress the
    warnings, you'll also need to add `na.rm = TRUE` to the layer call. 

There were also a number of other smaller changes

* Correctly use scale expansion factors.
* Don't preserve space for dropped levels (#1638).
* Only issue one warning when when asking for too many levels (#1674).
* Unicode labels work better on Windows (#1827).
* Warn when used with only continuous data (#1589)

## Themes

* The `theme()` constructor now has named arguments rather than ellipses. This 
  should make autocomplete substantially more useful. The documentation
  (including examples) has been considerably improved.
  
* Built-in themes are more visually homogeneous, and match `theme_grey` better.
  (@jiho, #1679)
  
* When computing the height of titles, ggplot2 now includes the height of the
  descenders (i.e. the bits of `g` and `y` that hang beneath the baseline). This 
  improves the margins around titles, particularly the y axis label (#1712).
  I have also very slightly increased the inner margins of axis titles, and 
  removed the outer margins. 

* Theme element inheritance is now easier to work with as modification now
  overrides default `element_blank` elements (#1555, #1557, #1565, #1567)
  
* Horizontal legends (i.e. legends on the top or bottom) are horizontally
  aligned by default (#1842). Use `legend.box = "vertical"` to switch back
  to the previous behaviour.
  
* `element_line()` now takes an `arrow` argument to specify arrows at the end of
  lines (#1740)

There were a number of tweaks to the theme elements that control legends:
  
* `legend.justification` now controls appearance will plotting the legend
  outside of the plot area. For example, you can use 
  `theme(legend.justification = "top")` to make the legend align with the 
  top of the plot.

* `panel.margin` and `legend.margin` have been renamed to `panel.spacing` and 
  `legend.spacing` respectively, to better communicate intent (they only
  affect spacing between legends and panels, not the margins around them)

* `legend.margin` now controls margin around individual legends.

* New `legend.box.background`, `legend.box.spacing`, and `legend.box.margin`
  control the background, spacing, and margin of the legend box (the region
  that contains all legends).

## Bug fixes and minor improvements

* ggplot2 now imports tibble. This ensures that all built-in datasets print 
  compactly even if you haven't explicitly loaded tibble or dplyr (#1677).

* Class of aesthetic mapping is preserved when adding `aes()` objects (#1624).

* `+.gg` now works for lists that include data frames.

* `annotation_x()` now works in the absense of global data (#1655)

* `geom_*(show.legend = FALSE)` now works for `guide_colorbar`.

* `geom_boxplot()` gains new `outlier.alpha` (@jonathan-g) and 
  `outlier.fill` (@schloerke, #1787) parameters to control the alpha/fill of
   outlier points independently of the alpha of the boxes. 

* `position_jitter()` (and hence `geom_jitter()`) now correctly computes 
  the jitter width/jitter when supplied by the user (#1775, @has2k1).

* `geom_contour()` more clearly describes what inputs it needs (#1577).

* `geom_curve()` respects the `lineend` parameter (#1852).

* `geom_histogram()` and `stat_bin()` understand the `breaks` parameter once 
  more. (#1665). The floating point adjustment for histogram bins is now 
  actually used - it was previously inadvertently ignored (#1651).

* `geom_violin()` no longer transforms quantile lines with the alpha aesthetic
  (@mnbram, #1714). It no longer errors when quantiles are requested but data
  have zero range (#1687). When `trim = FALSE` it once again has a nice 
  range that allows the density to reach zero (by extending the range 3 
  bandwidths to either side of the data) (#1700).

* `geom_dotplot()` works better when faceting and binning on the y-axis. 
  (#1618, @has2k1).
  
* `geom_hexbin()` once again supports `..density..` (@mikebirdgeneau, #1688).

* `geom_step()` gives useful warning if only one data point in layer (#1645).

* `layer()` gains new `check.aes` and `check.param` arguments. These allow
  geom/stat authors to optional suppress checks for known aesthetics/parameters.
  Currently this is used only in `geom_blank()` which powers `expand_limits()` 
  (#1795).

* All `stat_*()` display a better error message when required aesthetics are
  missing.
  
* `stat_bin()` and `stat_summary_hex()` now accept length 1 `binwidth` (#1610)

* `stat_density()` gains new argument `n`, which is passed to underlying function
  `stats::density` ("number of equally spaced points at which the
  density is to be estimated"). (@hbuschme)

* `stat_binhex()` now again returns `count` rather than `value` (#1747)

* `stat_ecdf()` respects `pad` argument (#1646).

* `stat_smooth()` once again informs you about the method it has chosen.
  It also correctly calculates the size of the largest group within facets.

* `x` and `y` scales are now symmetric regarding the list of
  aesthetics they accept: `xmin_final`, `xmax_final`, `xlower`,
  `xmiddle` and `xupper` are now valid `x` aesthetics.

* `Scale` extensions can now override the `make_title` and `make_sec_title` 
  methods to let the scale modify the axis/legend titles.

* The random stream is now reset after calling `.onAttach()` (#2409).

# ggplot2 2.1.0

## New features

* When mapping an aesthetic to a constant (e.g. 
  `geom_smooth(aes(colour = "loess")))`), the default guide title is the name 
  of the aesthetic (i.e. "colour"), not the value (i.e. "loess") (#1431).

* `layer()` now accepts a function as the data argument. The function will be
  applied to the data passed to the `ggplot()` function and must return a
  data.frame (#1527, @thomasp85). This is a more general version of the 
  deprecated `subset` argument.

* `theme_update()` now uses the `+` operator instead of `%+replace%`, so that
  unspecified values will no longer be `NULL`ed out. `theme_replace()`
  preserves the old behaviour if desired (@oneillkza, #1519). 

* `stat_bin()` has been overhauled to use the same algorithm as ggvis, which 
  has been considerably improved thanks to the advice of Randy Prium (@rpruim).
  This includes:
  
    * Better arguments and a better algorithm for determining the origin.
      You can now specify either `boundary` or the `center` of a bin.
      `origin` has been deprecated in favour of these arguments.
      
    * `drop` is deprecated in favour of `pad`, which adds extra 0-count bins
      at either end (needed for frequency polygons). `geom_histogram()` defaults 
      to `pad = FALSE` which considerably improves the default limits for 
      the histogram, especially when the bins are big (#1477).
      
    * The default algorithm does a (somewhat) better job at picking nice widths 
      and origins across a wider range of input data.
      
    * `bins = n` now gives a histogram with `n` bins, not `n + 1` (#1487).

## Bug fixes

* All `\donttest{}` examples run.

* All `geom_()` and `stat_()` functions now have consistent argument order:
  data + mapping, then geom/stat/position, then `...`, then specific arguments, 
  then arguments common to all layers (#1305). This may break code if you were
  previously relying on partial name matching, but in the long-term should make 
  ggplot2 easier to use. In particular, you can now set the `n` parameter
  in `geom_density2d()` without it partially matching `na.rm` (#1485).

* For geoms with both `colour` and `fill`, `alpha` once again only affects
  fill (Reverts #1371, #1523). This was causing problems for people.

* `facet_wrap()`/`facet_grid()` works with multiple empty panels of data 
  (#1445).

* `facet_wrap()` correctly swaps `nrow` and `ncol` when faceting vertically
  (#1417).

* `ggsave("x.svg")` now uses svglite to produce the svg (#1432).

* `geom_boxplot()` now understands `outlier.color` (#1455).

* `geom_path()` knows that "solid" (not just 1) represents a solid line (#1534).

* `geom_ribbon()` preserves missing values so they correctly generate a 
  gap in the ribbon (#1549).

* `geom_tile()` once again accepts `width` and `height` parameters (#1513). 
  It uses `draw_key_polygon()` for better a legend, including a coloured 
  outline (#1484).

* `layer()` now automatically adds a `na.rm` parameter if none is explicitly
  supplied.

* `position_jitterdodge()` now works on all possible dodge aesthetics, 
  e.g. `color`, `linetype` etc. instead of only based on `fill` (@bleutner)

* `position = "nudge"` now works (although it doesn't do anything useful)
  (#1428).

* The default scale for columns of class "AsIs" is now "identity" (#1518).

* `scale_*_discrete()` has better defaults when used with purely continuous
  data (#1542).

* `scale_size()` warns when used with categorical data.

* `scale_size()`, `scale_colour()`, and `scale_fill()` gain date and date-time
  variants (#1526).

* `stat_bin_hex()` and `stat_bin_summary()` now use the same underlying 
  algorithm so results are consistent (#1383). `stat_bin_hex()` now accepts
  a `weight` aesthetic. To be consistent with related stats, the output variable 
  from `stat_bin_hex()` is now value instead of count.

* `stat_density()` gains a `bw` parameter which makes it easy to get consistent 
   smoothing between facets (@jiho)

* `stat-density-2d()` no longer ignores the `h` parameter, and now accepts 
  `bins` and `binwidth` parameters to control the number of contours 
  (#1448, @has2k1).

* `stat_ecdf()` does a better job of adding padding to -Inf/Inf, and gains
  an argument `pad` to suppress the padding if not needed (#1467).

* `stat_function()` gains an `xlim` parameter (#1528). It once again works 
  with discrete x values (#1509).

* `stat_summary()` preserves sorted x order which avoids artefacts when
  display results with `geom_smooth()` (#1520).

* All elements should now inherit correctly for all themes except `theme_void()`.
  (@Katiedaisey, #1555) 

* `theme_void()` was completely void of text but facets and legends still
  need labels. They are now visible (@jiho). 

* You can once again set legend key and height width to unit arithmetic
  objects (like `2 * unit(1, "cm")`) (#1437).

* Eliminate spurious warning if you have a layer with no data and no aesthetics
  (#1451).

* Removed a superfluous comma in `theme-defaults.r` code (@jschoeley)

* Fixed a compatibility issue with `ggproto` and R versions prior to 3.1.2.
  (#1444)

* Fixed issue where `coord_map()` fails when given an explicit `parameters`
  argument (@tdmcarthur, #1729)
  
* Fixed issue where `geom_errorbarh()` had a required `x` aesthetic (#1933)  

# ggplot2 2.0.0

## Major changes

* ggplot no longer throws an error if your plot has no layers. Instead it 
  automatically adds `geom_blank()` (#1246).
  
* New `cut_width()` is a convenient replacement for the verbose
  `plyr::round_any()`, with the additional benefit of offering finer
  control.

* New `geom_count()` is a convenient alias to `stat_sum()`. Use it when you
  have overlapping points on a scatterplot. `stat_sum()` now defaults to 
  using counts instead of proportions.

* New `geom_curve()` adds curved lines, with a similar specification to 
  `geom_segment()` (@veraanadi, #1088).

* Date and datetime scales now have `date_breaks`, `date_minor_breaks` and
  `date_labels` arguments so that you never need to use the long
  `scales::date_breaks()` or `scales::date_format()`.
  
* `geom_bar()` now has it's own stat, distinct from `stat_bin()` which was
  also used by `geom_histogram()`. `geom_bar()` now uses `stat_count()` 
  which counts values at each distinct value of x (i.e. it does not bin
  the data first). This can be useful when you want to show exactly which 
  values are used in a continuous variable.

* `geom_point()` gains a `stroke` aesthetic which controls the border width of 
  shapes 21-25 (#1133, @SeySayux). `size` and `stroke` are additive so a point 
  with `size = 5` and `stroke = 5` will have a diameter of 10mm. (#1142)

* New `position_nudge()` allows you to slightly offset labels (or other 
  geoms) from their corresponding points (#1109).

* `scale_size()` now maps values to _area_, not radius. Use `scale_radius()`
  if you want the old behaviour (not recommended, except perhaps for lines).

* New `stat_summary_bin()` works like `stat_summary()` but on binned data. 
  It's a generalisation of `stat_bin()` that can compute any aggregate,
  not just counts (#1274). Both default to `mean_se()` if no aggregation
  functions are supplied (#1386).

* Layers are now much stricter about their arguments - you will get an error
  if you've supplied an argument that isn't an aesthetic or a parameter.
  This is likely to cause some short-term pain but in the long-term it will make
  it much easier to spot spelling mistakes and other errors (#1293).
  
    This change does break a handful of geoms/stats that used `...` to pass 
    additional arguments on to the underlying computation. Now 
    `geom_smooth()`/`stat_smooth()` and `geom_quantile()`/`stat_quantile()` 
    use `method.args` instead (#1245, #1289); and `stat_summary()` (#1242), 
    `stat_summary_hex()`, and `stat_summary2d()` use `fun.args`.

### Extensibility

There is now an official mechanism for defining Stats, Geoms, and Positions in 
other packages. See `vignette("extending-ggplot2")` for details.

* All Geoms, Stats and Positions are now exported, so you can inherit from them
  when making your own objects (#989).

* ggplot2 no longer uses proto or reference classes. Instead, we now use 
  ggproto, a new OO system designed specifically for ggplot2. Unlike proto
  and RC, ggproto supports clean cross-package inheritance. Creating a new OO
  system isn't usually the right way to solve a problem, but I'm pretty sure
  it was necessary here. Read more about it in the vignette.

* `aes_()` replaces `aes_q()`. It also supports formulas, so the most concise 
  SE version of `aes(carat, price)` is now `aes_(~carat, ~price)`. You may
  want to use this form in packages, as it will avoid spurious `R CMD check` 
  warnings about undefined global variables.

### Text

* `geom_text()` has been overhauled to make labelling your data a little
  easier. It:
  
    * `nudge_x` and `nudge_y` arguments let you offset labels from their
      corresponding points (#1120). 
      
    * `check_overlap = TRUE` provides a simple way to avoid overplotting 
      of labels: labels that would otherwise overlap are omitted (#1039).
      
    * `hjust` and `vjust` can now be character vectors: "left", "center", 
      "right", "bottom", "middle", "top". New options include "inward" and 
      "outward" which align text towards and away from the center of the plot 
      respectively.

* `geom_label()` works like `geom_text()` but draws a rounded rectangle 
  underneath each label (#1039). This is useful when you want to label plots
  that are dense with data.

### Deprecated features

* The little used `aes_auto()` has been deprecated. 

* `aes_q()` has been replaced with `aes_()` to be consistent with SE versions
  of NSE functions in other packages.

* The `order` aesthetic is officially deprecated. It never really worked, and 
  was poorly documented.

* The `stat` and `position` arguments to `qplot()` have been deprecated.
  `qplot()` is designed for quick plots - if you need to specify position
  or stat, use `ggplot()` instead.

* The theme setting `axis.ticks.margin` has been deprecated: now use the margin 
  property of `axis.text`.
  
* `stat_abline()`, `stat_hline()` and `stat_vline()` have been removed:
  these were never suitable for use other than with `geom_abline()` etc
  and were not documented.

* `show_guide` has been renamed to `show.legend`: this more accurately
  reflects what it does (controls appearance of layer in legend), and uses the 
  same convention as other ggplot2 arguments (i.e. a `.` between names).
  (Yes, I know that's inconsistent with function names with use `_`, but it's
  too late to change now.)

A number of geoms have been renamed to be internally consistent:

* `stat_binhex()` and `stat_bin2d()` have been renamed to `stat_bin_hex()` 
  and `stat_bin_2d()` (#1274). `stat_summary2d()` has been renamed to 
  `stat_summary_2d()`, `geom_density2d()`/`stat_density2d()` has been renamed 
  to `geom_density_2d()`/`stat_density_2d()`.

* `stat_spoke()` is now `geom_spoke()` since I realised it's a
  reparameterisation of `geom_segment()`.

* `stat_bindot()` has been removed because it's so tightly coupled to
  `geom_dotplot()`. If you happened to use `stat_bindot()`, just change to
  `geom_dotplot()` (#1194).

All defunct functions have been removed.

### Default appearance

* The default `theme_grey()` background colour has been changed from "grey90" 
  to "grey92": this makes the background a little less visually prominent.

* Labels and titles have been tweaked for readability:

    * Axes labels are darker.
    
    * Legend and axis titles are given the same visual treatment.
    
    * The default font size dropped from 12 to 11. You might be surprised that 
      I've made the default text size smaller as it was already hard for
      many people to read. It turns out there was a bug in RStudio (fixed in 
      0.99.724), that shrunk the text of all grid based graphics. Once that
      was resolved the defaults seemed too big to my eyes.
    
    * More spacing between titles and borders.
    
    * Default margins scale with the theme font size, so the appearance at 
      larger font sizes should be considerably improved (#1228). 

* `alpha` now affects both fill and colour aesthetics (#1371).

* `element_text()` gains a margins argument which allows you to add additional
  padding around text elements. To help see what's going on use `debug = TRUE` 
  to display the text region and anchors.

* The default font size in `geom_text()` has been decreased from 5mm (14 pts)
  to 3.8 mm (11 pts) to match the new default theme sizes.

* A diagonal line is no longer drawn on bar and rectangle legends. Instead, the
  border has been tweaked to be more visible, and more closely match the size of 
  line drawn on the plot.

* `geom_pointrange()` and `geom_linerange()` get vertical (not horizontal)
  lines in the legend (#1389).

* The default line `size` for `geom_smooth()` has been increased from 0.5 to 1 
  to make it easier to see when overlaid on data.
  
* `geom_bar()` and `geom_rect()` use a slightly paler shade of grey so they
  aren't so visually heavy.
  
* `geom_boxplot()` now colours outliers the same way as the boxes.

* `geom_point()` now uses shape 19 instead of 16. This looks much better on 
  the default Linux graphics device. (It's very slightly smaller than the old 
  point, but it shouldn't affect any graphics significantly)

* Sizes in ggplot2 are measured in mm. Previously they were converted to pts 
  (for use in grid) by multiplying by 72 / 25.4. However, grid uses printer's 
  points, not Adobe (big pts), so sizes are now correctly multiplied by 
  72.27 / 25.4. This is unlikely to noticeably affect display, but it's
  technically correct (<https://youtu.be/hou0lU8WMgo>).

* The default legend will now allocate multiple rows (if vertical) or
  columns (if horizontal) in order to make a legend that is more likely to
  fit on the screen. You can override with the `nrow`/`ncol` arguments
  to `guide_legend()`

    ```R
    p <- ggplot(mpg, aes(displ,hwy, colour = model)) + geom_point()
    p
    p + theme(legend.position = "bottom")
    # Previous behaviour
    p + guides(colour = guide_legend(ncol = 1))
    ```

### New and updated themes

* New `theme_void()` is completely empty. It's useful for plots with non-
  standard coordinates or for drawings (@jiho, #976).

* New `theme_dark()` has a dark background designed to make colours pop out
  (@jiho, #1018)

* `theme_minimal()` became slightly more minimal by removing the axis ticks:
  labels now line up directly beneath grid lines (@tomschloss, #1084)

* New theme setting `panel.ontop` (logical) make it possible to place 
  background elements (i.e., gridlines) on top of data. Best used with 
  transparent `panel.background` (@noamross. #551).

### Labelling

The facet labelling system was updated with many new features and a
more flexible interface (@lionel-). It now works consistently across
grid and wrap facets. The most important user visible changes are:

* `facet_wrap()` gains a `labeller` option (#25).

* `facet_grid()` and `facet_wrap()` gain a `switch` argument to
  display the facet titles near the axes. When switched, the labels
  become axes subtitles. `switch` can be set to "x", "y" or "both"
  (the latter only for grids) to control which margin is switched.

The labellers (such as `label_value()` or `label_both()`) also get
some new features:

* They now offer the `multi_line` argument to control whether to
  display composite facets (those specified as `~var1 + var2`) on one
  or multiple lines.

* In `label_bquote()` you now refer directly to the names of
  variables. With this change, you can create math expressions that
  depend on more than one variable. This math expression can be
  specified either for the rows or the columns and you can also
  provide different expressions to each margin.

  As a consequence of these changes, referring to `x` in backquoted
  expressions is deprecated.

* Similarly to `label_bquote()`, `labeller()` now take `.rows` and
  `.cols` arguments. In addition, it also takes `.default`.
  `labeller()` is useful to customise how particular variables are
  labelled. The three additional arguments specify how to label the
  variables are not specifically mentioned, respectively for rows,
  columns or both. This makes it especially easy to set up a
  project-wide labeller dispatcher that can be reused across all your
  plots. See the documentation for an example.

* The new labeller `label_context()` adapts to the number of factors
  facetted over. With a single factor, it displays only the values,
  just as before. But with multiple factors in a composite margin
  (e.g. with `~cyl + am`), the labels are passed over to
  `label_both()`. This way the variables names are displayed with the
  values to help identifying them.

On the programming side, the labeller API has been rewritten in order
to offer more control when faceting over multiple factors (e.g. with
formulae such as `~cyl + am`). This also means that if you have
written custom labellers, you will need to update them for this
version of ggplot.

* Previously, a labeller function would take `variable` and `value`
  arguments and return a character vector. Now, they take a data frame
  of character vectors and return a list. The input data frame has one
  column per factor facetted over and each column in the returned list
  becomes one line in the strip label. See documentation for more
  details.

* The labels received by a labeller now contain metadata: their margin
  (in the "type" attribute) and whether they come from a wrap or a
  grid facet (in the "facet" attribute).

* Note that the new `as_labeller()` function operator provides an easy
  way to transform an existing function to a labeller function. The
  existing function just needs to take and return a character vector.

## Documentation

* Improved documentation for `aes()`, `layer()` and much much more.

* I've tried to reduce the use of `...` so that you can see all the 
  documentation in one place rather than having to integrate multiple pages.
  In some cases this has involved adding additional arguments to geoms
  to make it more clear what you can do:
  
    *  `geom_smooth()` gains explicit `method`, `se` and `formula` arguments.
    
    * `geom_histogram()` gains `binwidth`, `bins`, `origin` and `right` 
      arguments.
      
    * `geom_jitter()` gains `width` and `height` arguments to make it easier
      to control the amount of jittering without using the lengthy 
      `position_jitter()` function (#1116)

* Use of `qplot()` in examples has been minimised (#1123, @hrbrmstr). This is
  inline with the 2nd edition of the ggplot2 box, which minimises the use of 
  `qplot()` in favour of `ggplot()`.

* Tightly linked geoms and stats (e.g. `geom_boxplot()` and `stat_boxplot()`) 
  are now documented in the same file so you can see all the arguments in one
  place. Variations of the same idea (e.g. `geom_path()`, `geom_line()`, and
  `geom_step()`) are also documented together.

* It's now obvious that you can set the `binwidth` parameter for
  `stat_bin_hex()`, `stat_summary_hex()`, `stat_bin_2d()`, and
  `stat_summary_2d()`. 

* The internals of positions have been cleaned up considerably. You're unlikely
  to notice any external changes, although the documentation should be a little
  less confusing since positions now don't list parameters they never use.

## Data

* All datasets have class `tbl_df` so if you also use dplyr, you get a better
  print method.

* `economics` has been brought up to date to 2015-04-01.

* New `economics_long` is the economics data in long form.

* New `txhousing` dataset containing information about the Texas housing
  market. Useful for examples that need multiple time series, and for
  demonstrating model+vis methods.

* New `luv_colours` dataset which contains the locations of all
  built-in `colors()` in Luv space.

* `movies` has been moved into its own package, ggplot2movies, because it was 
  large and not terribly useful. If you've used the movies dataset, you'll now 
  need to explicitly load the package with `library(ggplot2movies)`.

## Bug fixes and minor improvements

* All partially matched arguments and `$` have been been replaced with 
  full matches (@jimhester, #1134).

* ggplot2 now exports `alpha()` from the scales package (#1107), and `arrow()` 
  and `unit()` from grid (#1225). This means you don't need attach scales/grid 
  or do `scales::`/`grid::` for these commonly used functions.

* `aes_string()` now only parses character inputs. This fixes bugs when
  using it with numbers and non default `OutDec` settings (#1045).

* `annotation_custom()` automatically adds a unique id to each grob name,
  making it easier to plot multiple grobs with the same name (e.g. grobs of
  ggplot2 graphics) in the same plot (#1256).

* `borders()` now accepts xlim and ylim arguments for specifying the geographical 
  region of interest (@markpayneatwork, #1392).

* `coord_cartesian()` applies the same expansion factor to limits as for scales. 
  You can suppress with `expand = FALSE` (#1207).

* `coord_trans()` now works when breaks are suppressed (#1422).

* `cut_number()` gives error message if the number of requested bins can
  be created because there are two few unique values (#1046).

* Character labels in `facet_grid()` are no longer (incorrectly) coerced into
  factors. This caused problems with custom label functions (#1070).

* `facet_wrap()` and `facet_grid()` now allow you to use non-standard
  variable names by surrounding them with backticks (#1067).

* `facet_wrap()` more carefully checks its `nrow` and `ncol` arguments
  to ensure that they're specified correctly (@richierocks, #962)

* `facet_wrap()` gains a `dir` argument to control the direction the
  panels are wrapped in. The default is "h" for horizontal. Use "v" for
  vertical layout (#1260).

* `geom_abline()`, `geom_hline()` and `geom_vline()` have been rewritten to
  have simpler behaviour and be more consistent:

    * `stat_abline()`, `stat_hline()` and `stat_vline()` have been removed:
      these were never suitable for use other than with `geom_abline()` etc
      and were not documented.

    * `geom_abline()`, `geom_vline()` and `geom_hline()` are bound to
      `stat_identity()` and `position_identity()`

    * Intercept parameters can no longer be set to a function.

    * They are all documented in one file, since they are so closely related.

* `geom_bin2d()` will now let you specify one dimension's breaks exactly,
  without touching the other dimension's default breaks at all (#1126).

* `geom_crossbar()` sets grouping correctly so you can display multiple
  crossbars on one plot. It also makes the default `fatten` argument a little
  bigger to make the middle line more obvious (#1125).

* `geom_histogram()` and `geom_smooth()` now only inform you about the
  default values once per layer, rather than once per panel (#1220).

* `geom_pointrange()` gains `fatten` argument so you can control the
  size of the point relative to the size of the line.

* `geom_segment()` annotations were not transforming with scales 
  (@BrianDiggs, #859).

* `geom_smooth()` is no longer so chatty. If you want to know what the default
  smoothing method is, look it up in the documentation! (#1247)

* `geom_violin()` now has the ability to draw quantile lines (@DanRuderman).

* `ggplot()` now captures the parent frame to use for evaluation,
  rather than always defaulting to the global environment. This should
  make ggplot more suitable to use in more situations (e.g. with knitr)

* `ggsave()` has been simplified a little to make it easier to maintain.
  It no longer checks that you're printing a ggplot2 object (so now also
  works with any grid grob) (#970), and always requires a filename.
  Parameter `device` now supports character argument to specify which supported
  device to use ('pdf', 'png', 'jpeg', etc.), for when it cannot be correctly
  inferred from the file extension (for example when a temporary filename is
  supplied server side in shiny apps) (@sebkopf, #939). It no longer opens
  a graphics device if one isn't already open - this is annoying when you're
  running from a script (#1326).

* `guide_colorbar()` creates correct legend if only one color (@krlmlr, #943).

* `guide_colorbar()` no longer fails when the legend is empty - previously
  this often masked misspecifications elsewhere in the plot (#967).

* New `layer_data()` function extracts the data used for plotting for a given
  layer. It's mostly useful for testing.

* User supplied `minor_breaks` can now be supplied on the same scale as 
  the data, and will be automatically transformed with by scale (#1385).

* You can now suppress the appearance of an axis/legend title (and the space
  that would allocated for it) with `NULL` in the `scale_` function. To
  use the default label, use `waiver()` (#1145).

* Position adjustments no longer warn about potentially varying ranges
  because the problem rarely occurs in practice and there are currently a
  lot of false positives since I don't understand exactly what FP criteria
  I should be testing.

* `scale_fill_grey()` now uses red for missing values. This matches
  `scale_colour_grey()` and makes it obvious where missing values lie.
  Override with `na.value`.

* `scale_*_gradient2()` defaults to using Lab colour space.

* `scale_*_gradientn()` now allows `colours` or `colors` (#1290)

* `scale_y_continuous()` now also transforms the `lower`, `middle` and `upper`
  aesthetics used by `geom_boxplot()`: this only affects
  `geom_boxplot(stat = "identity")` (#1020).

* Legends no longer inherit aesthetics if `inherit.aes` is FALSE (#1267).

* `lims()` makes it easy to set the limits of any axis (#1138).

* `labels = NULL` now works with `guide_legend()` and `guide_colorbar()`.
  (#1175, #1183).

* `override.aes` now works with American aesthetic spelling, e.g. color

* Scales no longer round data points to improve performance of colour
  palettes. Instead the scales package now uses a much faster colour
  interpolation algorithm (#1022).

* `scale_*_brewer()` and `scale_*_distiller()` add new `direction` argument of 
  `scales::brewer_pal`, making it easier to change the order of colours 
  (@jiho, #1139).

* `scale_x_date()` now clips dates outside the limits in the same way as
  `scale_x_continuous()` (#1090).

* `stat_bin()` gains `bins` arguments, which denotes the number of bins. Now
  you can set `bins=100` instead of `binwidth=0.5`. Note that `breaks` or
  `binwidth` will override it (@tmshn, #1158, #102).

* `stat_boxplot()` warns if a continuous variable is used for the `x` aesthetic
  without also supplying a `group` aesthetic (#992, @krlmlr).

* `stat_summary_2d()` and `stat_bin_2d()` now share exactly the same code for 
  determining breaks from `bins`, `binwidth`, and `origin`. 
  
* `stat_summary_2d()` and `stat_bin_2d()` now output in tile/raster compatible 
  form instead of rect compatible form. 

* Automatically computed breaks do not lead to an error for transformations like
  "probit" where the inverse can map to infinity (#871, @krlmlr)

* `stat_function()` now always evaluates the function on the original scale.
  Previously it computed the function on transformed scales, giving incorrect
  values (@BrianDiggs, #1011).

* `strip_dots` works with anonymous functions within calculated aesthetics 
  (e.g. `aes(sapply(..density.., function(x) mean(x))))` (#1154, @NikNakk)

* `theme()` gains `validate = FALSE` parameter to turn off validation, and 
  hence store arbitrary additional data in the themes. (@tdhock, #1121)

* Improved the calculation of segments needed to draw the curve representing
  a line when plotted in polar coordinates. In some cases, the last segment
  of a multi-segment line was not drawn (@BrianDiggs, #952)<|MERGE_RESOLUTION|>--- conflicted
+++ resolved
@@ -1,9 +1,8 @@
 # ggplot2 (development version)
 
-<<<<<<< HEAD
 * `ScaleContinuous$get_breaks()` now only calls `scales::zero_range()` on limits
   in transformed space, rather than in data space (#5304).
-=======
+
 * Scales throw more informative messages (@teunbrand, #4185, #4258)
 
 * The `scale_name` argument in `continuous_scale()`, `discrete_scale()` and
@@ -49,7 +48,6 @@
   
 * `scale_*_manual()` with a named `values` argument now emits a warning when
   none of those names match the values found in the data (@teunbrand, #5298).
->>>>>>> 5da2d300
 
 * `coord_munch()` can now close polygon shapes (@teunbrand, #3271)
 

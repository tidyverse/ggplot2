# ggplot2 2.2.1.9000

<<<<<<< HEAD
* Box plot position is now controlled by `position_boxdodge()` (@karawoo,
  #2143).
=======
* The `show.legend` parameter now accepts a named logical vector to hide/show
  only some aesthetics in the legend (@tutuchan, #1798)
>>>>>>> 4b235fba

* Default colour maps for continuous data are controlled by global options
  `ggplot2.continuous.colour` and `ggplot2.continuous.fill`, which can be set to
  either `"gradient"` or `"viridis"` (@karawoo).

* Adds built-in support for `viridis` and related colour maps. Use the functions
  `scale_colour_viridis_c()`/`scale_fill_viridis_c()` for continuous data and
  `scale_colour_viridis_d()`/`scale_fill_viridis_d()` for discrete data
  (@karawoo, #1526).

* Updated datetime scales for `alpha`, `size`, `colour`, and `fill` can take
  `date_breaks` and `date_labels` arguments (@karawoo, #1526).

* `scale_alpha()` gains date and date-time variants (@karawoo, #1526).

* Axes positioned on the top and to the right can now customize their ticks and
  lines separately (@thomasp85, #1899)

* `geom_segment` now also takes a `linejoin` parameter. This allows more control over the appearance of the segments, which is especially useful for plotting thick arrows (@Ax3man, #774).

* Theme elements can now be subclassed. Add a `merge_element` method to control
  how properties are inherited from parent element. Add `element_grob` method
  to define how elements are rendered into grobs (@thomasp85, #1981).

* Theme functions now have the optional parameters `base_line_size` and
  `base_rect_size` to control the default sizes of line and rectangle elements
  (@karawoo, #2176).

* Fixed bug in `coord_polar` that prevented secondary axis ticks and labels
  from being drawn (@dylan-stark, #2072)

* Use `rel()` to set line widths in theme defaults (@baptiste).

* `geom_density` drops groups with fewer than two data points and throws a
  warning. For groups with two data points, the density values are now
  calculated with `stats::density` (@karawoo, #2127).

* `geom_smooth` now orders by the `x` aesthetic, making it easier to pass 
  pre-computed values without manual ordering (@izahn, #2028).

* Fixed bug in `coord_polar` that prevented moving the radius axis
  to the right (@thomasp85, #2005).

* `discrete_scale` documentation updated to match functionality and 
  `continuous_scale` (@alistaire47, #2052).

* `geom_smooth()` now knows it has `ymin` and `ymax` aesthetics (#1939).

* Automatic visual unit tests with vdiffr.

* Layers no longer warn about unknown aesthetics who's value is set to 
  `NULL` (overriding a set aesthetic in the plot) (#1909).

* `scale_type()` generic is now exported and documented. Use this if you 
  want to extend ggplot2 to work with a new type of vector (#)

* `position_dodge()` gains an `preserve` argument that allows you to control
  whether the `total` width at each `x` value is preserved (the current 
  default), or ensure that the width of a `single` element is preserved
  (what many people want) (#1935).

* `stat_bin` now accepts functions for `binwidth`. This allows better binning when faceting along variables with different ranges (@botanize).

* Legends no longer try and use set aesthetics that are not length one
  (fixes #1932).

* Added `autolayer()` S3 generic (@mitchelloharawild, #1974).

* Fix warning when using the `weight` aesthetic with `stat_bin()` (through 
  `geom_histogram()` in particular) (@jiho, #1921).
  
* `geom_smooth`'s message for `method="auto"` now reports the formula used,
  in addition to the name of the smoothing function (@davharris #1951).
  
* The `expand` argument for `scale_*_continuous()` and `scale_*_discrete()`
  now accepts separate expansion values for the lower and upper range
  limits. The expansion limits can be specified using the convenience
  function `expand_scale()`.
  
  Separate expansion limits may be useful for bar charts, e.g. if one
  wants to have the bottom of the bars being flush with the x axis but
  still leave some (automatically calculated amount of) space above them:
  
    ```R
    ggplot(mtcars) +
        geom_bar(aes(x = factor(cyl))) +
        scale_y_continuous(expand = expand_scale(mult = c(0, .1)))
    ```
  
  It can also be useful for line charts, e.g. for counts over time,
  where one wants to have a ’hard’ lower limit of y = 0 but leave the
  upper limit unspecified (and perhaps differing between panels),
  but with some extra space above the highest point on the line.
  (With symmetrical limits, the extra space above the highest point
  could in some cases cause the lower limit to be negative.)
  
  The old syntax for the `expand` argument will of course continue
  to work. (@huftis, #1669)

* `print.ggplot()` now returns the original ggplot object, instead of the output from `ggplot_build()`. Also, the object returned from `ggplot_build()` now has the class `"ggplot_built"`. (#2034)

* Added new functions `summarise_layout()`, `summarise_coord()`, `summarise_layers()`, which provide summaries of the layout, coordinate systems, and layers, of a built ggplot object. (#2034)

* `ggproto()` produces objects with class `c("ggproto", "gg")`. This was added so that when layers, scales, or other ggproto objects are added together, an informative error message is raised (@jrnold, #2056).


### sf

ggplot2 now has full support for sf with `geom_sf()` and `coord_sf()`:

```R
nc <- sf::st_read(system.file("shape/nc.shp", package = "sf"), quiet = TRUE)
ggplot(nc) +
  geom_sf(aes(fill = AREA))
```
It supports all simple features, automatically aligns CRS across layer, sets 
up correct aspect ratio, and draws a graticule.

### Coordinate extensions

* Coords have gained new extension mechanisms.
  
  If you have an existing coord extension you will need to revise the
  specification of the `train()` method. It is now called `setup_panel_params()`
  (better reflecting what it actually does) and now has arguments
  `scale_x`, and `scale_y` (the x and y scales respectively) and
  `param`, a list of plot specific parameters generated by `setup_params()`.

* What was formerly called `scale_details` (in coords), `panel_ranges` 
  (in layout) and `panel_scales` (in geoms) are now consistently called
  `panel_params` (#1311). These are parameters of the Coord that vary from
  panel to panel.

# ggplot2 2.2.1

* Fix usage of `structure(NULL)` for R-devel compatibility (#1968).

# ggplot2 2.2.0

## Major new features

### Subtitle and caption

Thanks to @hrbrmstr plots now have subtitles and captions, which can be set with the `subtitle`  and `caption` arguments to `ggtitle()` and `labs()`. You can control their appearance with the theme settings `plot.caption` and `plot.subtitle`. The main plot title is now left-aligned to better work better with a subtitle. The caption is right-aligned (@hrbrmstr).

### Stacking

`position_stack()` and `position_fill()` now sort the stacking order to match grouping order. This allows you to control the order through grouping, and ensures that the default legend matches the plot (#1552, #1593). If you want the opposite order (useful if you have horizontal bars and horizontal legend), you can request reverse stacking by using `position = position_stack(reverse = TRUE)` (#1837).
  
`position_stack()` and `position_fill()` now accepts negative values which will create stacks extending below the x-axis (#1691).

`position_stack()` and `position_fill()` gain a `vjust` argument which makes it easy to (e.g.) display labels in the middle of stacked bars (#1821).

### Layers

`geom_col()` was added to complement `geom_bar()` (@hrbrmstr). It uses `stat="identity"` by default, making the `y` aesthetic mandatory. It does not support any other `stat_()` and does not provide fallback support for the `binwidth` parameter. Examples and references in other functions were updated to demonstrate `geom_col()` usage. 

When creating a layer, ggplot2 will warn if you use an unknown aesthetic or an unknown parameter. Compared to the previous version, this is stricter for aesthetics (previously there was no message), and less strict for parameters (previously this threw an error) (#1585).

### Facetting

The facet system, as well as the internal panel class, has been rewritten in ggproto. Facets are now extendable in the same manner as geoms and stats, as described in `vignette("extending-ggplot2")`.

We have also added the following new fatures.
  
* `facet_grid()` and `facet_wrap()` now allow expressions in their facetting 
  formulas (@DanRuderman, #1596).

* When `facet_wrap()` results in an uneven number of panels, axes will now be
  drawn underneath the hanging panels (fixes #1607)

* Strips can now be freely positioned in `facet_wrap()` using the 
  `strip.position` argument (deprecates `switch`).

* The relative order of panel, strip, and axis can now be controlled with 
  the theme setting `strip.placement` that takes either `inside` (strip between 
  panel and axis) or `outside` (strip after axis).

* The theme option `panel.margin` has been deprecated in favour of 
  `panel.spacing` to more clearly communicate intent.

### Extensions

Unfortunately there was a major oversight in the construction of ggproto which lead to extensions capturing the super object at package build time, instead of at package run time (#1826). This problem has been fixed, but requires re-installation of all extension packages.

## Scales

* The position of x and y axes can now be changed using the `position` argument
  in `scale_x_*`and `scale_y_*` which can take `top` and `bottom`, and `left`
  and `right` respectively. The themes of top and right axes can be modified 
  using the `.top` and `.right` modifiers to `axis.text.*` and `axis.title.*`.

### Continuous scales

* `scale_x_continuous()` and `scale_y_continuous()` can now display a secondary 
  axis that is a __one-to-one__ transformation of the primary axis (e.g. degrees 
  Celcius to degrees Fahrenheit). The secondary axis will be positioned opposite 
  to the primary axis and can be controlled with the `sec.axis` argument to 
  the scale constructor.

* Scales worry less about having breaks. If no breaks can be computed, the
  plot will work instead of throwing an uninformative error (#791). This 
  is particularly helpful when you have facets with free scales, and not
  all panels contain data.

* Scales now warn when transformation introduces infinite values (#1696).

### Date time

* `scale_*_datetime()` now supports time zones. It will use the timezone 
  attached to the varaible by default, but can be overridden with the 
  `timezone` argument.

* New `scale_x_time()` and `scale_y_time()` generate reasonable default
  breaks and labels for hms vectors (#1752).

### Discrete scales

The treatment of missing values by discrete scales has been thoroughly overhauled (#1584). The underlying principle is that we can naturally represent missing values on discrete variables (by treating just like another level), so by default we should. 

This principle applies to:

* character vectors
* factors with implicit NA
* factors with explicit NA

And to all scales (both position and non-position.)

Compared to the previous version of ggplot2, there are three main changes:

1.  `scale_x_discrete()` and `scale_y_discrete()` always show discrete NA,
    regardless of their source

1.  If present, `NA`s are shown in discete legends.

1.  All discrete scales gain a `na.translate` argument that allows you to 
    control whether `NA`s are translated to something that can be visualised,
    or should be left as missing. Note that if you don't translate (i.e. 
    `na.translate = FALSE)` the missing values will passed on to the layer, 
    which will warning that it's dropping missing values. To suppress the
    warnings, you'll also need to add `na.rm = TRUE` to the layer call. 

There were also a number of other smaller changes

* Correctly use scale expansion factors.
* Don't preserve space for dropped levels (#1638).
* Only issue one warning when when asking for too many levels (#1674).
* Unicode labels work better on Windows (#1827).
* Warn when used with only continuous data (#1589)

## Themes

* The `theme()` constructor now has named arguments rather than ellipses. This 
  should make autocomplete substantially more useful. The documentation
  (including examples) has been considerably improved.
  
* Built-in themes are more visually homogeneous, and match `theme_grey` better.
  (@jiho, #1679)
  
* When computing the height of titles, ggplot2 now includes the height of the
  descenders (i.e. the bits of `g` and `y` that hang beneath the baseline). This 
  improves the margins around titles, particularly the y axis label (#1712).
  I have also very slightly increased the inner margins of axis titles, and 
  removed the outer margins. 

* Theme element inheritance is now easier to work with as modification now
  overrides default `element_blank` elements (#1555, #1557, #1565, #1567)
  
* Horizontal legends (i.e. legends on the top or bottom) are horizontally
  aligned by default (#1842). Use `legend.box = "vertical"` to switch back
  to the previous behaviour.
  
* `element_line()` now takes an `arrow` argument to specify arrows at the end of
  lines (#1740)

There were a number of tweaks to the theme elements that control legends:
  
* `legend.justification` now controls appearance will plotting the legend
  outside of the plot area. For example, you can use 
  `theme(legend.justification = "top")` to make the legend align with the 
  top of the plot.

* `panel.margin` and `legend.margin` have been renamed to `panel.spacing` and 
  `legend.spacing` respectively, to better communicate intent (they only
  affect spacing between legends and panels, not the margins around them)

* `legend.margin` now controls margin around individual legends.

* New `legend.box.background`, `legend.box.spacing`, and `legend.box.margin`
  control the background, spacing, and margin of the legend box (the region
  that contains all legends).

## Bug fixes and minor improvements

* ggplot2 now imports tibble. This ensures that all built-in datasets print 
  compactly even if you haven't explicitly loaded tibble or dplyr (#1677).

* Class of aesthetic mapping is preserved when adding `aes()` objects (#1624).

* `+.gg` now works for lists that include data frames.

* `annotation_x()` now works in the absense of global data (#1655)

* `geom_*(show.legend = FALSE)` now works for `guide_colorbar`.

* `geom_boxplot()` gains new `outlier.alpha` (@jonathan-g) and 
  `outlier.fill` (@schloerke, #1787) parameters to control the alpha/fill of
   outlier points independently of the alpha of the boxes. 

* `position_jitter()` (and hence `geom_jitter()`) now correctly computes 
  the jitter width/jitter when supplied by the user (#1775, @has2k1).

* `geom_contour()` more clearly describes what inputs it needs (#1577).

* `geom_curve()` respects the `lineend` paramater (#1852).

* `geom_histogram()` and `stat_bin()` understand the `breaks` parameter once 
  more. (#1665). The floating point adjustment for histogram bins is now 
  actually used - it was previously inadvertently ignored (#1651).

* `geom_violin()` no longer transforms quantile lines with the alpha aesthetic
  (@mnbram, #1714). It no longer errors when quantiles are requested but data
  have zero range (#1687). When `trim = FALSE` it once again has a nice 
  range that allows the density to reach zero (by extending the range 3 
  bandwidths to either side of the data) (#1700).

* `geom_dotplot()` works better when facetting and binning on the y-axis. 
  (#1618, @has2k1).
  
* `geom_hexbin()` once again supports `..density..` (@mikebirdgeneau, #1688).

* `geom_step()` gives useful warning if only one data point in layer (#1645).

* `layer()` gains new `check.aes` and `check.param` arguments. These allow
  geom/stat authors to optional suppress checks for known aesthetics/parameters.
  Currently this is used only in `geom_blank()` which powers `expand_limits()` 
  (#1795).

* All `stat_*()` display a better error message when required aesthetics are
  missing.
  
* `stat_bin()` and `stat_summary_hex()` now accept length 1 `binwidth` (#1610)

* `stat_density()` gains new argument `n`, which is passed to underlying function
  `stats::density` ("number of equally spaced points at which the
  density is to be estimated"). (@hbuschme)

* `stat_binhex()` now again returns `count` rather than `value` (#1747)

* `stat_ecdf()` respects `pad` argument (#1646).

* `stat_smooth()` once again informs you about the method it has chosen.
  It also correctly calculates the size of the largest group within facets.

* `x` and `y` scales are now symmetric regarding the list of
  aesthetics they accept: `xmin_final`, `xmax_final`, `xlower`,
  `xmiddle` and `xupper` are now valid `x` aesthetics.

* `Scale` extensions can now override the `make_title` and `make_sec_title` 
  methods to let the scale modify the axis/legend titles.

# ggplot2 2.1.0

## New features

* When mapping an aesthetic to a constant (e.g. 
  `geom_smooth(aes(colour = "loess")))`), the default guide title is the name 
  of the aesthetic (i.e. "colour"), not the value (i.e. "loess") (#1431).

* `layer()` now accepts a function as the data argument. The function will be
  applied to the data passed to the `ggplot()` function and must return a
  data.frame (#1527, @thomasp85). This is a more general version of the 
  deprecated `subset` argument.

* `theme_update()` now uses the `+` operator instead of `%+replace%`, so that
  unspecified values will no longer be `NULL`ed out. `theme_replace()`
  preserves the old behaviour if desired (@oneillkza, #1519). 

* `stat_bin()` has been overhauled to use the same algorithm as ggvis, which 
  has been considerably improved thanks to the advice of Randy Prium (@rpruim).
  This includes:
  
    * Better arguments and a better algorithm for determining the origin.
      You can now specify either `boundary` or the `center` of a bin.
      `origin` has been deprecated in favour of these arguments.
      
    * `drop` is deprecated in favour of `pad`, which adds extra 0-count bins
      at either end (needed for frequency polygons). `geom_histogram()` defaults 
      to `pad = FALSE` which considerably improves the default limits for 
      the histogram, especially when the bins are big (#1477).
      
    * The default algorithm does a (somewhat) better job at picking nice widths 
      and origins across a wider range of input data.
      
    * `bins = n` now gives a histogram with `n` bins, not `n + 1` (#1487).

## Bug fixes

* All `\donttest{}` examples run.

* All `geom_()` and `stat_()` functions now have consistent argument order:
  data + mapping, then geom/stat/position, then `...`, then specific arguments, 
  then arguments common to all layers (#1305). This may break code if you were
  previously relying on partial name matching, but in the long-term should make 
  ggplot2 easier to use. In particular, you can now set the `n` parameter
  in `geom_density2d()` without it partially matching `na.rm` (#1485).

* For geoms with both `colour` and `fill`, `alpha` once again only affects
  fill (Reverts #1371, #1523). This was causing problems for people.

* `facet_wrap()`/`facet_grid()` works with multiple empty panels of data 
  (#1445).

* `facet_wrap()` correctly swaps `nrow` and `ncol` when facetting vertically
  (#1417).

* `ggsave("x.svg")` now uses svglite to produce the svg (#1432).

* `geom_boxplot()` now understands `outlier.color` (#1455).

* `geom_path()` knows that "solid" (not just 1) represents a solid line (#1534).

* `geom_ribbon()` preserves missing values so they correctly generate a 
  gap in the ribbon (#1549).

* `geom_tile()` once again accepts `width` and `height` parameters (#1513). 
  It uses `draw_key_polygon()` for better a legend, including a coloured 
  outline (#1484).

* `layer()` now automatically adds a `na.rm` parameter if none is explicitly
  supplied.

* `position_jitterdodge()` now works on all possible dodge aesthetics, 
  e.g. `color`, `linetype` etc. instead of only based on `fill` (@bleutner)

* `position = "nudge"` now works (although it doesn't do anything useful)
  (#1428).

* The default scale for columns of class "AsIs" is now "identity" (#1518).

* `scale_*_discrete()` has better defaults when used with purely continuous
  data (#1542).

* `scale_size()` warns when used with categorical data.

* `scale_size()`, `scale_colour()`, and `scale_fill()` gain date and date-time
  variants (#1526).

* `stat_bin_hex()` and `stat_bin_summary()` now use the same underlying 
  algorithm so results are consistent (#1383). `stat_bin_hex()` now accepts
  a `weight` aesthetic. To be consistent with related stats, the output variable 
  from `stat_bin_hex()` is now value instead of count.

* `stat_density()` gains a `bw` parameter which makes it easy to get consistent 
   smoothing between facets (@jiho)

* `stat-density-2d()` no longer ignores the `h` parameter, and now accepts 
  `bins` and `binwidth` parameters to control the number of contours 
  (#1448, @has2k1).

* `stat_ecdf()` does a better job of adding padding to -Inf/Inf, and gains
  an argument `pad` to suppress the padding if not needed (#1467).

* `stat_function()` gains an `xlim` parameter (#1528). It once again works 
  with discrete x values (#1509).

* `stat_summary()` preserves sorted x order which avoids artefacts when
  display results with `geom_smooth()` (#1520).

* All elements should now inherit correctly for all themes except `theme_void()`.
  (@Katiedaisey, #1555) 

* `theme_void()` was completely void of text but facets and legends still
  need labels. They are now visible (@jiho). 

* You can once again set legend key and height width to unit arithmetic
  objects (like `2 * unit(1, "cm")`) (#1437).

* Eliminate spurious warning if you have a layer with no data and no aesthetics
  (#1451).

* Removed a superfluous comma in `theme-defaults.r` code (@jschoeley)

* Fixed a compatibility issue with `ggproto` and R versions prior to 3.1.2.
  (#1444)

* Fixed issue where `coord_map()` fails when given an explicit `parameters`
  argument (@tdmcarthur, #1729)
  
* Fixed issue where `geom_errorbarh()` had a required `x` aesthetic (#1933)  

# ggplot2 2.0.0

## Major changes

* ggplot no longer throws an error if you your plot has no layers. Instead it 
  automatically adds `geom_blank()` (#1246).
  
* New `cut_width()` is a convenient replacement for the verbose
  `plyr::round_any()`, with the additional benefit of offering finer
  control.

* New `geom_count()` is a convenient alias to `stat_sum()`. Use it when you
  have overlapping points on a scatterplot. `stat_sum()` now defaults to 
  using counts instead of proportions.

* New `geom_curve()` adds curved lines, with a similar specification to 
  `geom_segment()` (@veraanadi, #1088).

* Date and datetime scales now have `date_breaks`, `date_minor_breaks` and
  `date_labels` arguments so that you never need to use the long
  `scales::date_breaks()` or `scales::date_format()`.
  
* `geom_bar()` now has it's own stat, distinct from `stat_bin()` which was
  also used by `geom_histogram()`. `geom_bar()` now uses `stat_count()` 
  which counts values at each distinct value of x (i.e. it does not bin
  the data first). This can be useful when you want to show exactly which 
  values are used in a continuous variable.

* `geom_point()` gains a `stroke` aesthetic which controls the border width of 
  shapes 21-25 (#1133, @SeySayux). `size` and `stroke` are additive so a point 
  with `size = 5` and `stroke = 5` will have a diameter of 10mm. (#1142)

* New `position_nudge()` allows you to slightly offset labels (or other 
  geoms) from their corresponding points (#1109).

* `scale_size()` now maps values to _area_, not radius. Use `scale_radius()`
  if you want the old behaviour (not recommended, except perhaps for lines).

* New `stat_summary_bin()` works like `stat_summary()` but on binned data. 
  It's a generalisation of `stat_bin()` that can compute any aggregate,
  not just counts (#1274). Both default to `mean_se()` if no aggregation
  functions are supplied (#1386).

* Layers are now much stricter about their arguments - you will get an error
  if you've supplied an argument that isn't an aesthetic or a parameter.
  This is likely to cause some short-term pain but in the long-term it will make
  it much easier to spot spelling mistakes and other errors (#1293).
  
    This change does break a handful of geoms/stats that used `...` to pass 
    additional arguments on to the underlying computation. Now 
    `geom_smooth()`/`stat_smooth()` and `geom_quantile()`/`stat_quantile()` 
    use `method.args` instead (#1245, #1289); and `stat_summary()` (#1242), 
    `stat_summary_hex()`, and `stat_summary2d()` use `fun.args`.

### Extensibility

There is now an official mechanism for defining Stats, Geoms, and Positions in other packages. See `vignette("extending-ggplot2")` for details.

* All Geoms, Stats and Positions are now exported, so you can inherit from them
  when making your own objects (#989).

* ggplot2 no longer uses proto or reference classes. Instead, we now use 
  ggproto, a new OO system designed specifically for ggplot2. Unlike proto
  and RC, ggproto supports clean cross-package inheritance. Creating a new OO
  system isn't usually the right way to solve a problem, but I'm pretty sure
  it was necessary here. Read more about it in the vignette.

* `aes_()` replaces `aes_q()`. It also supports formulas, so the most concise 
  SE version of `aes(carat, price)` is now `aes_(~carat, ~price)`. You may
  want to use this form in packages, as it will avoid spurious `R CMD check` 
  warnings about undefined global variables.

### Text

* `geom_text()` has been overhauled to make labelling your data a little
  easier. It:
  
    * `nudge_x` and `nudge_y` arguments let you offset labels from their
      corresponding points (#1120). 
      
    * `check_overlap = TRUE` provides a simple way to avoid overplotting 
      of labels: labels that would otherwise overlap are omitted (#1039).
      
    * `hjust` and `vjust` can now be character vectors: "left", "center", 
      "right", "bottom", "middle", "top". New options include "inward" and 
      "outward" which align text towards and away from the center of the plot 
      respectively.

* `geom_label()` works like `geom_text()` but draws a rounded rectangle 
  underneath each label (#1039). This is useful when you want to label plots
  that are dense with data.

### Deprecated features

* The little used `aes_auto()` has been deprecated. 

* `aes_q()` has been replaced with `aes_()` to be consistent with SE versions
  of NSE functions in other packages.

* The `order` aesthetic is officially deprecated. It never really worked, and 
  was poorly documented.

* The `stat` and `position` arguments to `qplot()` have been deprecated.
  `qplot()` is designed for quick plots - if you need to specify position
  or stat, use `ggplot()` instead.

* The theme setting `axis.ticks.margin` has been deprecated: now use the margin 
  property of `axis.text`.
  
* `stat_abline()`, `stat_hline()` and `stat_vline()` have been removed:
  these were never suitable for use other than with `geom_abline()` etc
  and were not documented.

* `show_guide` has been renamed to `show.legend`: this more accurately
  reflects what it does (controls appearance of layer in legend), and uses the 
  same convention as other ggplot2 arguments (i.e. a `.` between names).
  (Yes, I know that's inconsistent with function names with use `_`, but it's
  too late to change now.)

A number of geoms have been renamed to be internally consistent:

* `stat_binhex()` and `stat_bin2d()` have been renamed to `stat_bin_hex()` 
  and `stat_bin_2d()` (#1274). `stat_summary2d()` has been renamed to 
  `stat_summary_2d()`, `geom_density2d()`/`stat_density2d()` has been renamed 
  to `geom_density_2d()`/`stat_density_2d()`.

* `stat_spoke()` is now `geom_spoke()` since I realised it's a
  reparameterisation of `geom_segment().

* `stat_bindot()` has been removed because it's so tightly coupled to
  `geom_dotplot()`. If you happened to use `stat_bindot()`, just change to
  `geom_dotplot()` (#1194).

All defunct functions have been removed.

### Default appearance

* The default `theme_grey()` background colour has been changed from "grey90" 
  to "grey92": this makes the background a little less visually prominent.

* Labels and titles have been tweaked for readability:

    * Axes labels are darker.
    
    * Legend and axis titles are given the same visual treatment.
    
    * The default font size dropped from 12 to 11. You might be surprised that 
      I've made the default text size smaller as it was already hard for
      many people to read. It turns out there was a bug in RStudio (fixed in 
      0.99.724), that shrunk the text of all grid based graphics. Once that
      was resolved the defaults seemed too big to my eyes.
    
    * More spacing between titles and borders.
    
    * Default margins scale with the theme font size, so the appearance at 
      larger font sizes should be considerably improved (#1228). 

* `alpha` now affects both fill and colour aesthetics (#1371).

* `element_text()` gains a margins argument which allows you to add additional
  padding around text elements. To help see what's going on use `debug = TRUE` 
  to display the text region and anchors.

* The default font size in `geom_text()` has been decreased from 5mm (14 pts)
  to 3.8 mm (11 pts) to match the new default theme sizes.

* A diagonal line is no longer drawn on bar and rectangle legends. Instead, the
  border has been tweaked to be more visible, and more closely match the size of 
  line drawn on the plot.

* `geom_pointrange()` and `geom_linerange()` get vertical (not horizontal)
  lines in the legend (#1389).

* The default line `size` for `geom_smooth()` has been increased from 0.5 to 1 
  to make it easier to see when overlaid on data.
  
* `geom_bar()` and `geom_rect()` use a slightly paler shade of grey so they
  aren't so visually heavy.
  
* `geom_boxplot()` now colours outliers the same way as the boxes.

* `geom_point()` now uses shape 19 instead of 16. This looks much better on 
  the default Linux graphics device. (It's very slightly smaller than the old 
  point, but it shouldn't affect any graphics significantly)

* Sizes in ggplot2 are measured in mm. Previously they were converted to pts 
  (for use in grid) by multiplying by 72 / 25.4. However, grid uses printer's 
  points, not Adobe (big pts), so sizes are now correctly multiplied by 
  72.27 / 25.4. This is unlikely to noticeably affect display, but it's
  technically correct (<https://youtu.be/hou0lU8WMgo>).

* The default legend will now allocate multiple rows (if vertical) or
  columns (if horizontal) in order to make a legend that is more likely to
  fit on the screen. You can override with the `nrow`/`ncol` arguments
  to `guide_legend()`

    ```R
    p <- ggplot(mpg, aes(displ,hwy, colour = model)) + geom_point()
    p
    p + theme(legend.position = "bottom")
    # Previous behaviour
    p + guides(colour = guide_legend(ncol = 1))
    ```

### New and updated themes

* New `theme_void()` is completely empty. It's useful for plots with non-
  standard coordinates or for drawings (@jiho, #976).

* New `theme_dark()` has a dark background designed to make colours pop out
  (@jiho, #1018)

* `theme_minimal()` became slightly more minimal by removing the axis ticks:
  labels now line up directly beneath grid lines (@tomschloss, #1084)

* New theme setting `panel.ontop` (logical) make it possible to place 
  background elements (i.e., gridlines) on top of data. Best used with 
  transparent `panel.background` (@noamross. #551).

### Labelling

The facet labelling system was updated with many new features and a
more flexible interface (@lionel-). It now works consistently across
grid and wrap facets. The most important user visible changes are:

* `facet_wrap()` gains a `labeller` option (#25).

* `facet_grid()` and `facet_wrap()` gain a `switch` argument to
  display the facet titles near the axes. When switched, the labels
  become axes subtitles. `switch` can be set to "x", "y" or "both"
  (the latter only for grids) to control which margin is switched.

The labellers (such as `label_value()` or `label_both()`) also get
some new features:

* They now offer the `multi_line` argument to control whether to
  display composite facets (those specified as `~var1 + var2`) on one
  or multiple lines.

* In `label_bquote()` you now refer directly to the names of
  variables. With this change, you can create math expressions that
  depend on more than one variable. This math expression can be
  specified either for the rows or the columns and you can also
  provide different expressions to each margin.

  As a consequence of these changes, referring to `x` in backquoted
  expressions is deprecated.

* Similarly to `label_bquote()`, `labeller()` now take `.rows` and
  `.cols` arguments. In addition, it also takes `.default`.
  `labeller()` is useful to customise how particular variables are
  labelled. The three additional arguments specify how to label the
  variables are not specifically mentioned, respectively for rows,
  columns or both. This makes it especially easy to set up a
  project-wide labeller dispatcher that can be reused across all your
  plots. See the documentation for an example.

* The new labeller `label_context()` adapts to the number of factors
  facetted over. With a single factor, it displays only the values,
  just as before. But with multiple factors in a composite margin
  (e.g. with `~cyl + am`), the labels are passed over to
  `label_both()`. This way the variables names are displayed with the
  values to help identifying them.

On the programming side, the labeller API has been rewritten in order
to offer more control when facetting over multiple factors (e.g. with
formulae such as `~cyl + am`). This also means that if you have
written custom labellers, you will need to update them for this
version of ggplot.

* Previously, a labeller function would take `variable` and `value`
  arguments and return a character vector. Now, they take a data frame
  of character vectors and return a list. The input data frame has one
  column per factor facetted over and each column in the returned list
  becomes one line in the strip label. See documentation for more
  details.

* The labels received by a labeller now contain metadata: their margin
  (in the "type" attribute) and whether they come from a wrap or a
  grid facet (in the "facet" attribute).

* Note that the new `as_labeller()` function operator provides an easy
  way to transform an existing function to a labeller function. The
  existing function just needs to take and return a character vector.

## Documentation

* Improved documentation for `aes()`, `layer()` and much much more.

* I've tried to reduce the use of `...` so that you can see all the 
  documentation in one place rather than having to integrate multiple pages.
  In some cases this has involved adding additional arguments to geoms
  to make it more clear what you can do:
  
    *  `geom_smooth()` gains explicit `method`, `se` and `formula` arguments.
    
    * `geom_histogram()` gains `binwidth`, `bins`, origin` and `right` 
      arguments.
      
    * `geom_jitter()` gains `width` and `height` arguments to make it easier
      to control the amount of jittering without using the lengthy 
      `position_jitter()` function (#1116)

* Use of `qplot()` in examples has been minimised (#1123, @hrbrmstr). This is
  inline with the 2nd edition of the ggplot2 box, which minimises the use of 
  `qplot()` in favour of `ggplot()`.

* Tighly linked geoms and stats (e.g. `geom_boxplot()` and `stat_boxplot()`) 
  are now documented in the same file so you can see all the arguments in one
  place. Variations of the same idea (e.g. `geom_path()`, `geom_line()`, and
  `geom_step()`) are also documented together.

* It's now obvious that you can set the `binwidth` parameter for
  `stat_bin_hex()`, `stat_summary_hex()`, `stat_bin_2d()`, and
  `stat_summary_2d()`. 

* The internals of positions have been cleaned up considerably. You're unlikely
  to notice any external changes, although the documentation should be a little
  less confusing since positions now don't list parameters they never use.

## Data

* All datasets have class `tbl_df` so if you also use dplyr, you get a better
  print method.

* `economics` has been brought up to date to 2015-04-01.

* New `economics_long` is the economics data in long form.

* New `txhousing` dataset containing information about the Texas housing
  market. Useful for examples that need multiple time series, and for
  demonstrating model+vis methods.

* New `luv_colours` dataset which contains the locations of all
  built-in `colors()` in Luv space.

* `movies` has been moved into its own package, ggplot2movies, because it was 
  large and not terribly useful. If you've used the movies dataset, you'll now 
  need to explicitly load the package with `library(ggplot2movies)`.

## Bug fixes and minor improvements

* All partially matched arguments and `$` have been been replaced with 
  full matches (@jimhester, #1134).

* ggplot2 now exports `alpha()` from the scales package (#1107), and `arrow()` 
  and `unit()` from grid (#1225). This means you don't need attach scales/grid 
  or do `scales::`/`grid::` for these commonly used functions.

* `aes_string()` now only parses character inputs. This fixes bugs when
  using it with numbers and non default `OutDec` settings (#1045).

* `annotation_custom()` automatically adds a unique id to each grob name,
  making it easier to plot multiple grobs with the same name (e.g. grobs of
  ggplot2 graphics) in the same plot (#1256).

* `borders()` now accepts xlim and ylim arguments for specifying the geographical 
  region of interest (@markpayneatwork, #1392).

* `coord_cartesian()` applies the same expansion factor to limits as for scales. 
  You can suppress with `expand = FALSE` (#1207).

* `coord_trans()` now works when breaks are suppressed (#1422).

* `cut_number()` gives error message if the number of requested bins can
  be created because there are two few unique values (#1046).

* Character labels in `facet_grid()` are no longer (incorrectly) coerced into
  factors. This caused problems with custom label functions (#1070).

* `facet_wrap()` and `facet_grid()` now allow you to use non-standard
  variable names by surrounding them with backticks (#1067).

* `facet_wrap()` more carefully checks its `nrow` and `ncol` arguments
  to ensure that they're specified correctly (@richierocks, #962)

* `facet_wrap()` gains a `dir` argument to control the direction the
  panels are wrapped in. The default is "h" for horizontal. Use "v" for
  vertical layout (#1260).

* `geom_abline()`, `geom_hline()` and `geom_vline()` have been rewritten to
  have simpler behaviour and be more consistent:

    * `stat_abline()`, `stat_hline()` and `stat_vline()` have been removed:
      these were never suitable for use other than with `geom_abline()` etc
      and were not documented.

    * `geom_abline()`, `geom_vline()` and `geom_hline()` are bound to
      `stat_identity()` and `position_identity()`

    * Intercept parameters can no longer be set to a function.

    * They are all documented in one file, since they are so closely related.

* `geom_bin2d()` will now let you specify one dimension's breaks exactly,
  without touching the other dimension's default breaks at all (#1126).

* `geom_crossbar()` sets grouping correctly so you can display multiple
  crossbars on one plot. It also makes the default `fatten` argument a little
  bigger to make the middle line more obvious (#1125).

* `geom_histogram()` and `geom_smooth()` now only inform you about the
  default values once per layer, rather than once per panel (#1220).

* `geom_pointrange()` gains `fatten` argument so you can control the
  size of the point relative to the size of the line.

* `geom_segment()` annotations were not transforming with scales 
  (@BrianDiggs, #859).

* `geom_smooth()` is no longer so chatty. If you want to know what the deafult
  smoothing method is, look it up in the documentation! (#1247)

* `geom_violin()` now has the ability to draw quantile lines (@DanRuderman).

* `ggplot()` now captures the parent frame to use for evaluation,
  rather than always defaulting to the global environment. This should
  make ggplot more suitable to use in more situations (e.g. with knitr)

* `ggsave()` has been simplified a little to make it easier to maintain.
  It no longer checks that you're printing a ggplot2 object (so now also
  works with any grid grob) (#970), and always requires a filename.
  Parameter `device` now supports character argument to specify which supported
  device to use ('pdf', 'png', 'jpeg', etc.), for when it cannot be correctly
  inferred from the file extension (for example when a temporary filename is
  supplied server side in shiny apps) (@sebkopf, #939). It no longer opens
  a graphics device if one isn't already open - this is annoying when you're
  running from a script (#1326).

* `guide_colorbar()` creates correct legend if only one color (@krlmlr, #943).

* `guide_colorbar()` no longer fails when the legend is empty - previously
  this often masked misspecifications elsewhere in the plot (#967).

* New `layer_data()` function extracts the data used for plotting for a given
  layer. It's mostly useful for testing.

* User supplied `minor_breaks` can now be supplied on the same scale as 
  the data, and will be automatically transformed with by scale (#1385).

* You can now suppress the appearance of an axis/legend title (and the space
  that would allocated for it) with `NULL` in the `scale_` function. To
  use the default lable, use `waiver()` (#1145).

* Position adjustments no longer warn about potentially varying ranges
  because the problem rarely occurs in practice and there are currently a
  lot of false positives since I don't understand exactly what FP criteria
  I should be testing.

* `scale_fill_grey()` now uses red for missing values. This matches
  `scale_colour_grey()` and makes it obvious where missing values lie.
  Override with `na.value`.

* `scale_*_gradient2()` defaults to using Lab colour space.

* `scale_*_gradientn()` now allows `colours` or `colors` (#1290)

* `scale_y_continuous()` now also transforms the `lower`, `middle` and `upper`
  aesthetics used by `geom_boxplot()`: this only affects
  `geom_boxplot(stat = "identity")` (#1020).

* Legends no longer inherit aesthetics if `inherit.aes` is FALSE (#1267).

* `lims()` makes it easy to set the limits of any axis (#1138).

* `labels = NULL` now works with `guide_legend()` and `guide_colorbar()`.
  (#1175, #1183).

* `override.aes` now works with American aesthetic spelling, e.g. color

* Scales no longer round data points to improve performance of colour
  palettes. Instead the scales package now uses a much faster colour
  interpolation algorithm (#1022).

* `scale_*_brewer()` and `scale_*_distiller()` add new `direction` argument of 
  `scales::brewer_pal`, making it easier to change the order of colours 
  (@jiho, #1139).

* `scale_x_date()` now clips dates outside the limits in the same way as
  `scale_x_continuous()` (#1090).

* `stat_bin()` gains `bins` arguments, which denotes the number of bins. Now
  you can set `bins=100` instead of `binwidth=0.5`. Note that `breaks` or
  `binwidth` will override it (@tmshn, #1158, #102).

* `stat_boxplot()` warns if a continuous variable is used for the `x` aesthetic
  without also supplying a `group` aesthetic (#992, @krlmlr).

* `stat_summary_2d()` and `stat_bin_2d()` now share exactly the same code for 
  determining breaks from `bins`, `binwidth`, and `origin`. 
  
* `stat_summary_2d()` and `stat_bin_2d()` now output in tile/raster compatible 
  form instead of rect compatible form. 

* Automatically computed breaks do not lead to an error for transformations like
  "probit" where the inverse can map to infinity (#871, @krlmlr)

* `stat_function()` now always evaluates the function on the original scale.
  Previously it computed the function on transformed scales, giving incorrect
  values (@BrianDiggs, #1011).

* `strip_dots` works with anonymous functions within calculated aesthetics 
  (e.g. `aes(sapply(..density.., function(x) mean(x))))` (#1154, @NikNakk)

* `theme()` gains `validate = FALSE` parameter to turn off validation, and 
  hence store arbitrary additional data in the themes. (@tdhock, #1121)

* Improved the calculation of segments needed to draw the curve representing
  a line when plotted in polar coordinates. In some cases, the last segment
  of a multi-segment line was not drawn (@BrianDiggs, #952)<|MERGE_RESOLUTION|>--- conflicted
+++ resolved
@@ -1,12 +1,10 @@
 # ggplot2 2.2.1.9000
 
-<<<<<<< HEAD
 * Box plot position is now controlled by `position_boxdodge()` (@karawoo,
   #2143).
-=======
+
 * The `show.legend` parameter now accepts a named logical vector to hide/show
   only some aesthetics in the legend (@tutuchan, #1798)
->>>>>>> 4b235fba
 
 * Default colour maps for continuous data are controlled by global options
   `ggplot2.continuous.colour` and `ggplot2.continuous.fill`, which can be set to

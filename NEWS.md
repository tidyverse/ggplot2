--- conflicted
+++ resolved
@@ -1,15 +1,12 @@
 # ggplot2 (development version)
 
-<<<<<<< HEAD
 * `geom_label()` now uses the `angle` aesthetic (@teunbrand, #2785)
 * 'lines' units in `geom_label()`, often used in the `label.padding` argument, 
   are now are relative to the text size. This causes a visual change, but fixes 
   a misalignment issue between the textbox and text (@teunbrand, #4753)
 * The `label.padding` argument in `geom_label()` now supports inputs created
   with the `margin()` function (#5030).
-=======
 * As an internal change, the `titleGrob()` has been refactored to be faster.
->>>>>>> 90de384e
 * The `translate_shape_string()` internal function is now exported for use in
   extensions of point layers (@teunbrand, #5191).
 * Fixed bug in `coord_sf()` where graticule lines didn't obey 

# ggplot2 (development version)

<<<<<<< HEAD
* Missing values from discrete palettes are no longer translated 
  (@teunbrand, #5929).
=======
* Fixed bug in `facet_grid(margins = TRUE)` when using expresssions 
  (@teunbrand, #1864).
* `geom_step()` now supports the `orientation` argument (@teunbrand, #5936).
* `position_dodge()` and `position_jitterdodge()` now have a `reverse` argument 
  (@teunbrand, #3610)
* `coord_radial(r.axis.inside)` can now take a numeric value to control 
  placement of internally placed radius axes (@teunbrand, #5805).
* (internal) default labels are derived in `ggplot_build()` rather than
  in `ggplot_add.Layer()` (@teunbrand, #5894)
* An attempt is made to use a variable's label attribute as default label 
  (@teunbrand, #4631)
* Themes gain an additional `header_family` argument to easily set the font
  for headers and titles (#5886).
* The `plot.subtitle`, `plot.caption` and `plot.tag` theme elements now inherit 
  from the root `text` element instead of the `title` element (#5886).
* ggplot2 no longer imports {glue} (@teunbrand, #5986).
* `geom_rect()` can now derive the required corners positions from `x`/`width`
  or `y`/`height` parameterisation (@teunbrand, #5861).
* All position scales now use the same definition of `x` and `y` aesthetics.
  This lets uncommon aesthetics like `xintercept` expand scales as usual.
  (#3342, #4966, @teunbrand)
* Bare numeric values provided to Date or Datetime scales get inversely 
  transformed (cast to Date/POSIXct) with a warning (@teunbrand).
* `stat_bin()` now accepts functions for argument `breaks` (@aijordan, #4561)
* (internal) The plot's layout now has a coord parameter that is used to 
  prevent setting up identical panel parameters (#5427)
* (internal) rearranged the code of `Facet$draw_panels()` method (@teunbrand).
>>>>>>> f5782ff1
* `geom_rug()` prints a warning when `na.rm = FALSE`, as per documentation (@pn317, #5905)
* `position_dodge(preserve = "single")` now handles multi-row geoms better,
  such as `geom_violin()` (@teunbrand based on @clauswilke's work, #2801).
* `position_jitterdodge()` now dodges by `group` (@teunbrand, #3656)
* The `arrow.fill` parameter is now applied to more line-based functions: 
  `geom_path()`, `geom_line()`, `geom_step()` `geom_function()`, line 
   geometries in `geom_sf()` and `element_line()`.
* Fixed bug where binned guides would keep out-of-bounds breaks 
  (@teunbrand, #5870).
* The size of the `draw_key_polygon()` glyph now reflects the `linewidth` 
  aesthetic (#4852).
* New function `complete_theme()` to replicate how themes are handled during
  plot building (#5801).
* Special getter and setter functions have been renamed for consistency, allowing
  for better tab-completion with `get_*`- and `set_*`-prefixes. The old names 
  remain available for backward compatibility (@teunbrand, #5568).
  
  | New name             | Old name          |
  | -------------------- | ----------------- |
  | `get_theme()`        | `theme_get()`     |
  | `set_theme()`        | `theme_set()`     |
  | `replace_theme()`    | `theme_replace()` |
  | `update_theme()`     | `theme_update()`  |
  | `get_last_plot()`    | `last_plot()`     |
  | `get_layer_data()`   | `layer_data()`    |
  | `get_layer_grob()`   | `layer_grob()`    |
  | `get_panel_scales()` | `layer_scales()`  |

* Discrete scales now support `minor_breaks`. This may only make sense in
  discrete position scales, where it affects the placement of minor ticks
  and minor gridlines (#5434).
* Discrete position scales now expose the `palette` argument, which can be used 
  to customise spacings between levels (@teunbrand, #5770).
* The default `se` parameter in layers with `geom = "smooth"` will be `TRUE` 
  when the data has `ymin` and `ymax` parameters and `FALSE` if these are 
  absent. Note that this does not affect the default of `geom_smooth()` or
  `stat_smooth()` (@teunbrand, #5572).
* The bounded density option in `stat_density()` uses a wider range to
  prevent discontinuities (#5641).
* `geom_raster()` now falls back to rendering as `geom_rect()` when coordinates
  are not Cartesian (#5503).
* `stat_ecdf()` now has an optional `weight` aesthetic (@teunbrand, #5058).
* Position scales combined with `coord_sf()` can now use functions in the 
 `breaks` argument. In addition, `n.breaks` works as intended and 
 `breaks = NULL` removes grid lines and axes (@teunbrand, #4622).
* (Internal) Applying defaults in `geom_sf()` has moved from the internal 
  `sf_grob()` to `GeomSf$use_defaults()` (@teunbrand).
* `facet_wrap()` has new options for the `dir` argument to more precisely
  control panel directions. Internally `dir = "h"` or `dir = "v"` is deprecated 
  (@teunbrand, #5212).
* Prevented `facet_wrap(..., drop = FALSE)` from throwing spurious errors when
  a character facetting variable contained `NA`s (@teunbrand, #5485).
* When facets coerce the faceting variables to factors, the 'ordered' class
  is dropped (@teunbrand, #5666).
* `geom_curve()` now appropriately removes missing data instead of throwing
  errors (@teunbrand, #5831).
* `update_geom_defaults()` and `update_stat_defaults()` have a reset mechanism
  when using `new = NULL` and invisible return the previous defaults (#4993).
* Fixed regression in axes where `breaks = NULL` caused the axes to disappear
  instead of just rendering the axis line (@teunbrand, #5816).
* `geom_point()` can be dodged vertically by using 
  `position_dodge(..., orientation = "y")` (@teunbrand, #5809).
* Fixed bug where `na.value` was incorrectly mapped to non-`NA` values 
  (@teunbrand, #5756).
* Fixed bug in `guide_custom()` that would throw error with `theme_void()` 
  (@teunbrand, #5856).
* New helper function `gg_par()` to translate ggplot2's interpretation of 
  graphical parameters to {grid}'s interpretation (@teunbrand, #5866).
* `scale_{x/y}_discrete()` can now accept a `sec.axis`. It is recommended to
  only use `dup_axis()` to set custom breaks or labels, as discrete variables 
  cannot be transformed (@teunbrand, #3171).
* `stat_density()` has the new computed variable: `wdensity`, which is
  calculated as the density times the sum of weights (@teunbrand, #4176).
* `theme()` gets new `spacing` and `margins` arguments that all other spacings
  and (non-text) margins inherit from (@teunbrand, #5622).
* `geom_ribbon()` can have varying `fill` or `alpha` in linear coordinate
  systems (@teunbrand, #4690).
* `geom_tile()` computes default widths and heights per panel instead of
  per layer (@teunbrand, #5740).
* The `fill` of the `panel.border` theme setting is ignored and forced to be
  transparent (#5782).
* `stat_align()` skips computation when there is only 1 group and therefore
  alignment is not necessary (#5788).
* `position_stack()` skips computation when all `x` values are unique and 
  therefore stacking is not necessary (#5788).
* A new `ggplot_build()` S3 method for <ggplot_built> classes was added, which
  returns input unaltered (@teunbrand, #5800).
* `width` is implemented as aesthetic instead of parameter in `geom_col()` and
  `geom_bar()` (#3142).
* Fix a bug in `position_jitterdodge()` where different jitters would be applied
  to different position aesthetics of the same axis (@teunbrand, #5818).
* In `stat_bin()`, the default `boundary` is now chosen to better adhere to 
  the `nbin` argument (@teunbrand, #5882, #5036)
* `after_stat()` and `after_scale()` throw warnings when the computed aesthetics
  are not of the correct length (#5901).
* `guide_colourbar()` now correctly hands off `position` and `available_aes`
  parameters downstream (@teunbrand, #5930)
* `geom_hline()` and `geom_vline()` now have `position` argument
  (@yutannihilation, #4285).
* New function `get_strip_labels()` to retrieve facet labels (@teunbrand, #4979)
* Fixed bug in `position_dodge2()`'s identification of range overlaps 
  (@teunbrand, #5938, #4327).
* Fixed bug where empty discrete scales weren't recognised as such 
  (@teunbrand, #5945).

# ggplot2 3.5.1

This is a small release focusing on fixing regressions from 3.5.0 and 
documentation updates.

## Bug fixes

* Fixed bug where discrete scales could not map aesthetics only consisting of
  `NA`s (#5623)
* Fixed spurious warnings from `sec_axis()` with `breaks = NULL` (#5713).
* Patterns and gradients are now also enabled in `geom_sf()` 
  (@teunbrand, #5716).
* The default behaviour of `resolution()` has been reverted to pre-3.5.0 
  behaviour. Whether mapped discrete vectors should be treated as having 
  resolution of 1 is controlled by the new `discrete` argument.
* Fixed bug in `guide_bins()` and `guide_coloursteps()` where discrete breaks,
  such as the levels produced by `cut()`, were ordered incorrectly 
  (@teunbrand, #5757).
  
## Improvements

* When facets coerce the faceting variables to factors, the 'ordered' class
  is dropped (@teunbrand, #5666).
* `coord_map()` and `coord_polar()` throw informative warnings when used
  with the guide system (#5707).
* When passing a function to `stat_contour(breaks)`, that function is used to
  calculate the breaks even if `bins` and `binwidth` are missing 
  (@teunbrand, #5686).
* `geom_step()` now supports `lineend`, `linejoin` and `linemitre` parameters 
  (@teunbrand, #5705).
* Fixed performance loss when the `.data` pronoun is used in `aes()` (#5730).
* Facet evaluation is better at dealing with inherited errors 
  (@teunbrand, #5670).
* `stat_bin()` deals with non-finite breaks better (@teunbrand, #5665).
* While axes in `coord_radial()` don't neatly fit the top/right/bottom/left
  organisation, specifying `position = "top"` or `position = "right"` 
  in the scale will flip the placement of the radial axis (#5735)
* Theme elements that do not exist now throw warnings instead of errors (#5719).
* Fixed bug in `coord_radial()` where full circles were not treated as such 
  (@teunbrand, #5750).
* When legends detect the presence of values in a layer, `NA` is now detected
  if the data contains values outside the given breaks (@teunbrand, #5749).
* `annotate()` now warns about `stat` or `position` arguments (@teunbrand, #5151)
* `guide_coloursteps(even.steps = FALSE)` now works with discrete data that has 
  been formatted by `cut()` (@teunbrand, #3877).

# ggplot2 3.5.0

This is a minor release that turned out quite beefy. It is focused on 
overhauling the guide system: the system responsible for displaying information 
from scales in the guise of axes and legends. As part of that overhaul, new 
guides have been implemented and existing guides have been refined. The look 
and feel of guides has been mostly preserved, but their internals and 
styling options have changed drastically.

Briefly summarising other highlights, we also welcome `coord_radial()` as a 
successor of  `coord_polar()`. Initial support for newer graphical features, 
such as pattern fills has been added. The API has changed how `I()`/`<AsIs>` 
vectors interact with the scale system, namely: not at all. 

## Breaking changes

* The guide system. As a whole. See 'new features' for more information. 
  While the S3 guide generics are still in place, the S3 methods for 
  `guide_train()`, `guide_merge()`, `guide_geom()`, `guide_transform()`,
  `guide_gengrob()` have been superseded by the respective ggproto methods.
  In practice, this will mean that `NextMethod()` or sub-classing ggplot2's
  guides with the S3 system will no longer work.
  
* By default, `guide_legend()` now only draws a key glyph for a layer when
  the value is in the layer's data. To revert to the old behaviour, you
  can still set `show.legend = c({aesthetic} = TRUE)` (@teunbrand, #3648).

* In the `scale_{colour/fill}_gradient2()` and 
  `scale_{colour/fill}_steps2()` functions, the `midpoint` argument is 
  transformed by the scale transformation (#3198).
  
* The `legend.key` theme element is set to inherit from the `panel.background`
  theme element. The default themes no longer set the `legend.key` element.
  This causes a visual change with the default `theme_gray()` (#5549).
  
* The `scale_name` argument in `continuous_scale()`, `discrete_scale()` and
  `binned_scale()` is soft-deprecated. If you have implemented custom scales,
  be advised to double-check that unnamed arguments ends up where they should 
  (@teunbrand, #1312).  
  
* The `legend.text.align` and `legend.title.align` arguments in `theme()` are 
  deprecated. The `hjust` setting of the `legend.text` and `legend.title` 
  elements continues to fulfill the role of text alignment (@teunbrand, #5347).
  
* 'lines' units in `geom_label()`, often used in the `label.padding` argument, 
  are now are relative to the text size. This causes a visual change, but fixes 
  a misalignment issue between the textbox and text (@teunbrand, #4753)
  
* `coord_flip()` has been marked as superseded. The recommended alternative is
  to swap the `x` and `y` aesthetic and/or using the `orientation` argument in
  a layer (@teunbrand, #5130).
  
* The `trans` argument in scales and secondary axes has been renamed to 
  `transform`. The `trans` argument itself is deprecated. To access the
  transformation from the scale, a new `get_transformation()` method is 
  added to Scale-classes (#5558).
  
* Providing a numeric vector to `theme(legend.position)` has been deprecated.
  To set the default legend position inside the plot use 
  `theme(legend.position = "inside", legend.position.inside = c(...))` instead.

## New features

* Plot scales now ignore `AsIs` objects constructed with `I(x)`, instead of
  invoking the identity scale. This allows these columns to co-exist with other
  layers that need a non-identity scale for the same aesthetic. Also, it makes
  it easy to specify relative positions (@teunbrand, #5142).
  
* The `fill` aesthetic in many geoms now accepts grid's patterns and gradients.
  For developers of layer extensions, this feature can be enabled by switching 
  from `fill = alpha(fill, alpha)` to `fill = fill_alpha(fill, alpha)` when 
  providing fills to `grid::gpar()` (@teunbrand, #3997).
  
* New function `check_device()` for testing the availability of advanced 
  graphics features introduced in R 4.1.0 onward (@teunbrand, #5332).
  
* `coord_radial()` is a successor to `coord_polar()` with more customisation 
  options. `coord_radial()` can:
  
  * integrate with the new guide system via a dedicated `guide_axis_theta()` to
    display the angle coordinate.
  * in addition to drawing full circles, also draw circle sectors by using the 
    `end` argument.
  * avoid data vanishing in the center of the plot by setting the `donut` 
    argument.
  * adjust the `angle` aesthetic of layers, such as `geom_text()`, to align 
    with the coordinate system using the `rotate_angle` argument.
    
### The guide system

The guide system encompassing axes and legends, as the last remaining chunk of 
ggplot2, has been rewritten to use the `<ggproto>` system instead of the S3 
system. This change was a necessary step to officially break open the guide 
system for extension package developers. The axes and legends now inherit from 
a `<Guide>` class, which makes them extensible in the same manner as geoms, 
stats, facets and coords (#3329, @teunbrand)

* The most user-facing change is that the styling of guides is rewired through
  the theme system. Guides now have a `theme` argument that can style 
  individual guides, while `theme()` has gained additional arguments to style
  guides. Theme elements declared in the guide override theme elements set
  through the plot. The new theme elements for guides are: 
  `legend.key.spacing{.x/.y}`, `legend.frame`, `legend.axis.line`, 
  `legend.ticks`, `legend.ticks.length`, `legend.text.position` and 
  `legend.title.position`. Previous style options in the arguments of 
  `guide_*()` functions are soft-deprecated.

* Unfortunately, we could not fully preserve the function of pre-existing
  guide extensions written in the S3 system. A fallback for these old guides
  is encapsulated in the `<GuideOld>` class, which calls the old S3 generics.
  The S3 methods have been removed as part of cleaning up, so the old guides
  will still work if the S3 methods are reimplemented, but we encourage to
  switch to the new system (#2728).
  
* The `order` argument of guides now strictly needs to be a length-1 
  integer (#4958).
  
#### Axes

* New `guide_axis_stack()` to combine other axis guides on top of one another.

* New `guide_axis_theta()` to draw an axis in a circular arc in 
  `coord_radial()`. The guide can be controlled by adding 
  `guides(theta = guide_axis_theta(...))` to a plot.

* New `guide_axis_logticks()` can be used to draw logarithmic tick marks as
  an axis. It supersedes the `annotation_logticks()` function 
  (@teunbrand, #5325).

* `guide_axis()` gains a `minor.ticks` argument to draw minor ticks (#4387).

* `guide_axis()` gains a `cap` argument that can be used to trim the
      axis line to extreme breaks (#4907).

* Primary axis titles are now placed at the primary guide, so that
  `guides(x = guide_axis(position = "top"))` will display the title at the
  top by default (#4650).
  
* The default `vjust` for the `axis.title.y.right` element is now 1 instead of
  0.
  
* Unknown secondary axis guide positions are now inferred as the opposite 
  of the primary axis guide when the latter has a known `position` (#4650).
  
#### Legends

* New `guide_custom()` function for drawing custom graphical objects (grobs)
  unrelated to scales in legend positions (#5416).
  
* All legends have acquired a `position` argument, that allows individual guides
  to deviate from the `legend.position` set in the `theme()` function. This
  means that legends can now be placed at multiple sides of the plot (#5488).
  
* The spacing between legend keys and their labels, in addition to legends
  and their titles, is now controlled by the text's `margin` setting. Not
  specifying margins will automatically add appropriate text margins. To
  control the spacing within a legend between keys, the new 
  `legend.key.spacing.{x/y}` argument can be used in `theme()`. This leaves the 
  `legend.spacing` theme setting dedicated to solely controlling the spacing 
  between different guides (#5455).
  
* `guide_colourbar()` and `guide_coloursteps()` gain an `alpha` argument to
  set the transparency of the bar (#5085).

* New `display` argument in `guide_colourbar()` supplants the `raster` argument.
  In R 4.1.0 and above, `display = "gradient"` will draw a gradient.
  
* Legend keys that can draw arrows have their size adjusted for arrows.

* When legend titles are larger than the legend, title justification extends
  to the placement of keys and labels (#1903).

* Glyph drawing functions of the `draw_key_*()` family can now set `"width"`
  and `"height"` attributes (in centimetres) to the produced keys to control
  their displayed size in the legend.
  
* `coord_sf()` now uses customisable guides provided in the scales or 
  `guides()` function (@teunbrand).

## Improvements

* `guide_coloursteps(even.steps = FALSE)` now draws one rectangle per interval
  instead of many small ones (#5481).

* `draw_key_label()` now better reflects the appearance of labels (#5561).

* `position_stack()` no longer silently removes missing data, which is now
  handled by the geom instead of position (#3532).
  
* The `minor_breaks` function argument in scales can now also take a function 
  with two arguments: the scale's limits and the scale's major breaks (#3583).
  
* Failing to fit or predict in `stat_smooth()` now gives a warning and omits
  the failed group, instead of throwing an error (@teunbrand, #5352).
  
* `labeller()` now handles unspecified entries from lookup tables
  (@92amartins, #4599).
  
* `fortify.default()` now accepts a data-frame-like object granted the object
  exhibits healthy `dim()`, `colnames()`, and `as.data.frame()` behaviours
  (@hpages, #5390).

* `geom_violin()` gains a `bounds` argument analogous to `geom_density()`s 
  (@eliocamp, #5493).

* To apply dodging more consistently in violin plots, `stat_ydensity()` now
  has a `drop` argument to keep or discard groups with 1 observation.
  
* `geom_boxplot()` gains a new argument, `staplewidth` that can draw staples
  at the ends of whiskers (@teunbrand, #5126)
  
* `geom_boxplot()` gains an `outliers` argument to switch outliers on or off,
  in a manner that does affects the scale range. For hiding outliers that does
  not affect the scale range, you can continue to use `outlier.shape = NA` 
  (@teunbrand, #4892).
  
* Nicer error messages for xlim/ylim arguments in coord-* functions
  (@92amartins, #4601, #5297).

* You can now omit either `xend` or `yend` from `geom_segment()` as only one
  of these is now required. If one is missing, it will be filled from the `x`
  and `y` aesthetics respectively. This makes drawing horizontal or vertical
  segments a little bit more convenient (@teunbrand, #5140).
  
* When `geom_path()` has aesthetics varying within groups, the `arrow()` is
  applied to groups instead of individual segments (@teunbrand, #4935).
  
* `geom_text()` and `geom_label()` gained a `size.unit` parameter that set the 
  text size to millimetres, points, centimetres, inches or picas 
  (@teunbrand, #3799).
  
* `geom_label()` now uses the `angle` aesthetic (@teunbrand, #2785)

* The `label.padding` argument in `geom_label()` now supports inputs created
  with the `margin()` function (#5030).
  
* `ScaleContinuous$get_breaks()` now only calls `scales::zero_range()` on limits
  in transformed space, rather than in data space (#5304).
  
* Scales throw more informative messages (@teunbrand, #4185, #4258)
  
* `scale_*_manual()` with a named `values` argument now emits a warning when
  none of those names match the values found in the data (@teunbrand, #5298).
  
* The `name` argument in most scales is now explicitly the first argument 
  (#5535)
  
* The `translate_shape_string()` internal function is now exported for use in
  extensions of point layers (@teunbrand, #5191).
  
* To improve `width` calculation in bar plots with empty factor levels, 
  `resolution()` considers `mapped_discrete` values as having resolution 1 
  (@teunbrand, #5211)
  
* In `theme()`, some elements can be specified with `rel()` to inherit from
  `unit`-class objects in a relative fashion (@teunbrand, #3951).
  
* `theme()` now supports splicing a list of arguments (#5542).

* In the theme element hierarchy, parent elements that are a strict subclass
  of child elements now confer their subclass upon the children (#5457).
  
* New `plot.tag.location` in `theme()` can control placement of the plot tag
  in the `"margin"`, `"plot"` or the new `"panel"` option (#4297).
  
* `coord_munch()` can now close polygon shapes (@teunbrand, #3271)
  
* Aesthetics listed in `geom_*()` and `stat_*()` layers now point to relevant
  documentation (@teunbrand, #5123).
  
* The new argument `axes` in `facet_grid()` and `facet_wrap()` controls the
  display of axes at interior panel positions. Additionally, the `axis.labels`
  argument can be used to only draw tick marks or fully labelled axes 
  (@teunbrand, #4064).
  
* `coord_polar()` can have free scales in facets (@teunbrand, #2815).

* The `get_guide_data()` function can be used to extract position and label
  information from the plot (#5004).
  
* Improve performance of layers without positional scales (@zeehio, #4990)

* More informative error for mismatched 
  `direction`/`theme(legend.direction = ...)` arguments (#4364, #4930).

## Bug fixes

* Fixed regression in `guide_legend()` where the `linewidth` key size
  wasn't adapted to the width of the lines (#5160).

* In `guide_bins()`, the title no longer arbitrarily becomes offset from
  the guide when it has long labels.
  
* `guide_colourbar()` and `guide_coloursteps()` merge properly when one
  of the aesthetics is dropped (#5324).

* When using `geom_dotplot(binaxis = "x")` with a discrete y-variable, dots are
  now stacked from the y-position rather than from 0 (@teunbrand, #5462)
  
* `stat_count()` treats `x` as unique in the same manner `unique()` does 
  (#4609).
  
* The plot's title, subtitle and caption now obey horizontal text margins
  (#5533).
  
* Contour functions will not fail when `options("OutDec")` is not `.` (@eliocamp, #5555).

* Lines where `linewidth = NA` are now dropped in `geom_sf()` (#5204).

* `ggsave()` no longer sometimes creates new directories, which is now 
  controlled by the new `create.dir` argument (#5489).
  
* Legend titles no longer take up space if they've been removed by setting 
  `legend.title = element_blank()` (@teunbrand, #3587).
  
* `resolution()` has a small tolerance, preventing spuriously small resolutions 
  due to rounding errors (@teunbrand, #2516).
  
* `stage()` now works correctly, even with aesthetics that do not have scales 
  (#5408)
  
* `stat_ydensity()` with incomplete groups calculates the default `width` 
  parameter more stably (@teunbrand, #5396)
  
* The `size` argument in `annotation_logticks()` has been deprecated in favour
  of the `linewidth` argument (#5292).
  
* Binned scales now treat `NA`s in limits the same way continuous scales do 
  (#5355).

* Binned scales work better with `trans = "reverse"` (#5355).

* Integers are once again valid input to theme arguments that expect numeric
  input (@teunbrand, #5369)
  
* Legends in `scale_*_manual()` can show `NA` values again when the `values` is
  a named vector (@teunbrand, #5214, #5286).
  
* Fixed bug in `coord_sf()` where graticule lines didn't obey 
  `panel.grid.major`'s linewidth setting (@teunbrand, #5179)
  
* Fixed bug in `annotation_logticks()` when no suitable tick positions could
  be found (@teunbrand, #5248).
  
* The default width of `geom_bar()` is now based on panel-wise resolution of
  the data, rather than global resolution (@teunbrand, #4336).
  
* `stat_align()` is now applied per panel instead of globally, preventing issues
  when facets have different ranges (@teunbrand, #5227).
  
* A stacking bug in `stat_align()` was fixed (@teunbrand, #5176).

* `stat_contour()` and `stat_contour_filled()` now warn about and remove
  duplicated coordinates (@teunbrand, #5215).
  
* `guide_coloursteps()` and `guide_bins()` sort breaks (#5152). 
  
## Internal changes
  
* The `ScaleContinuous$get_breaks()` method no longer censors
  the computed breaks.
  
* The ggplot object now contains `$layout` which points to the `Layout` ggproto
  object and will be used by the `ggplot_build.ggplot` method. This was exposed
  so that package developers may extend the behaviour of the `Layout` ggproto 
  object without needing to develop an entirely new `ggplot_build` method 
  (@jtlandis, #5077).
  
* Guide building is now part of `ggplot_build()` instead of 
  `ggplot_gtable()` to allow guides to observe unmapped data (#5483).
  
* The `titleGrob()` function has been refactored to be faster and less
  complicated.

* The `scales_*()` functions related to managing the `<ScalesList>` class have
  been implemented as methods in the `<ScalesList>` class, rather than stray
  functions (#1310).
  
# ggplot2 3.4.4

This hotfix release adapts to a change in r-devel's `base::is.atomic()` and 
the upcoming retirement of maptools.

* `fortify()` for sp objects (e.g., `SpatialPolygonsDataFrame`) is now deprecated
  and will be removed soon in support of [the upcoming retirement of rgdal, rgeos,
  and maptools](https://r-spatial.org/r/2023/05/15/evolution4.html). In advance
  of the whole removal, `fortify(<SpatialPolygonsDataFrame>, region = ...)`
  no longer works as of this version (@yutannihilation, #5244).

# ggplot2 3.4.3
This hotfix release addresses a version comparison change in r-devel. There are
no user-facing or breaking changes.

# ggplot2 3.4.2
This is a hotfix release anticipating changes in r-devel, but folds in upkeep
changes and a few bug fixes as well.

## Minor improvements

* Various type checks and their messages have been standardised 
  (@teunbrand, #4834).
  
* ggplot2 now uses `scales::DiscreteRange` and `scales::ContinuousRange`, which
  are available to write scale extensions from scratch (@teunbrand, #2710).
  
* The `layer_data()`, `layer_scales()` and `layer_grob()` now have the default
  `plot = last_plot()` (@teunbrand, #5166).
  
* The `datetime_scale()` scale constructor is now exported for use in extension
  packages (@teunbrand, #4701).
  
## Bug fixes

* `update_geom_defaults()` and `update_stat_defaults()` now return properly 
  classed objects and have updated docs (@dkahle, #5146).

* For the purposes of checking required or non-missing aesthetics, character 
  vectors are no longer considered non-finite (@teunbrand, @4284).

* `annotation_logticks()` skips drawing ticks when the scale range is non-finite
  instead of throwing an error (@teunbrand, #5229).
  
* Fixed spurious warnings when the `weight` was used in `stat_bin_2d()`, 
  `stat_boxplot()`, `stat_contour()`, `stat_bin_hex()` and `stat_quantile()`
  (@teunbrand, #5216).

* To prevent changing the plotting order, `stat_sf()` is now computed per panel 
  instead of per group (@teunbrand, #4340).

* Fixed bug in `coord_sf()` where graticule lines didn't obey 
  `panel.grid.major`'s linewidth setting (@teunbrand, #5179).

* `geom_text()` drops observations where `angle = NA` instead of throwing an
  error (@teunbrand, #2757).
  
# ggplot2 3.4.1
This is a small release focusing on fixing regressions in the 3.4.0 release
and minor polishes.

## Breaking changes

* The computed variable `y` in `stat_ecdf()` has been superseded by `ecdf` to 
  prevent incorrect scale transformations (@teunbrand, #5113 and #5112).
  
## New features

* Added `scale_linewidth_manual()` and `scale_linewidth_identity()` to support
  the `linewidth` aesthetic (@teunbrand, #5050).
  
* `ggsave()` warns when multiple `filename`s are given, and only writes to the
  first file (@teunbrand, #5114).

## Bug fixes

* Fixed a regression in `geom_hex()` where aesthetics were replicated across 
  bins (@thomasp85, #5037 and #5044).
  
* Using two ordered factors as facetting variables in 
  `facet_grid(..., as.table = FALSE)` now throws a warning instead of an
  error (@teunbrand, #5109).
  
* Fixed misbehaviour of `draw_key_boxplot()` and `draw_key_crossbar()` with 
  skewed key aspect ratio (@teunbrand, #5082).
  
* Fixed spurious warning when `weight` aesthetic was used in `stat_smooth()` 
  (@teunbrand based on @clauswilke's suggestion, #5053).
  
* The `lwd` alias is now correctly replaced by `linewidth` instead of `size` 
  (@teunbrand based on @clauswilke's suggestion #5051).
  
* Fixed a regression in `Coord$train_panel_guides()` where names of guides were 
  dropped (@maxsutton, #5063).

In binned scales:

* Automatic breaks should no longer be out-of-bounds, and automatic limits are
  adjusted to include breaks (@teunbrand, #5082).
  
* Zero-range limits no longer throw an error and are treated akin to continuous
  scales with zero-range limits (@teunbrand, #5066).
  
* The `trans = "date"` and `trans = "time"` transformations were made compatible
  (@teunbrand, #4217).

# ggplot2 3.4.0
This is a minor release focusing on tightening up the internals and ironing out
some inconsistencies in the API. The biggest change is the addition of the 
`linewidth` aesthetic that takes of sizing the width of any line from `size`. 
This change, while attempting to be as non-breaking as possible, has the 
potential to change the look of some of your plots.

Other notable changes is a complete redo of the error and warning messaging in
ggplot2 using the cli package. Messaging is now better contextualised and it 
should be easier to identify which layer an error is coming from. Last, we have
now made the switch to using the vctrs package internally which means that 
support for vctrs classes as variables should improve, along with some small 
gains in rendering speed.

## Breaking changes

* A `linewidth` aesthetic has been introduced and supersedes the `size` 
  aesthetic for scaling the width of lines in line based geoms. `size` will 
  remain functioning but deprecated for these geoms and it is recommended to 
  update all code to reflect the new aesthetic. For geoms that have _both_ point 
  sizing and linewidth sizing (`geom_pointrange()` and `geom_sf`) `size` now 
  **only** refers to sizing of points which can leads to a visual change in old
  code (@thomasp85, #3672)
  
* The default line width for polygons in `geom_sf()` have been decreased to 0.2 
  to reflect that this is usually used for demarking borders where a thinner 
  line is better suited. This change was made since we already induced a 
  visual change in `geom_sf()` with the introduction of the `linewidth` 
  aesthetic.
  
* The dot-dot notation (`..var..`) and `stat()`, which have been superseded by
  `after_stat()`, are now formally deprecated (@yutannihilation, #3693).

* `qplot()` is now formally deprecated (@yutannihilation, #3956).

* `stage()` now properly refers to the values without scale transformations for
  the stage of `after_stat`. If your code requires the scaled version of the
  values for some reason, you have to apply the same transformation by yourself,
  e.g. `sqrt()` for `scale_{x,y}_sqrt()` (@yutannihilation and @teunbrand, #4155).

* Use `rlang::hash()` instead of `digest::digest()`. This update may lead to 
  changes in the automatic sorting of legends. In order to enforce a specific
  legend order use the `order` argument in the guide. (@thomasp85, #4458)

* referring to `x` in backquoted expressions with `label_bquote()` is no longer
  possible.

* The `ticks.linewidth` and `frame.linewidth` parameters of `guide_colourbar()`
  are now multiplied with `.pt` like elsewhere in ggplot2. It can cause visual
  changes when these arguments are not the defaults and these changes can be 
  restored to their previous behaviour by adding `/ .pt` (@teunbrand #4314).

* `scale_*_viridis_b()` now uses the full range of the viridis scales 
  (@gregleleu, #4737)

## New features

* `geom_col()` and `geom_bar()` gain a new `just` argument. This is set to `0.5`
  by default; use `just = 0`/`just = 1` to place columns on the left/right
  of the axis breaks.
  (@wurli, #4899)

* `geom_density()` and `stat_density()` now support `bounds` argument
  to estimate density with boundary correction (@echasnovski, #4013).

* ggplot now checks during statistical transformations whether any data 
  columns were dropped and warns about this. If stats intend to drop
  data columns they can declare them in the new field `dropped_aes`.
  (@clauswilke, #3250)

* `...` supports `rlang::list2` dynamic dots in all public functions. 
  (@mone27, #4764) 

* `theme()` now has a `strip.clip` argument, that can be set to `"off"` to 
  prevent the clipping of strip text and background borders (@teunbrand, #4118)
  
* `geom_contour()` now accepts a function in the `breaks` argument 
  (@eliocamp, #4652).

## Minor improvements and bug fixes

* Fix a bug in `position_jitter()` where infinity values were dropped (@javlon,
  #4790).

* `geom_linerange()` now respects the `na.rm` argument (#4927, @thomasp85)

* Improve the support for `guide_axis()` on `coord_trans()` 
  (@yutannihilation, #3959)
  
* Added `stat_align()` to align data without common x-coordinates prior to
  stacking. This is now the default stat for `geom_area()` (@thomasp85, #4850)

* Fix a bug in `stat_contour_filled()` where break value differences below a 
  certain number of digits would cause the computations to fail (@thomasp85, 
  #4874)

* Secondary axis ticks are now positioned more precisely, removing small visual
  artefacts with alignment between grid and ticks (@thomasp85, #3576)

* Improve `stat_function` documentation regarding `xlim` argument. 
  (@92amartins, #4474)

* Fix various issues with how `labels`, `breaks`, `limits`, and `show.limits`
  interact in the different binning guides (@thomasp85, #4831)

* Automatic break calculation now squishes the scale limits to the domain
  of the transformation. This allows `scale_{x/y}_sqrt()` to find breaks at 0   
  when appropriate (@teunbrand, #980).

* Using multiple modified aesthetics correctly will no longer trigger warnings. 
  If used incorrectly, the warning will now report the duplicated aesthetic 
  instead of `NA` (@teunbrand, #4707).

* `aes()` now supports the `!!!` operator in its first two arguments
  (#2675). Thanks to @yutannihilation and @teunbrand for draft
  implementations.

* Require rlang >= 1.0.0 (@billybarc, #4797)

* `geom_violin()` no longer issues "collapsing to unique 'x' values" warning
  (@bersbersbers, #4455)

* `annotate()` now documents unsupported geoms (`geom_abline()`, `geom_hline()`
  and `geom_vline()`), and warns when they are requested (@mikmart, #4719)

* `presidential` dataset now includes Trump's presidency (@bkmgit, #4703).

* `position_stack()` now works fully with `geom_text()` (@thomasp85, #4367)

* `geom_tile()` now correctly recognises missing data in `xmin`, `xmax`, `ymin`,
  and `ymax` (@thomasp85 and @sigmapi, #4495)

* `geom_hex()` will now use the binwidth from `stat_bin_hex()` if present, 
  instead of deriving it (@thomasp85, #4580)
  
* `geom_hex()` now works on non-linear coordinate systems (@thomasp85)

* Fixed a bug throwing errors when trying to render an empty plot with secondary
  axes (@thomasp85, #4509)

* Axes are now added correctly in `facet_wrap()` when `as.table = FALSE`
  (@thomasp85, #4553)

* Better compatibility of custom device functions in `ggsave()` 
  (@thomasp85, #4539)

* Binning scales are now more resilient to calculated limits that ends up being
  `NaN` after transformations (@thomasp85, #4510)

* Strip padding in `facet_grid()` is now only in effect if 
  `strip.placement = "outside"` _and_ an axis is present between the strip and 
  the panel (@thomasp85, #4610)

* Aesthetics of length 1 are now recycled to 0 if the length of the data is 0 
  (@thomasp85, #4588)

* Setting `size = NA` will no longer cause `guide_legend()` to error 
  (@thomasp85, #4559)

* Setting `stroke` to `NA` in `geom_point()` will no longer impair the sizing of
  the points (@thomasp85, #4624)

* `stat_bin_2d()` now correctly recognises the `weight` aesthetic 
  (@thomasp85, #4646)
  
* All geoms now have consistent exposure of linejoin and lineend parameters, and
  the guide keys will now respect these settings (@thomasp85, #4653)

* `geom_sf()` now respects `arrow` parameter for lines (@jakeruss, #4659)

* Updated documentation for `print.ggplot` to reflect that it returns
  the original plot, not the result of `ggplot_build()`. (@r2evans, #4390)

* `scale_*_manual()` no longer displays extra legend keys, or changes their 
  order, when a named `values` argument has more items than the data. To display
  all `values` on the legend instead, use
  `scale_*_manual(values = vals, limits = names(vals))`. (@teunbrand, @banfai, 
  #4511, #4534)

* Updated documentation for `geom_contour()` to correctly reflect argument 
  precedence between `bins` and `binwidth`. (@eliocamp, #4651)

* Dots in `geom_dotplot()` are now correctly aligned to the baseline when
  `stackratio != 1` and `stackdir != "up"` (@mjskay, #4614)

* Key glyphs for `geom_boxplot()`, `geom_crossbar()`, `geom_pointrange()`, and
  `geom_linerange()` are now orientation-aware (@mjskay, #4732)
  
* Updated documentation for `geom_smooth()` to more clearly describe effects of 
  the `fullrange` parameter (@thoolihan, #4399).

# ggplot2 3.3.6
This is a very small release only applying an internal change to comply with 
R 4.2 and its deprecation of `default.stringsAsFactors()`. There are no user
facing changes and no breaking changes.

# ggplot2 3.3.5
This is a very small release focusing on fixing a couple of untenable issues 
that surfaced with the 3.3.4 release

* Revert changes made in #4434 (apply transform to intercept in `geom_abline()`) 
  as it introduced undesirable issues far worse than the bug it fixed 
  (@thomasp85, #4514)
* Fixes an issue in `ggsave()` when producing emf/wmf files (@yutannihilation, 
  #4521)
* Warn when grDevices specific arguments are passed to ragg devices (@thomasp85, 
  #4524)
* Fix an issue where `coord_sf()` was reporting that it is non-linear
  even when data is provided in projected coordinates (@clauswilke, #4527)

# ggplot2 3.3.4
This is a larger patch release fixing a huge number of bugs and introduces a 
small selection of feature refinements.

## Features

* Alt-text can now be added to a plot using the `alt` label, i.e 
  `+ labs(alt = ...)`. Currently this alt text is not automatically propagated, 
  but we plan to integrate into Shiny, RMarkdown, and other tools in the future. 
  (@thomasp85, #4477)

* Add support for the BrailleR package for creating descriptions of the plot
  when rendered (@thomasp85, #4459)
  
* `coord_sf()` now has an argument `default_crs` that specifies the coordinate
  reference system (CRS) for non-sf layers and scale/coord limits. This argument
  defaults to `NULL`, which means non-sf layers are assumed to be in projected
  coordinates, as in prior ggplot2 versions. Setting `default_crs = sf::st_crs(4326)`
  provides a simple way to interpret x and y positions as longitude and latitude,
  regardless of the CRS used by `coord_sf()`. Authors of extension packages
  implementing `stat_sf()`-like functionality are encouraged to look at the source
  code of `stat_sf()`'s `compute_group()` function to see how to provide scale-limit
  hints to `coord_sf()` (@clauswilke, #3659).

* `ggsave()` now uses ragg to render raster output if ragg is available. It also
  handles custom devices that sets a default unit (e.g. `ragg::agg_png`) 
  correctly (@thomasp85, #4388)

* `ggsave()` now returns the saved file location invisibly (#3379, @eliocamp).
  Note that, as a side effect, an unofficial hack `<ggplot object> + ggsave()`
  no longer works (#4513).

* The scale arguments `limits`, `breaks`, `minor_breaks`, `labels`, `rescaler`
  and `oob` now accept purrr style lambda notation (@teunbrand, #4427). The same 
  is true for `as_labeller()` (and therefore also `labeller()`) 
  (@netique, #4188).

* Manual scales now allow named vectors passed to `values` to contain fewer 
  elements than existing in the data. Elements not present in values will be set
  to `NA` (@thomasp85, #3451)
  
* Date and datetime position scales support out-of-bounds (oob) arguments to 
  control how limits affect data outside those limits (@teunbrand, #4199).
  
## Fixes

* Fix a bug that `after_stat()` and `after_scale()` cannot refer to aesthetics
  if it's specified in the plot-global mapping (@yutannihilation, #4260).
  
* Fix bug in `annotate_logticks()` that would cause an error when used together
  with `coord_flip()` (@thomasp85, #3954)
  
* Fix a bug in `geom_abline()` that resulted in `intercept` not being subjected
  to the transformation of the y scale (@thomasp85, #3741)
  
* Extent the range of the line created by `geom_abline()` so that line ending
  is not visible for large linewidths (@thomasp85, #4024)

* Fix bug in `geom_dotplot()` where dots would be positioned wrong with 
  `stackgroups = TRUE` (@thomasp85, #1745)

* Fix calculation of confidence interval for locfit smoothing in `geom_smooth()`
  (@topepo, #3806)
  
* Fix bug in `geom_text()` where `"outward"` and `"inward"` justification for 
  some `angle` values was reversed (@aphalo, #4169, #4447)

* `ggsave()` now sets the default background to match the fill value of the
  `plot.background` theme element (@karawoo, #4057)

* It is now deprecated to specify `guides(<scale> = FALSE)` or
  `scale_*(guide = FALSE)` to remove a guide. Please use 
  `guides(<scale> = "none")` or `scale_*(guide = "none")` instead 
  (@yutannihilation, #4097)
  
* Fix a bug in `guide_bins()` where keys would disappear if the guide was 
  reversed (@thomasp85, #4210)
  
* Fix bug in `guide_coloursteps()` that would repeat the terminal bins if the
  breaks coincided with the limits of the scale (@thomasp85, #4019)

* Make sure that default labels from default mappings doesn't overwrite default
  labels from explicit mappings (@thomasp85, #2406)

* Fix bug in `labeller()` where parsing was turned off if `.multiline = FALSE`
  (@thomasp85, #4084)
  
* Make sure `label_bquote()` has access to the calling environment when 
  evaluating the labels (@thomasp85, #4141)

* Fix a bug in the layer implementation that introduced a new state after the 
  first render which could lead to a different look when rendered the second 
  time (@thomasp85, #4204)

* Fix a bug in legend justification where justification was lost of the legend
  dimensions exceeded the available size (@thomasp85, #3635)

* Fix a bug in `position_dodge2()` where `NA` values in thee data would cause an
  error (@thomasp85, #2905)

* Make sure `position_jitter()` creates the same jittering independent of 
  whether it is called by name or with constructor (@thomasp85, #2507)

* Fix a bug in `position_jitter()` where different jitters would be applied to 
  different position aesthetics of the same axis (@thomasp85, #2941)
  
* Fix a bug in `qplot()` when supplying `c(NA, NA)` as axis limits 
  (@thomasp85, #4027)
  
* Remove cross-inheritance of default discrete colour/fill scales and check the
  type and aesthetic of function output if `type` is a function 
  (@thomasp85, #4149)

* Fix bug in `scale_[x|y]_date()` where custom breaks functions that resulted in
  fractional dates would get misaligned (@thomasp85, #3965)
  
* Fix bug in `scale_[x|y]_datetime()` where a specified timezone would be 
  ignored by the scale (@thomasp85, #4007)
  
* Fix issue in `sec_axis()` that would throw warnings in the absence of any 
  secondary breaks (@thomasp85, #4368)

* `stat_bin()`'s computed variable `width` is now documented (#3522).
  
* `stat_count()` now computes width based on the full dataset instead of per 
  group (@thomasp85, #2047)

* Extended `stat_ecdf()` to calculate the cdf from either x or y instead from y 
  only (@jgjl, #4005)
  
* Fix a bug in `stat_summary_bin()` where one more than the requested number of
  bins would be created (@thomasp85, #3824)

* Only drop groups in `stat_ydensity()` when there are fewer than two data 
  points and throw a warning (@andrewwbutler, #4111).

* Fixed a bug in strip assembly when theme has `strip.text = element_blank()`
  and plots are faceted with multi-layered strips (@teunbrand, #4384).
  
* Using `theme(aspect.ratio = ...)` together with free space in `facet_grid()`
  now correctly throws an error (@thomasp85, #3834)

* Fixed a bug in `labeller()` so that `.default` is passed to `as_labeller()`
  when labellers are specified by naming faceting variables. (@waltersom, #4031)
  
* Updated style for example code (@rjake, #4092)

* ggplot2 now requires R >= 3.3 (#4247).

* ggplot2 now uses `rlang::check_installed()` to check if a suggested package is
  installed, which will offer to install the package before continuing (#4375, 
  @malcolmbarrett)

* Improved error with hint when piping a `ggplot` object into a facet function
  (#4379, @mitchelloharawild).

# ggplot2 3.3.3
This is a small patch release mainly intended to address changes in R and CRAN.
It further changes the licensing model of ggplot2 to an MIT license.

* Update the ggplot2 licence to an MIT license (#4231, #4232, #4233, and #4281)

* Use vdiffr conditionally so ggplot2 can be tested on systems without vdiffr

* Update tests to work with the new `all.equal()` defaults in R >4.0.3

* Fixed a bug that `guide_bins()` mistakenly ignore `override.aes` argument
  (@yutannihilation, #4085).

# ggplot2 3.3.2
This is a small release focusing on fixing regressions introduced in 3.3.1.

* Added an `outside` option to `annotation_logticks()` that places tick marks
  outside of the plot bounds. (#3783, @kbodwin)

* `annotation_raster()` adds support for native rasters. For large rasters,
  native rasters render significantly faster than arrays (@kent37, #3388)
  
* Facet strips now have dedicated position-dependent theme elements 
  (`strip.text.x.top`, `strip.text.x.bottom`, `strip.text.y.left`, 
  `strip.text.y.right`) that inherit from `strip.text.x` and `strip.text.y`, 
  respectively. As a consequence, some theme stylings now need to be applied to 
  the position-dependent elements rather than to the parent elements. This 
  change was already introduced in ggplot2 3.3.0 but not listed in the 
  changelog. (@thomasp85, #3683)

* Facets now handle layers containing no data (@yutannihilation, #3853).
  
* A newly added geom `geom_density_2d_filled()` and associated stat 
  `stat_density_2d_filled()` can draw filled density contours
  (@clauswilke, #3846).

* A newly added `geom_function()` is now recommended to use in conjunction
  with/instead of `stat_function()`. In addition, `stat_function()` now
  works with transformed y axes, e.g. `scale_y_log10()`, and in plots
  containing no other data or layers (@clauswilke, #3611, #3905, #3983).

* Fixed a bug in `geom_sf()` that caused problems with legend-type
  autodetection (@clauswilke, #3963).
  
* Support graphics devices that use the `file` argument instead of `fileneame` 
  in `ggsave()` (@bwiernik, #3810)
  
* Default discrete color scales are now configurable through the `options()` of 
  `ggplot2.discrete.colour` and `ggplot2.discrete.fill`. When set to a character 
  vector of colour codes (or list of character vectors)  with sufficient length, 
  these colours are used for the default scale. See `help(scale_colour_discrete)` 
  for more details and examples (@cpsievert, #3833).

* Default continuous colour scales (i.e., the `options()` 
  `ggplot2.continuous.colour` and `ggplot2.continuous.fill`, which inform the 
  `type` argument of `scale_fill_continuous()` and `scale_colour_continuous()`) 
  now accept a function, which allows more control over these default 
  `continuous_scale()`s (@cpsievert, #3827).

* A bug was fixed in `stat_contour()` when calculating breaks based on 
  the `bins` argument (@clauswilke, #3879, #4004).
  
* Data columns can now contain `Vector` S4 objects, which are widely used in the 
  Bioconductor project. (@teunbrand, #3837)

# ggplot2 3.3.1

This is a small release with no code change. It removes all malicious links to a 
site that got hijacked from the readme and pkgdown site.

# ggplot2 3.3.0

This is a minor release but does contain a range of substantial new features, 
along with the standard bug fixes. The release contains a few visual breaking
changes, along with breaking changes for extension developers due to a shift in
internal representation of the position scales and their axes. No user breaking
changes are included.

This release also adds Dewey Dunnington (@paleolimbot) to the core team.

## Breaking changes
There are no user-facing breaking changes, but a change in some internal 
representations that extension developers may have relied on, along with a few 
breaking visual changes which may cause visual tests in downstream packages to 
fail.

* The `panel_params` field in the `Layout` now contains a list of list of 
  `ViewScale` objects, describing the trained coordinate system scales, instead
  of the list object used before. Any extensions that use this field will likely
  break, as will unit tests that checks aspects of this.

* `element_text()` now issues a warning when vectorized arguments are provided, 
  as in `colour = c("red", "green", "blue")`. Such use is discouraged and not 
  officially supported (@clauswilke, #3492).

* Changed `theme_grey()` setting for legend key so that it creates no border 
  (`NA`) rather than drawing a white one. (@annennenne, #3180)

* `geom_ribbon()` now draws separate lines for the upper and lower intervals if
  `colour` is mapped. Similarly, `geom_area()` and `geom_density()` now draw
  the upper lines only in the same case by default. If you want old-style full
  stroking, use `outline.type = "full"` (@yutannihilation, #3503 / @thomasp85, #3708).

## New features

* The evaluation time of aesthetics can now be controlled to a finer degree. 
  `after_stat()` supersedes the use of `stat()` and `..var..`-notation, and is
  joined by `after_scale()` to allow for mapping to scaled aesthetic values. 
  Remapping of the same aesthetic is now supported with `stage()`, so you can 
  map a data variable to a stat aesthetic, and remap the same aesthetic to 
  something else after statistical transformation (@thomasp85, #3534)

* All `coord_*()` functions with `xlim` and `ylim` arguments now accept
  vectors with `NA` as a placeholder for the minimum or maximum value
  (e.g., `ylim = c(0, NA)` would zoom the y-axis from 0 to the 
  maximum value observed in the data). This mimics the behaviour
  of the `limits` argument in continuous scale functions
  (@paleolimbot, #2907).

* Allowed reversing of discrete scales by re-writing `get_limits()` 
  (@AnneLyng, #3115)
  
* All geoms and stats that had a direction (i.e. where the x and y axes had 
  different interpretation), can now freely choose their direction, instead of
  relying on `coord_flip()`. The direction is deduced from the aesthetic 
  mapping, but can also be specified directly with the new `orientation` 
  argument (@thomasp85, #3506).
  
* Position guides can now be customized using the new `guide_axis()`, which can 
  be passed to position `scale_*()` functions or via `guides()`. The new axis 
  guide (`guide_axis()`) comes with arguments `check.overlap` (automatic removal 
  of overlapping labels), `angle` (easy rotation of axis labels), and
  `n.dodge` (dodge labels into multiple rows/columns) (@paleolimbot, #3322).
  
* A new scale type has been added, that allows binning of aesthetics at the 
  scale level. It has versions for both position and non-position aesthetics and
  comes with two new guides (`guide_bins` and `guide_coloursteps`) 
  (@thomasp85, #3096)
  
* `scale_x_continuous()` and `scale_y_continuous()` gains an `n.breaks` argument
  guiding the number of automatic generated breaks (@thomasp85, #3102)

* Added `stat_contour_filled()` and `geom_contour_filled()`, which compute 
  and draw filled contours of gridded data (@paleolimbot, #3044). 
  `geom_contour()` and `stat_contour()` now use the isoband package
  to compute contour lines. The `complete` parameter (which was undocumented
  and has been unused for at least four years) was removed (@paleolimbot, #3044).
  
* Themes have gained two new parameters, `plot.title.position` and 
  `plot.caption.position`, that can be used to customize how plot
  title/subtitle and plot caption are positioned relative to the overall plot
  (@clauswilke, #3252).

## Extensions
  
* `Geom` now gains a `setup_params()` method in line with the other ggproto
  classes (@thomasp85, #3509)

* The newly added function `register_theme_elements()` now allows developers
  of extension packages to define their own new theme elements and place them
  into the ggplot2 element tree (@clauswilke, #2540).

## Minor improvements and bug fixes

* `coord_trans()` now draws second axes and accepts `xlim`, `ylim`,
  and `expand` arguments to bring it up to feature parity with 
  `coord_cartesian()`. The `xtrans` and `ytrans` arguments that were 
  deprecated in version 1.0.1 in favour of `x` and `y` 
  were removed (@paleolimbot, #2990).

* `coord_trans()` now calculates breaks using the expanded range 
  (previously these were calculated using the unexpanded range, 
  which resulted in differences between plots made with `coord_trans()`
  and those made with `coord_cartesian()`). The expansion for discrete axes 
  in `coord_trans()` was also updated such that it behaves identically
  to that in `coord_cartesian()` (@paleolimbot, #3338).

* `expand_scale()` was deprecated in favour of `expansion()` for setting
  the `expand` argument of `x` and `y` scales (@paleolimbot).

* `geom_abline()`, `geom_hline()`, and `geom_vline()` now issue 
  more informative warnings when supplied with set aesthetics
  (i.e., `slope`, `intercept`, `yintercept`, and/or `xintercept`)
  and mapped aesthetics (i.e., `data` and/or `mapping`).

* Fix a bug in `geom_raster()` that squeezed the image when it went outside 
  scale limits (#3539, @thomasp85)

* `geom_sf()` now determines the legend type automatically (@microly, #3646).
  
* `geom_sf()` now removes rows that can't be plotted due to `NA` aesthetics 
  (#3546, @thomasp85)

* `geom_sf()` now applies alpha to linestring geometries 
  (#3589, @yutannihilation).

* `gg_dep()` was deprecated (@perezp44, #3382).

* Added function `ggplot_add.by()` for lists created with `by()`, allowing such
  lists to be added to ggplot objects (#2734, @Maschette)

* ggplot2 no longer depends on reshape2, which means that it no longer 
  (recursively) needs plyr, stringr, or stringi packages.

* Increase the default `nbin` of `guide_colourbar()` to place the ticks more 
  precisely (#3508, @yutannihilation).

* `manual_scale()` now matches `values` with the order of `breaks` whenever
  `values` is an unnamed vector. Previously, unnamed `values` would match with
  the limits of the scale and ignore the order of any `breaks` provided. Note
  that this may change the appearance of plots that previously relied on the
  unordered behaviour (#2429, @idno0001).

* `scale_manual_*(limits = ...)` now actually limits the scale (#3262,
  @yutannihilation).

* Fix a bug when `show.legend` is a named logical vector 
  (#3461, @yutannihilation).

* Added weight aesthetic option to `stat_density()` and made scaling of 
  weights the default (@annennenne, #2902)
  
* `stat_density2d()` can now take an `adjust` parameter to scale the default 
  bandwidth. (#2860, @haleyjeppson)

* `stat_smooth()` uses `REML` by default, if `method = "gam"` and
  `gam`'s method is not specified (@ikosmidis, #2630).

* stacking text when calculating the labels and the y axis with
  `stat_summary()` now works (@ikosmidis, #2709)
  
* `stat_summary()` and related functions now support rlang-style lambda functions
  (#3568, @dkahle).

* The data mask pronoun, `.data`, is now stripped from default labels.

* Addition of partial themes to plots has been made more predictable;
  stepwise addition of individual partial themes is now equivalent to
  addition of multple theme elements at once (@clauswilke, #3039).

* Facets now don't fail even when some variable in the spec are not available
  in all layers (@yutannihilation, #2963).

# ggplot2 3.2.1

This is a patch release fixing a few regressions introduced in 3.2.0 as well as
fixing some unit tests that broke due to upstream changes.

* `position_stack()` no longer changes the order of the input data. Changes to 
  the internal behaviour of `geom_ribbon()` made this reordering problematic 
  with ribbons that spanned `y = 0` (#3471)
* Using `qplot()` with a single positional aesthetic will no longer title the
  non-specified scale as `"NULL"` (#3473)
* Fixes unit tests for sf graticule labels caused by changes to sf

# ggplot2 3.2.0

This is a minor release with an emphasis on internal changes to make ggplot2 
faster and more consistent. The few interface changes will only affect the 
aesthetics of the plot in minor ways, and will only potentially break code of
extension developers if they have relied on internals that have been changed. 
This release also sees the addition of Hiroaki Yutani (@yutannihilation) to the 
core developer team.

With the release of R 3.6, ggplot2 now requires the R version to be at least 3.2,
as the tidyverse is committed to support 5 major versions of R.

## Breaking changes

* Two patches (#2996 and #3050) fixed minor rendering problems. In most cases,
  the visual changes are so subtle that they are difficult to see with the naked
  eye. However, these changes are detected by the vdiffr package, and therefore
  any package developers who use vdiffr to test for visual correctness of ggplot2
  plots will have to regenerate all reference images.
  
* In some cases, ggplot2 now produces a warning or an error for code that previously
  produced plot output. In all these cases, the previous plot output was accidental,
  and the plotting code uses the ggplot2 API in a way that would lead to undefined
  behavior. Examples include a missing `group` aesthetic in `geom_boxplot()` (#3316),
  annotations across multiple facets (#3305), and not using aesthetic mappings when
  drawing ribbons with `geom_ribbon()` (#3318).

## New features

* This release includes a range of internal changes that speeds up plot 
  generation. None of the changes are user facing and will not break any code,
  but in general ggplot2 should feel much faster. The changes includes, but are
  not limited to:
  
  - Caching ascent and descent dimensions of text to avoid recalculating it for
    every title.
  
  - Using a faster data.frame constructor as well as faster indexing into 
    data.frames
    
  - Removing the plyr dependency, replacing plyr functions with faster 
    equivalents.

* `geom_polygon()` can now draw polygons with holes using the new `subgroup` 
  aesthetic. This functionality requires R 3.6.0 (@thomasp85, #3128)

* Aesthetic mappings now accept functions that return `NULL` (@yutannihilation,
  #2997).

* `stat_function()` now accepts rlang/purrr style anonymous functions for the 
  `fun` parameter (@dkahle, #3159).

* `geom_rug()` gains an "outside" option to allow for moving the rug tassels to 
  outside the plot area (@njtierney, #3085) and a `length` option to allow for 
  changing the length of the rug lines (@daniel-wells, #3109). 
  
* All geoms now take a `key_glyph` paramter that allows users to customize
  how legend keys are drawn (@clauswilke, #3145). In addition, a new key glyph
  `timeseries` is provided to draw nice legends for time series
  (@mitchelloharawild, #3145).

## Extensions

* Layers now have a new member function `setup_layer()` which is called at the
  very beginning of the plot building process and which has access to the 
  original input data and the plot object being built. This function allows the 
  creation of custom layers that autogenerate aesthetic mappings based on the 
  input data or that filter the input data in some form. For the time being, this
  feature is not exported, but it has enabled the development of a new layer type,
  `layer_sf()` (see next item). Other special-purpose layer types may be added
  in the future (@clauswilke, #2872).
  
* A new layer type `layer_sf()` can auto-detect and auto-map sf geometry
  columns in the data. It should be used by extension developers who are writing
  new sf-based geoms or stats (@clauswilke, #3232).

* `x0` and `y0` are now recognized positional aesthetics so they will get scaled 
  if used in extension geoms and stats (@thomasp85, #3168)
  
* Continuous scale limits now accept functions which accept the default
  limits and return adjusted limits. This makes it possible to write
  a function that e.g. ensures the limits are always a multiple of 100,
  regardless of the data (@econandrew, #2307).

## Minor improvements and bug fixes

* `cut_width()` now accepts `...` to pass further arguments to `base::cut.default()`
   like `cut_number()` and `cut_interval()` already did (@cderv, #3055)

* `coord_map()` now can have axes on the top and right (@karawoo, #3042).

* `coord_polar()` now correctly rescales the secondary axis (@linzi-sg, #3278)

* `coord_sf()`, `coord_map()`, and `coord_polar()` now squash `-Inf` and `Inf`
  into the min and max of the plot (@yutannihilation, #2972).

* `coord_sf()` graticule lines are now drawn in the same thickness as panel grid 
  lines in `coord_cartesian()`, and seting panel grid lines to `element_blank()` 
  now also works in `coord_sf()` 
  (@clauswilke, #2991, #2525).

* `economics` data has been regenerated. This leads to some changes in the
  values of all columns (especially in `psavert`), but more importantly, strips 
  the grouping attributes from `economics_long`.

* `element_line()` now fills closed arrows (@yutannihilation, #2924).

* Facet strips on the left side of plots now have clipping turned on, preventing
  text from running out of the strip and borders from looking thicker than for
  other strips (@karawoo, #2772 and #3061).

* ggplot2 now works in Turkish locale (@yutannihilation, #3011).

* Clearer error messages for inappropriate aesthetics (@clairemcwhite, #3060).

* ggplot2 no longer attaches any external packages when using functions that 
  depend on packages that are suggested but not imported by ggplot2. The 
  affected functions include `geom_hex()`, `stat_binhex()`, 
  `stat_summary_hex()`, `geom_quantile()`, `stat_quantile()`, and `map_data()` 
  (@clauswilke, #3126).
  
* `geom_area()` and `geom_ribbon()` now sort the data along the x-axis in the 
  `setup_data()` method rather than as part of `draw_group()` (@thomasp85, 
  #3023)

* `geom_hline()`, `geom_vline()`, and `geom_abline()` now throw a warning if the 
  user supplies both an `xintercept`, `yintercept`, or `slope` value and a 
  mapping (@RichardJActon, #2950).

* `geom_rug()` now works with `coord_flip()` (@has2k1, #2987).

* `geom_violin()` no longer throws an error when quantile lines fall outside 
  the violin polygon (@thomasp85, #3254).

* `guide_legend()` and `guide_colorbar()` now use appropriate spacing between legend
  key glyphs and legend text even if the legend title is missing (@clauswilke, #2943).

* Default labels are now generated more consistently; e.g., symbols no longer
  get backticks, and long expressions are abbreviated with `...`
  (@yutannihilation, #2981).

* All-`Inf` layers are now ignored for picking the scale (@yutannihilation, 
  #3184).
  
* Diverging Brewer colour palette now use the correct mid-point colour 
  (@dariyasydykova, #3072).
  
* `scale_color_continuous()` now points to `scale_colour_continuous()` so that 
  it will handle `type = "viridis"` as the documentation states (@hlendway, 
  #3079).

* `scale_shape_identity()` now works correctly with `guide = "legend"` 
  (@malcolmbarrett, #3029)
  
* `scale_continuous` will now draw axis line even if the length of breaks is 0
  (@thomasp85, #3257)

* `stat_bin()` will now error when the number of bins exceeds 1e6 to avoid 
  accidentally freezing the user session (@thomasp85).
  
* `sec_axis()` now places ticks accurately when using nonlinear transformations (@dpseidel, #2978).

* `facet_wrap()` and `facet_grid()` now automatically remove NULL from facet
  specs, and accept empty specs (@yutannihilation, #3070, #2986).

* `stat_bin()` now handles data with only one unique value (@yutannihilation 
  #3047).

* `sec_axis()` now accepts functions as well as formulas (@yutannihilation, #3031).

*   New theme elements allowing different ticks lengths for each axis. For instance,
    this can be used to have inwards ticks on the x-axis (`axis.ticks.length.x`) and
    outwards ticks on the y-axis (`axis.ticks.length.y`) (@pank, #2935).

* The arguments of `Stat*$compute_layer()` and `Position*$compute_layer()` are
  now renamed to always match the ones of `Stat$compute_layer()` and
  `Position$compute_layer()` (@yutannihilation, #3202).

* `geom_*()` and `stat_*()` now accepts purrr-style lambda notation
  (@yutannihilation, #3138).

* `geom_tile()` and `geom_rect()` now draw rectangles without notches at the
  corners. The style of the corner can be controlled by `linejoin` parameters
  (@yutannihilation, #3050).

# ggplot2 3.1.0

## Breaking changes

This is a minor release and breaking changes have been kept to a minimum. End users of 
ggplot2 are unlikely to encounter any issues. However, there are a few items that developers 
of ggplot2 extensions should be aware of. For additional details, see also the discussion 
accompanying issue #2890.

*   In non-user-facing internal code (specifically in the `aes()` function and in
    the `aesthetics` argument of scale functions), ggplot2 now always uses the British
    spelling for aesthetics containing the word "colour". When users specify a "color"
    aesthetic it is automatically renamed to "colour". This renaming is also applied
    to non-standard aesthetics that contain the word "color". For example, "point_color"
    is renamed to "point_colour". This convention makes it easier to support both
    British and American spelling for novel, non-standard aesthetics, but it may require
    some adjustment for packages that have previously introduced non-standard color
    aesthetics using American spelling. A new function `standardise_aes_names()` is
    provided in case extension writers need to perform this renaming in their own code
    (@clauswilke, #2649).

*   Functions that generate other functions (closures) now force the arguments that are
    used from the generated functions, to avoid hard-to-catch errors. This may affect
    some users of manual scales (such as `scale_colour_manual()`, `scale_fill_manual()`,
    etc.) who depend on incorrect behavior (@krlmlr, #2807).
    
*   `Coord` objects now have a function `backtransform_range()` that returns the
    panel range in data coordinates. This change may affect developers of custom coords,
    who now should implement this function. It may also affect developers of custom
    geoms that use the `range()` function. In some applications, `backtransform_range()`
    may be more appropriate (@clauswilke, #2821).


## New features

*   `coord_sf()` has much improved customization of axis tick labels. Labels can now
    be set manually, and there are two new parameters, `label_graticule` and
    `label_axes`, that can be used to specify which graticules to label on which side
    of the plot (@clauswilke, #2846, #2857, #2881).
    
*   Two new geoms `geom_sf_label()` and `geom_sf_text()` can draw labels and text
    on sf objects. Under the hood, a new `stat_sf_coordinates()` calculates the
    x and y coordinates from the coordinates of the sf geometries. You can customize
    the calculation method via `fun.geometry` argument (@yutannihilation, #2761).
    

## Minor improvements and fixes

*   `benchplot()` now uses tidy evaluation (@dpseidel, #2699).

*   The error message in `compute_aesthetics()` now only provides the names of
    aesthetics with mismatched lengths, rather than all aesthetics (@karawoo,
    #2853).

*   For faceted plots, data is no longer internally reordered. This makes it
    safer to feed data columns into `aes()` or into parameters of geoms or
    stats. However, doing so remains discouraged (@clauswilke, #2694).

*   `coord_sf()` now also understands the `clip` argument, just like the other
    coords (@clauswilke, #2938).

*   `fortify()` now displays a more informative error message for
    `grouped_df()` objects when dplyr is not installed (@jimhester, #2822).

*   All `geom_*()` now display an informative error message when required 
    aesthetics are missing (@dpseidel, #2637 and #2706).

*   `geom_boxplot()` now understands the `width` parameter even when used with
    a non-standard stat, such as `stat_identity()` (@clauswilke, #2893).
    
*  `geom_hex()` now understands the `size` and `linetype` aesthetics
   (@mikmart, #2488).
    
*   `geom_hline()`, `geom_vline()`, and `geom_abline()` now work properly
    with `coord_trans()` (@clauswilke, #2149, #2812).
    
*   `geom_text(..., parse = TRUE)` now correctly renders the expected number of
    items instead of silently dropping items that are empty expressions, e.g.
    the empty string "". If an expression spans multiple lines, we take just
    the first line and drop the rest. This same issue is also fixed for
    `geom_label()` and the axis labels for `geom_sf()` (@slowkow, #2867).

*   `geom_sf()` now respects `lineend`, `linejoin`, and `linemitre` parameters 
    for lines and polygons (@alistaire47, #2826).
    
*   `ggsave()` now exits without creating a new graphics device if previously
    none was open (@clauswilke, #2363).

*   `labs()` now has named arguments `title`, `subtitle`, `caption`, and `tag`.
    Also, `labs()` now accepts tidyeval (@yutannihilation, #2669).

*   `position_nudge()` is now more robust and nudges only in the direction
    requested. This enables, for example, the horizontal nudging of boxplots
    (@clauswilke, #2733).

*   `sec_axis()` and `dup_axis()` now return appropriate breaks for the secondary
    axis when applied to log transformed scales (@dpseidel, #2729).

*   `sec_axis()` now works as expected when used in combination with tidy eval
    (@dpseidel, #2788).

*   `scale_*_date()`, `scale_*_time()` and `scale_*_datetime()` can now display 
    a secondary axis that is a __one-to-one__ transformation of the primary axis,
    implemented using the `sec.axis` argument to the scale constructor 
    (@dpseidel, #2244).
    
*   `stat_contour()`, `stat_density2d()`, `stat_bin2d()`,  `stat_binhex()`
    now calculate normalized statistics including `nlevel`, `ndensity`, and
    `ncount`. Also, `stat_density()` now includes the calculated statistic 
    `nlevel`, an alias for `scaled`, to better match the syntax of `stat_bin()`
    (@bjreisman, #2679).

# ggplot2 3.0.0

## Breaking changes

*   ggplot2 now supports/uses tidy evaluation (as described below). This is a 
    major change and breaks a number of packages; we made this breaking change 
    because it is important to make ggplot2 more programmable, and to be more 
    consistent with the rest of the tidyverse. The best general (and detailed)
    introduction to tidy evaluation can be found in the meta programming
    chapters in [Advanced R](https://adv-r.hadley.nz).
    
    The primary developer facing change is that `aes()` now contains 
    quosures (expression + environment pairs) rather than symbols, and you'll 
    need to take a different approach to extracting the information you need. 
    A common symptom of this change are errors "undefined columns selected" or 
    "invalid 'type' (list) of argument" (#2610). As in the previous version,
    constants (like `aes(x = 1)` or `aes(colour = "smoothed")`) are stored
    as is.
    
    In this version of ggplot2, if you need to describe a mapping in a string, 
    use `quo_name()` (to generate single-line strings; longer expressions may 
    be abbreviated) or `quo_text()` (to generate non-abbreviated strings that
    may span multiple lines). If you do need to extract the value of a variable
    instead use `rlang::eval_tidy()`. You may want to condition on 
    `(packageVersion("ggplot2") <= "2.2.1")` so that your code can work with
    both released and development versions of ggplot2.
    
    We recognise that this is a big change and if you're not already familiar
    with rlang, there's a lot to learn. If you are stuck, or need any help,
    please reach out on <https://forum.posit.co/>.

*   Error: Column `y` must be a 1d atomic vector or a list

    Internally, ggplot2 now uses `as.data.frame(tibble::as_tibble(x))` to
    convert a list into a data frame. This improves ggplot2's support for
    list-columns (needed for sf support), at a small cost: you can no longer
    use matrix-columns. Note that unlike tibble we still allow column vectors
    such as returned by `base::scale()` because of their widespread use.

*   Error: More than one expression parsed
  
    Previously `aes_string(x = c("a", "b", "c"))` silently returned 
    `aes(x = a)`. Now this is a clear error.

*   Error: `data` must be uniquely named but has duplicate columns
  
    If layer data contains columns with identical names an error will be 
    thrown. In earlier versions the first occurring column was chosen silently,
    potentially masking that the wrong data was chosen.

*   Error: Aesthetics must be either length 1 or the same as the data
    
    Layers are stricter about the columns they will combine into a single
    data frame. Each aesthetic now must be either the same length as the data
    frame or a single value. This makes silent recycling errors much less likely.

*   Error: `coord_*` doesn't support free scales 
   
    Free scales only work with selected coordinate systems; previously you'd
    get an incorrect plot.

*   Error in f(...) : unused argument (range = c(0, 1))

    This is because the `oob` argument to scale has been set to a function
    that only takes a single argument; it needs to take two arguments
    (`x`, and `range`). 

*   Error: unused argument (output)
  
    The function `guide_train()` now has an optional parameter `aesthetic`
    that allows you to override the `aesthetic` setting in the scale.
    To make your code work with the both released and development versions of 
    ggplot2 appropriate, add `aesthetic = NULL` to the `guide_train()` method
    signature.
    
    ```R
    # old
    guide_train.legend <- function(guide, scale) {...}
    
    # new 
    guide_train.legend <- function(guide, scale, aesthetic = NULL) {...}
    ```
    
    Then, inside the function, replace `scale$aesthetics[1]`,
    `aesthetic %||% scale$aesthetics[1]`. (The %||% operator is defined in the 
    rlang package).
    
    ```R
    # old
    setNames(list(scale$map(breaks)), scale$aesthetics[1])

    # new
    setNames(list(scale$map(breaks)), aesthetic %||% scale$aesthetics[1])
    ```

*   The long-deprecated `subset` argument to `layer()` has been removed.

## Tidy evaluation

* `aes()` now supports quasiquotation so that you can use `!!`, `!!!`,
  and `:=`. This replaces `aes_()` and `aes_string()` which are now
  soft-deprecated (but will remain around for a long time).

* `facet_wrap()` and `facet_grid()` now support `vars()` inputs. Like
  `dplyr::vars()`, this helper quotes its inputs and supports
  quasiquotation. For instance, you can now supply faceting variables
  like this: `facet_wrap(vars(am, cyl))` instead of 
  `facet_wrap(~am + cyl)`. Note that the formula interface is not going 
  away and will not be deprecated. `vars()` is simply meant to make it 
  easier to create functions around `facet_wrap()` and `facet_grid()`.

  The first two arguments of `facet_grid()` become `rows` and `cols`
  and now support `vars()` inputs. Note however that we took special
  care to ensure complete backward compatibility. With this change
  `facet_grid(vars(cyl), vars(am, vs))` is equivalent to
  `facet_grid(cyl ~ am + vs)`, and `facet_grid(cols = vars(am, vs))` is
  equivalent to `facet_grid(. ~ am + vs)`.

  One nice aspect of the new interface is that you can now easily
  supply names: `facet_grid(vars(Cylinder = cyl), labeller =
  label_both)` will give nice label titles to the facets. Of course,
  those names can be unquoted with the usual tidy eval syntax.

### sf

* ggplot2 now has full support for sf with `geom_sf()` and `coord_sf()`:

  ```r
  nc <- sf::st_read(system.file("shape/nc.shp", package = "sf"), quiet = TRUE)
  ggplot(nc) +
    geom_sf(aes(fill = AREA))
  ```
  It supports all simple features, automatically aligns CRS across layers, sets
  up the correct aspect ratio, and draws a graticule.

## New features

* ggplot2 now works on R 3.1 onwards, and uses the 
  [vdiffr](https://github.com/r-lib/vdiffr) package for visual testing.

* In most cases, accidentally using `%>%` instead of `+` will generate an 
  informative error (#2400).

* New syntax for calculated aesthetics. Instead of using `aes(y = ..count..)` 
  you can (and should!) use `aes(y = stat(count))`. `stat()` is a real function 
  with documentation which hopefully will make this part of ggplot2 less 
  confusing (#2059).
  
  `stat()` is particularly nice for more complex calculations because you 
  only need to specify it once: `aes(y = stat(count / max(count)))`,
  rather than `aes(y = ..count.. / max(..count..))`
  
* New `tag` label for adding identification tags to plots, typically used for 
  labelling a subplot with a letter. Add a tag with `labs(tag = "A")`, style it 
  with the `plot.tag` theme element, and control position with the
  `plot.tag.position` theme setting (@thomasp85).

### Layers: geoms, stats, and position adjustments

* `geom_segment()` and `geom_curve()` have a new `arrow.fill` parameter which 
  allows you to specify a separate fill colour for closed arrowheads 
  (@hrbrmstr and @clauswilke, #2375).

* `geom_point()` and friends can now take shapes as strings instead of integers,
  e.g. `geom_point(shape = "diamond")` (@daniel-barnett, #2075).

* `position_dodge()` gains a `preserve` argument that allows you to control
  whether the `total` width at each `x` value is preserved (the current 
  default), or ensure that the width of a `single` element is preserved
  (what many people want) (#1935).

* New `position_dodge2()` provides enhanced dodging for boxplots. Compared to
  `position_dodge()`, `position_dodge2()` compares `xmin` and `xmax` values  
  to determine which elements overlap, and spreads overlapping elements evenly
  within the region of overlap. `position_dodge2()` is now the default position
  adjustment for `geom_boxplot()`, because it handles `varwidth = TRUE`, and 
  will be considered for other geoms in the future.
  
  The `padding` parameter adds a small amount of padding between elements 
  (@karawoo, #2143) and a `reverse` parameter allows you to reverse the order 
  of placement (@karawoo, #2171).
  
* New `stat_qq_line()` makes it easy to add a simple line to a Q-Q plot, which 
  makes it easier to judge the fit of the theoretical distribution 
  (@nicksolomon).

### Scales and guides

* Improved support for mapping date/time variables to `alpha`, `size`, `colour`, 
  and `fill` aesthetics, including `date_breaks` and `date_labels` arguments 
  (@karawoo, #1526), and new `scale_alpha()` variants (@karawoo, #1526).

* Improved support for ordered factors. Ordered factors throw a warning when 
  mapped to shape (unordered factors do not), and do not throw warnings when 
  mapped to size or alpha (unordered factors do). Viridis is used as the 
  default colour and fill scale for ordered factors (@karawoo, #1526).

* The `expand` argument of `scale_*_continuous()` and `scale_*_discrete()`
  now accepts separate expansion values for the lower and upper range
  limits. The expansion limits can be specified using the convenience
  function `expand_scale()`.
  
  Separate expansion limits may be useful for bar charts, e.g. if one
  wants the bottom of the bars to be flush with the x axis but still 
  leave some (automatically calculated amount of) space above them:
  
    ```r
    ggplot(mtcars) +
        geom_bar(aes(x = factor(cyl))) +
        scale_y_continuous(expand = expand_scale(mult = c(0, .1)))
    ```
  
  It can also be useful for line charts, e.g. for counts over time,
  where one wants to have a ’hard’ lower limit of y = 0 but leave the
  upper limit unspecified (and perhaps differing between panels), with
  some extra space above the highest point on the line (with symmetrical 
  limits, the extra space above the highest point could in some cases 
  cause the lower limit to be negative).
  
  The old syntax for the `expand` argument will, of course, continue
  to work (@huftis, #1669).

* `scale_colour_continuous()` and `scale_colour_gradient()` are now controlled 
  by global options `ggplot2.continuous.colour` and `ggplot2.continuous.fill`. 
  These can be set to `"gradient"` (the default) or `"viridis"` (@karawoo).

* New `scale_colour_viridis_c()`/`scale_fill_viridis_c()` (continuous) and
  `scale_colour_viridis_d()`/`scale_fill_viridis_d()` (discrete) make it
  easy to use Viridis colour scales (@karawoo, #1526).

* Guides for `geom_text()` now accept custom labels with 
  `guide_legend(override.aes = list(label = "foo"))` (@brianwdavis, #2458).

### Margins

* Strips gain margins on all sides by default. This means that to fully justify
  text to the edge of a strip, you will need to also set the margins to 0
  (@karawoo).

* Rotated strip labels now correctly understand `hjust` and `vjust` parameters
  at all angles (@karawoo).

* Strip labels now understand justification relative to the direction of the
  text, meaning that in y facets, the strip text can be placed at either end of
  the strip using `hjust` (@karawoo).

* Legend titles and labels get a little extra space around them, which 
  prevents legend titles from overlapping the legend at large font sizes 
  (@karawoo, #1881).

## Extension points

* New `autolayer()` S3 generic (@mitchelloharawild, #1974). This is similar
  to `autoplot()` but produces layers rather than complete plots.

* Custom objects can now be added using `+` if a `ggplot_add` method has been
  defined for the class of the object (@thomasp85).

* Theme elements can now be subclassed. Add a `merge_element` method to control
  how properties are inherited from the parent element. Add an `element_grob` 
  method to define how elements are rendered into grobs (@thomasp85, #1981).

* Coords have gained new extension mechanisms.
  
    If you have an existing coord extension, you will need to revise the
    specification of the `train()` method. It is now called 
    `setup_panel_params()` (better reflecting what it actually does) and now 
    has arguments `scale_x`, and `scale_y` (the x and y scales respectively) 
    and `param`, a list of plot specific parameters generated by 
    `setup_params()`.

    What was formerly called `scale_details` (in coords), `panel_ranges` 
    (in layout) and `panel_scales` (in geoms) are now consistently called
    `panel_params` (#1311). These are parameters of the coord that vary from
    panel to panel.

* `ggplot_build()` and `ggplot_gtable()` are now generics, so ggplot-subclasses 
  can define additional behavior during the build stage.

* `guide_train()`, `guide_merge()`, `guide_geom()`, and `guide_gengrob()`
  are now exported as they are needed if you want to design your own guide.
  They are not currently documented; use at your own risk (#2528).

* `scale_type()` generic is now exported and documented. Use this if you 
  want to extend ggplot2 to work with a new type of vector.

## Minor bug fixes and improvements

### Faceting

* `facet_grid()` gives a more informative error message if you try to use
  a variable in both rows and cols (#1928).

* `facet_grid()` and `facet_wrap()` both give better error messages if you
  attempt to use an unsupported coord with free scales (#2049).

* `label_parsed()` works once again (#2279).

* You can now style the background of horizontal and vertical strips
  independently with `strip.background.x` and `strip.background.y` 
  theme settings (#2249).

### Scales

* `discrete_scale()` documentation now inherits shared definitions from 
  `continuous_scale()` (@alistaire47, #2052).

* `guide_colorbar()` shows all colours of the scale (@has2k1, #2343).

* `scale_identity()` once again produces legends by default (#2112).

* Tick marks for secondary axes with strong transformations are more 
  accurately placed (@thomasp85, #1992).

* Missing line types now reliably generate missing lines (with standard 
  warning) (#2206).

* Legends now ignore set aesthetics that are not length one (#1932).

* All colour and fill scales now have an `aesthetics` argument that can
  be used to set the aesthetic(s) the scale works with. This makes it
  possible to apply a colour scale to both colour and fill aesthetics
  at the same time, via `aesthetics = c("colour", "fill")` (@clauswilke).
  
* Three new generic scales work with any aesthetic or set of aesthetics: 
  `scale_continuous_identity()`, `scale_discrete_identity()`, and
  `scale_discrete_manual()` (@clauswilke).

* `scale_*_gradient2()` now consistently omits points outside limits by 
  rescaling after the limits are enforced (@foo-bar-baz-qux, #2230).

### Layers

* `geom_label()` now correctly produces unbordered labels when `label.size` 
  is 0, even when saving to PDF (@bfgray3, #2407).

* `layer()` gives considerably better error messages for incorrectly specified
  `geom`, `stat`, or `position` (#2401).

* In all layers that use it, `linemitre` now defaults to 10 (instead of 1)
  to better match base R.

* `geom_boxplot()` now supplies a default value if no `x` aesthetic is present
  (@foo-bar-baz-qux, #2110).

* `geom_density()` drops groups with fewer than two data points and throws a
  warning. For groups with two data points, density values are now calculated 
  with `stats::density` (@karawoo, #2127).

* `geom_segment()` now also takes a `linejoin` parameter. This allows more 
  control over the appearance of the segments, which is especially useful for 
  plotting thick arrows (@Ax3man, #774).

* `geom_smooth()` now reports the formula used when `method = "auto"` 
  (@davharris #1951). `geom_smooth()` now orders by the `x` aesthetic, making it 
  easier to pass pre-computed values without manual ordering (@izahn, #2028). It 
  also now knows it has `ymin` and `ymax` aesthetics (#1939). The legend 
  correctly reflects the status of the `se` argument when used with stats 
  other than the default (@clauswilke, #1546).

* `geom_tile()` now once again interprets `width` and `height` correctly 
  (@malcolmbarrett, #2510).

* `position_jitter()` and `position_jitterdodge()` gain a `seed` argument that
  allows the specification of a random seed for reproducible jittering 
  (@krlmlr, #1996 and @slowkow, #2445).

* `stat_density()` has better behaviour if all groups are dropped because they
  are too small (#2282).

* `stat_summary_bin()` now understands the `breaks` parameter (@karawoo, #2214).

* `stat_bin()` now accepts functions for `binwidth`. This allows better binning 
  when faceting along variables with different ranges (@botanize).

* `stat_bin()` and `geom_histogram()` now sum correctly when using the `weight` 
  aesthetic (@jiho, #1921).

* `stat_bin()` again uses correct scaling for the computed variable `ndensity` 
  (@timgoodman, #2324).

* `stat_bin()` and `stat_bin_2d()` now properly handle the `breaks` parameter 
  when the scales are transformed (@has2k1, #2366).

* `update_geom_defaults()` and `update_stat_defaults()` allow American 
  spelling of aesthetic parameters (@foo-bar-baz-qux, #2299).

* The `show.legend` parameter now accepts a named logical vector to hide/show
  only some aesthetics in the legend (@tutuchan, #1798).

* Layers now silently ignore unknown aesthetics with value `NULL` (#1909).

### Coords

* Clipping to the plot panel is now configurable, through a `clip` argument
  to coordinate systems, e.g. `coord_cartesian(clip = "off")` 
  (@clauswilke, #2536).

* Like scales, coordinate systems now give you a message when you're 
  replacing an existing coordinate system (#2264).

* `coord_polar()` now draws secondary axis ticks and labels 
  (@dylan-stark, #2072), and can draw the radius axis on the right 
  (@thomasp85, #2005).

* `coord_trans()` now generates a warning when a transformation generates 
  non-finite values (@foo-bar-baz-qux, #2147).

### Themes

* Complete themes now always override all elements of the default theme
  (@has2k1, #2058, #2079).

* Themes now set default grid colour in `panel.grid` rather than individually
  in `panel.grid.major` and `panel.grid.minor` individually. This makes it 
  slightly easier to customise the theme (#2352).

* Fixed bug when setting strips to `element_blank()` (@thomasp85). 

* Axes positioned on the top and to the right can now customize their ticks and
  lines separately (@thomasp85, #1899).

* Built-in themes gain parameters `base_line_size` and `base_rect_size` which 
  control the default sizes of line and rectangle elements (@karawoo, #2176).

* Default themes use `rel()` to set line widths (@baptiste).

* Themes were tweaked for visual consistency and more graceful behavior when 
  changing the base font size. All absolute heights or widths were replaced 
  with heights or widths that are proportional to the base font size. One 
  relative font size was eliminated (@clauswilke).
  
* The height of descenders is now calculated solely on font metrics and doesn't
  change with the specific letters in the string. This fixes minor alignment 
  issues with plot titles, subtitles, and legend titles (#2288, @clauswilke).

### Guides

* `guide_colorbar()` is more configurable: tick marks and color bar frame
  can now by styled with arguments `ticks.colour`, `ticks.linewidth`, 
  `frame.colour`, `frame.linewidth`, and `frame.linetype`
  (@clauswilke).
  
* `guide_colorbar()` now uses `legend.spacing.x` and `legend.spacing.y` 
  correctly, and it can handle multi-line titles. Minor tweaks were made to 
  `guide_legend()` to make sure the two legend functions behave as similarly as
  possible (@clauswilke, #2397 and #2398).
  
* The theme elements `legend.title` and `legend.text` now respect the settings 
  of `margin`, `hjust`, and `vjust` (@clauswilke, #2465, #1502).

* Non-angle parameters of `label.theme` or `title.theme` can now be set in 
  `guide_legend()` and `guide_colorbar()` (@clauswilke, #2544).

### Other

* `fortify()` gains a method for tbls (@karawoo, #2218).

* `ggplot` gains a method for `grouped_df`s that adds a `.group` variable,
  which computes a unique value for each group. Use it with 
  `aes(group = .group)` (#2351).

* `ggproto()` produces objects with class `c("ggproto", "gg")`, allowing for
  a more informative error message when adding layers, scales, or other ggproto 
  objects (@jrnold, #2056).

* `ggsave()`'s DPI argument now supports 3 string options: "retina" (320
  DPI), "print" (300 DPI), and "screen" (72 DPI) (@foo-bar-baz-qux, #2156).
  `ggsave()` now uses full argument names to avoid partial match warnings 
  (#2355), and correctly restores the previous graphics device when several
  graphics devices are open (#2363).

* `print.ggplot()` now returns the original ggplot object, instead of the 
  output from `ggplot_build()`. Also, the object returned from 
  `ggplot_build()` now has the class `"ggplot_built"` (#2034).

* `map_data()` now works even when purrr is loaded (tidyverse#66).

* New functions `summarise_layout()`, `summarise_coord()`, and 
  `summarise_layers()` summarise the layout, coordinate systems, and layers 
  of a built ggplot object (#2034, @wch). This provides a tested API that 
  (e.g.) shiny can depend on.

* Updated startup messages reflect new resources (#2410, @mine-cetinkaya-rundel).

# ggplot2 2.2.1

* Fix usage of `structure(NULL)` for R-devel compatibility (#1968).

# ggplot2 2.2.0

## Major new features

### Subtitle and caption

Thanks to @hrbrmstr plots now have subtitles and captions, which can be set with 
the `subtitle`  and `caption` arguments to `ggtitle()` and `labs()`. You can 
control their appearance with the theme settings `plot.caption` and 
`plot.subtitle`. The main plot title is now left-aligned to better work better 
with a subtitle. The caption is right-aligned (@hrbrmstr).

### Stacking

`position_stack()` and `position_fill()` now sort the stacking order to match 
grouping order. This allows you to control the order through grouping, and 
ensures that the default legend matches the plot (#1552, #1593). If you want the 
opposite order (useful if you have horizontal bars and horizontal legend), you 
can request reverse stacking by using `position = position_stack(reverse = TRUE)` 
(#1837).
  
`position_stack()` and `position_fill()` now accepts negative values which will 
create stacks extending below the x-axis (#1691).

`position_stack()` and `position_fill()` gain a `vjust` argument which makes it 
easy to (e.g.) display labels in the middle of stacked bars (#1821).

### Layers

`geom_col()` was added to complement `geom_bar()` (@hrbrmstr). It uses 
`stat="identity"` by default, making the `y` aesthetic mandatory. It does not 
support any other `stat_()` and does not provide fallback support for the 
`binwidth` parameter. Examples and references in other functions were updated to
demonstrate `geom_col()` usage. 

When creating a layer, ggplot2 will warn if you use an unknown aesthetic or an 
unknown parameter. Compared to the previous version, this is stricter for 
aesthetics (previously there was no message), and less strict for parameters 
(previously this threw an error) (#1585).

### Facetting

The facet system, as well as the internal panel class, has been rewritten in 
ggproto. Facets are now extendable in the same manner as geoms and stats, as 
described in `vignette("extending-ggplot2")`.

We have also added the following new features.
  
* `facet_grid()` and `facet_wrap()` now allow expressions in their faceting 
  formulas (@DanRuderman, #1596).

* When `facet_wrap()` results in an uneven number of panels, axes will now be
  drawn underneath the hanging panels (fixes #1607)

* Strips can now be freely positioned in `facet_wrap()` using the 
  `strip.position` argument (deprecates `switch`).

* The relative order of panel, strip, and axis can now be controlled with 
  the theme setting `strip.placement` that takes either `inside` (strip between 
  panel and axis) or `outside` (strip after axis).

* The theme option `panel.margin` has been deprecated in favour of 
  `panel.spacing` to more clearly communicate intent.

### Extensions

Unfortunately there was a major oversight in the construction of ggproto which 
lead to extensions capturing the super object at package build time, instead of 
at package run time (#1826). This problem has been fixed, but requires 
re-installation of all extension packages.

## Scales

* The position of x and y axes can now be changed using the `position` argument
  in `scale_x_*`and `scale_y_*` which can take `top` and `bottom`, and `left`
  and `right` respectively. The themes of top and right axes can be modified 
  using the `.top` and `.right` modifiers to `axis.text.*` and `axis.title.*`.

### Continuous scales

* `scale_x_continuous()` and `scale_y_continuous()` can now display a secondary 
  axis that is a __one-to-one__ transformation of the primary axis (e.g. degrees 
  Celcius to degrees Fahrenheit). The secondary axis will be positioned opposite 
  to the primary axis and can be controlled with the `sec.axis` argument to 
  the scale constructor.

* Scales worry less about having breaks. If no breaks can be computed, the
  plot will work instead of throwing an uninformative error (#791). This 
  is particularly helpful when you have facets with free scales, and not
  all panels contain data.

* Scales now warn when transformation introduces infinite values (#1696).

### Date time

* `scale_*_datetime()` now supports time zones. It will use the timezone 
  attached to the variable by default, but can be overridden with the 
  `timezone` argument.

* New `scale_x_time()` and `scale_y_time()` generate reasonable default
  breaks and labels for hms vectors (#1752).

### Discrete scales

The treatment of missing values by discrete scales has been thoroughly 
overhauled (#1584). The underlying principle is that we can naturally represent 
missing values on discrete variables (by treating just like another level), so 
by default we should. 

This principle applies to:

* character vectors
* factors with implicit NA
* factors with explicit NA

And to all scales (both position and non-position.)

Compared to the previous version of ggplot2, there are three main changes:

1.  `scale_x_discrete()` and `scale_y_discrete()` always show discrete NA,
    regardless of their source

1.  If present, `NA`s are shown in discrete legends.

1.  All discrete scales gain a `na.translate` argument that allows you to 
    control whether `NA`s are translated to something that can be visualised,
    or should be left as missing. Note that if you don't translate (i.e. 
    `na.translate = FALSE)` the missing values will passed on to the layer, 
    which will warning that it's dropping missing values. To suppress the
    warnings, you'll also need to add `na.rm = TRUE` to the layer call. 

There were also a number of other smaller changes

* Correctly use scale expansion factors.
* Don't preserve space for dropped levels (#1638).
* Only issue one warning when when asking for too many levels (#1674).
* Unicode labels work better on Windows (#1827).
* Warn when used with only continuous data (#1589)

## Themes

* The `theme()` constructor now has named arguments rather than ellipses. This 
  should make autocomplete substantially more useful. The documentation
  (including examples) has been considerably improved.
  
* Built-in themes are more visually homogeneous, and match `theme_grey` better.
  (@jiho, #1679)
  
* When computing the height of titles, ggplot2 now includes the height of the
  descenders (i.e. the bits of `g` and `y` that hang beneath the baseline). This 
  improves the margins around titles, particularly the y axis label (#1712).
  I have also very slightly increased the inner margins of axis titles, and 
  removed the outer margins. 

* Theme element inheritance is now easier to work with as modification now
  overrides default `element_blank` elements (#1555, #1557, #1565, #1567)
  
* Horizontal legends (i.e. legends on the top or bottom) are horizontally
  aligned by default (#1842). Use `legend.box = "vertical"` to switch back
  to the previous behaviour.
  
* `element_line()` now takes an `arrow` argument to specify arrows at the end of
  lines (#1740)

There were a number of tweaks to the theme elements that control legends:
  
* `legend.justification` now controls appearance will plotting the legend
  outside of the plot area. For example, you can use 
  `theme(legend.justification = "top")` to make the legend align with the 
  top of the plot.

* `panel.margin` and `legend.margin` have been renamed to `panel.spacing` and 
  `legend.spacing` respectively, to better communicate intent (they only
  affect spacing between legends and panels, not the margins around them)

* `legend.margin` now controls margin around individual legends.

* New `legend.box.background`, `legend.box.spacing`, and `legend.box.margin`
  control the background, spacing, and margin of the legend box (the region
  that contains all legends).

## Bug fixes and minor improvements

* ggplot2 now imports tibble. This ensures that all built-in datasets print 
  compactly even if you haven't explicitly loaded tibble or dplyr (#1677).

* Class of aesthetic mapping is preserved when adding `aes()` objects (#1624).

* `+.gg` now works for lists that include data frames.

* `annotation_x()` now works in the absense of global data (#1655)

* `geom_*(show.legend = FALSE)` now works for `guide_colorbar`.

* `geom_boxplot()` gains new `outlier.alpha` (@jonathan-g) and 
  `outlier.fill` (@schloerke, #1787) parameters to control the alpha/fill of
   outlier points independently of the alpha of the boxes. 

* `position_jitter()` (and hence `geom_jitter()`) now correctly computes 
  the jitter width/jitter when supplied by the user (#1775, @has2k1).

* `geom_contour()` more clearly describes what inputs it needs (#1577).

* `geom_curve()` respects the `lineend` parameter (#1852).

* `geom_histogram()` and `stat_bin()` understand the `breaks` parameter once 
  more. (#1665). The floating point adjustment for histogram bins is now 
  actually used - it was previously inadvertently ignored (#1651).

* `geom_violin()` no longer transforms quantile lines with the alpha aesthetic
  (@mnbram, #1714). It no longer errors when quantiles are requested but data
  have zero range (#1687). When `trim = FALSE` it once again has a nice 
  range that allows the density to reach zero (by extending the range 3 
  bandwidths to either side of the data) (#1700).

* `geom_dotplot()` works better when faceting and binning on the y-axis. 
  (#1618, @has2k1).
  
* `geom_hexbin()` once again supports `..density..` (@mikebirdgeneau, #1688).

* `geom_step()` gives useful warning if only one data point in layer (#1645).

* `layer()` gains new `check.aes` and `check.param` arguments. These allow
  geom/stat authors to optional suppress checks for known aesthetics/parameters.
  Currently this is used only in `geom_blank()` which powers `expand_limits()` 
  (#1795).

* All `stat_*()` display a better error message when required aesthetics are
  missing.
  
* `stat_bin()` and `stat_summary_hex()` now accept length 1 `binwidth` (#1610)

* `stat_density()` gains new argument `n`, which is passed to underlying function
  `stats::density` ("number of equally spaced points at which the
  density is to be estimated"). (@hbuschme)

* `stat_binhex()` now again returns `count` rather than `value` (#1747)

* `stat_ecdf()` respects `pad` argument (#1646).

* `stat_smooth()` once again informs you about the method it has chosen.
  It also correctly calculates the size of the largest group within facets.

* `x` and `y` scales are now symmetric regarding the list of
  aesthetics they accept: `xmin_final`, `xmax_final`, `xlower`,
  `xmiddle` and `xupper` are now valid `x` aesthetics.

* `Scale` extensions can now override the `make_title` and `make_sec_title` 
  methods to let the scale modify the axis/legend titles.

* The random stream is now reset after calling `.onAttach()` (#2409).

# ggplot2 2.1.0

## New features

* When mapping an aesthetic to a constant (e.g. 
  `geom_smooth(aes(colour = "loess")))`), the default guide title is the name 
  of the aesthetic (i.e. "colour"), not the value (i.e. "loess") (#1431).

* `layer()` now accepts a function as the data argument. The function will be
  applied to the data passed to the `ggplot()` function and must return a
  data.frame (#1527, @thomasp85). This is a more general version of the 
  deprecated `subset` argument.

* `theme_update()` now uses the `+` operator instead of `%+replace%`, so that
  unspecified values will no longer be `NULL`ed out. `theme_replace()`
  preserves the old behaviour if desired (@oneillkza, #1519). 

* `stat_bin()` has been overhauled to use the same algorithm as ggvis, which 
  has been considerably improved thanks to the advice of Randy Prium (@rpruim).
  This includes:
  
    * Better arguments and a better algorithm for determining the origin.
      You can now specify either `boundary` or the `center` of a bin.
      `origin` has been deprecated in favour of these arguments.
      
    * `drop` is deprecated in favour of `pad`, which adds extra 0-count bins
      at either end (needed for frequency polygons). `geom_histogram()` defaults 
      to `pad = FALSE` which considerably improves the default limits for 
      the histogram, especially when the bins are big (#1477).
      
    * The default algorithm does a (somewhat) better job at picking nice widths 
      and origins across a wider range of input data.
      
    * `bins = n` now gives a histogram with `n` bins, not `n + 1` (#1487).

## Bug fixes

* All `\donttest{}` examples run.

* All `geom_()` and `stat_()` functions now have consistent argument order:
  data + mapping, then geom/stat/position, then `...`, then specific arguments, 
  then arguments common to all layers (#1305). This may break code if you were
  previously relying on partial name matching, but in the long-term should make 
  ggplot2 easier to use. In particular, you can now set the `n` parameter
  in `geom_density2d()` without it partially matching `na.rm` (#1485).

* For geoms with both `colour` and `fill`, `alpha` once again only affects
  fill (Reverts #1371, #1523). This was causing problems for people.

* `facet_wrap()`/`facet_grid()` works with multiple empty panels of data 
  (#1445).

* `facet_wrap()` correctly swaps `nrow` and `ncol` when faceting vertically
  (#1417).

* `ggsave("x.svg")` now uses svglite to produce the svg (#1432).

* `geom_boxplot()` now understands `outlier.color` (#1455).

* `geom_path()` knows that "solid" (not just 1) represents a solid line (#1534).

* `geom_ribbon()` preserves missing values so they correctly generate a 
  gap in the ribbon (#1549).

* `geom_tile()` once again accepts `width` and `height` parameters (#1513). 
  It uses `draw_key_polygon()` for better a legend, including a coloured 
  outline (#1484).

* `layer()` now automatically adds a `na.rm` parameter if none is explicitly
  supplied.

* `position_jitterdodge()` now works on all possible dodge aesthetics, 
  e.g. `color`, `linetype` etc. instead of only based on `fill` (@bleutner)

* `position = "nudge"` now works (although it doesn't do anything useful)
  (#1428).

* The default scale for columns of class "AsIs" is now "identity" (#1518).

* `scale_*_discrete()` has better defaults when used with purely continuous
  data (#1542).

* `scale_size()` warns when used with categorical data.

* `scale_size()`, `scale_colour()`, and `scale_fill()` gain date and date-time
  variants (#1526).

* `stat_bin_hex()` and `stat_bin_summary()` now use the same underlying 
  algorithm so results are consistent (#1383). `stat_bin_hex()` now accepts
  a `weight` aesthetic. To be consistent with related stats, the output variable 
  from `stat_bin_hex()` is now value instead of count.

* `stat_density()` gains a `bw` parameter which makes it easy to get consistent 
   smoothing between facets (@jiho)

* `stat-density-2d()` no longer ignores the `h` parameter, and now accepts 
  `bins` and `binwidth` parameters to control the number of contours 
  (#1448, @has2k1).

* `stat_ecdf()` does a better job of adding padding to -Inf/Inf, and gains
  an argument `pad` to suppress the padding if not needed (#1467).

* `stat_function()` gains an `xlim` parameter (#1528). It once again works 
  with discrete x values (#1509).

* `stat_summary()` preserves sorted x order which avoids artefacts when
  display results with `geom_smooth()` (#1520).

* All elements should now inherit correctly for all themes except `theme_void()`.
  (@Katiedaisey, #1555) 

* `theme_void()` was completely void of text but facets and legends still
  need labels. They are now visible (@jiho). 

* You can once again set legend key and height width to unit arithmetic
  objects (like `2 * unit(1, "cm")`) (#1437).

* Eliminate spurious warning if you have a layer with no data and no aesthetics
  (#1451).

* Removed a superfluous comma in `theme-defaults.r` code (@jschoeley)

* Fixed a compatibility issue with `ggproto` and R versions prior to 3.1.2.
  (#1444)

* Fixed issue where `coord_map()` fails when given an explicit `parameters`
  argument (@tdmcarthur, #1729)
  
* Fixed issue where `geom_errorbarh()` had a required `x` aesthetic (#1933)  

# ggplot2 2.0.0

## Major changes

* ggplot no longer throws an error if your plot has no layers. Instead it 
  automatically adds `geom_blank()` (#1246).
  
* New `cut_width()` is a convenient replacement for the verbose
  `plyr::round_any()`, with the additional benefit of offering finer
  control.

* New `geom_count()` is a convenient alias to `stat_sum()`. Use it when you
  have overlapping points on a scatterplot. `stat_sum()` now defaults to 
  using counts instead of proportions.

* New `geom_curve()` adds curved lines, with a similar specification to 
  `geom_segment()` (@veraanadi, #1088).

* Date and datetime scales now have `date_breaks`, `date_minor_breaks` and
  `date_labels` arguments so that you never need to use the long
  `scales::date_breaks()` or `scales::date_format()`.
  
* `geom_bar()` now has it's own stat, distinct from `stat_bin()` which was
  also used by `geom_histogram()`. `geom_bar()` now uses `stat_count()` 
  which counts values at each distinct value of x (i.e. it does not bin
  the data first). This can be useful when you want to show exactly which 
  values are used in a continuous variable.

* `geom_point()` gains a `stroke` aesthetic which controls the border width of 
  shapes 21-25 (#1133, @SeySayux). `size` and `stroke` are additive so a point 
  with `size = 5` and `stroke = 5` will have a diameter of 10mm. (#1142)

* New `position_nudge()` allows you to slightly offset labels (or other 
  geoms) from their corresponding points (#1109).

* `scale_size()` now maps values to _area_, not radius. Use `scale_radius()`
  if you want the old behaviour (not recommended, except perhaps for lines).

* New `stat_summary_bin()` works like `stat_summary()` but on binned data. 
  It's a generalisation of `stat_bin()` that can compute any aggregate,
  not just counts (#1274). Both default to `mean_se()` if no aggregation
  functions are supplied (#1386).

* Layers are now much stricter about their arguments - you will get an error
  if you've supplied an argument that isn't an aesthetic or a parameter.
  This is likely to cause some short-term pain but in the long-term it will make
  it much easier to spot spelling mistakes and other errors (#1293).
  
    This change does break a handful of geoms/stats that used `...` to pass 
    additional arguments on to the underlying computation. Now 
    `geom_smooth()`/`stat_smooth()` and `geom_quantile()`/`stat_quantile()` 
    use `method.args` instead (#1245, #1289); and `stat_summary()` (#1242), 
    `stat_summary_hex()`, and `stat_summary2d()` use `fun.args`.

### Extensibility

There is now an official mechanism for defining Stats, Geoms, and Positions in 
other packages. See `vignette("extending-ggplot2")` for details.

* All Geoms, Stats and Positions are now exported, so you can inherit from them
  when making your own objects (#989).

* ggplot2 no longer uses proto or reference classes. Instead, we now use 
  ggproto, a new OO system designed specifically for ggplot2. Unlike proto
  and RC, ggproto supports clean cross-package inheritance. Creating a new OO
  system isn't usually the right way to solve a problem, but I'm pretty sure
  it was necessary here. Read more about it in the vignette.

* `aes_()` replaces `aes_q()`. It also supports formulas, so the most concise 
  SE version of `aes(carat, price)` is now `aes_(~carat, ~price)`. You may
  want to use this form in packages, as it will avoid spurious `R CMD check` 
  warnings about undefined global variables.

### Text

* `geom_text()` has been overhauled to make labelling your data a little
  easier. It:
  
    * `nudge_x` and `nudge_y` arguments let you offset labels from their
      corresponding points (#1120). 
      
    * `check_overlap = TRUE` provides a simple way to avoid overplotting 
      of labels: labels that would otherwise overlap are omitted (#1039).
      
    * `hjust` and `vjust` can now be character vectors: "left", "center", 
      "right", "bottom", "middle", "top". New options include "inward" and 
      "outward" which align text towards and away from the center of the plot 
      respectively.

* `geom_label()` works like `geom_text()` but draws a rounded rectangle 
  underneath each label (#1039). This is useful when you want to label plots
  that are dense with data.

### Deprecated features

* The little used `aes_auto()` has been deprecated. 

* `aes_q()` has been replaced with `aes_()` to be consistent with SE versions
  of NSE functions in other packages.

* The `order` aesthetic is officially deprecated. It never really worked, and 
  was poorly documented.

* The `stat` and `position` arguments to `qplot()` have been deprecated.
  `qplot()` is designed for quick plots - if you need to specify position
  or stat, use `ggplot()` instead.

* The theme setting `axis.ticks.margin` has been deprecated: now use the margin 
  property of `axis.text`.
  
* `stat_abline()`, `stat_hline()` and `stat_vline()` have been removed:
  these were never suitable for use other than with `geom_abline()` etc
  and were not documented.

* `show_guide` has been renamed to `show.legend`: this more accurately
  reflects what it does (controls appearance of layer in legend), and uses the 
  same convention as other ggplot2 arguments (i.e. a `.` between names).
  (Yes, I know that's inconsistent with function names with use `_`, but it's
  too late to change now.)

A number of geoms have been renamed to be internally consistent:

* `stat_binhex()` and `stat_bin2d()` have been renamed to `stat_bin_hex()` 
  and `stat_bin_2d()` (#1274). `stat_summary2d()` has been renamed to 
  `stat_summary_2d()`, `geom_density2d()`/`stat_density2d()` has been renamed 
  to `geom_density_2d()`/`stat_density_2d()`.

* `stat_spoke()` is now `geom_spoke()` since I realised it's a
  reparameterisation of `geom_segment()`.

* `stat_bindot()` has been removed because it's so tightly coupled to
  `geom_dotplot()`. If you happened to use `stat_bindot()`, just change to
  `geom_dotplot()` (#1194).

All defunct functions have been removed.

### Default appearance

* The default `theme_grey()` background colour has been changed from "grey90" 
  to "grey92": this makes the background a little less visually prominent.

* Labels and titles have been tweaked for readability:

    * Axes labels are darker.
    
    * Legend and axis titles are given the same visual treatment.
    
    * The default font size dropped from 12 to 11. You might be surprised that 
      I've made the default text size smaller as it was already hard for
      many people to read. It turns out there was a bug in RStudio (fixed in 
      0.99.724), that shrunk the text of all grid based graphics. Once that
      was resolved the defaults seemed too big to my eyes.
    
    * More spacing between titles and borders.
    
    * Default margins scale with the theme font size, so the appearance at 
      larger font sizes should be considerably improved (#1228). 

* `alpha` now affects both fill and colour aesthetics (#1371).

* `element_text()` gains a margins argument which allows you to add additional
  padding around text elements. To help see what's going on use `debug = TRUE` 
  to display the text region and anchors.

* The default font size in `geom_text()` has been decreased from 5mm (14 pts)
  to 3.8 mm (11 pts) to match the new default theme sizes.

* A diagonal line is no longer drawn on bar and rectangle legends. Instead, the
  border has been tweaked to be more visible, and more closely match the size of 
  line drawn on the plot.

* `geom_pointrange()` and `geom_linerange()` get vertical (not horizontal)
  lines in the legend (#1389).

* The default line `size` for `geom_smooth()` has been increased from 0.5 to 1 
  to make it easier to see when overlaid on data.
  
* `geom_bar()` and `geom_rect()` use a slightly paler shade of grey so they
  aren't so visually heavy.
  
* `geom_boxplot()` now colours outliers the same way as the boxes.

* `geom_point()` now uses shape 19 instead of 16. This looks much better on 
  the default Linux graphics device. (It's very slightly smaller than the old 
  point, but it shouldn't affect any graphics significantly)

* Sizes in ggplot2 are measured in mm. Previously they were converted to pts 
  (for use in grid) by multiplying by 72 / 25.4. However, grid uses printer's 
  points, not Adobe (big pts), so sizes are now correctly multiplied by 
  72.27 / 25.4. This is unlikely to noticeably affect display, but it's
  technically correct (<https://youtu.be/hou0lU8WMgo>).

* The default legend will now allocate multiple rows (if vertical) or
  columns (if horizontal) in order to make a legend that is more likely to
  fit on the screen. You can override with the `nrow`/`ncol` arguments
  to `guide_legend()`

    ```R
    p <- ggplot(mpg, aes(displ,hwy, colour = model)) + geom_point()
    p
    p + theme(legend.position = "bottom")
    # Previous behaviour
    p + guides(colour = guide_legend(ncol = 1))
    ```

### New and updated themes

* New `theme_void()` is completely empty. It's useful for plots with non-
  standard coordinates or for drawings (@jiho, #976).

* New `theme_dark()` has a dark background designed to make colours pop out
  (@jiho, #1018)

* `theme_minimal()` became slightly more minimal by removing the axis ticks:
  labels now line up directly beneath grid lines (@tomschloss, #1084)

* New theme setting `panel.ontop` (logical) make it possible to place 
  background elements (i.e., gridlines) on top of data. Best used with 
  transparent `panel.background` (@noamross. #551).

### Labelling

The facet labelling system was updated with many new features and a
more flexible interface (@lionel-). It now works consistently across
grid and wrap facets. The most important user visible changes are:

* `facet_wrap()` gains a `labeller` option (#25).

* `facet_grid()` and `facet_wrap()` gain a `switch` argument to
  display the facet titles near the axes. When switched, the labels
  become axes subtitles. `switch` can be set to "x", "y" or "both"
  (the latter only for grids) to control which margin is switched.

The labellers (such as `label_value()` or `label_both()`) also get
some new features:

* They now offer the `multi_line` argument to control whether to
  display composite facets (those specified as `~var1 + var2`) on one
  or multiple lines.

* In `label_bquote()` you now refer directly to the names of
  variables. With this change, you can create math expressions that
  depend on more than one variable. This math expression can be
  specified either for the rows or the columns and you can also
  provide different expressions to each margin.

  As a consequence of these changes, referring to `x` in backquoted
  expressions is deprecated.

* Similarly to `label_bquote()`, `labeller()` now take `.rows` and
  `.cols` arguments. In addition, it also takes `.default`.
  `labeller()` is useful to customise how particular variables are
  labelled. The three additional arguments specify how to label the
  variables are not specifically mentioned, respectively for rows,
  columns or both. This makes it especially easy to set up a
  project-wide labeller dispatcher that can be reused across all your
  plots. See the documentation for an example.

* The new labeller `label_context()` adapts to the number of factors
  facetted over. With a single factor, it displays only the values,
  just as before. But with multiple factors in a composite margin
  (e.g. with `~cyl + am`), the labels are passed over to
  `label_both()`. This way the variables names are displayed with the
  values to help identifying them.

On the programming side, the labeller API has been rewritten in order
to offer more control when faceting over multiple factors (e.g. with
formulae such as `~cyl + am`). This also means that if you have
written custom labellers, you will need to update them for this
version of ggplot.

* Previously, a labeller function would take `variable` and `value`
  arguments and return a character vector. Now, they take a data frame
  of character vectors and return a list. The input data frame has one
  column per factor facetted over and each column in the returned list
  becomes one line in the strip label. See documentation for more
  details.

* The labels received by a labeller now contain metadata: their margin
  (in the "type" attribute) and whether they come from a wrap or a
  grid facet (in the "facet" attribute).

* Note that the new `as_labeller()` function operator provides an easy
  way to transform an existing function to a labeller function. The
  existing function just needs to take and return a character vector.

## Documentation

* Improved documentation for `aes()`, `layer()` and much much more.

* I've tried to reduce the use of `...` so that you can see all the 
  documentation in one place rather than having to integrate multiple pages.
  In some cases this has involved adding additional arguments to geoms
  to make it more clear what you can do:
  
    *  `geom_smooth()` gains explicit `method`, `se` and `formula` arguments.
    
    * `geom_histogram()` gains `binwidth`, `bins`, `origin` and `right` 
      arguments.
      
    * `geom_jitter()` gains `width` and `height` arguments to make it easier
      to control the amount of jittering without using the lengthy 
      `position_jitter()` function (#1116)

* Use of `qplot()` in examples has been minimised (#1123, @hrbrmstr). This is
  inline with the 2nd edition of the ggplot2 box, which minimises the use of 
  `qplot()` in favour of `ggplot()`.

* Tightly linked geoms and stats (e.g. `geom_boxplot()` and `stat_boxplot()`) 
  are now documented in the same file so you can see all the arguments in one
  place. Variations of the same idea (e.g. `geom_path()`, `geom_line()`, and
  `geom_step()`) are also documented together.

* It's now obvious that you can set the `binwidth` parameter for
  `stat_bin_hex()`, `stat_summary_hex()`, `stat_bin_2d()`, and
  `stat_summary_2d()`. 

* The internals of positions have been cleaned up considerably. You're unlikely
  to notice any external changes, although the documentation should be a little
  less confusing since positions now don't list parameters they never use.

## Data

* All datasets have class `tbl_df` so if you also use dplyr, you get a better
  print method.

* `economics` has been brought up to date to 2015-04-01.

* New `economics_long` is the economics data in long form.

* New `txhousing` dataset containing information about the Texas housing
  market. Useful for examples that need multiple time series, and for
  demonstrating model+vis methods.

* New `luv_colours` dataset which contains the locations of all
  built-in `colors()` in Luv space.

* `movies` has been moved into its own package, ggplot2movies, because it was 
  large and not terribly useful. If you've used the movies dataset, you'll now 
  need to explicitly load the package with `library(ggplot2movies)`.

## Bug fixes and minor improvements

* All partially matched arguments and `$` have been been replaced with 
  full matches (@jimhester, #1134).

* ggplot2 now exports `alpha()` from the scales package (#1107), and `arrow()` 
  and `unit()` from grid (#1225). This means you don't need attach scales/grid 
  or do `scales::`/`grid::` for these commonly used functions.

* `aes_string()` now only parses character inputs. This fixes bugs when
  using it with numbers and non default `OutDec` settings (#1045).

* `annotation_custom()` automatically adds a unique id to each grob name,
  making it easier to plot multiple grobs with the same name (e.g. grobs of
  ggplot2 graphics) in the same plot (#1256).

* `borders()` now accepts xlim and ylim arguments for specifying the geographical 
  region of interest (@markpayneatwork, #1392).

* `coord_cartesian()` applies the same expansion factor to limits as for scales. 
  You can suppress with `expand = FALSE` (#1207).

* `coord_trans()` now works when breaks are suppressed (#1422).

* `cut_number()` gives error message if the number of requested bins can
  be created because there are two few unique values (#1046).

* Character labels in `facet_grid()` are no longer (incorrectly) coerced into
  factors. This caused problems with custom label functions (#1070).

* `facet_wrap()` and `facet_grid()` now allow you to use non-standard
  variable names by surrounding them with backticks (#1067).

* `facet_wrap()` more carefully checks its `nrow` and `ncol` arguments
  to ensure that they're specified correctly (@richierocks, #962)

* `facet_wrap()` gains a `dir` argument to control the direction the
  panels are wrapped in. The default is "h" for horizontal. Use "v" for
  vertical layout (#1260).

* `geom_abline()`, `geom_hline()` and `geom_vline()` have been rewritten to
  have simpler behaviour and be more consistent:

    * `stat_abline()`, `stat_hline()` and `stat_vline()` have been removed:
      these were never suitable for use other than with `geom_abline()` etc
      and were not documented.

    * `geom_abline()`, `geom_vline()` and `geom_hline()` are bound to
      `stat_identity()` and `position_identity()`

    * Intercept parameters can no longer be set to a function.

    * They are all documented in one file, since they are so closely related.

* `geom_bin2d()` will now let you specify one dimension's breaks exactly,
  without touching the other dimension's default breaks at all (#1126).

* `geom_crossbar()` sets grouping correctly so you can display multiple
  crossbars on one plot. It also makes the default `fatten` argument a little
  bigger to make the middle line more obvious (#1125).

* `geom_histogram()` and `geom_smooth()` now only inform you about the
  default values once per layer, rather than once per panel (#1220).

* `geom_pointrange()` gains `fatten` argument so you can control the
  size of the point relative to the size of the line.

* `geom_segment()` annotations were not transforming with scales 
  (@BrianDiggs, #859).

* `geom_smooth()` is no longer so chatty. If you want to know what the default
  smoothing method is, look it up in the documentation! (#1247)

* `geom_violin()` now has the ability to draw quantile lines (@DanRuderman).

* `ggplot()` now captures the parent frame to use for evaluation,
  rather than always defaulting to the global environment. This should
  make ggplot more suitable to use in more situations (e.g. with knitr)

* `ggsave()` has been simplified a little to make it easier to maintain.
  It no longer checks that you're printing a ggplot2 object (so now also
  works with any grid grob) (#970), and always requires a filename.
  Parameter `device` now supports character argument to specify which supported
  device to use ('pdf', 'png', 'jpeg', etc.), for when it cannot be correctly
  inferred from the file extension (for example when a temporary filename is
  supplied server side in shiny apps) (@sebkopf, #939). It no longer opens
  a graphics device if one isn't already open - this is annoying when you're
  running from a script (#1326).

* `guide_colorbar()` creates correct legend if only one color (@krlmlr, #943).

* `guide_colorbar()` no longer fails when the legend is empty - previously
  this often masked misspecifications elsewhere in the plot (#967).

* New `layer_data()` function extracts the data used for plotting for a given
  layer. It's mostly useful for testing.

* User supplied `minor_breaks` can now be supplied on the same scale as 
  the data, and will be automatically transformed with by scale (#1385).

* You can now suppress the appearance of an axis/legend title (and the space
  that would allocated for it) with `NULL` in the `scale_` function. To
  use the default label, use `waiver()` (#1145).

* Position adjustments no longer warn about potentially varying ranges
  because the problem rarely occurs in practice and there are currently a
  lot of false positives since I don't understand exactly what FP criteria
  I should be testing.

* `scale_fill_grey()` now uses red for missing values. This matches
  `scale_colour_grey()` and makes it obvious where missing values lie.
  Override with `na.value`.

* `scale_*_gradient2()` defaults to using Lab colour space.

* `scale_*_gradientn()` now allows `colours` or `colors` (#1290)

* `scale_y_continuous()` now also transforms the `lower`, `middle` and `upper`
  aesthetics used by `geom_boxplot()`: this only affects
  `geom_boxplot(stat = "identity")` (#1020).

* Legends no longer inherit aesthetics if `inherit.aes` is FALSE (#1267).

* `lims()` makes it easy to set the limits of any axis (#1138).

* `labels = NULL` now works with `guide_legend()` and `guide_colorbar()`.
  (#1175, #1183).

* `override.aes` now works with American aesthetic spelling, e.g. color

* Scales no longer round data points to improve performance of colour
  palettes. Instead the scales package now uses a much faster colour
  interpolation algorithm (#1022).

* `scale_*_brewer()` and `scale_*_distiller()` add new `direction` argument of 
  `scales::brewer_pal`, making it easier to change the order of colours 
  (@jiho, #1139).

* `scale_x_date()` now clips dates outside the limits in the same way as
  `scale_x_continuous()` (#1090).

* `stat_bin()` gains `bins` arguments, which denotes the number of bins. Now
  you can set `bins=100` instead of `binwidth=0.5`. Note that `breaks` or
  `binwidth` will override it (@tmshn, #1158, #102).

* `stat_boxplot()` warns if a continuous variable is used for the `x` aesthetic
  without also supplying a `group` aesthetic (#992, @krlmlr).

* `stat_summary_2d()` and `stat_bin_2d()` now share exactly the same code for 
  determining breaks from `bins`, `binwidth`, and `origin`. 
  
* `stat_summary_2d()` and `stat_bin_2d()` now output in tile/raster compatible 
  form instead of rect compatible form. 

* Automatically computed breaks do not lead to an error for transformations like
  "probit" where the inverse can map to infinity (#871, @krlmlr)

* `stat_function()` now always evaluates the function on the original scale.
  Previously it computed the function on transformed scales, giving incorrect
  values (@BrianDiggs, #1011).

* `strip_dots` works with anonymous functions within calculated aesthetics 
  (e.g. `aes(sapply(..density.., function(x) mean(x))))` (#1154, @NikNakk)

* `theme()` gains `validate = FALSE` parameter to turn off validation, and 
  hence store arbitrary additional data in the themes. (@tdhock, #1121)

* Improved the calculation of segments needed to draw the curve representing
  a line when plotted in polar coordinates. In some cases, the last segment
  of a multi-segment line was not drawn (@BrianDiggs, #952)<|MERGE_RESOLUTION|>--- conflicted
+++ resolved
@@ -1,9 +1,7 @@
 # ggplot2 (development version)
 
-<<<<<<< HEAD
 * Missing values from discrete palettes are no longer translated 
   (@teunbrand, #5929).
-=======
 * Fixed bug in `facet_grid(margins = TRUE)` when using expresssions 
   (@teunbrand, #1864).
 * `geom_step()` now supports the `orientation` argument (@teunbrand, #5936).
@@ -31,7 +29,6 @@
 * (internal) The plot's layout now has a coord parameter that is used to 
   prevent setting up identical panel parameters (#5427)
 * (internal) rearranged the code of `Facet$draw_panels()` method (@teunbrand).
->>>>>>> f5782ff1
 * `geom_rug()` prints a warning when `na.rm = FALSE`, as per documentation (@pn317, #5905)
 * `position_dodge(preserve = "single")` now handles multi-row geoms better,
   such as `geom_violin()` (@teunbrand based on @clauswilke's work, #2801).

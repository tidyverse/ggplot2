# ggplot2 (development version)

<<<<<<< HEAD
* ggplot2 now uses `scales::DiscreteRange` and `scales::ContinuousRange`, which
  are available to write scale extensions from scratch (@teunbrand, #2710).
=======
* `geom_text()` drops observations where `angle = NA` instead of throwing an
  error (@teunbrand, #2757).
* Using two ordered factors as facetting variables in 
  `facet_grid(..., as.table = FALSE)` now throws a warning instead of an
  error (@teunbrand, #5109).
* Added `scale_linewidth_manual()` and `scale_linewidth_identity()` to support
  the `linewidth` aesthetic (@teunbrand, #5050).
* Automatic breaks in `scale_*_binned()` should no longer be out-of-bounds,
  and automatic limits expand to include these (@teunbrand, #5095, #5100).
* Renamed computed aesthetic in `stat_ecdf()` to `ecdf`, to prevent incorrect
  scale transformations (@teunbrand, #5113 and #5112).
* Fixed misbehaviour of `draw_key_boxplot()` and `draw_key_crossbar()` with 
  skewed key aspect ratio (@teunbrand, #5082).
* `scale_*_binned()` handles zero-range limits more gracefully (@teunbrand, 
  #5066)
* Binned scales are now compatible with `trans = "date"` and `trans = "time"` 
  (@teunbrand, #4217).
* `ggsave()` warns when multiple `filename`s are given, and only writes to the
  first file (@teunbrand, #5114)
>>>>>>> 882584f9
* Fixed a regression in `geom_hex()` where aesthetics were replicated across 
  bins (@thomasp85, #5037 and #5044)
* Fixed spurious warning when `weight` aesthetic was used in `stat_smooth()` 
  (@teunbrand based on @clauswilke's suggestion, #5053).
* The `lwd` alias now correctly replaced by `linewidth` instead of `size` 
  (@teunbrand based on @clauswilke's suggestion #5051).
* Fixed a regression in `Coord$train_panel_guides()` where names of guides were 
  dropped (@maxsutton, #5063)
* `update_geom_defaults()` and `update_stat_defaults()` now return properly 
  classed objects and have updated docs (@dkahle, #5146)

# ggplot2 3.4.0
This is a minor release focusing on tightening up the internals and ironing out
some inconsistencies in the API. The biggest change is the addition of the 
`linewidth` aesthetic that takes of sizing the width of any line from `size`. 
This change, while attempting to be as non-breaking as possible, has the 
potential to change the look of some of your plots.

Other notable changes is a complete redo of the error and warning messaging in
ggplot2 using the cli package. Messaging is now better contextualised and it 
should be easier to identify which layer an error is coming from. Last, we have
now made the switch to using the vctrs package internally which means that 
support for vctrs classes as variables should improve, along with some small 
gains in rendering speed.

## Breaking changes

* A `linewidth` aesthetic has been introduced and supersedes the `size` 
  aesthetic for scaling the width of lines in line based geoms. `size` will 
  remain functioning but deprecated for these geoms and it is recommended to 
  update all code to reflect the new aesthetic. For geoms that have _both_ point 
  sizing and linewidth sizing (`geom_pointrange()` and `geom_sf`) `size` now 
  **only** refers to sizing of points which can leads to a visual change in old
  code (@thomasp85, #3672)
  
* The default line width for polygons in `geom_sf()` have been decreased to 0.2 
  to reflect that this is usually used for demarking borders where a thinner 
  line is better suited. This change was made since we already induced a 
  visual change in `geom_sf()` with the introduction of the `linewidth` 
  aesthetic.
  
* The dot-dot notation (`..var..`) and `stat()`, which have been superseded by
  `after_stat()`, are now formally deprecated (@yutannihilation, #3693).

* `qplot()` is now formally deprecated (@yutannihilation, #3956).

* `stage()` now properly refers to the values without scale transformations for
  the stage of `after_stat`. If your code requires the scaled version of the
  values for some reason, you have to apply the same transformation by yourself,
  e.g. `sqrt()` for `scale_{x,y}_sqrt()` (@yutannihilation and @teunbrand, #4155).

* Use `rlang::hash()` instead of `digest::digest()`. This update may lead to 
  changes in the automatic sorting of legends. In order to enforce a specific
  legend order use the `order` argument in the guide. (@thomasp85, #4458)

* referring to `x` in backquoted expressions with `label_bquote()` is no longer
  possible.

* The `ticks.linewidth` and `frame.linewidth` parameters of `guide_colourbar()`
  are now multiplied with `.pt` like elsewhere in ggplot2. It can cause visual
  changes when these arguments are not the defaults and these changes can be 
  restored to their previous behaviour by adding `/ .pt` (@teunbrand #4314).

* `scale_*_viridis_b()` now uses the full range of the viridis scales 
  (@gregleleu, #4737)

## New features

* `geom_col()` and `geom_bar()` gain a new `just` argument. This is set to `0.5`
  by default; use `just = 0`/`just = 1` to place columns on the left/right
  of the axis breaks.
  (@wurli, #4899)

* `geom_density()` and `stat_density()` now support `bounds` argument
  to estimate density with boundary correction (@echasnovski, #4013).

* ggplot now checks during statistical transformations whether any data 
  columns were dropped and warns about this. If stats intend to drop
  data columns they can declare them in the new field `dropped_aes`.
  (@clauswilke, #3250)

* `...` supports `rlang::list2` dynamic dots in all public functions. 
  (@mone27, #4764) 

* `theme()` now has a `strip.clip` argument, that can be set to `"off"` to 
  prevent the clipping of strip text and background borders (@teunbrand, #4118)
  
* `geom_contour()` now accepts a function in the `breaks` argument 
  (@eliocamp, #4652).

## Minor improvements and bug fixes

* Fix a bug in `position_jitter()` where infinity values were dropped (@javlon,
  #4790).

* `geom_linerange()` now respects the `na.rm` argument (#4927, @thomasp85)

* Improve the support for `guide_axis()` on `coord_trans()` 
  (@yutannihilation, #3959)
  
* Added `stat_align()` to align data without common x-coordinates prior to
  stacking. This is now the default stat for `geom_area()` (@thomasp85, #4850)

* Fix a bug in `stat_contour_filled()` where break value differences below a 
  certain number of digits would cause the computations to fail (@thomasp85, 
  #4874)

* Secondary axis ticks are now positioned more precisely, removing small visual
  artefacts with alignment between grid and ticks (@thomasp85, #3576)

* Improve `stat_function` documentation regarding `xlim` argument. 
  (@92amartins, #4474)

* Fix various issues with how `labels`, `breaks`, `limits`, and `show.limits`
  interact in the different binning guides (@thomasp85, #4831)

* Automatic break calculation now squishes the scale limits to the domain
  of the transformation. This allows `scale_{x/y}_sqrt()` to find breaks at 0   
  when appropriate (@teunbrand, #980).

* Using multiple modified aesthetics correctly will no longer trigger warnings. 
  If used incorrectly, the warning will now report the duplicated aesthetic 
  instead of `NA` (@teunbrand, #4707).

* `aes()` now supports the `!!!` operator in its first two arguments
  (#2675). Thanks to @yutannihilation and @teunbrand for draft
  implementations.

* Require rlang >= 1.0.0 (@billybarc, #4797)

* `geom_violin()` no longer issues "collapsing to unique 'x' values" warning
  (@bersbersbers, #4455)

* `annotate()` now documents unsupported geoms (`geom_abline()`, `geom_hline()`
  and `geom_vline()`), and warns when they are requested (@mikmart, #4719)

* `presidential` dataset now includes Trump's presidency (@bkmgit, #4703).

* `position_stack()` now works fully with `geom_text()` (@thomasp85, #4367)

* `geom_tile()` now correctly recognises missing data in `xmin`, `xmax`, `ymin`,
  and `ymax` (@thomasp85 and @sigmapi, #4495)

* `geom_hex()` will now use the binwidth from `stat_bin_hex()` if present, 
  instead of deriving it (@thomasp85, #4580)
  
* `geom_hex()` now works on non-linear coordinate systems (@thomasp85)

* Fixed a bug throwing errors when trying to render an empty plot with secondary
  axes (@thomasp85, #4509)

* Axes are now added correctly in `facet_wrap()` when `as.table = FALSE`
  (@thomasp85, #4553)

* Better compatibility of custom device functions in `ggsave()` 
  (@thomasp85, #4539)

* Binning scales are now more resilient to calculated limits that ends up being
  `NaN` after transformations (@thomasp85, #4510)

* Strip padding in `facet_grid()` is now only in effect if 
  `strip.placement = "outside"` _and_ an axis is present between the strip and 
  the panel (@thomasp85, #4610)

* Aesthetics of length 1 are now recycled to 0 if the length of the data is 0 
  (@thomasp85, #4588)

* Setting `size = NA` will no longer cause `guide_legend()` to error 
  (@thomasp85, #4559)

* Setting `stroke` to `NA` in `geom_point()` will no longer impair the sizing of
  the points (@thomasp85, #4624)

* `stat_bin_2d()` now correctly recognises the `weight` aesthetic 
  (@thomasp85, #4646)
  
* All geoms now have consistent exposure of linejoin and lineend parameters, and
  the guide keys will now respect these settings (@thomasp85, #4653)

* `geom_sf()` now respects `arrow` parameter for lines (@jakeruss, #4659)

* Updated documentation for `print.ggplot` to reflect that it returns
  the original plot, not the result of `ggplot_build()`. (@r2evans, #4390)

* `scale_*_manual()` no longer displays extra legend keys, or changes their 
  order, when a named `values` argument has more items than the data. To display
  all `values` on the legend instead, use
  `scale_*_manual(values = vals, limits = names(vals))`. (@teunbrand, @banfai, 
  #4511, #4534)

* Updated documentation for `geom_contour()` to correctly reflect argument 
  precedence between `bins` and `binwidth`. (@eliocamp, #4651)

* Dots in `geom_dotplot()` are now correctly aligned to the baseline when
  `stackratio != 1` and `stackdir != "up"` (@mjskay, #4614)

* Key glyphs for `geom_boxplot()`, `geom_crossbar()`, `geom_pointrange()`, and
  `geom_linerange()` are now orientation-aware (@mjskay, #4732)
  
* Updated documentation for `geom_smooth()` to more clearly describe effects of 
  the `fullrange` parameter (@thoolihan, #4399).

# ggplot2 3.3.6
This is a very small release only applying an internal change to comply with 
R 4.2 and its deprecation of `default.stringsAsFactors()`. There are no user
facing changes and no breaking changes.

# ggplot2 3.3.5
This is a very small release focusing on fixing a couple of untenable issues 
that surfaced with the 3.3.4 release

* Revert changes made in #4434 (apply transform to intercept in `geom_abline()`) 
  as it introduced undesirable issues far worse than the bug it fixed 
  (@thomasp85, #4514)
* Fixes an issue in `ggsave()` when producing emf/wmf files (@yutannihilation, 
  #4521)
* Warn when grDevices specific arguments are passed to ragg devices (@thomasp85, 
  #4524)
* Fix an issue where `coord_sf()` was reporting that it is non-linear
  even when data is provided in projected coordinates (@clauswilke, #4527)

# ggplot2 3.3.4
This is a larger patch release fixing a huge number of bugs and introduces a 
small selection of feature refinements.

## Features

* Alt-text can now be added to a plot using the `alt` label, i.e 
  `+ labs(alt = ...)`. Currently this alt text is not automatically propagated, 
  but we plan to integrate into Shiny, RMarkdown, and other tools in the future. 
  (@thomasp85, #4477)

* Add support for the BrailleR package for creating descriptions of the plot
  when rendered (@thomasp85, #4459)
  
* `coord_sf()` now has an argument `default_crs` that specifies the coordinate
  reference system (CRS) for non-sf layers and scale/coord limits. This argument
  defaults to `NULL`, which means non-sf layers are assumed to be in projected
  coordinates, as in prior ggplot2 versions. Setting `default_crs = sf::st_crs(4326)`
  provides a simple way to interpret x and y positions as longitude and latitude,
  regardless of the CRS used by `coord_sf()`. Authors of extension packages
  implementing `stat_sf()`-like functionality are encouraged to look at the source
  code of `stat_sf()`'s `compute_group()` function to see how to provide scale-limit
  hints to `coord_sf()` (@clauswilke, #3659).

* `ggsave()` now uses ragg to render raster output if ragg is available. It also
  handles custom devices that sets a default unit (e.g. `ragg::agg_png`) 
  correctly (@thomasp85, #4388)

* `ggsave()` now returns the saved file location invisibly (#3379, @eliocamp).
  Note that, as a side effect, an unofficial hack `<ggplot object> + ggsave()`
  no longer works (#4513).

* The scale arguments `limits`, `breaks`, `minor_breaks`, `labels`, `rescaler`
  and `oob` now accept purrr style lambda notation (@teunbrand, #4427). The same 
  is true for `as_labeller()` (and therefore also `labeller()`) 
  (@netique, #4188).

* Manual scales now allow named vectors passed to `values` to contain fewer 
  elements than existing in the data. Elements not present in values will be set
  to `NA` (@thomasp85, #3451)
  
* Date and datetime position scales support out-of-bounds (oob) arguments to 
  control how limits affect data outside those limits (@teunbrand, #4199).
  
## Fixes

* Fix a bug that `after_stat()` and `after_scale()` cannot refer to aesthetics
  if it's specified in the plot-global mapping (@yutannihilation, #4260).
  
* Fix bug in `annotate_logticks()` that would cause an error when used together
  with `coord_flip()` (@thomasp85, #3954)
  
* Fix a bug in `geom_abline()` that resulted in `intercept` not being subjected
  to the transformation of the y scale (@thomasp85, #3741)
  
* Extent the range of the line created by `geom_abline()` so that line ending
  is not visible for large linewidths (@thomasp85, #4024)

* Fix bug in `geom_dotplot()` where dots would be positioned wrong with 
  `stackgroups = TRUE` (@thomasp85, #1745)

* Fix calculation of confidence interval for locfit smoothing in `geom_smooth()`
  (@topepo, #3806)
  
* Fix bug in `geom_text()` where `"outward"` and `"inward"` justification for 
  some `angle` values was reversed (@aphalo, #4169, #4447)

* `ggsave()` now sets the default background to match the fill value of the
  `plot.background` theme element (@karawoo, #4057)

* It is now deprecated to specify `guides(<scale> = FALSE)` or
  `scale_*(guide = FALSE)` to remove a guide. Please use 
  `guides(<scale> = "none")` or `scale_*(guide = "none")` instead 
  (@yutannihilation, #4097)
  
* Fix a bug in `guide_bins()` where keys would disappear if the guide was 
  reversed (@thomasp85, #4210)
  
* Fix bug in `guide_coloursteps()` that would repeat the terminal bins if the
  breaks coincided with the limits of the scale (@thomasp85, #4019)

* Make sure that default labels from default mappings doesn't overwrite default
  labels from explicit mappings (@thomasp85, #2406)

* Fix bug in `labeller()` where parsing was turned off if `.multiline = FALSE`
  (@thomasp85, #4084)
  
* Make sure `label_bquote()` has access to the calling environment when 
  evaluating the labels (@thomasp85, #4141)

* Fix a bug in the layer implementation that introduced a new state after the 
  first render which could lead to a different look when rendered the second 
  time (@thomasp85, #4204)

* Fix a bug in legend justification where justification was lost of the legend
  dimensions exceeded the available size (@thomasp85, #3635)

* Fix a bug in `position_dodge2()` where `NA` values in thee data would cause an
  error (@thomasp85, #2905)

* Make sure `position_jitter()` creates the same jittering independent of 
  whether it is called by name or with constructor (@thomasp85, #2507)

* Fix a bug in `position_jitter()` where different jitters would be applied to 
  different position aesthetics of the same axis (@thomasp85, #2941)
  
* Fix a bug in `qplot()` when supplying `c(NA, NA)` as axis limits 
  (@thomasp85, #4027)
  
* Remove cross-inheritance of default discrete colour/fill scales and check the
  type and aesthetic of function output if `type` is a function 
  (@thomasp85, #4149)

* Fix bug in `scale_[x|y]_date()` where custom breaks functions that resulted in
  fracional dates would get misaligned (@thomasp85, #3965)
  
* Fix bug in `scale_[x|y]_datetime()` where a specified timezone would be 
  ignored by the scale (@thomasp85, #4007)
  
* Fix issue in `sec_axis()` that would throw warnings in the absence of any 
  secondary breaks (@thomasp85, #4368)

* `stat_bin()`'s computed variable `width` is now documented (#3522).
  
* `stat_count()` now computes width based on the full dataset instead of per 
  group (@thomasp85, #2047)

* Extended `stat_ecdf()` to calculate the cdf from either x or y instead from y 
  only (@jgjl, #4005)
  
* Fix a bug in `stat_summary_bin()` where one more than the requested number of
  bins would be created (@thomasp85, #3824)

* Only drop groups in `stat_ydensity()` when there are fewer than two data 
  points and throw a warning (@andrewwbutler, #4111).

* Fixed a bug in strip assembly when theme has `strip.text = element_blank()`
  and plots are faceted with multi-layered strips (@teunbrand, #4384).
  
* Using `theme(aspect.ratio = ...)` together with free space in `facet_grid()`
  now crrectly throws an error (@thomasp85, #3834)

* Fixed a bug in `labeller()` so that `.default` is passed to `as_labeller()`
  when labellers are specified by naming faceting variables. (@waltersom, #4031)
  
* Updated style for example code (@rjake, #4092)

* ggplot2 now requires R >= 3.3 (#4247).

* ggplot2 now uses `rlang::check_installed()` to check if a suggested package is
  installed, which will offer to install the package before continuing (#4375, 
  @malcolmbarrett)

* Improved error with hint when piping a `ggplot` object into a facet function
  (#4379, @mitchelloharawild).

# ggplot2 3.3.3
This is a small patch release mainly intended to address changes in R and CRAN.
It further changes the licensing model of ggplot2 to an MIT license.

* Update the ggplot2 licence to an MIT license (#4231, #4232, #4233, and #4281)

* Use vdiffr conditionally so ggplot2 can be tested on systems without vdiffr

* Update tests to work with the new `all.equal()` defaults in R >4.0.3

* Fixed a bug that `guide_bins()` mistakenly ignore `override.aes` argument
  (@yutannihilation, #4085).

# ggplot2 3.3.2
This is a small release focusing on fixing regressions introduced in 3.3.1.

* Added an `outside` option to `annotation_logticks()` that places tick marks
  outside of the plot bounds. (#3783, @kbodwin)

* `annotation_raster()` adds support for native rasters. For large rasters,
  native rasters render significantly faster than arrays (@kent37, #3388)
  
* Facet strips now have dedicated position-dependent theme elements 
  (`strip.text.x.top`, `strip.text.x.bottom`, `strip.text.y.left`, 
  `strip.text.y.right`) that inherit from `strip.text.x` and `strip.text.y`, 
  respectively. As a consequence, some theme stylings now need to be applied to 
  the position-dependent elements rather than to the parent elements. This 
  change was already introduced in ggplot2 3.3.0 but not listed in the 
  changelog. (@thomasp85, #3683)

* Facets now handle layers containing no data (@yutannihilation, #3853).
  
* A newly added geom `geom_density_2d_filled()` and associated stat 
  `stat_density_2d_filled()` can draw filled density contours
  (@clauswilke, #3846).

* A newly added `geom_function()` is now recommended to use in conjunction
  with/instead of `stat_function()`. In addition, `stat_function()` now
  works with transformed y axes, e.g. `scale_y_log10()`, and in plots
  containing no other data or layers (@clauswilke, #3611, #3905, #3983).

* Fixed a bug in `geom_sf()` that caused problems with legend-type
  autodetection (@clauswilke, #3963).
  
* Support graphics devices that use the `file` argument instead of `fileneame` 
  in `ggsave()` (@bwiernik, #3810)
  
* Default discrete color scales are now configurable through the `options()` of 
  `ggplot2.discrete.colour` and `ggplot2.discrete.fill`. When set to a character 
  vector of colour codes (or list of character vectors)  with sufficient length, 
  these colours are used for the default scale. See `help(scale_colour_discrete)` 
  for more details and examples (@cpsievert, #3833).

* Default continuous colour scales (i.e., the `options()` 
  `ggplot2.continuous.colour` and `ggplot2.continuous.fill`, which inform the 
  `type` argument of `scale_fill_continuous()` and `scale_colour_continuous()`) 
  now accept a function, which allows more control over these default 
  `continuous_scale()`s (@cpsievert, #3827).

* A bug was fixed in `stat_contour()` when calculating breaks based on 
  the `bins` argument (@clauswilke, #3879, #4004).
  
* Data columns can now contain `Vector` S4 objects, which are widely used in the 
  Bioconductor project. (@teunbrand, #3837)

# ggplot2 3.3.1

This is a small release with no code change. It removes all malicious links to a 
site that got hijacked from the readme and pkgdown site.

# ggplot2 3.3.0

This is a minor release but does contain a range of substantial new features, 
along with the standard bug fixes. The release contains a few visual breaking
changes, along with breaking changes for extension developers due to a shift in
internal representation of the position scales and their axes. No user breaking
changes are included.

This release also adds Dewey Dunnington (@paleolimbot) to the core team.

## Breaking changes
There are no user-facing breaking changes, but a change in some internal 
representations that extension developers may have relied on, along with a few 
breaking visual changes which may cause visual tests in downstream packages to 
fail.

* The `panel_params` field in the `Layout` now contains a list of list of 
  `ViewScale` objects, describing the trained coordinate system scales, instead
  of the list object used before. Any extensions that use this field will likely
  break, as will unit tests that checks aspects of this.

* `element_text()` now issues a warning when vectorized arguments are provided, 
  as in `colour = c("red", "green", "blue")`. Such use is discouraged and not 
  officially supported (@clauswilke, #3492).

* Changed `theme_grey()` setting for legend key so that it creates no border 
  (`NA`) rather than drawing a white one. (@annennenne, #3180)

* `geom_ribbon()` now draws separate lines for the upper and lower intervals if
  `colour` is mapped. Similarly, `geom_area()` and `geom_density()` now draw
  the upper lines only in the same case by default. If you want old-style full
  stroking, use `outline.type = "full"` (@yutannihilation, #3503 / @thomasp85, #3708).

## New features

* The evaluation time of aesthetics can now be controlled to a finer degree. 
  `after_stat()` supersedes the use of `stat()` and `..var..`-notation, and is
  joined by `after_scale()` to allow for mapping to scaled aesthetic values. 
  Remapping of the same aesthetic is now supported with `stage()`, so you can 
  map a data variable to a stat aesthetic, and remap the same aesthetic to 
  something else after statistical transformation (@thomasp85, #3534)

* All `coord_*()` functions with `xlim` and `ylim` arguments now accept
  vectors with `NA` as a placeholder for the minimum or maximum value
  (e.g., `ylim = c(0, NA)` would zoom the y-axis from 0 to the 
  maximum value observed in the data). This mimics the behaviour
  of the `limits` argument in continuous scale functions
  (@paleolimbot, #2907).

* Allowed reversing of discrete scales by re-writing `get_limits()` 
  (@AnneLyng, #3115)
  
* All geoms and stats that had a direction (i.e. where the x and y axes had 
  different interpretation), can now freely choose their direction, instead of
  relying on `coord_flip()`. The direction is deduced from the aesthetic 
  mapping, but can also be specified directly with the new `orientation` 
  argument (@thomasp85, #3506).
  
* Position guides can now be customized using the new `guide_axis()`, which can 
  be passed to position `scale_*()` functions or via `guides()`. The new axis 
  guide (`guide_axis()`) comes with arguments `check.overlap` (automatic removal 
  of overlapping labels), `angle` (easy rotation of axis labels), and
  `n.dodge` (dodge labels into multiple rows/columns) (@paleolimbot, #3322).
  
* A new scale type has been added, that allows binning of aesthetics at the 
  scale level. It has versions for both position and non-position aesthetics and
  comes with two new guides (`guide_bins` and `guide_coloursteps`) 
  (@thomasp85, #3096)
  
* `scale_x_continuous()` and `scale_y_continuous()` gains an `n.breaks` argument
  guiding the number of automatic generated breaks (@thomasp85, #3102)

* Added `stat_contour_filled()` and `geom_contour_filled()`, which compute 
  and draw filled contours of gridded data (@paleolimbot, #3044). 
  `geom_contour()` and `stat_contour()` now use the isoband package
  to compute contour lines. The `complete` parameter (which was undocumented
  and has been unused for at least four years) was removed (@paleolimbot, #3044).
  
* Themes have gained two new parameters, `plot.title.position` and 
  `plot.caption.position`, that can be used to customize how plot
  title/subtitle and plot caption are positioned relative to the overall plot
  (@clauswilke, #3252).

## Extensions
  
* `Geom` now gains a `setup_params()` method in line with the other ggproto
  classes (@thomasp85, #3509)

* The newly added function `register_theme_elements()` now allows developers
  of extension packages to define their own new theme elements and place them
  into the ggplot2 element tree (@clauswilke, #2540).

## Minor improvements and bug fixes

* `coord_trans()` now draws second axes and accepts `xlim`, `ylim`,
  and `expand` arguments to bring it up to feature parity with 
  `coord_cartesian()`. The `xtrans` and `ytrans` arguments that were 
  deprecated in version 1.0.1 in favour of `x` and `y` 
  were removed (@paleolimbot, #2990).

* `coord_trans()` now calculates breaks using the expanded range 
  (previously these were calculated using the unexpanded range, 
  which resulted in differences between plots made with `coord_trans()`
  and those made with `coord_cartesian()`). The expansion for discrete axes 
  in `coord_trans()` was also updated such that it behaves identically
  to that in `coord_cartesian()` (@paleolimbot, #3338).

* `expand_scale()` was deprecated in favour of `expansion()` for setting
  the `expand` argument of `x` and `y` scales (@paleolimbot).

* `geom_abline()`, `geom_hline()`, and `geom_vline()` now issue 
  more informative warnings when supplied with set aesthetics
  (i.e., `slope`, `intercept`, `yintercept`, and/or `xintercept`)
  and mapped aesthetics (i.e., `data` and/or `mapping`).

* Fix a bug in `geom_raster()` that squeezed the image when it went outside 
  scale limits (#3539, @thomasp85)

* `geom_sf()` now determines the legend type automatically (@microly, #3646).
  
* `geom_sf()` now removes rows that can't be plotted due to `NA` aesthetics 
  (#3546, @thomasp85)

* `geom_sf()` now applies alpha to linestring geometries 
  (#3589, @yutannihilation).

* `gg_dep()` was deprecated (@perezp44, #3382).

* Added function `ggplot_add.by()` for lists created with `by()`, allowing such
  lists to be added to ggplot objects (#2734, @Maschette)

* ggplot2 no longer depends on reshape2, which means that it no longer 
  (recursively) needs plyr, stringr, or stringi packages.

* Increase the default `nbin` of `guide_colourbar()` to place the ticks more 
  precisely (#3508, @yutannihilation).

* `manual_scale()` now matches `values` with the order of `breaks` whenever
  `values` is an unnamed vector. Previously, unnamed `values` would match with
  the limits of the scale and ignore the order of any `breaks` provided. Note
  that this may change the appearance of plots that previously relied on the
  unordered behaviour (#2429, @idno0001).

* `scale_manual_*(limits = ...)` now actually limits the scale (#3262,
  @yutannihilation).

* Fix a bug when `show.legend` is a named logical vector 
  (#3461, @yutannihilation).

* Added weight aesthetic option to `stat_density()` and made scaling of 
  weights the default (@annennenne, #2902)
  
* `stat_density2d()` can now take an `adjust` parameter to scale the default 
  bandwidth. (#2860, @haleyjeppson)

* `stat_smooth()` uses `REML` by default, if `method = "gam"` and
  `gam`'s method is not specified (@ikosmidis, #2630).

* stacking text when calculating the labels and the y axis with
  `stat_summary()` now works (@ikosmidis, #2709)
  
* `stat_summary()` and related functions now support rlang-style lambda functions
  (#3568, @dkahle).

* The data mask pronoun, `.data`, is now stripped from default labels.

* Addition of partial themes to plots has been made more predictable;
  stepwise addition of individual partial themes is now equivalent to
  addition of multple theme elements at once (@clauswilke, #3039).

* Facets now don't fail even when some variable in the spec are not available
  in all layers (@yutannihilation, #2963).

# ggplot2 3.2.1

This is a patch release fixing a few regressions introduced in 3.2.0 as well as
fixing some unit tests that broke due to upstream changes.

* `position_stack()` no longer changes the order of the input data. Changes to 
  the internal behaviour of `geom_ribbon()` made this reordering problematic 
  with ribbons that spanned `y = 0` (#3471)
* Using `qplot()` with a single positional aesthetic will no longer title the
  non-specified scale as `"NULL"` (#3473)
* Fixes unit tests for sf graticule labels caused by chages to sf

# ggplot2 3.2.0

This is a minor release with an emphasis on internal changes to make ggplot2 
faster and more consistent. The few interface changes will only affect the 
aesthetics of the plot in minor ways, and will only potentially break code of
extension developers if they have relied on internals that have been changed. 
This release also sees the addition of Hiroaki Yutani (@yutannihilation) to the 
core developer team.

With the release of R 3.6, ggplot2 now requires the R version to be at least 3.2,
as the tidyverse is committed to support 5 major versions of R.

## Breaking changes

* Two patches (#2996 and #3050) fixed minor rendering problems. In most cases,
  the visual changes are so subtle that they are difficult to see with the naked
  eye. However, these changes are detected by the vdiffr package, and therefore
  any package developers who use vdiffr to test for visual correctness of ggplot2
  plots will have to regenerate all reference images.
  
* In some cases, ggplot2 now produces a warning or an error for code that previously
  produced plot output. In all these cases, the previous plot output was accidental,
  and the plotting code uses the ggplot2 API in a way that would lead to undefined
  behavior. Examples include a missing `group` aesthetic in `geom_boxplot()` (#3316),
  annotations across multiple facets (#3305), and not using aesthetic mappings when
  drawing ribbons with `geom_ribbon()` (#3318).

## New features

* This release includes a range of internal changes that speeds up plot 
  generation. None of the changes are user facing and will not break any code,
  but in general ggplot2 should feel much faster. The changes includes, but are
  not limited to:
  
  - Caching ascent and descent dimensions of text to avoid recalculating it for
    every title.
  
  - Using a faster data.frame constructor as well as faster indexing into 
    data.frames
    
  - Removing the plyr dependency, replacing plyr functions with faster 
    equivalents.

* `geom_polygon()` can now draw polygons with holes using the new `subgroup` 
  aesthetic. This functionality requires R 3.6.0 (@thomasp85, #3128)

* Aesthetic mappings now accept functions that return `NULL` (@yutannihilation,
  #2997).

* `stat_function()` now accepts rlang/purrr style anonymous functions for the 
  `fun` parameter (@dkahle, #3159).

* `geom_rug()` gains an "outside" option to allow for moving the rug tassels to 
  outside the plot area (@njtierney, #3085) and a `length` option to allow for 
  changing the length of the rug lines (@daniel-wells, #3109). 
  
* All geoms now take a `key_glyph` paramter that allows users to customize
  how legend keys are drawn (@clauswilke, #3145). In addition, a new key glyph
  `timeseries` is provided to draw nice legends for time series
  (@mitchelloharawild, #3145).

## Extensions

* Layers now have a new member function `setup_layer()` which is called at the
  very beginning of the plot building process and which has access to the 
  original input data and the plot object being built. This function allows the 
  creation of custom layers that autogenerate aesthetic mappings based on the 
  input data or that filter the input data in some form. For the time being, this
  feature is not exported, but it has enabled the development of a new layer type,
  `layer_sf()` (see next item). Other special-purpose layer types may be added
  in the future (@clauswilke, #2872).
  
* A new layer type `layer_sf()` can auto-detect and auto-map sf geometry
  columns in the data. It should be used by extension developers who are writing
  new sf-based geoms or stats (@clauswilke, #3232).

* `x0` and `y0` are now recognized positional aesthetics so they will get scaled 
  if used in extension geoms and stats (@thomasp85, #3168)
  
* Continuous scale limits now accept functions which accept the default
  limits and return adjusted limits. This makes it possible to write
  a function that e.g. ensures the limits are always a multiple of 100,
  regardless of the data (@econandrew, #2307).

## Minor improvements and bug fixes

* `cut_width()` now accepts `...` to pass further arguments to `base::cut.default()`
   like `cut_number()` and `cut_interval()` already did (@cderv, #3055)

* `coord_map()` now can have axes on the top and right (@karawoo, #3042).

* `coord_polar()` now correctly rescales the secondary axis (@linzi-sg, #3278)

* `coord_sf()`, `coord_map()`, and `coord_polar()` now squash `-Inf` and `Inf`
  into the min and max of the plot (@yutannihilation, #2972).

* `coord_sf()` graticule lines are now drawn in the same thickness as panel grid 
  lines in `coord_cartesian()`, and seting panel grid lines to `element_blank()` 
  now also works in `coord_sf()` 
  (@clauswilke, #2991, #2525).

* `economics` data has been regenerated. This leads to some changes in the
  values of all columns (especially in `psavert`), but more importantly, strips 
  the grouping attributes from `economics_long`.

* `element_line()` now fills closed arrows (@yutannihilation, #2924).

* Facet strips on the left side of plots now have clipping turned on, preventing
  text from running out of the strip and borders from looking thicker than for
  other strips (@karawoo, #2772 and #3061).

* ggplot2 now works in Turkish locale (@yutannihilation, #3011).

* Clearer error messages for inappropriate aesthetics (@clairemcwhite, #3060).

* ggplot2 no longer attaches any external packages when using functions that 
  depend on packages that are suggested but not imported by ggplot2. The 
  affected functions include `geom_hex()`, `stat_binhex()`, 
  `stat_summary_hex()`, `geom_quantile()`, `stat_quantile()`, and `map_data()` 
  (@clauswilke, #3126).
  
* `geom_area()` and `geom_ribbon()` now sort the data along the x-axis in the 
  `setup_data()` method rather than as part of `draw_group()` (@thomasp85, 
  #3023)

* `geom_hline()`, `geom_vline()`, and `geom_abline()` now throw a warning if the 
  user supplies both an `xintercept`, `yintercept`, or `slope` value and a 
  mapping (@RichardJActon, #2950).

* `geom_rug()` now works with `coord_flip()` (@has2k1, #2987).

* `geom_violin()` no longer throws an error when quantile lines fall outside 
  the violin polygon (@thomasp85, #3254).

* `guide_legend()` and `guide_colorbar()` now use appropriate spacing between legend
  key glyphs and legend text even if the legend title is missing (@clauswilke, #2943).

* Default labels are now generated more consistently; e.g., symbols no longer
  get backticks, and long expressions are abbreviated with `...`
  (@yutannihilation, #2981).

* All-`Inf` layers are now ignored for picking the scale (@yutannihilation, 
  #3184).
  
* Diverging Brewer colour palette now use the correct mid-point colour 
  (@dariyasydykova, #3072).
  
* `scale_color_continuous()` now points to `scale_colour_continuous()` so that 
  it will handle `type = "viridis"` as the documentation states (@hlendway, 
  #3079).

* `scale_shape_identity()` now works correctly with `guide = "legend"` 
  (@malcolmbarrett, #3029)
  
* `scale_continuous` will now draw axis line even if the length of breaks is 0
  (@thomasp85, #3257)

* `stat_bin()` will now error when the number of bins exceeds 1e6 to avoid 
  accidentally freezing the user session (@thomasp85).
  
* `sec_axis()` now places ticks accurately when using nonlinear transformations (@dpseidel, #2978).

* `facet_wrap()` and `facet_grid()` now automatically remove NULL from facet
  specs, and accept empty specs (@yutannihilation, #3070, #2986).

* `stat_bin()` now handles data with only one unique value (@yutannihilation 
  #3047).

* `sec_axis()` now accepts functions as well as formulas (@yutannihilation, #3031).

*   New theme elements allowing different ticks lengths for each axis. For instance,
    this can be used to have inwards ticks on the x-axis (`axis.ticks.length.x`) and
    outwards ticks on the y-axis (`axis.ticks.length.y`) (@pank, #2935).

* The arguments of `Stat*$compute_layer()` and `Position*$compute_layer()` are
  now renamed to always match the ones of `Stat$compute_layer()` and
  `Position$compute_layer()` (@yutannihilation, #3202).

* `geom_*()` and `stat_*()` now accepts purrr-style lambda notation
  (@yutannihilation, #3138).

* `geom_tile()` and `geom_rect()` now draw rectangles without notches at the
  corners. The style of the corner can be controlled by `linejoin` parameters
  (@yutannihilation, #3050).

# ggplot2 3.1.0

## Breaking changes

This is a minor release and breaking changes have been kept to a minimum. End users of 
ggplot2 are unlikely to encounter any issues. However, there are a few items that developers 
of ggplot2 extensions should be aware of. For additional details, see also the discussion 
accompanying issue #2890.

*   In non-user-facing internal code (specifically in the `aes()` function and in
    the `aesthetics` argument of scale functions), ggplot2 now always uses the British
    spelling for aesthetics containing the word "colour". When users specify a "color"
    aesthetic it is automatically renamed to "colour". This renaming is also applied
    to non-standard aesthetics that contain the word "color". For example, "point_color"
    is renamed to "point_colour". This convention makes it easier to support both
    British and American spelling for novel, non-standard aesthetics, but it may require
    some adjustment for packages that have previously introduced non-standard color
    aesthetics using American spelling. A new function `standardise_aes_names()` is
    provided in case extension writers need to perform this renaming in their own code
    (@clauswilke, #2649).

*   Functions that generate other functions (closures) now force the arguments that are
    used from the generated functions, to avoid hard-to-catch errors. This may affect
    some users of manual scales (such as `scale_colour_manual()`, `scale_fill_manual()`,
    etc.) who depend on incorrect behavior (@krlmlr, #2807).
    
*   `Coord` objects now have a function `backtransform_range()` that returns the
    panel range in data coordinates. This change may affect developers of custom coords,
    who now should implement this function. It may also affect developers of custom
    geoms that use the `range()` function. In some applications, `backtransform_range()`
    may be more appropriate (@clauswilke, #2821).


## New features

*   `coord_sf()` has much improved customization of axis tick labels. Labels can now
    be set manually, and there are two new parameters, `label_graticule` and
    `label_axes`, that can be used to specify which graticules to label on which side
    of the plot (@clauswilke, #2846, #2857, #2881).
    
*   Two new geoms `geom_sf_label()` and `geom_sf_text()` can draw labels and text
    on sf objects. Under the hood, a new `stat_sf_coordinates()` calculates the
    x and y coordinates from the coordinates of the sf geometries. You can customize
    the calculation method via `fun.geometry` argument (@yutannihilation, #2761).
    

## Minor improvements and fixes

*   `benchplot()` now uses tidy evaluation (@dpseidel, #2699).

*   The error message in `compute_aesthetics()` now only provides the names of
    aesthetics with mismatched lengths, rather than all aesthetics (@karawoo,
    #2853).

*   For faceted plots, data is no longer internally reordered. This makes it
    safer to feed data columns into `aes()` or into parameters of geoms or
    stats. However, doing so remains discouraged (@clauswilke, #2694).

*   `coord_sf()` now also understands the `clip` argument, just like the other
    coords (@clauswilke, #2938).

*   `fortify()` now displays a more informative error message for
    `grouped_df()` objects when dplyr is not installed (@jimhester, #2822).

*   All `geom_*()` now display an informative error message when required 
    aesthetics are missing (@dpseidel, #2637 and #2706).

*   `geom_boxplot()` now understands the `width` parameter even when used with
    a non-standard stat, such as `stat_identity()` (@clauswilke, #2893).
    
*  `geom_hex()` now understands the `size` and `linetype` aesthetics
   (@mikmart, #2488).
    
*   `geom_hline()`, `geom_vline()`, and `geom_abline()` now work properly
    with `coord_trans()` (@clauswilke, #2149, #2812).
    
*   `geom_text(..., parse = TRUE)` now correctly renders the expected number of
    items instead of silently dropping items that are empty expressions, e.g.
    the empty string "". If an expression spans multiple lines, we take just
    the first line and drop the rest. This same issue is also fixed for
    `geom_label()` and the axis labels for `geom_sf()` (@slowkow, #2867).

*   `geom_sf()` now respects `lineend`, `linejoin`, and `linemitre` parameters 
    for lines and polygons (@alistaire47, #2826).
    
*   `ggsave()` now exits without creating a new graphics device if previously
    none was open (@clauswilke, #2363).

*   `labs()` now has named arguments `title`, `subtitle`, `caption`, and `tag`.
    Also, `labs()` now accepts tidyeval (@yutannihilation, #2669).

*   `position_nudge()` is now more robust and nudges only in the direction
    requested. This enables, for example, the horizontal nudging of boxplots
    (@clauswilke, #2733).

*   `sec_axis()` and `dup_axis()` now return appropriate breaks for the secondary
    axis when applied to log transformed scales (@dpseidel, #2729).

*   `sec_axis()` now works as expected when used in combination with tidy eval
    (@dpseidel, #2788).

*   `scale_*_date()`, `scale_*_time()` and `scale_*_datetime()` can now display 
    a secondary axis that is a __one-to-one__ transformation of the primary axis,
    implemented using the `sec.axis` argument to the scale constructor 
    (@dpseidel, #2244).
    
*   `stat_contour()`, `stat_density2d()`, `stat_bin2d()`,  `stat_binhex()`
    now calculate normalized statistics including `nlevel`, `ndensity`, and
    `ncount`. Also, `stat_density()` now includes the calculated statistic 
    `nlevel`, an alias for `scaled`, to better match the syntax of `stat_bin()`
    (@bjreisman, #2679).

# ggplot2 3.0.0

## Breaking changes

*   ggplot2 now supports/uses tidy evaluation (as described below). This is a 
    major change and breaks a number of packages; we made this breaking change 
    because it is important to make ggplot2 more programmable, and to be more 
    consistent with the rest of the tidyverse. The best general (and detailed)
    introduction to tidy evaluation can be found in the meta programming
    chapters in [Advanced R](https://adv-r.hadley.nz).
    
    The primary developer facing change is that `aes()` now contains 
    quosures (expression + environment pairs) rather than symbols, and you'll 
    need to take a different approach to extracting the information you need. 
    A common symptom of this change are errors "undefined columns selected" or 
    "invalid 'type' (list) of argument" (#2610). As in the previous version,
    constants (like `aes(x = 1)` or `aes(colour = "smoothed")`) are stored
    as is.
    
    In this version of ggplot2, if you need to describe a mapping in a string, 
    use `quo_name()` (to generate single-line strings; longer expressions may 
    be abbreviated) or `quo_text()` (to generate non-abbreviated strings that
    may span multiple lines). If you do need to extract the value of a variable
    instead use `rlang::eval_tidy()`. You may want to condition on 
    `(packageVersion("ggplot2") <= "2.2.1")` so that your code can work with
    both released and development versions of ggplot2.
    
    We recognise that this is a big change and if you're not already familiar
    with rlang, there's a lot to learn. If you are stuck, or need any help,
    please reach out on <https://community.rstudio.com>.

*   Error: Column `y` must be a 1d atomic vector or a list

    Internally, ggplot2 now uses `as.data.frame(tibble::as_tibble(x))` to
    convert a list into a data frame. This improves ggplot2's support for
    list-columns (needed for sf support), at a small cost: you can no longer
    use matrix-columns. Note that unlike tibble we still allow column vectors
    such as returned by `base::scale()` because of their widespread use.

*   Error: More than one expression parsed
  
    Previously `aes_string(x = c("a", "b", "c"))` silently returned 
    `aes(x = a)`. Now this is a clear error.

*   Error: `data` must be uniquely named but has duplicate columns
  
    If layer data contains columns with identical names an error will be 
    thrown. In earlier versions the first occuring column was chosen silently,
    potentially masking that the wrong data was chosen.

*   Error: Aesthetics must be either length 1 or the same as the data
    
    Layers are stricter about the columns they will combine into a single
    data frame. Each aesthetic now must be either the same length as the data
    frame or a single value. This makes silent recycling errors much less likely.

*   Error: `coord_*` doesn't support free scales 
   
    Free scales only work with selected coordinate systems; previously you'd
    get an incorrect plot.

*   Error in f(...) : unused argument (range = c(0, 1))

    This is because the `oob` argument to scale has been set to a function
    that only takes a single argument; it needs to take two arguments
    (`x`, and `range`). 

*   Error: unused argument (output)
  
    The function `guide_train()` now has an optional parameter `aesthetic`
    that allows you to override the `aesthetic` setting in the scale.
    To make your code work with the both released and development versions of 
    ggplot2 appropriate, add `aesthetic = NULL` to the `guide_train()` method
    signature.
    
    ```R
    # old
    guide_train.legend <- function(guide, scale) {...}
    
    # new 
    guide_train.legend <- function(guide, scale, aesthetic = NULL) {...}
    ```
    
    Then, inside the function, replace `scale$aesthetics[1]`,
    `aesthetic %||% scale$aesthetics[1]`. (The %||% operator is defined in the 
    rlang package).
    
    ```R
    # old
    setNames(list(scale$map(breaks)), scale$aesthetics[1])

    # new
    setNames(list(scale$map(breaks)), aesthetic %||% scale$aesthetics[1])
    ```

*   The long-deprecated `subset` argument to `layer()` has been removed.

## Tidy evaluation

* `aes()` now supports quasiquotation so that you can use `!!`, `!!!`,
  and `:=`. This replaces `aes_()` and `aes_string()` which are now
  soft-deprecated (but will remain around for a long time).

* `facet_wrap()` and `facet_grid()` now support `vars()` inputs. Like
  `dplyr::vars()`, this helper quotes its inputs and supports
  quasiquotation. For instance, you can now supply faceting variables
  like this: `facet_wrap(vars(am, cyl))` instead of 
  `facet_wrap(~am + cyl)`. Note that the formula interface is not going 
  away and will not be deprecated. `vars()` is simply meant to make it 
  easier to create functions around `facet_wrap()` and `facet_grid()`.

  The first two arguments of `facet_grid()` become `rows` and `cols`
  and now support `vars()` inputs. Note however that we took special
  care to ensure complete backward compatibility. With this change
  `facet_grid(vars(cyl), vars(am, vs))` is equivalent to
  `facet_grid(cyl ~ am + vs)`, and `facet_grid(cols = vars(am, vs))` is
  equivalent to `facet_grid(. ~ am + vs)`.

  One nice aspect of the new interface is that you can now easily
  supply names: `facet_grid(vars(Cylinder = cyl), labeller =
  label_both)` will give nice label titles to the facets. Of course,
  those names can be unquoted with the usual tidy eval syntax.

### sf

* ggplot2 now has full support for sf with `geom_sf()` and `coord_sf()`:

  ```r
  nc <- sf::st_read(system.file("shape/nc.shp", package = "sf"), quiet = TRUE)
  ggplot(nc) +
    geom_sf(aes(fill = AREA))
  ```
  It supports all simple features, automatically aligns CRS across layers, sets
  up the correct aspect ratio, and draws a graticule.

## New features

* ggplot2 now works on R 3.1 onwards, and uses the 
  [vdiffr](https://github.com/r-lib/vdiffr) package for visual testing.

* In most cases, accidentally using `%>%` instead of `+` will generate an 
  informative error (#2400).

* New syntax for calculated aesthetics. Instead of using `aes(y = ..count..)` 
  you can (and should!) use `aes(y = stat(count))`. `stat()` is a real function 
  with documentation which hopefully will make this part of ggplot2 less 
  confusing (#2059).
  
  `stat()` is particularly nice for more complex calculations because you 
  only need to specify it once: `aes(y = stat(count / max(count)))`,
  rather than `aes(y = ..count.. / max(..count..))`
  
* New `tag` label for adding identification tags to plots, typically used for 
  labelling a subplot with a letter. Add a tag with `labs(tag = "A")`, style it 
  with the `plot.tag` theme element, and control position with the
  `plot.tag.position` theme setting (@thomasp85).

### Layers: geoms, stats, and position adjustments

* `geom_segment()` and `geom_curve()` have a new `arrow.fill` parameter which 
  allows you to specify a separate fill colour for closed arrowheads 
  (@hrbrmstr and @clauswilke, #2375).

* `geom_point()` and friends can now take shapes as strings instead of integers,
  e.g. `geom_point(shape = "diamond")` (@daniel-barnett, #2075).

* `position_dodge()` gains a `preserve` argument that allows you to control
  whether the `total` width at each `x` value is preserved (the current 
  default), or ensure that the width of a `single` element is preserved
  (what many people want) (#1935).

* New `position_dodge2()` provides enhanced dodging for boxplots. Compared to
  `position_dodge()`, `position_dodge2()` compares `xmin` and `xmax` values  
  to determine which elements overlap, and spreads overlapping elements evenly
  within the region of overlap. `position_dodge2()` is now the default position
  adjustment for `geom_boxplot()`, because it handles `varwidth = TRUE`, and 
  will be considered for other geoms in the future.
  
  The `padding` parameter adds a small amount of padding between elements 
  (@karawoo, #2143) and a `reverse` parameter allows you to reverse the order 
  of placement (@karawoo, #2171).
  
* New `stat_qq_line()` makes it easy to add a simple line to a Q-Q plot, which 
  makes it easier to judge the fit of the theoretical distribution 
  (@nicksolomon).

### Scales and guides

* Improved support for mapping date/time variables to `alpha`, `size`, `colour`, 
  and `fill` aesthetics, including `date_breaks` and `date_labels` arguments 
  (@karawoo, #1526), and new `scale_alpha()` variants (@karawoo, #1526).

* Improved support for ordered factors. Ordered factors throw a warning when 
  mapped to shape (unordered factors do not), and do not throw warnings when 
  mapped to size or alpha (unordered factors do). Viridis is used as the 
  default colour and fill scale for ordered factors (@karawoo, #1526).

* The `expand` argument of `scale_*_continuous()` and `scale_*_discrete()`
  now accepts separate expansion values for the lower and upper range
  limits. The expansion limits can be specified using the convenience
  function `expand_scale()`.
  
  Separate expansion limits may be useful for bar charts, e.g. if one
  wants the bottom of the bars to be flush with the x axis but still 
  leave some (automatically calculated amount of) space above them:
  
    ```r
    ggplot(mtcars) +
        geom_bar(aes(x = factor(cyl))) +
        scale_y_continuous(expand = expand_scale(mult = c(0, .1)))
    ```
  
  It can also be useful for line charts, e.g. for counts over time,
  where one wants to have a ’hard’ lower limit of y = 0 but leave the
  upper limit unspecified (and perhaps differing between panels), with
  some extra space above the highest point on the line (with symmetrical 
  limits, the extra space above the highest point could in some cases 
  cause the lower limit to be negative).
  
  The old syntax for the `expand` argument will, of course, continue
  to work (@huftis, #1669).

* `scale_colour_continuous()` and `scale_colour_gradient()` are now controlled 
  by global options `ggplot2.continuous.colour` and `ggplot2.continuous.fill`. 
  These can be set to `"gradient"` (the default) or `"viridis"` (@karawoo).

* New `scale_colour_viridis_c()`/`scale_fill_viridis_c()` (continuous) and
  `scale_colour_viridis_d()`/`scale_fill_viridis_d()` (discrete) make it
  easy to use Viridis colour scales (@karawoo, #1526).

* Guides for `geom_text()` now accept custom labels with 
  `guide_legend(override.aes = list(label = "foo"))` (@brianwdavis, #2458).

### Margins

* Strips gain margins on all sides by default. This means that to fully justify
  text to the edge of a strip, you will need to also set the margins to 0
  (@karawoo).

* Rotated strip labels now correctly understand `hjust` and `vjust` parameters
  at all angles (@karawoo).

* Strip labels now understand justification relative to the direction of the
  text, meaning that in y facets, the strip text can be placed at either end of
  the strip using `hjust` (@karawoo).

* Legend titles and labels get a little extra space around them, which 
  prevents legend titles from overlapping the legend at large font sizes 
  (@karawoo, #1881).

## Extension points

* New `autolayer()` S3 generic (@mitchelloharawild, #1974). This is similar
  to `autoplot()` but produces layers rather than complete plots.

* Custom objects can now be added using `+` if a `ggplot_add` method has been
  defined for the class of the object (@thomasp85).

* Theme elements can now be subclassed. Add a `merge_element` method to control
  how properties are inherited from the parent element. Add an `element_grob` 
  method to define how elements are rendered into grobs (@thomasp85, #1981).

* Coords have gained new extension mechanisms.
  
    If you have an existing coord extension, you will need to revise the
    specification of the `train()` method. It is now called 
    `setup_panel_params()` (better reflecting what it actually does) and now 
    has arguments `scale_x`, and `scale_y` (the x and y scales respectively) 
    and `param`, a list of plot specific parameters generated by 
    `setup_params()`.

    What was formerly called `scale_details` (in coords), `panel_ranges` 
    (in layout) and `panel_scales` (in geoms) are now consistently called
    `panel_params` (#1311). These are parameters of the coord that vary from
    panel to panel.

* `ggplot_build()` and `ggplot_gtable()` are now generics, so ggplot-subclasses 
  can define additional behavior during the build stage.

* `guide_train()`, `guide_merge()`, `guide_geom()`, and `guide_gengrob()`
  are now exported as they are needed if you want to design your own guide.
  They are not currently documented; use at your own risk (#2528).

* `scale_type()` generic is now exported and documented. Use this if you 
  want to extend ggplot2 to work with a new type of vector.

## Minor bug fixes and improvements

### Faceting

* `facet_grid()` gives a more informative error message if you try to use
  a variable in both rows and cols (#1928).

* `facet_grid()` and `facet_wrap()` both give better error messages if you
  attempt to use an unsupported coord with free scales (#2049).

* `label_parsed()` works once again (#2279).

* You can now style the background of horizontal and vertical strips
  independently with `strip.background.x` and `strip.background.y` 
  theme settings (#2249).

### Scales

* `discrete_scale()` documentation now inherits shared definitions from 
  `continuous_scale()` (@alistaire47, #2052).

* `guide_colorbar()` shows all colours of the scale (@has2k1, #2343).

* `scale_identity()` once again produces legends by default (#2112).

* Tick marks for secondary axes with strong transformations are more 
  accurately placed (@thomasp85, #1992).

* Missing line types now reliably generate missing lines (with standard 
  warning) (#2206).

* Legends now ignore set aesthetics that are not length one (#1932).

* All colour and fill scales now have an `aesthetics` argument that can
  be used to set the aesthetic(s) the scale works with. This makes it
  possible to apply a colour scale to both colour and fill aesthetics
  at the same time, via `aesthetics = c("colour", "fill")` (@clauswilke).
  
* Three new generic scales work with any aesthetic or set of aesthetics: 
  `scale_continuous_identity()`, `scale_discrete_identity()`, and
  `scale_discrete_manual()` (@clauswilke).

* `scale_*_gradient2()` now consistently omits points outside limits by 
  rescaling after the limits are enforced (@foo-bar-baz-qux, #2230).

### Layers

* `geom_label()` now correctly produces unbordered labels when `label.size` 
  is 0, even when saving to PDF (@bfgray3, #2407).

* `layer()` gives considerably better error messages for incorrectly specified
  `geom`, `stat`, or `position` (#2401).

* In all layers that use it, `linemitre` now defaults to 10 (instead of 1)
  to better match base R.

* `geom_boxplot()` now supplies a default value if no `x` aesthetic is present
  (@foo-bar-baz-qux, #2110).

* `geom_density()` drops groups with fewer than two data points and throws a
  warning. For groups with two data points, density values are now calculated 
  with `stats::density` (@karawoo, #2127).

* `geom_segment()` now also takes a `linejoin` parameter. This allows more 
  control over the appearance of the segments, which is especially useful for 
  plotting thick arrows (@Ax3man, #774).

* `geom_smooth()` now reports the formula used when `method = "auto"` 
  (@davharris #1951). `geom_smooth()` now orders by the `x` aesthetic, making it 
  easier to pass pre-computed values without manual ordering (@izahn, #2028). It 
  also now knows it has `ymin` and `ymax` aesthetics (#1939). The legend 
  correctly reflects the status of the `se` argument when used with stats 
  other than the default (@clauswilke, #1546).

* `geom_tile()` now once again interprets `width` and `height` correctly 
  (@malcolmbarrett, #2510).

* `position_jitter()` and `position_jitterdodge()` gain a `seed` argument that
  allows the specification of a random seed for reproducible jittering 
  (@krlmlr, #1996 and @slowkow, #2445).

* `stat_density()` has better behaviour if all groups are dropped because they
  are too small (#2282).

* `stat_summary_bin()` now understands the `breaks` parameter (@karawoo, #2214).

* `stat_bin()` now accepts functions for `binwidth`. This allows better binning 
  when faceting along variables with different ranges (@botanize).

* `stat_bin()` and `geom_histogram()` now sum correctly when using the `weight` 
  aesthetic (@jiho, #1921).

* `stat_bin()` again uses correct scaling for the computed variable `ndensity` 
  (@timgoodman, #2324).

* `stat_bin()` and `stat_bin_2d()` now properly handle the `breaks` parameter 
  when the scales are transformed (@has2k1, #2366).

* `update_geom_defaults()` and `update_stat_defaults()` allow American 
  spelling of aesthetic parameters (@foo-bar-baz-qux, #2299).

* The `show.legend` parameter now accepts a named logical vector to hide/show
  only some aesthetics in the legend (@tutuchan, #1798).

* Layers now silently ignore unknown aesthetics with value `NULL` (#1909).

### Coords

* Clipping to the plot panel is now configurable, through a `clip` argument
  to coordinate systems, e.g. `coord_cartesian(clip = "off")` 
  (@clauswilke, #2536).

* Like scales, coordinate systems now give you a message when you're 
  replacing an existing coordinate system (#2264).

* `coord_polar()` now draws secondary axis ticks and labels 
  (@dylan-stark, #2072), and can draw the radius axis on the right 
  (@thomasp85, #2005).

* `coord_trans()` now generates a warning when a transformation generates 
  non-finite values (@foo-bar-baz-qux, #2147).

### Themes

* Complete themes now always override all elements of the default theme
  (@has2k1, #2058, #2079).

* Themes now set default grid colour in `panel.grid` rather than individually
  in `panel.grid.major` and `panel.grid.minor` individually. This makes it 
  slightly easier to customise the theme (#2352).

* Fixed bug when setting strips to `element_blank()` (@thomasp85). 

* Axes positioned on the top and to the right can now customize their ticks and
  lines separately (@thomasp85, #1899).

* Built-in themes gain parameters `base_line_size` and `base_rect_size` which 
  control the default sizes of line and rectangle elements (@karawoo, #2176).

* Default themes use `rel()` to set line widths (@baptiste).

* Themes were tweaked for visual consistency and more graceful behavior when 
  changing the base font size. All absolute heights or widths were replaced 
  with heights or widths that are proportional to the base font size. One 
  relative font size was eliminated (@clauswilke).
  
* The height of descenders is now calculated solely on font metrics and doesn't
  change with the specific letters in the string. This fixes minor alignment 
  issues with plot titles, subtitles, and legend titles (#2288, @clauswilke).

### Guides

* `guide_colorbar()` is more configurable: tick marks and color bar frame
  can now by styled with arguments `ticks.colour`, `ticks.linewidth`, 
  `frame.colour`, `frame.linewidth`, and `frame.linetype`
  (@clauswilke).
  
* `guide_colorbar()` now uses `legend.spacing.x` and `legend.spacing.y` 
  correctly, and it can handle multi-line titles. Minor tweaks were made to 
  `guide_legend()` to make sure the two legend functions behave as similarly as
  possible (@clauswilke, #2397 and #2398).
  
* The theme elements `legend.title` and `legend.text` now respect the settings 
  of `margin`, `hjust`, and `vjust` (@clauswilke, #2465, #1502).

* Non-angle parameters of `label.theme` or `title.theme` can now be set in 
  `guide_legend()` and `guide_colorbar()` (@clauswilke, #2544).

### Other

* `fortify()` gains a method for tbls (@karawoo, #2218).

* `ggplot` gains a method for `grouped_df`s that adds a `.group` variable,
  which computes a unique value for each group. Use it with 
  `aes(group = .group)` (#2351).

* `ggproto()` produces objects with class `c("ggproto", "gg")`, allowing for
  a more informative error message when adding layers, scales, or other ggproto 
  objects (@jrnold, #2056).

* `ggsave()`'s DPI argument now supports 3 string options: "retina" (320
  DPI), "print" (300 DPI), and "screen" (72 DPI) (@foo-bar-baz-qux, #2156).
  `ggsave()` now uses full argument names to avoid partial match warnings 
  (#2355), and correctly restores the previous graphics device when several
  graphics devices are open (#2363).

* `print.ggplot()` now returns the original ggplot object, instead of the 
  output from `ggplot_build()`. Also, the object returned from 
  `ggplot_build()` now has the class `"ggplot_built"` (#2034).

* `map_data()` now works even when purrr is loaded (tidyverse#66).

* New functions `summarise_layout()`, `summarise_coord()`, and 
  `summarise_layers()` summarise the layout, coordinate systems, and layers 
  of a built ggplot object (#2034, @wch). This provides a tested API that 
  (e.g.) shiny can depend on.

* Updated startup messages reflect new resources (#2410, @mine-cetinkaya-rundel).

# ggplot2 2.2.1

* Fix usage of `structure(NULL)` for R-devel compatibility (#1968).

# ggplot2 2.2.0

## Major new features

### Subtitle and caption

Thanks to @hrbrmstr plots now have subtitles and captions, which can be set with 
the `subtitle`  and `caption` arguments to `ggtitle()` and `labs()`. You can 
control their appearance with the theme settings `plot.caption` and 
`plot.subtitle`. The main plot title is now left-aligned to better work better 
with a subtitle. The caption is right-aligned (@hrbrmstr).

### Stacking

`position_stack()` and `position_fill()` now sort the stacking order to match 
grouping order. This allows you to control the order through grouping, and 
ensures that the default legend matches the plot (#1552, #1593). If you want the 
opposite order (useful if you have horizontal bars and horizontal legend), you 
can request reverse stacking by using `position = position_stack(reverse = TRUE)` 
(#1837).
  
`position_stack()` and `position_fill()` now accepts negative values which will 
create stacks extending below the x-axis (#1691).

`position_stack()` and `position_fill()` gain a `vjust` argument which makes it 
easy to (e.g.) display labels in the middle of stacked bars (#1821).

### Layers

`geom_col()` was added to complement `geom_bar()` (@hrbrmstr). It uses 
`stat="identity"` by default, making the `y` aesthetic mandatory. It does not 
support any other `stat_()` and does not provide fallback support for the 
`binwidth` parameter. Examples and references in other functions were updated to
demonstrate `geom_col()` usage. 

When creating a layer, ggplot2 will warn if you use an unknown aesthetic or an 
unknown parameter. Compared to the previous version, this is stricter for 
aesthetics (previously there was no message), and less strict for parameters 
(previously this threw an error) (#1585).

### Facetting

The facet system, as well as the internal panel class, has been rewritten in 
ggproto. Facets are now extendable in the same manner as geoms and stats, as 
described in `vignette("extending-ggplot2")`.

We have also added the following new fatures.
  
* `facet_grid()` and `facet_wrap()` now allow expressions in their faceting 
  formulas (@DanRuderman, #1596).

* When `facet_wrap()` results in an uneven number of panels, axes will now be
  drawn underneath the hanging panels (fixes #1607)

* Strips can now be freely positioned in `facet_wrap()` using the 
  `strip.position` argument (deprecates `switch`).

* The relative order of panel, strip, and axis can now be controlled with 
  the theme setting `strip.placement` that takes either `inside` (strip between 
  panel and axis) or `outside` (strip after axis).

* The theme option `panel.margin` has been deprecated in favour of 
  `panel.spacing` to more clearly communicate intent.

### Extensions

Unfortunately there was a major oversight in the construction of ggproto which 
lead to extensions capturing the super object at package build time, instead of 
at package run time (#1826). This problem has been fixed, but requires 
re-installation of all extension packages.

## Scales

* The position of x and y axes can now be changed using the `position` argument
  in `scale_x_*`and `scale_y_*` which can take `top` and `bottom`, and `left`
  and `right` respectively. The themes of top and right axes can be modified 
  using the `.top` and `.right` modifiers to `axis.text.*` and `axis.title.*`.

### Continuous scales

* `scale_x_continuous()` and `scale_y_continuous()` can now display a secondary 
  axis that is a __one-to-one__ transformation of the primary axis (e.g. degrees 
  Celcius to degrees Fahrenheit). The secondary axis will be positioned opposite 
  to the primary axis and can be controlled with the `sec.axis` argument to 
  the scale constructor.

* Scales worry less about having breaks. If no breaks can be computed, the
  plot will work instead of throwing an uninformative error (#791). This 
  is particularly helpful when you have facets with free scales, and not
  all panels contain data.

* Scales now warn when transformation introduces infinite values (#1696).

### Date time

* `scale_*_datetime()` now supports time zones. It will use the timezone 
  attached to the varaible by default, but can be overridden with the 
  `timezone` argument.

* New `scale_x_time()` and `scale_y_time()` generate reasonable default
  breaks and labels for hms vectors (#1752).

### Discrete scales

The treatment of missing values by discrete scales has been thoroughly 
overhauled (#1584). The underlying principle is that we can naturally represent 
missing values on discrete variables (by treating just like another level), so 
by default we should. 

This principle applies to:

* character vectors
* factors with implicit NA
* factors with explicit NA

And to all scales (both position and non-position.)

Compared to the previous version of ggplot2, there are three main changes:

1.  `scale_x_discrete()` and `scale_y_discrete()` always show discrete NA,
    regardless of their source

1.  If present, `NA`s are shown in discete legends.

1.  All discrete scales gain a `na.translate` argument that allows you to 
    control whether `NA`s are translated to something that can be visualised,
    or should be left as missing. Note that if you don't translate (i.e. 
    `na.translate = FALSE)` the missing values will passed on to the layer, 
    which will warning that it's dropping missing values. To suppress the
    warnings, you'll also need to add `na.rm = TRUE` to the layer call. 

There were also a number of other smaller changes

* Correctly use scale expansion factors.
* Don't preserve space for dropped levels (#1638).
* Only issue one warning when when asking for too many levels (#1674).
* Unicode labels work better on Windows (#1827).
* Warn when used with only continuous data (#1589)

## Themes

* The `theme()` constructor now has named arguments rather than ellipses. This 
  should make autocomplete substantially more useful. The documentation
  (including examples) has been considerably improved.
  
* Built-in themes are more visually homogeneous, and match `theme_grey` better.
  (@jiho, #1679)
  
* When computing the height of titles, ggplot2 now includes the height of the
  descenders (i.e. the bits of `g` and `y` that hang beneath the baseline). This 
  improves the margins around titles, particularly the y axis label (#1712).
  I have also very slightly increased the inner margins of axis titles, and 
  removed the outer margins. 

* Theme element inheritance is now easier to work with as modification now
  overrides default `element_blank` elements (#1555, #1557, #1565, #1567)
  
* Horizontal legends (i.e. legends on the top or bottom) are horizontally
  aligned by default (#1842). Use `legend.box = "vertical"` to switch back
  to the previous behaviour.
  
* `element_line()` now takes an `arrow` argument to specify arrows at the end of
  lines (#1740)

There were a number of tweaks to the theme elements that control legends:
  
* `legend.justification` now controls appearance will plotting the legend
  outside of the plot area. For example, you can use 
  `theme(legend.justification = "top")` to make the legend align with the 
  top of the plot.

* `panel.margin` and `legend.margin` have been renamed to `panel.spacing` and 
  `legend.spacing` respectively, to better communicate intent (they only
  affect spacing between legends and panels, not the margins around them)

* `legend.margin` now controls margin around individual legends.

* New `legend.box.background`, `legend.box.spacing`, and `legend.box.margin`
  control the background, spacing, and margin of the legend box (the region
  that contains all legends).

## Bug fixes and minor improvements

* ggplot2 now imports tibble. This ensures that all built-in datasets print 
  compactly even if you haven't explicitly loaded tibble or dplyr (#1677).

* Class of aesthetic mapping is preserved when adding `aes()` objects (#1624).

* `+.gg` now works for lists that include data frames.

* `annotation_x()` now works in the absense of global data (#1655)

* `geom_*(show.legend = FALSE)` now works for `guide_colorbar`.

* `geom_boxplot()` gains new `outlier.alpha` (@jonathan-g) and 
  `outlier.fill` (@schloerke, #1787) parameters to control the alpha/fill of
   outlier points independently of the alpha of the boxes. 

* `position_jitter()` (and hence `geom_jitter()`) now correctly computes 
  the jitter width/jitter when supplied by the user (#1775, @has2k1).

* `geom_contour()` more clearly describes what inputs it needs (#1577).

* `geom_curve()` respects the `lineend` paramater (#1852).

* `geom_histogram()` and `stat_bin()` understand the `breaks` parameter once 
  more. (#1665). The floating point adjustment for histogram bins is now 
  actually used - it was previously inadvertently ignored (#1651).

* `geom_violin()` no longer transforms quantile lines with the alpha aesthetic
  (@mnbram, #1714). It no longer errors when quantiles are requested but data
  have zero range (#1687). When `trim = FALSE` it once again has a nice 
  range that allows the density to reach zero (by extending the range 3 
  bandwidths to either side of the data) (#1700).

* `geom_dotplot()` works better when faceting and binning on the y-axis. 
  (#1618, @has2k1).
  
* `geom_hexbin()` once again supports `..density..` (@mikebirdgeneau, #1688).

* `geom_step()` gives useful warning if only one data point in layer (#1645).

* `layer()` gains new `check.aes` and `check.param` arguments. These allow
  geom/stat authors to optional suppress checks for known aesthetics/parameters.
  Currently this is used only in `geom_blank()` which powers `expand_limits()` 
  (#1795).

* All `stat_*()` display a better error message when required aesthetics are
  missing.
  
* `stat_bin()` and `stat_summary_hex()` now accept length 1 `binwidth` (#1610)

* `stat_density()` gains new argument `n`, which is passed to underlying function
  `stats::density` ("number of equally spaced points at which the
  density is to be estimated"). (@hbuschme)

* `stat_binhex()` now again returns `count` rather than `value` (#1747)

* `stat_ecdf()` respects `pad` argument (#1646).

* `stat_smooth()` once again informs you about the method it has chosen.
  It also correctly calculates the size of the largest group within facets.

* `x` and `y` scales are now symmetric regarding the list of
  aesthetics they accept: `xmin_final`, `xmax_final`, `xlower`,
  `xmiddle` and `xupper` are now valid `x` aesthetics.

* `Scale` extensions can now override the `make_title` and `make_sec_title` 
  methods to let the scale modify the axis/legend titles.

* The random stream is now reset after calling `.onAttach()` (#2409).

# ggplot2 2.1.0

## New features

* When mapping an aesthetic to a constant (e.g. 
  `geom_smooth(aes(colour = "loess")))`), the default guide title is the name 
  of the aesthetic (i.e. "colour"), not the value (i.e. "loess") (#1431).

* `layer()` now accepts a function as the data argument. The function will be
  applied to the data passed to the `ggplot()` function and must return a
  data.frame (#1527, @thomasp85). This is a more general version of the 
  deprecated `subset` argument.

* `theme_update()` now uses the `+` operator instead of `%+replace%`, so that
  unspecified values will no longer be `NULL`ed out. `theme_replace()`
  preserves the old behaviour if desired (@oneillkza, #1519). 

* `stat_bin()` has been overhauled to use the same algorithm as ggvis, which 
  has been considerably improved thanks to the advice of Randy Prium (@rpruim).
  This includes:
  
    * Better arguments and a better algorithm for determining the origin.
      You can now specify either `boundary` or the `center` of a bin.
      `origin` has been deprecated in favour of these arguments.
      
    * `drop` is deprecated in favour of `pad`, which adds extra 0-count bins
      at either end (needed for frequency polygons). `geom_histogram()` defaults 
      to `pad = FALSE` which considerably improves the default limits for 
      the histogram, especially when the bins are big (#1477).
      
    * The default algorithm does a (somewhat) better job at picking nice widths 
      and origins across a wider range of input data.
      
    * `bins = n` now gives a histogram with `n` bins, not `n + 1` (#1487).

## Bug fixes

* All `\donttest{}` examples run.

* All `geom_()` and `stat_()` functions now have consistent argument order:
  data + mapping, then geom/stat/position, then `...`, then specific arguments, 
  then arguments common to all layers (#1305). This may break code if you were
  previously relying on partial name matching, but in the long-term should make 
  ggplot2 easier to use. In particular, you can now set the `n` parameter
  in `geom_density2d()` without it partially matching `na.rm` (#1485).

* For geoms with both `colour` and `fill`, `alpha` once again only affects
  fill (Reverts #1371, #1523). This was causing problems for people.

* `facet_wrap()`/`facet_grid()` works with multiple empty panels of data 
  (#1445).

* `facet_wrap()` correctly swaps `nrow` and `ncol` when faceting vertically
  (#1417).

* `ggsave("x.svg")` now uses svglite to produce the svg (#1432).

* `geom_boxplot()` now understands `outlier.color` (#1455).

* `geom_path()` knows that "solid" (not just 1) represents a solid line (#1534).

* `geom_ribbon()` preserves missing values so they correctly generate a 
  gap in the ribbon (#1549).

* `geom_tile()` once again accepts `width` and `height` parameters (#1513). 
  It uses `draw_key_polygon()` for better a legend, including a coloured 
  outline (#1484).

* `layer()` now automatically adds a `na.rm` parameter if none is explicitly
  supplied.

* `position_jitterdodge()` now works on all possible dodge aesthetics, 
  e.g. `color`, `linetype` etc. instead of only based on `fill` (@bleutner)

* `position = "nudge"` now works (although it doesn't do anything useful)
  (#1428).

* The default scale for columns of class "AsIs" is now "identity" (#1518).

* `scale_*_discrete()` has better defaults when used with purely continuous
  data (#1542).

* `scale_size()` warns when used with categorical data.

* `scale_size()`, `scale_colour()`, and `scale_fill()` gain date and date-time
  variants (#1526).

* `stat_bin_hex()` and `stat_bin_summary()` now use the same underlying 
  algorithm so results are consistent (#1383). `stat_bin_hex()` now accepts
  a `weight` aesthetic. To be consistent with related stats, the output variable 
  from `stat_bin_hex()` is now value instead of count.

* `stat_density()` gains a `bw` parameter which makes it easy to get consistent 
   smoothing between facets (@jiho)

* `stat-density-2d()` no longer ignores the `h` parameter, and now accepts 
  `bins` and `binwidth` parameters to control the number of contours 
  (#1448, @has2k1).

* `stat_ecdf()` does a better job of adding padding to -Inf/Inf, and gains
  an argument `pad` to suppress the padding if not needed (#1467).

* `stat_function()` gains an `xlim` parameter (#1528). It once again works 
  with discrete x values (#1509).

* `stat_summary()` preserves sorted x order which avoids artefacts when
  display results with `geom_smooth()` (#1520).

* All elements should now inherit correctly for all themes except `theme_void()`.
  (@Katiedaisey, #1555) 

* `theme_void()` was completely void of text but facets and legends still
  need labels. They are now visible (@jiho). 

* You can once again set legend key and height width to unit arithmetic
  objects (like `2 * unit(1, "cm")`) (#1437).

* Eliminate spurious warning if you have a layer with no data and no aesthetics
  (#1451).

* Removed a superfluous comma in `theme-defaults.r` code (@jschoeley)

* Fixed a compatibility issue with `ggproto` and R versions prior to 3.1.2.
  (#1444)

* Fixed issue where `coord_map()` fails when given an explicit `parameters`
  argument (@tdmcarthur, #1729)
  
* Fixed issue where `geom_errorbarh()` had a required `x` aesthetic (#1933)  

# ggplot2 2.0.0

## Major changes

* ggplot no longer throws an error if your plot has no layers. Instead it 
  automatically adds `geom_blank()` (#1246).
  
* New `cut_width()` is a convenient replacement for the verbose
  `plyr::round_any()`, with the additional benefit of offering finer
  control.

* New `geom_count()` is a convenient alias to `stat_sum()`. Use it when you
  have overlapping points on a scatterplot. `stat_sum()` now defaults to 
  using counts instead of proportions.

* New `geom_curve()` adds curved lines, with a similar specification to 
  `geom_segment()` (@veraanadi, #1088).

* Date and datetime scales now have `date_breaks`, `date_minor_breaks` and
  `date_labels` arguments so that you never need to use the long
  `scales::date_breaks()` or `scales::date_format()`.
  
* `geom_bar()` now has it's own stat, distinct from `stat_bin()` which was
  also used by `geom_histogram()`. `geom_bar()` now uses `stat_count()` 
  which counts values at each distinct value of x (i.e. it does not bin
  the data first). This can be useful when you want to show exactly which 
  values are used in a continuous variable.

* `geom_point()` gains a `stroke` aesthetic which controls the border width of 
  shapes 21-25 (#1133, @SeySayux). `size` and `stroke` are additive so a point 
  with `size = 5` and `stroke = 5` will have a diameter of 10mm. (#1142)

* New `position_nudge()` allows you to slightly offset labels (or other 
  geoms) from their corresponding points (#1109).

* `scale_size()` now maps values to _area_, not radius. Use `scale_radius()`
  if you want the old behaviour (not recommended, except perhaps for lines).

* New `stat_summary_bin()` works like `stat_summary()` but on binned data. 
  It's a generalisation of `stat_bin()` that can compute any aggregate,
  not just counts (#1274). Both default to `mean_se()` if no aggregation
  functions are supplied (#1386).

* Layers are now much stricter about their arguments - you will get an error
  if you've supplied an argument that isn't an aesthetic or a parameter.
  This is likely to cause some short-term pain but in the long-term it will make
  it much easier to spot spelling mistakes and other errors (#1293).
  
    This change does break a handful of geoms/stats that used `...` to pass 
    additional arguments on to the underlying computation. Now 
    `geom_smooth()`/`stat_smooth()` and `geom_quantile()`/`stat_quantile()` 
    use `method.args` instead (#1245, #1289); and `stat_summary()` (#1242), 
    `stat_summary_hex()`, and `stat_summary2d()` use `fun.args`.

### Extensibility

There is now an official mechanism for defining Stats, Geoms, and Positions in 
other packages. See `vignette("extending-ggplot2")` for details.

* All Geoms, Stats and Positions are now exported, so you can inherit from them
  when making your own objects (#989).

* ggplot2 no longer uses proto or reference classes. Instead, we now use 
  ggproto, a new OO system designed specifically for ggplot2. Unlike proto
  and RC, ggproto supports clean cross-package inheritance. Creating a new OO
  system isn't usually the right way to solve a problem, but I'm pretty sure
  it was necessary here. Read more about it in the vignette.

* `aes_()` replaces `aes_q()`. It also supports formulas, so the most concise 
  SE version of `aes(carat, price)` is now `aes_(~carat, ~price)`. You may
  want to use this form in packages, as it will avoid spurious `R CMD check` 
  warnings about undefined global variables.

### Text

* `geom_text()` has been overhauled to make labelling your data a little
  easier. It:
  
    * `nudge_x` and `nudge_y` arguments let you offset labels from their
      corresponding points (#1120). 
      
    * `check_overlap = TRUE` provides a simple way to avoid overplotting 
      of labels: labels that would otherwise overlap are omitted (#1039).
      
    * `hjust` and `vjust` can now be character vectors: "left", "center", 
      "right", "bottom", "middle", "top". New options include "inward" and 
      "outward" which align text towards and away from the center of the plot 
      respectively.

* `geom_label()` works like `geom_text()` but draws a rounded rectangle 
  underneath each label (#1039). This is useful when you want to label plots
  that are dense with data.

### Deprecated features

* The little used `aes_auto()` has been deprecated. 

* `aes_q()` has been replaced with `aes_()` to be consistent with SE versions
  of NSE functions in other packages.

* The `order` aesthetic is officially deprecated. It never really worked, and 
  was poorly documented.

* The `stat` and `position` arguments to `qplot()` have been deprecated.
  `qplot()` is designed for quick plots - if you need to specify position
  or stat, use `ggplot()` instead.

* The theme setting `axis.ticks.margin` has been deprecated: now use the margin 
  property of `axis.text`.
  
* `stat_abline()`, `stat_hline()` and `stat_vline()` have been removed:
  these were never suitable for use other than with `geom_abline()` etc
  and were not documented.

* `show_guide` has been renamed to `show.legend`: this more accurately
  reflects what it does (controls appearance of layer in legend), and uses the 
  same convention as other ggplot2 arguments (i.e. a `.` between names).
  (Yes, I know that's inconsistent with function names with use `_`, but it's
  too late to change now.)

A number of geoms have been renamed to be internally consistent:

* `stat_binhex()` and `stat_bin2d()` have been renamed to `stat_bin_hex()` 
  and `stat_bin_2d()` (#1274). `stat_summary2d()` has been renamed to 
  `stat_summary_2d()`, `geom_density2d()`/`stat_density2d()` has been renamed 
  to `geom_density_2d()`/`stat_density_2d()`.

* `stat_spoke()` is now `geom_spoke()` since I realised it's a
  reparameterisation of `geom_segment()`.

* `stat_bindot()` has been removed because it's so tightly coupled to
  `geom_dotplot()`. If you happened to use `stat_bindot()`, just change to
  `geom_dotplot()` (#1194).

All defunct functions have been removed.

### Default appearance

* The default `theme_grey()` background colour has been changed from "grey90" 
  to "grey92": this makes the background a little less visually prominent.

* Labels and titles have been tweaked for readability:

    * Axes labels are darker.
    
    * Legend and axis titles are given the same visual treatment.
    
    * The default font size dropped from 12 to 11. You might be surprised that 
      I've made the default text size smaller as it was already hard for
      many people to read. It turns out there was a bug in RStudio (fixed in 
      0.99.724), that shrunk the text of all grid based graphics. Once that
      was resolved the defaults seemed too big to my eyes.
    
    * More spacing between titles and borders.
    
    * Default margins scale with the theme font size, so the appearance at 
      larger font sizes should be considerably improved (#1228). 

* `alpha` now affects both fill and colour aesthetics (#1371).

* `element_text()` gains a margins argument which allows you to add additional
  padding around text elements. To help see what's going on use `debug = TRUE` 
  to display the text region and anchors.

* The default font size in `geom_text()` has been decreased from 5mm (14 pts)
  to 3.8 mm (11 pts) to match the new default theme sizes.

* A diagonal line is no longer drawn on bar and rectangle legends. Instead, the
  border has been tweaked to be more visible, and more closely match the size of 
  line drawn on the plot.

* `geom_pointrange()` and `geom_linerange()` get vertical (not horizontal)
  lines in the legend (#1389).

* The default line `size` for `geom_smooth()` has been increased from 0.5 to 1 
  to make it easier to see when overlaid on data.
  
* `geom_bar()` and `geom_rect()` use a slightly paler shade of grey so they
  aren't so visually heavy.
  
* `geom_boxplot()` now colours outliers the same way as the boxes.

* `geom_point()` now uses shape 19 instead of 16. This looks much better on 
  the default Linux graphics device. (It's very slightly smaller than the old 
  point, but it shouldn't affect any graphics significantly)

* Sizes in ggplot2 are measured in mm. Previously they were converted to pts 
  (for use in grid) by multiplying by 72 / 25.4. However, grid uses printer's 
  points, not Adobe (big pts), so sizes are now correctly multiplied by 
  72.27 / 25.4. This is unlikely to noticeably affect display, but it's
  technically correct (<https://youtu.be/hou0lU8WMgo>).

* The default legend will now allocate multiple rows (if vertical) or
  columns (if horizontal) in order to make a legend that is more likely to
  fit on the screen. You can override with the `nrow`/`ncol` arguments
  to `guide_legend()`

    ```R
    p <- ggplot(mpg, aes(displ,hwy, colour = model)) + geom_point()
    p
    p + theme(legend.position = "bottom")
    # Previous behaviour
    p + guides(colour = guide_legend(ncol = 1))
    ```

### New and updated themes

* New `theme_void()` is completely empty. It's useful for plots with non-
  standard coordinates or for drawings (@jiho, #976).

* New `theme_dark()` has a dark background designed to make colours pop out
  (@jiho, #1018)

* `theme_minimal()` became slightly more minimal by removing the axis ticks:
  labels now line up directly beneath grid lines (@tomschloss, #1084)

* New theme setting `panel.ontop` (logical) make it possible to place 
  background elements (i.e., gridlines) on top of data. Best used with 
  transparent `panel.background` (@noamross. #551).

### Labelling

The facet labelling system was updated with many new features and a
more flexible interface (@lionel-). It now works consistently across
grid and wrap facets. The most important user visible changes are:

* `facet_wrap()` gains a `labeller` option (#25).

* `facet_grid()` and `facet_wrap()` gain a `switch` argument to
  display the facet titles near the axes. When switched, the labels
  become axes subtitles. `switch` can be set to "x", "y" or "both"
  (the latter only for grids) to control which margin is switched.

The labellers (such as `label_value()` or `label_both()`) also get
some new features:

* They now offer the `multi_line` argument to control whether to
  display composite facets (those specified as `~var1 + var2`) on one
  or multiple lines.

* In `label_bquote()` you now refer directly to the names of
  variables. With this change, you can create math expressions that
  depend on more than one variable. This math expression can be
  specified either for the rows or the columns and you can also
  provide different expressions to each margin.

  As a consequence of these changes, referring to `x` in backquoted
  expressions is deprecated.

* Similarly to `label_bquote()`, `labeller()` now take `.rows` and
  `.cols` arguments. In addition, it also takes `.default`.
  `labeller()` is useful to customise how particular variables are
  labelled. The three additional arguments specify how to label the
  variables are not specifically mentioned, respectively for rows,
  columns or both. This makes it especially easy to set up a
  project-wide labeller dispatcher that can be reused across all your
  plots. See the documentation for an example.

* The new labeller `label_context()` adapts to the number of factors
  facetted over. With a single factor, it displays only the values,
  just as before. But with multiple factors in a composite margin
  (e.g. with `~cyl + am`), the labels are passed over to
  `label_both()`. This way the variables names are displayed with the
  values to help identifying them.

On the programming side, the labeller API has been rewritten in order
to offer more control when faceting over multiple factors (e.g. with
formulae such as `~cyl + am`). This also means that if you have
written custom labellers, you will need to update them for this
version of ggplot.

* Previously, a labeller function would take `variable` and `value`
  arguments and return a character vector. Now, they take a data frame
  of character vectors and return a list. The input data frame has one
  column per factor facetted over and each column in the returned list
  becomes one line in the strip label. See documentation for more
  details.

* The labels received by a labeller now contain metadata: their margin
  (in the "type" attribute) and whether they come from a wrap or a
  grid facet (in the "facet" attribute).

* Note that the new `as_labeller()` function operator provides an easy
  way to transform an existing function to a labeller function. The
  existing function just needs to take and return a character vector.

## Documentation

* Improved documentation for `aes()`, `layer()` and much much more.

* I've tried to reduce the use of `...` so that you can see all the 
  documentation in one place rather than having to integrate multiple pages.
  In some cases this has involved adding additional arguments to geoms
  to make it more clear what you can do:
  
    *  `geom_smooth()` gains explicit `method`, `se` and `formula` arguments.
    
    * `geom_histogram()` gains `binwidth`, `bins`, `origin` and `right` 
      arguments.
      
    * `geom_jitter()` gains `width` and `height` arguments to make it easier
      to control the amount of jittering without using the lengthy 
      `position_jitter()` function (#1116)

* Use of `qplot()` in examples has been minimised (#1123, @hrbrmstr). This is
  inline with the 2nd edition of the ggplot2 box, which minimises the use of 
  `qplot()` in favour of `ggplot()`.

* Tighly linked geoms and stats (e.g. `geom_boxplot()` and `stat_boxplot()`) 
  are now documented in the same file so you can see all the arguments in one
  place. Variations of the same idea (e.g. `geom_path()`, `geom_line()`, and
  `geom_step()`) are also documented together.

* It's now obvious that you can set the `binwidth` parameter for
  `stat_bin_hex()`, `stat_summary_hex()`, `stat_bin_2d()`, and
  `stat_summary_2d()`. 

* The internals of positions have been cleaned up considerably. You're unlikely
  to notice any external changes, although the documentation should be a little
  less confusing since positions now don't list parameters they never use.

## Data

* All datasets have class `tbl_df` so if you also use dplyr, you get a better
  print method.

* `economics` has been brought up to date to 2015-04-01.

* New `economics_long` is the economics data in long form.

* New `txhousing` dataset containing information about the Texas housing
  market. Useful for examples that need multiple time series, and for
  demonstrating model+vis methods.

* New `luv_colours` dataset which contains the locations of all
  built-in `colors()` in Luv space.

* `movies` has been moved into its own package, ggplot2movies, because it was 
  large and not terribly useful. If you've used the movies dataset, you'll now 
  need to explicitly load the package with `library(ggplot2movies)`.

## Bug fixes and minor improvements

* All partially matched arguments and `$` have been been replaced with 
  full matches (@jimhester, #1134).

* ggplot2 now exports `alpha()` from the scales package (#1107), and `arrow()` 
  and `unit()` from grid (#1225). This means you don't need attach scales/grid 
  or do `scales::`/`grid::` for these commonly used functions.

* `aes_string()` now only parses character inputs. This fixes bugs when
  using it with numbers and non default `OutDec` settings (#1045).

* `annotation_custom()` automatically adds a unique id to each grob name,
  making it easier to plot multiple grobs with the same name (e.g. grobs of
  ggplot2 graphics) in the same plot (#1256).

* `borders()` now accepts xlim and ylim arguments for specifying the geographical 
  region of interest (@markpayneatwork, #1392).

* `coord_cartesian()` applies the same expansion factor to limits as for scales. 
  You can suppress with `expand = FALSE` (#1207).

* `coord_trans()` now works when breaks are suppressed (#1422).

* `cut_number()` gives error message if the number of requested bins can
  be created because there are two few unique values (#1046).

* Character labels in `facet_grid()` are no longer (incorrectly) coerced into
  factors. This caused problems with custom label functions (#1070).

* `facet_wrap()` and `facet_grid()` now allow you to use non-standard
  variable names by surrounding them with backticks (#1067).

* `facet_wrap()` more carefully checks its `nrow` and `ncol` arguments
  to ensure that they're specified correctly (@richierocks, #962)

* `facet_wrap()` gains a `dir` argument to control the direction the
  panels are wrapped in. The default is "h" for horizontal. Use "v" for
  vertical layout (#1260).

* `geom_abline()`, `geom_hline()` and `geom_vline()` have been rewritten to
  have simpler behaviour and be more consistent:

    * `stat_abline()`, `stat_hline()` and `stat_vline()` have been removed:
      these were never suitable for use other than with `geom_abline()` etc
      and were not documented.

    * `geom_abline()`, `geom_vline()` and `geom_hline()` are bound to
      `stat_identity()` and `position_identity()`

    * Intercept parameters can no longer be set to a function.

    * They are all documented in one file, since they are so closely related.

* `geom_bin2d()` will now let you specify one dimension's breaks exactly,
  without touching the other dimension's default breaks at all (#1126).

* `geom_crossbar()` sets grouping correctly so you can display multiple
  crossbars on one plot. It also makes the default `fatten` argument a little
  bigger to make the middle line more obvious (#1125).

* `geom_histogram()` and `geom_smooth()` now only inform you about the
  default values once per layer, rather than once per panel (#1220).

* `geom_pointrange()` gains `fatten` argument so you can control the
  size of the point relative to the size of the line.

* `geom_segment()` annotations were not transforming with scales 
  (@BrianDiggs, #859).

* `geom_smooth()` is no longer so chatty. If you want to know what the deafult
  smoothing method is, look it up in the documentation! (#1247)

* `geom_violin()` now has the ability to draw quantile lines (@DanRuderman).

* `ggplot()` now captures the parent frame to use for evaluation,
  rather than always defaulting to the global environment. This should
  make ggplot more suitable to use in more situations (e.g. with knitr)

* `ggsave()` has been simplified a little to make it easier to maintain.
  It no longer checks that you're printing a ggplot2 object (so now also
  works with any grid grob) (#970), and always requires a filename.
  Parameter `device` now supports character argument to specify which supported
  device to use ('pdf', 'png', 'jpeg', etc.), for when it cannot be correctly
  inferred from the file extension (for example when a temporary filename is
  supplied server side in shiny apps) (@sebkopf, #939). It no longer opens
  a graphics device if one isn't already open - this is annoying when you're
  running from a script (#1326).

* `guide_colorbar()` creates correct legend if only one color (@krlmlr, #943).

* `guide_colorbar()` no longer fails when the legend is empty - previously
  this often masked misspecifications elsewhere in the plot (#967).

* New `layer_data()` function extracts the data used for plotting for a given
  layer. It's mostly useful for testing.

* User supplied `minor_breaks` can now be supplied on the same scale as 
  the data, and will be automatically transformed with by scale (#1385).

* You can now suppress the appearance of an axis/legend title (and the space
  that would allocated for it) with `NULL` in the `scale_` function. To
  use the default lable, use `waiver()` (#1145).

* Position adjustments no longer warn about potentially varying ranges
  because the problem rarely occurs in practice and there are currently a
  lot of false positives since I don't understand exactly what FP criteria
  I should be testing.

* `scale_fill_grey()` now uses red for missing values. This matches
  `scale_colour_grey()` and makes it obvious where missing values lie.
  Override with `na.value`.

* `scale_*_gradient2()` defaults to using Lab colour space.

* `scale_*_gradientn()` now allows `colours` or `colors` (#1290)

* `scale_y_continuous()` now also transforms the `lower`, `middle` and `upper`
  aesthetics used by `geom_boxplot()`: this only affects
  `geom_boxplot(stat = "identity")` (#1020).

* Legends no longer inherit aesthetics if `inherit.aes` is FALSE (#1267).

* `lims()` makes it easy to set the limits of any axis (#1138).

* `labels = NULL` now works with `guide_legend()` and `guide_colorbar()`.
  (#1175, #1183).

* `override.aes` now works with American aesthetic spelling, e.g. color

* Scales no longer round data points to improve performance of colour
  palettes. Instead the scales package now uses a much faster colour
  interpolation algorithm (#1022).

* `scale_*_brewer()` and `scale_*_distiller()` add new `direction` argument of 
  `scales::brewer_pal`, making it easier to change the order of colours 
  (@jiho, #1139).

* `scale_x_date()` now clips dates outside the limits in the same way as
  `scale_x_continuous()` (#1090).

* `stat_bin()` gains `bins` arguments, which denotes the number of bins. Now
  you can set `bins=100` instead of `binwidth=0.5`. Note that `breaks` or
  `binwidth` will override it (@tmshn, #1158, #102).

* `stat_boxplot()` warns if a continuous variable is used for the `x` aesthetic
  without also supplying a `group` aesthetic (#992, @krlmlr).

* `stat_summary_2d()` and `stat_bin_2d()` now share exactly the same code for 
  determining breaks from `bins`, `binwidth`, and `origin`. 
  
* `stat_summary_2d()` and `stat_bin_2d()` now output in tile/raster compatible 
  form instead of rect compatible form. 

* Automatically computed breaks do not lead to an error for transformations like
  "probit" where the inverse can map to infinity (#871, @krlmlr)

* `stat_function()` now always evaluates the function on the original scale.
  Previously it computed the function on transformed scales, giving incorrect
  values (@BrianDiggs, #1011).

* `strip_dots` works with anonymous functions within calculated aesthetics 
  (e.g. `aes(sapply(..density.., function(x) mean(x))))` (#1154, @NikNakk)

* `theme()` gains `validate = FALSE` parameter to turn off validation, and 
  hence store arbitrary additional data in the themes. (@tdhock, #1121)

* Improved the calculation of segments needed to draw the curve representing
  a line when plotted in polar coordinates. In some cases, the last segment
  of a multi-segment line was not drawn (@BrianDiggs, #952)<|MERGE_RESOLUTION|>--- conflicted
+++ resolved
@@ -1,9 +1,7 @@
 # ggplot2 (development version)
 
-<<<<<<< HEAD
 * ggplot2 now uses `scales::DiscreteRange` and `scales::ContinuousRange`, which
   are available to write scale extensions from scratch (@teunbrand, #2710).
-=======
 * `geom_text()` drops observations where `angle = NA` instead of throwing an
   error (@teunbrand, #2757).
 * Using two ordered factors as facetting variables in 
@@ -23,7 +21,6 @@
   (@teunbrand, #4217).
 * `ggsave()` warns when multiple `filename`s are given, and only writes to the
   first file (@teunbrand, #5114)
->>>>>>> 882584f9
 * Fixed a regression in `geom_hex()` where aesthetics were replicated across 
   bins (@thomasp85, #5037 and #5044)
 * Fixed spurious warning when `weight` aesthetic was used in `stat_smooth()` 

# ggplot2 (development version)

<<<<<<< HEAD
* (internal) rearranged the code of `Facet$draw_paensl()` method (@teunbrand).
=======
* `geom_rug()` prints a warning when `na.rm = FALSE`, as per documentation (@pn317, #5905)
* `position_dodge(preserve = "single")` now handles multi-row geoms better,
  such as `geom_violin()` (@teunbrand based on @clauswilke's work, #2801).
* `position_jitterdodge()` now dodges by `group` (@teunbrand, #3656)
>>>>>>> ba0b18ab
* The `arrow.fill` parameter is now applied to more line-based functions: 
  `geom_path()`, `geom_line()`, `geom_step()` `geom_function()`, line 
   geometries in `geom_sf()` and `element_line()`.
* Fixed bug where binned guides would keep out-of-bounds breaks 
  (@teunbrand, #5870).
* The size of the `draw_key_polygon()` glyph now reflects the `linewidth` 
  aesthetic (#4852).
* New function `complete_theme()` to replicate how themes are handled during
  plot building (#5801).
* Special getter and setter functions have been renamed for consistency, allowing
  for better tab-completion with `get_*`- and `set_*`-prefixes. The old names 
  remain available for backward compatibility (@teunbrand, #5568).
  
  | New name             | Old name          |
  | -------------------- | ----------------- |
  | `get_theme()`        | `theme_get()`     |
  | `set_theme()`        | `theme_set()`     |
  | `replace_theme()`    | `theme_replace()` |
  | `update_theme()`     | `theme_update()`  |
  | `get_last_plot()`    | `last_plot()`     |
  | `get_layer_data()`   | `layer_data()`    |
  | `get_layer_grob()`   | `layer_grob()`    |
  | `get_panel_scales()` | `layer_scales()`  |

* Discrete scales now support `minor_breaks`. This may only make sense in
  discrete position scales, where it affects the placement of minor ticks
  and minor gridlines (#5434).
* Discrete position scales now expose the `palette` argument, which can be used 
  to customise spacings between levels (@teunbrand, #5770).
* The default `se` parameter in layers with `geom = "smooth"` will be `TRUE` 
  when the data has `ymin` and `ymax` parameters and `FALSE` if these are 
  absent. Note that this does not affect the default of `geom_smooth()` or
  `stat_smooth()` (@teunbrand, #5572).
* The bounded density option in `stat_density()` uses a wider range to
  prevent discontinuities (#5641).
* `geom_raster()` now falls back to rendering as `geom_rect()` when coordinates
  are not Cartesian (#5503).
* `stat_ecdf()` now has an optional `weight` aesthetic (@teunbrand, #5058).
* Position scales combined with `coord_sf()` can now use functions in the 
 `breaks` argument. In addition, `n.breaks` works as intended and 
 `breaks = NULL` removes grid lines and axes (@teunbrand, #4622).
* (Internal) Applying defaults in `geom_sf()` has moved from the internal 
  `sf_grob()` to `GeomSf$use_defaults()` (@teunbrand).
* `facet_wrap()` has new options for the `dir` argument to more precisely
  control panel directions. Internally `dir = "h"` or `dir = "v"` is deprecated 
  (@teunbrand, #5212).
* Prevented `facet_wrap(..., drop = FALSE)` from throwing spurious errors when
  a character facetting variable contained `NA`s (@teunbrand, #5485).
* When facets coerce the faceting variables to factors, the 'ordered' class
  is dropped (@teunbrand, #5666).
* `geom_curve()` now appropriately removes missing data instead of throwing
  errors (@teunbrand, #5831).
* `update_geom_defaults()` and `update_stat_defaults()` have a reset mechanism
  when using `new = NULL` and invisible return the previous defaults (#4993).
* Fixed regression in axes where `breaks = NULL` caused the axes to disappear
  instead of just rendering the axis line (@teunbrand, #5816).
* `geom_point()` can be dodged vertically by using 
  `position_dodge(..., orientation = "y")` (@teunbrand, #5809).
* Fixed bug where `na.value` was incorrectly mapped to non-`NA` values 
  (@teunbrand, #5756).
* Fixed bug in `guide_custom()` that would throw error with `theme_void()` 
  (@teunbrand, #5856).
* New helper function `gg_par()` to translate ggplot2's interpretation of 
  graphical parameters to {grid}'s interpretation (@teunbrand, #5866).
* `scale_{x/y}_discrete()` can now accept a `sec.axis`. It is recommended to
  only use `dup_axis()` to set custom breaks or labels, as discrete variables 
  cannot be transformed (@teunbrand, #3171).
* `stat_density()` has the new computed variable: `wdensity`, which is
  calculated as the density times the sum of weights (@teunbrand, #4176).
* `theme()` gets new `spacing` and `margins` arguments that all other spacings
  and (non-text) margins inherit from (@teunbrand, #5622).
* `geom_ribbon()` can have varying `fill` or `alpha` in linear coordinate
  systems (@teunbrand, #4690).
* `geom_tile()` computes default widths and heights per panel instead of
  per layer (@teunbrand, #5740).
* The `fill` of the `panel.border` theme setting is ignored and forced to be
  transparent (#5782).
* `stat_align()` skips computation when there is only 1 group and therefore
  alignment is not necessary (#5788).
* `position_stack()` skips computation when all `x` values are unique and 
  therefore stacking is not necessary (#5788).
* A new `ggplot_build()` S3 method for <ggplot_built> classes was added, which
  returns input unaltered (@teunbrand, #5800).
* `width` is implemented as aesthetic instead of parameter in `geom_col()` and
  `geom_bar()` (#3142).
* Fix a bug in `position_jitterdodge()` where different jitters would be applied
  to different position aesthetics of the same axis (@teunbrand, #5818).
* In `stat_bin()`, the default `boundary` is now chosen to better adhere to 
  the `nbin` argument (@teunbrand, #5882, #5036)
* `after_stat()` and `after_scale()` throw warnings when the computed aesthetics
  are not of the correct length (#5901).

# ggplot2 3.5.1

This is a small release focusing on fixing regressions from 3.5.0 and 
documentation updates.

## Bug fixes

* Fixed bug where discrete scales could not map aesthetics only consisting of
  `NA`s (#5623)
* Fixed spurious warnings from `sec_axis()` with `breaks = NULL` (#5713).
* Patterns and gradients are now also enabled in `geom_sf()` 
  (@teunbrand, #5716).
* The default behaviour of `resolution()` has been reverted to pre-3.5.0 
  behaviour. Whether mapped discrete vectors should be treated as having 
  resolution of 1 is controlled by the new `discrete` argument.
* Fixed bug in `guide_bins()` and `guide_coloursteps()` where discrete breaks,
  such as the levels produced by `cut()`, were ordered incorrectly 
  (@teunbrand, #5757).
  
## Improvements

* When facets coerce the faceting variables to factors, the 'ordered' class
  is dropped (@teunbrand, #5666).
* `coord_map()` and `coord_polar()` throw informative warnings when used
  with the guide system (#5707).
* When passing a function to `stat_contour(breaks)`, that function is used to
  calculate the breaks even if `bins` and `binwidth` are missing 
  (@teunbrand, #5686).
* `geom_step()` now supports `lineend`, `linejoin` and `linemitre` parameters 
  (@teunbrand, #5705).
* Fixed performance loss when the `.data` pronoun is used in `aes()` (#5730).
* Facet evaluation is better at dealing with inherited errors 
  (@teunbrand, #5670).
* `stat_bin()` deals with non-finite breaks better (@teunbrand, #5665).
* While axes in `coord_radial()` don't neatly fit the top/right/bottom/left
  organisation, specifying `position = "top"` or `position = "right"` 
  in the scale will flip the placement of the radial axis (#5735)
* Theme elements that do not exist now throw warnings instead of errors (#5719).
* Fixed bug in `coord_radial()` where full circles were not treated as such 
  (@teunbrand, #5750).
* When legends detect the presence of values in a layer, `NA` is now detected
  if the data contains values outside the given breaks (@teunbrand, #5749).
* `annotate()` now warns about `stat` or `position` arguments (@teunbrand, #5151)
* `guide_coloursteps(even.steps = FALSE)` now works with discrete data that has 
  been formatted by `cut()` (@teunbrand, #3877).

# ggplot2 3.5.0

This is a minor release that turned out quite beefy. It is focused on 
overhauling the guide system: the system responsible for displaying information 
from scales in the guise of axes and legends. As part of that overhaul, new 
guides have been implemented and existing guides have been refined. The look 
and feel of guides has been mostly preserved, but their internals and 
styling options have changed drastically.

Briefly summarising other highlights, we also welcome `coord_radial()` as a 
successor of  `coord_polar()`. Initial support for newer graphical features, 
such as pattern fills has been added. The API has changed how `I()`/`<AsIs>` 
vectors interact with the scale system, namely: not at all. 

## Breaking changes

* The guide system. As a whole. See 'new features' for more information. 
  While the S3 guide generics are still in place, the S3 methods for 
  `guide_train()`, `guide_merge()`, `guide_geom()`, `guide_transform()`,
  `guide_gengrob()` have been superseded by the respective ggproto methods.
  In practice, this will mean that `NextMethod()` or sub-classing ggplot2's
  guides with the S3 system will no longer work.
  
* By default, `guide_legend()` now only draws a key glyph for a layer when
  the value is in the layer's data. To revert to the old behaviour, you
  can still set `show.legend = c({aesthetic} = TRUE)` (@teunbrand, #3648).

* In the `scale_{colour/fill}_gradient2()` and 
  `scale_{colour/fill}_steps2()` functions, the `midpoint` argument is 
  transformed by the scale transformation (#3198).
  
* The `legend.key` theme element is set to inherit from the `panel.background`
  theme element. The default themes no longer set the `legend.key` element.
  This causes a visual change with the default `theme_gray()` (#5549).
  
* The `scale_name` argument in `continuous_scale()`, `discrete_scale()` and
  `binned_scale()` is soft-deprecated. If you have implemented custom scales,
  be advised to double-check that unnamed arguments ends up where they should 
  (@teunbrand, #1312).  
  
* The `legend.text.align` and `legend.title.align` arguments in `theme()` are 
  deprecated. The `hjust` setting of the `legend.text` and `legend.title` 
  elements continues to fulfill the role of text alignment (@teunbrand, #5347).
  
* 'lines' units in `geom_label()`, often used in the `label.padding` argument, 
  are now are relative to the text size. This causes a visual change, but fixes 
  a misalignment issue between the textbox and text (@teunbrand, #4753)
  
* `coord_flip()` has been marked as superseded. The recommended alternative is
  to swap the `x` and `y` aesthetic and/or using the `orientation` argument in
  a layer (@teunbrand, #5130).
  
* The `trans` argument in scales and secondary axes has been renamed to 
  `transform`. The `trans` argument itself is deprecated. To access the
  transformation from the scale, a new `get_transformation()` method is 
  added to Scale-classes (#5558).
  
* Providing a numeric vector to `theme(legend.position)` has been deprecated.
  To set the default legend position inside the plot use 
  `theme(legend.position = "inside", legend.position.inside = c(...))` instead.

## New features

* Plot scales now ignore `AsIs` objects constructed with `I(x)`, instead of
  invoking the identity scale. This allows these columns to co-exist with other
  layers that need a non-identity scale for the same aesthetic. Also, it makes
  it easy to specify relative positions (@teunbrand, #5142).
  
* The `fill` aesthetic in many geoms now accepts grid's patterns and gradients.
  For developers of layer extensions, this feature can be enabled by switching 
  from `fill = alpha(fill, alpha)` to `fill = fill_alpha(fill, alpha)` when 
  providing fills to `grid::gpar()` (@teunbrand, #3997).
  
* New function `check_device()` for testing the availability of advanced 
  graphics features introduced in R 4.1.0 onward (@teunbrand, #5332).
  
* `coord_radial()` is a successor to `coord_polar()` with more customisation 
  options. `coord_radial()` can:
  
  * integrate with the new guide system via a dedicated `guide_axis_theta()` to
    display the angle coordinate.
  * in addition to drawing full circles, also draw circle sectors by using the 
    `end` argument.
  * avoid data vanishing in the center of the plot by setting the `donut` 
    argument.
  * adjust the `angle` aesthetic of layers, such as `geom_text()`, to align 
    with the coordinate system using the `rotate_angle` argument.
    
### The guide system

The guide system encompassing axes and legends, as the last remaining chunk of 
ggplot2, has been rewritten to use the `<ggproto>` system instead of the S3 
system. This change was a necessary step to officially break open the guide 
system for extension package developers. The axes and legends now inherit from 
a `<Guide>` class, which makes them extensible in the same manner as geoms, 
stats, facets and coords (#3329, @teunbrand)

* The most user-facing change is that the styling of guides is rewired through
  the theme system. Guides now have a `theme` argument that can style 
  individual guides, while `theme()` has gained additional arguments to style
  guides. Theme elements declared in the guide override theme elements set
  through the plot. The new theme elements for guides are: 
  `legend.key.spacing{.x/.y}`, `legend.frame`, `legend.axis.line`, 
  `legend.ticks`, `legend.ticks.length`, `legend.text.position` and 
  `legend.title.position`. Previous style options in the arguments of 
  `guide_*()` functions are soft-deprecated.

* Unfortunately, we could not fully preserve the function of pre-existing
  guide extensions written in the S3 system. A fallback for these old guides
  is encapsulated in the `<GuideOld>` class, which calls the old S3 generics.
  The S3 methods have been removed as part of cleaning up, so the old guides
  will still work if the S3 methods are reimplemented, but we encourage to
  switch to the new system (#2728).
  
* The `order` argument of guides now strictly needs to be a length-1 
  integer (#4958).
  
#### Axes

* New `guide_axis_stack()` to combine other axis guides on top of one another.

* New `guide_axis_theta()` to draw an axis in a circular arc in 
  `coord_radial()`. The guide can be controlled by adding 
  `guides(theta = guide_axis_theta(...))` to a plot.

* New `guide_axis_logticks()` can be used to draw logarithmic tick marks as
  an axis. It supersedes the `annotation_logticks()` function 
  (@teunbrand, #5325).

* `guide_axis()` gains a `minor.ticks` argument to draw minor ticks (#4387).

* `guide_axis()` gains a `cap` argument that can be used to trim the
      axis line to extreme breaks (#4907).

* Primary axis titles are now placed at the primary guide, so that
  `guides(x = guide_axis(position = "top"))` will display the title at the
  top by default (#4650).
  
* The default `vjust` for the `axis.title.y.right` element is now 1 instead of
  0.
  
* Unknown secondary axis guide positions are now inferred as the opposite 
  of the primary axis guide when the latter has a known `position` (#4650).
  
#### Legends

* New `guide_custom()` function for drawing custom graphical objects (grobs)
  unrelated to scales in legend positions (#5416).
  
* All legends have acquired a `position` argument, that allows individual guides
  to deviate from the `legend.position` set in the `theme()` function. This
  means that legends can now be placed at multiple sides of the plot (#5488).
  
* The spacing between legend keys and their labels, in addition to legends
  and their titles, is now controlled by the text's `margin` setting. Not
  specifying margins will automatically add appropriate text margins. To
  control the spacing within a legend between keys, the new 
  `legend.key.spacing.{x/y}` argument can be used in `theme()`. This leaves the 
  `legend.spacing` theme setting dedicated to solely controlling the spacing 
  between different guides (#5455).
  
* `guide_colourbar()` and `guide_coloursteps()` gain an `alpha` argument to
  set the transparency of the bar (#5085).

* New `display` argument in `guide_colourbar()` supplants the `raster` argument.
  In R 4.1.0 and above, `display = "gradient"` will draw a gradient.
  
* Legend keys that can draw arrows have their size adjusted for arrows.

* When legend titles are larger than the legend, title justification extends
  to the placement of keys and labels (#1903).

* Glyph drawing functions of the `draw_key_*()` family can now set `"width"`
  and `"height"` attributes (in centimetres) to the produced keys to control
  their displayed size in the legend.
  
* `coord_sf()` now uses customisable guides provided in the scales or 
  `guides()` function (@teunbrand).

## Improvements

* `guide_coloursteps(even.steps = FALSE)` now draws one rectangle per interval
  instead of many small ones (#5481).

* `draw_key_label()` now better reflects the appearance of labels (#5561).

* `position_stack()` no longer silently removes missing data, which is now
  handled by the geom instead of position (#3532).
  
* The `minor_breaks` function argument in scales can now also take a function 
  with two arguments: the scale's limits and the scale's major breaks (#3583).
  
* Failing to fit or predict in `stat_smooth()` now gives a warning and omits
  the failed group, instead of throwing an error (@teunbrand, #5352).
  
* `labeller()` now handles unspecified entries from lookup tables
  (@92amartins, #4599).
  
* `fortify.default()` now accepts a data-frame-like object granted the object
  exhibits healthy `dim()`, `colnames()`, and `as.data.frame()` behaviours
  (@hpages, #5390).

* `geom_violin()` gains a `bounds` argument analogous to `geom_density()`s 
  (@eliocamp, #5493).

* To apply dodging more consistently in violin plots, `stat_ydensity()` now
  has a `drop` argument to keep or discard groups with 1 observation.
  
* `geom_boxplot()` gains a new argument, `staplewidth` that can draw staples
  at the ends of whiskers (@teunbrand, #5126)
  
* `geom_boxplot()` gains an `outliers` argument to switch outliers on or off,
  in a manner that does affects the scale range. For hiding outliers that does
  not affect the scale range, you can continue to use `outlier.shape = NA` 
  (@teunbrand, #4892).
  
* Nicer error messages for xlim/ylim arguments in coord-* functions
  (@92amartins, #4601, #5297).

* You can now omit either `xend` or `yend` from `geom_segment()` as only one
  of these is now required. If one is missing, it will be filled from the `x`
  and `y` aesthetics respectively. This makes drawing horizontal or vertical
  segments a little bit more convenient (@teunbrand, #5140).
  
* When `geom_path()` has aesthetics varying within groups, the `arrow()` is
  applied to groups instead of individual segments (@teunbrand, #4935).
  
* `geom_text()` and `geom_label()` gained a `size.unit` parameter that set the 
  text size to millimetres, points, centimetres, inches or picas 
  (@teunbrand, #3799).
  
* `geom_label()` now uses the `angle` aesthetic (@teunbrand, #2785)

* The `label.padding` argument in `geom_label()` now supports inputs created
  with the `margin()` function (#5030).
  
* `ScaleContinuous$get_breaks()` now only calls `scales::zero_range()` on limits
  in transformed space, rather than in data space (#5304).
  
* Scales throw more informative messages (@teunbrand, #4185, #4258)
  
* `scale_*_manual()` with a named `values` argument now emits a warning when
  none of those names match the values found in the data (@teunbrand, #5298).
  
* The `name` argument in most scales is now explicitly the first argument 
  (#5535)
  
* The `translate_shape_string()` internal function is now exported for use in
  extensions of point layers (@teunbrand, #5191).
  
* To improve `width` calculation in bar plots with empty factor levels, 
  `resolution()` considers `mapped_discrete` values as having resolution 1 
  (@teunbrand, #5211)
  
* In `theme()`, some elements can be specified with `rel()` to inherit from
  `unit`-class objects in a relative fashion (@teunbrand, #3951).
  
* `theme()` now supports splicing a list of arguments (#5542).

* In the theme element hierarchy, parent elements that are a strict subclass
  of child elements now confer their subclass upon the children (#5457).
  
* New `plot.tag.location` in `theme()` can control placement of the plot tag
  in the `"margin"`, `"plot"` or the new `"panel"` option (#4297).
  
* `coord_munch()` can now close polygon shapes (@teunbrand, #3271)
  
* Aesthetics listed in `geom_*()` and `stat_*()` layers now point to relevant
  documentation (@teunbrand, #5123).
  
* The new argument `axes` in `facet_grid()` and `facet_wrap()` controls the
  display of axes at interior panel positions. Additionally, the `axis.labels`
  argument can be used to only draw tick marks or fully labelled axes 
  (@teunbrand, #4064).
  
* `coord_polar()` can have free scales in facets (@teunbrand, #2815).

* The `get_guide_data()` function can be used to extract position and label
  information from the plot (#5004).
  
* Improve performance of layers without positional scales (@zeehio, #4990)

* More informative error for mismatched 
  `direction`/`theme(legend.direction = ...)` arguments (#4364, #4930).

## Bug fixes

* Fixed regression in `guide_legend()` where the `linewidth` key size
  wasn't adapted to the width of the lines (#5160).

* In `guide_bins()`, the title no longer arbitrarily becomes offset from
  the guide when it has long labels.
  
* `guide_colourbar()` and `guide_coloursteps()` merge properly when one
  of the aesthetics is dropped (#5324).

* When using `geom_dotplot(binaxis = "x")` with a discrete y-variable, dots are
  now stacked from the y-position rather than from 0 (@teunbrand, #5462)
  
* `stat_count()` treats `x` as unique in the same manner `unique()` does 
  (#4609).
  
* The plot's title, subtitle and caption now obey horizontal text margins
  (#5533).
  
* Contour functions will not fail when `options("OutDec")` is not `.` (@eliocamp, #5555).

* Lines where `linewidth = NA` are now dropped in `geom_sf()` (#5204).

* `ggsave()` no longer sometimes creates new directories, which is now 
  controlled by the new `create.dir` argument (#5489).
  
* Legend titles no longer take up space if they've been removed by setting 
  `legend.title = element_blank()` (@teunbrand, #3587).
  
* `resolution()` has a small tolerance, preventing spuriously small resolutions 
  due to rounding errors (@teunbrand, #2516).
  
* `stage()` now works correctly, even with aesthetics that do not have scales 
  (#5408)
  
* `stat_ydensity()` with incomplete groups calculates the default `width` 
  parameter more stably (@teunbrand, #5396)
  
* The `size` argument in `annotation_logticks()` has been deprecated in favour
  of the `linewidth` argument (#5292).
  
* Binned scales now treat `NA`s in limits the same way continuous scales do 
  (#5355).

* Binned scales work better with `trans = "reverse"` (#5355).

* Integers are once again valid input to theme arguments that expect numeric
  input (@teunbrand, #5369)
  
* Legends in `scale_*_manual()` can show `NA` values again when the `values` is
  a named vector (@teunbrand, #5214, #5286).
  
* Fixed bug in `coord_sf()` where graticule lines didn't obey 
  `panel.grid.major`'s linewidth setting (@teunbrand, #5179)
  
* Fixed bug in `annotation_logticks()` when no suitable tick positions could
  be found (@teunbrand, #5248).
  
* The default width of `geom_bar()` is now based on panel-wise resolution of
  the data, rather than global resolution (@teunbrand, #4336).
  
* `stat_align()` is now applied per panel instead of globally, preventing issues
  when facets have different ranges (@teunbrand, #5227).
  
* A stacking bug in `stat_align()` was fixed (@teunbrand, #5176).

* `stat_contour()` and `stat_contour_filled()` now warn about and remove
  duplicated coordinates (@teunbrand, #5215).
  
* `guide_coloursteps()` and `guide_bins()` sort breaks (#5152). 
  
## Internal changes
  
* The `ScaleContinuous$get_breaks()` method no longer censors
  the computed breaks.
  
* The ggplot object now contains `$layout` which points to the `Layout` ggproto
  object and will be used by the `ggplot_build.ggplot` method. This was exposed
  so that package developers may extend the behaviour of the `Layout` ggproto 
  object without needing to develop an entirely new `ggplot_build` method 
  (@jtlandis, #5077).
  
* Guide building is now part of `ggplot_build()` instead of 
  `ggplot_gtable()` to allow guides to observe unmapped data (#5483).
  
* The `titleGrob()` function has been refactored to be faster and less
  complicated.

* The `scales_*()` functions related to managing the `<ScalesList>` class have
  been implemented as methods in the `<ScalesList>` class, rather than stray
  functions (#1310).
  
# ggplot2 3.4.4

This hotfix release adapts to a change in r-devel's `base::is.atomic()` and 
the upcoming retirement of maptools.

* `fortify()` for sp objects (e.g., `SpatialPolygonsDataFrame`) is now deprecated
  and will be removed soon in support of [the upcoming retirement of rgdal, rgeos,
  and maptools](https://r-spatial.org/r/2023/05/15/evolution4.html). In advance
  of the whole removal, `fortify(<SpatialPolygonsDataFrame>, region = ...)`
  no longer works as of this version (@yutannihilation, #5244).

# ggplot2 3.4.3
This hotfix release addresses a version comparison change in r-devel. There are
no user-facing or breaking changes.

# ggplot2 3.4.2
This is a hotfix release anticipating changes in r-devel, but folds in upkeep
changes and a few bug fixes as well.

## Minor improvements

* Various type checks and their messages have been standardised 
  (@teunbrand, #4834).
  
* ggplot2 now uses `scales::DiscreteRange` and `scales::ContinuousRange`, which
  are available to write scale extensions from scratch (@teunbrand, #2710).
  
* The `layer_data()`, `layer_scales()` and `layer_grob()` now have the default
  `plot = last_plot()` (@teunbrand, #5166).
  
* The `datetime_scale()` scale constructor is now exported for use in extension
  packages (@teunbrand, #4701).
  
## Bug fixes

* `update_geom_defaults()` and `update_stat_defaults()` now return properly 
  classed objects and have updated docs (@dkahle, #5146).

* For the purposes of checking required or non-missing aesthetics, character 
  vectors are no longer considered non-finite (@teunbrand, @4284).

* `annotation_logticks()` skips drawing ticks when the scale range is non-finite
  instead of throwing an error (@teunbrand, #5229).
  
* Fixed spurious warnings when the `weight` was used in `stat_bin_2d()`, 
  `stat_boxplot()`, `stat_contour()`, `stat_bin_hex()` and `stat_quantile()`
  (@teunbrand, #5216).

* To prevent changing the plotting order, `stat_sf()` is now computed per panel 
  instead of per group (@teunbrand, #4340).

* Fixed bug in `coord_sf()` where graticule lines didn't obey 
  `panel.grid.major`'s linewidth setting (@teunbrand, #5179).

* `geom_text()` drops observations where `angle = NA` instead of throwing an
  error (@teunbrand, #2757).
  
# ggplot2 3.4.1
This is a small release focusing on fixing regressions in the 3.4.0 release
and minor polishes.

## Breaking changes

* The computed variable `y` in `stat_ecdf()` has been superseded by `ecdf` to 
  prevent incorrect scale transformations (@teunbrand, #5113 and #5112).
  
## New features

* Added `scale_linewidth_manual()` and `scale_linewidth_identity()` to support
  the `linewidth` aesthetic (@teunbrand, #5050).
  
* `ggsave()` warns when multiple `filename`s are given, and only writes to the
  first file (@teunbrand, #5114).

## Bug fixes

* Fixed a regression in `geom_hex()` where aesthetics were replicated across 
  bins (@thomasp85, #5037 and #5044).
  
* Using two ordered factors as facetting variables in 
  `facet_grid(..., as.table = FALSE)` now throws a warning instead of an
  error (@teunbrand, #5109).
  
* Fixed misbehaviour of `draw_key_boxplot()` and `draw_key_crossbar()` with 
  skewed key aspect ratio (@teunbrand, #5082).
  
* Fixed spurious warning when `weight` aesthetic was used in `stat_smooth()` 
  (@teunbrand based on @clauswilke's suggestion, #5053).
  
* The `lwd` alias is now correctly replaced by `linewidth` instead of `size` 
  (@teunbrand based on @clauswilke's suggestion #5051).
  
* Fixed a regression in `Coord$train_panel_guides()` where names of guides were 
  dropped (@maxsutton, #5063).

In binned scales:

* Automatic breaks should no longer be out-of-bounds, and automatic limits are
  adjusted to include breaks (@teunbrand, #5082).
  
* Zero-range limits no longer throw an error and are treated akin to continuous
  scales with zero-range limits (@teunbrand, #5066).
  
* The `trans = "date"` and `trans = "time"` transformations were made compatible
  (@teunbrand, #4217).

# ggplot2 3.4.0
This is a minor release focusing on tightening up the internals and ironing out
some inconsistencies in the API. The biggest change is the addition of the 
`linewidth` aesthetic that takes of sizing the width of any line from `size`. 
This change, while attempting to be as non-breaking as possible, has the 
potential to change the look of some of your plots.

Other notable changes is a complete redo of the error and warning messaging in
ggplot2 using the cli package. Messaging is now better contextualised and it 
should be easier to identify which layer an error is coming from. Last, we have
now made the switch to using the vctrs package internally which means that 
support for vctrs classes as variables should improve, along with some small 
gains in rendering speed.

## Breaking changes

* A `linewidth` aesthetic has been introduced and supersedes the `size` 
  aesthetic for scaling the width of lines in line based geoms. `size` will 
  remain functioning but deprecated for these geoms and it is recommended to 
  update all code to reflect the new aesthetic. For geoms that have _both_ point 
  sizing and linewidth sizing (`geom_pointrange()` and `geom_sf`) `size` now 
  **only** refers to sizing of points which can leads to a visual change in old
  code (@thomasp85, #3672)
  
* The default line width for polygons in `geom_sf()` have been decreased to 0.2 
  to reflect that this is usually used for demarking borders where a thinner 
  line is better suited. This change was made since we already induced a 
  visual change in `geom_sf()` with the introduction of the `linewidth` 
  aesthetic.
  
* The dot-dot notation (`..var..`) and `stat()`, which have been superseded by
  `after_stat()`, are now formally deprecated (@yutannihilation, #3693).

* `qplot()` is now formally deprecated (@yutannihilation, #3956).

* `stage()` now properly refers to the values without scale transformations for
  the stage of `after_stat`. If your code requires the scaled version of the
  values for some reason, you have to apply the same transformation by yourself,
  e.g. `sqrt()` for `scale_{x,y}_sqrt()` (@yutannihilation and @teunbrand, #4155).

* Use `rlang::hash()` instead of `digest::digest()`. This update may lead to 
  changes in the automatic sorting of legends. In order to enforce a specific
  legend order use the `order` argument in the guide. (@thomasp85, #4458)

* referring to `x` in backquoted expressions with `label_bquote()` is no longer
  possible.

* The `ticks.linewidth` and `frame.linewidth` parameters of `guide_colourbar()`
  are now multiplied with `.pt` like elsewhere in ggplot2. It can cause visual
  changes when these arguments are not the defaults and these changes can be 
  restored to their previous behaviour by adding `/ .pt` (@teunbrand #4314).

* `scale_*_viridis_b()` now uses the full range of the viridis scales 
  (@gregleleu, #4737)

## New features

* `geom_col()` and `geom_bar()` gain a new `just` argument. This is set to `0.5`
  by default; use `just = 0`/`just = 1` to place columns on the left/right
  of the axis breaks.
  (@wurli, #4899)

* `geom_density()` and `stat_density()` now support `bounds` argument
  to estimate density with boundary correction (@echasnovski, #4013).

* ggplot now checks during statistical transformations whether any data 
  columns were dropped and warns about this. If stats intend to drop
  data columns they can declare them in the new field `dropped_aes`.
  (@clauswilke, #3250)

* `...` supports `rlang::list2` dynamic dots in all public functions. 
  (@mone27, #4764) 

* `theme()` now has a `strip.clip` argument, that can be set to `"off"` to 
  prevent the clipping of strip text and background borders (@teunbrand, #4118)
  
* `geom_contour()` now accepts a function in the `breaks` argument 
  (@eliocamp, #4652).

## Minor improvements and bug fixes

* Fix a bug in `position_jitter()` where infinity values were dropped (@javlon,
  #4790).

* `geom_linerange()` now respects the `na.rm` argument (#4927, @thomasp85)

* Improve the support for `guide_axis()` on `coord_trans()` 
  (@yutannihilation, #3959)
  
* Added `stat_align()` to align data without common x-coordinates prior to
  stacking. This is now the default stat for `geom_area()` (@thomasp85, #4850)

* Fix a bug in `stat_contour_filled()` where break value differences below a 
  certain number of digits would cause the computations to fail (@thomasp85, 
  #4874)

* Secondary axis ticks are now positioned more precisely, removing small visual
  artefacts with alignment between grid and ticks (@thomasp85, #3576)

* Improve `stat_function` documentation regarding `xlim` argument. 
  (@92amartins, #4474)

* Fix various issues with how `labels`, `breaks`, `limits`, and `show.limits`
  interact in the different binning guides (@thomasp85, #4831)

* Automatic break calculation now squishes the scale limits to the domain
  of the transformation. This allows `scale_{x/y}_sqrt()` to find breaks at 0   
  when appropriate (@teunbrand, #980).

* Using multiple modified aesthetics correctly will no longer trigger warnings. 
  If used incorrectly, the warning will now report the duplicated aesthetic 
  instead of `NA` (@teunbrand, #4707).

* `aes()` now supports the `!!!` operator in its first two arguments
  (#2675). Thanks to @yutannihilation and @teunbrand for draft
  implementations.

* Require rlang >= 1.0.0 (@billybarc, #4797)

* `geom_violin()` no longer issues "collapsing to unique 'x' values" warning
  (@bersbersbers, #4455)

* `annotate()` now documents unsupported geoms (`geom_abline()`, `geom_hline()`
  and `geom_vline()`), and warns when they are requested (@mikmart, #4719)

* `presidential` dataset now includes Trump's presidency (@bkmgit, #4703).

* `position_stack()` now works fully with `geom_text()` (@thomasp85, #4367)

* `geom_tile()` now correctly recognises missing data in `xmin`, `xmax`, `ymin`,
  and `ymax` (@thomasp85 and @sigmapi, #4495)

* `geom_hex()` will now use the binwidth from `stat_bin_hex()` if present, 
  instead of deriving it (@thomasp85, #4580)
  
* `geom_hex()` now works on non-linear coordinate systems (@thomasp85)

* Fixed a bug throwing errors when trying to render an empty plot with secondary
  axes (@thomasp85, #4509)

* Axes are now added correctly in `facet_wrap()` when `as.table = FALSE`
  (@thomasp85, #4553)

* Better compatibility of custom device functions in `ggsave()` 
  (@thomasp85, #4539)

* Binning scales are now more resilient to calculated limits that ends up being
  `NaN` after transformations (@thomasp85, #4510)

* Strip padding in `facet_grid()` is now only in effect if 
  `strip.placement = "outside"` _and_ an axis is present between the strip and 
  the panel (@thomasp85, #4610)

* Aesthetics of length 1 are now recycled to 0 if the length of the data is 0 
  (@thomasp85, #4588)

* Setting `size = NA` will no longer cause `guide_legend()` to error 
  (@thomasp85, #4559)

* Setting `stroke` to `NA` in `geom_point()` will no longer impair the sizing of
  the points (@thomasp85, #4624)

* `stat_bin_2d()` now correctly recognises the `weight` aesthetic 
  (@thomasp85, #4646)
  
* All geoms now have consistent exposure of linejoin and lineend parameters, and
  the guide keys will now respect these settings (@thomasp85, #4653)

* `geom_sf()` now respects `arrow` parameter for lines (@jakeruss, #4659)

* Updated documentation for `print.ggplot` to reflect that it returns
  the original plot, not the result of `ggplot_build()`. (@r2evans, #4390)

* `scale_*_manual()` no longer displays extra legend keys, or changes their 
  order, when a named `values` argument has more items than the data. To display
  all `values` on the legend instead, use
  `scale_*_manual(values = vals, limits = names(vals))`. (@teunbrand, @banfai, 
  #4511, #4534)

* Updated documentation for `geom_contour()` to correctly reflect argument 
  precedence between `bins` and `binwidth`. (@eliocamp, #4651)

* Dots in `geom_dotplot()` are now correctly aligned to the baseline when
  `stackratio != 1` and `stackdir != "up"` (@mjskay, #4614)

* Key glyphs for `geom_boxplot()`, `geom_crossbar()`, `geom_pointrange()`, and
  `geom_linerange()` are now orientation-aware (@mjskay, #4732)
  
* Updated documentation for `geom_smooth()` to more clearly describe effects of 
  the `fullrange` parameter (@thoolihan, #4399).

# ggplot2 3.3.6
This is a very small release only applying an internal change to comply with 
R 4.2 and its deprecation of `default.stringsAsFactors()`. There are no user
facing changes and no breaking changes.

# ggplot2 3.3.5
This is a very small release focusing on fixing a couple of untenable issues 
that surfaced with the 3.3.4 release

* Revert changes made in #4434 (apply transform to intercept in `geom_abline()`) 
  as it introduced undesirable issues far worse than the bug it fixed 
  (@thomasp85, #4514)
* Fixes an issue in `ggsave()` when producing emf/wmf files (@yutannihilation, 
  #4521)
* Warn when grDevices specific arguments are passed to ragg devices (@thomasp85, 
  #4524)
* Fix an issue where `coord_sf()` was reporting that it is non-linear
  even when data is provided in projected coordinates (@clauswilke, #4527)

# ggplot2 3.3.4
This is a larger patch release fixing a huge number of bugs and introduces a 
small selection of feature refinements.

## Features

* Alt-text can now be added to a plot using the `alt` label, i.e 
  `+ labs(alt = ...)`. Currently this alt text is not automatically propagated, 
  but we plan to integrate into Shiny, RMarkdown, and other tools in the future. 
  (@thomasp85, #4477)

* Add support for the BrailleR package for creating descriptions of the plot
  when rendered (@thomasp85, #4459)
  
* `coord_sf()` now has an argument `default_crs` that specifies the coordinate
  reference system (CRS) for non-sf layers and scale/coord limits. This argument
  defaults to `NULL`, which means non-sf layers are assumed to be in projected
  coordinates, as in prior ggplot2 versions. Setting `default_crs = sf::st_crs(4326)`
  provides a simple way to interpret x and y positions as longitude and latitude,
  regardless of the CRS used by `coord_sf()`. Authors of extension packages
  implementing `stat_sf()`-like functionality are encouraged to look at the source
  code of `stat_sf()`'s `compute_group()` function to see how to provide scale-limit
  hints to `coord_sf()` (@clauswilke, #3659).

* `ggsave()` now uses ragg to render raster output if ragg is available. It also
  handles custom devices that sets a default unit (e.g. `ragg::agg_png`) 
  correctly (@thomasp85, #4388)

* `ggsave()` now returns the saved file location invisibly (#3379, @eliocamp).
  Note that, as a side effect, an unofficial hack `<ggplot object> + ggsave()`
  no longer works (#4513).

* The scale arguments `limits`, `breaks`, `minor_breaks`, `labels`, `rescaler`
  and `oob` now accept purrr style lambda notation (@teunbrand, #4427). The same 
  is true for `as_labeller()` (and therefore also `labeller()`) 
  (@netique, #4188).

* Manual scales now allow named vectors passed to `values` to contain fewer 
  elements than existing in the data. Elements not present in values will be set
  to `NA` (@thomasp85, #3451)
  
* Date and datetime position scales support out-of-bounds (oob) arguments to 
  control how limits affect data outside those limits (@teunbrand, #4199).
  
## Fixes

* Fix a bug that `after_stat()` and `after_scale()` cannot refer to aesthetics
  if it's specified in the plot-global mapping (@yutannihilation, #4260).
  
* Fix bug in `annotate_logticks()` that would cause an error when used together
  with `coord_flip()` (@thomasp85, #3954)
  
* Fix a bug in `geom_abline()` that resulted in `intercept` not being subjected
  to the transformation of the y scale (@thomasp85, #3741)
  
* Extent the range of the line created by `geom_abline()` so that line ending
  is not visible for large linewidths (@thomasp85, #4024)

* Fix bug in `geom_dotplot()` where dots would be positioned wrong with 
  `stackgroups = TRUE` (@thomasp85, #1745)

* Fix calculation of confidence interval for locfit smoothing in `geom_smooth()`
  (@topepo, #3806)
  
* Fix bug in `geom_text()` where `"outward"` and `"inward"` justification for 
  some `angle` values was reversed (@aphalo, #4169, #4447)

* `ggsave()` now sets the default background to match the fill value of the
  `plot.background` theme element (@karawoo, #4057)

* It is now deprecated to specify `guides(<scale> = FALSE)` or
  `scale_*(guide = FALSE)` to remove a guide. Please use 
  `guides(<scale> = "none")` or `scale_*(guide = "none")` instead 
  (@yutannihilation, #4097)
  
* Fix a bug in `guide_bins()` where keys would disappear if the guide was 
  reversed (@thomasp85, #4210)
  
* Fix bug in `guide_coloursteps()` that would repeat the terminal bins if the
  breaks coincided with the limits of the scale (@thomasp85, #4019)

* Make sure that default labels from default mappings doesn't overwrite default
  labels from explicit mappings (@thomasp85, #2406)

* Fix bug in `labeller()` where parsing was turned off if `.multiline = FALSE`
  (@thomasp85, #4084)
  
* Make sure `label_bquote()` has access to the calling environment when 
  evaluating the labels (@thomasp85, #4141)

* Fix a bug in the layer implementation that introduced a new state after the 
  first render which could lead to a different look when rendered the second 
  time (@thomasp85, #4204)

* Fix a bug in legend justification where justification was lost of the legend
  dimensions exceeded the available size (@thomasp85, #3635)

* Fix a bug in `position_dodge2()` where `NA` values in thee data would cause an
  error (@thomasp85, #2905)

* Make sure `position_jitter()` creates the same jittering independent of 
  whether it is called by name or with constructor (@thomasp85, #2507)

* Fix a bug in `position_jitter()` where different jitters would be applied to 
  different position aesthetics of the same axis (@thomasp85, #2941)
  
* Fix a bug in `qplot()` when supplying `c(NA, NA)` as axis limits 
  (@thomasp85, #4027)
  
* Remove cross-inheritance of default discrete colour/fill scales and check the
  type and aesthetic of function output if `type` is a function 
  (@thomasp85, #4149)

* Fix bug in `scale_[x|y]_date()` where custom breaks functions that resulted in
  fractional dates would get misaligned (@thomasp85, #3965)
  
* Fix bug in `scale_[x|y]_datetime()` where a specified timezone would be 
  ignored by the scale (@thomasp85, #4007)
  
* Fix issue in `sec_axis()` that would throw warnings in the absence of any 
  secondary breaks (@thomasp85, #4368)

* `stat_bin()`'s computed variable `width` is now documented (#3522).
  
* `stat_count()` now computes width based on the full dataset instead of per 
  group (@thomasp85, #2047)

* Extended `stat_ecdf()` to calculate the cdf from either x or y instead from y 
  only (@jgjl, #4005)
  
* Fix a bug in `stat_summary_bin()` where one more than the requested number of
  bins would be created (@thomasp85, #3824)

* Only drop groups in `stat_ydensity()` when there are fewer than two data 
  points and throw a warning (@andrewwbutler, #4111).

* Fixed a bug in strip assembly when theme has `strip.text = element_blank()`
  and plots are faceted with multi-layered strips (@teunbrand, #4384).
  
* Using `theme(aspect.ratio = ...)` together with free space in `facet_grid()`
  now correctly throws an error (@thomasp85, #3834)

* Fixed a bug in `labeller()` so that `.default` is passed to `as_labeller()`
  when labellers are specified by naming faceting variables. (@waltersom, #4031)
  
* Updated style for example code (@rjake, #4092)

* ggplot2 now requires R >= 3.3 (#4247).

* ggplot2 now uses `rlang::check_installed()` to check if a suggested package is
  installed, which will offer to install the package before continuing (#4375, 
  @malcolmbarrett)

* Improved error with hint when piping a `ggplot` object into a facet function
  (#4379, @mitchelloharawild).

# ggplot2 3.3.3
This is a small patch release mainly intended to address changes in R and CRAN.
It further changes the licensing model of ggplot2 to an MIT license.

* Update the ggplot2 licence to an MIT license (#4231, #4232, #4233, and #4281)

* Use vdiffr conditionally so ggplot2 can be tested on systems without vdiffr

* Update tests to work with the new `all.equal()` defaults in R >4.0.3

* Fixed a bug that `guide_bins()` mistakenly ignore `override.aes` argument
  (@yutannihilation, #4085).

# ggplot2 3.3.2
This is a small release focusing on fixing regressions introduced in 3.3.1.

* Added an `outside` option to `annotation_logticks()` that places tick marks
  outside of the plot bounds. (#3783, @kbodwin)

* `annotation_raster()` adds support for native rasters. For large rasters,
  native rasters render significantly faster than arrays (@kent37, #3388)
  
* Facet strips now have dedicated position-dependent theme elements 
  (`strip.text.x.top`, `strip.text.x.bottom`, `strip.text.y.left`, 
  `strip.text.y.right`) that inherit from `strip.text.x` and `strip.text.y`, 
  respectively. As a consequence, some theme stylings now need to be applied to 
  the position-dependent elements rather than to the parent elements. This 
  change was already introduced in ggplot2 3.3.0 but not listed in the 
  changelog. (@thomasp85, #3683)

* Facets now handle layers containing no data (@yutannihilation, #3853).
  
* A newly added geom `geom_density_2d_filled()` and associated stat 
  `stat_density_2d_filled()` can draw filled density contours
  (@clauswilke, #3846).

* A newly added `geom_function()` is now recommended to use in conjunction
  with/instead of `stat_function()`. In addition, `stat_function()` now
  works with transformed y axes, e.g. `scale_y_log10()`, and in plots
  containing no other data or layers (@clauswilke, #3611, #3905, #3983).

* Fixed a bug in `geom_sf()` that caused problems with legend-type
  autodetection (@clauswilke, #3963).
  
* Support graphics devices that use the `file` argument instead of `fileneame` 
  in `ggsave()` (@bwiernik, #3810)
  
* Default discrete color scales are now configurable through the `options()` of 
  `ggplot2.discrete.colour` and `ggplot2.discrete.fill`. When set to a character 
  vector of colour codes (or list of character vectors)  with sufficient length, 
  these colours are used for the default scale. See `help(scale_colour_discrete)` 
  for more details and examples (@cpsievert, #3833).

* Default continuous colour scales (i.e., the `options()` 
  `ggplot2.continuous.colour` and `ggplot2.continuous.fill`, which inform the 
  `type` argument of `scale_fill_continuous()` and `scale_colour_continuous()`) 
  now accept a function, which allows more control over these default 
  `continuous_scale()`s (@cpsievert, #3827).

* A bug was fixed in `stat_contour()` when calculating breaks based on 
  the `bins` argument (@clauswilke, #3879, #4004).
  
* Data columns can now contain `Vector` S4 objects, which are widely used in the 
  Bioconductor project. (@teunbrand, #3837)

# ggplot2 3.3.1

This is a small release with no code change. It removes all malicious links to a 
site that got hijacked from the readme and pkgdown site.

# ggplot2 3.3.0

This is a minor release but does contain a range of substantial new features, 
along with the standard bug fixes. The release contains a few visual breaking
changes, along with breaking changes for extension developers due to a shift in
internal representation of the position scales and their axes. No user breaking
changes are included.

This release also adds Dewey Dunnington (@paleolimbot) to the core team.

## Breaking changes
There are no user-facing breaking changes, but a change in some internal 
representations that extension developers may have relied on, along with a few 
breaking visual changes which may cause visual tests in downstream packages to 
fail.

* The `panel_params` field in the `Layout` now contains a list of list of 
  `ViewScale` objects, describing the trained coordinate system scales, instead
  of the list object used before. Any extensions that use this field will likely
  break, as will unit tests that checks aspects of this.

* `element_text()` now issues a warning when vectorized arguments are provided, 
  as in `colour = c("red", "green", "blue")`. Such use is discouraged and not 
  officially supported (@clauswilke, #3492).

* Changed `theme_grey()` setting for legend key so that it creates no border 
  (`NA`) rather than drawing a white one. (@annennenne, #3180)

* `geom_ribbon()` now draws separate lines for the upper and lower intervals if
  `colour` is mapped. Similarly, `geom_area()` and `geom_density()` now draw
  the upper lines only in the same case by default. If you want old-style full
  stroking, use `outline.type = "full"` (@yutannihilation, #3503 / @thomasp85, #3708).

## New features

* The evaluation time of aesthetics can now be controlled to a finer degree. 
  `after_stat()` supersedes the use of `stat()` and `..var..`-notation, and is
  joined by `after_scale()` to allow for mapping to scaled aesthetic values. 
  Remapping of the same aesthetic is now supported with `stage()`, so you can 
  map a data variable to a stat aesthetic, and remap the same aesthetic to 
  something else after statistical transformation (@thomasp85, #3534)

* All `coord_*()` functions with `xlim` and `ylim` arguments now accept
  vectors with `NA` as a placeholder for the minimum or maximum value
  (e.g., `ylim = c(0, NA)` would zoom the y-axis from 0 to the 
  maximum value observed in the data). This mimics the behaviour
  of the `limits` argument in continuous scale functions
  (@paleolimbot, #2907).

* Allowed reversing of discrete scales by re-writing `get_limits()` 
  (@AnneLyng, #3115)
  
* All geoms and stats that had a direction (i.e. where the x and y axes had 
  different interpretation), can now freely choose their direction, instead of
  relying on `coord_flip()`. The direction is deduced from the aesthetic 
  mapping, but can also be specified directly with the new `orientation` 
  argument (@thomasp85, #3506).
  
* Position guides can now be customized using the new `guide_axis()`, which can 
  be passed to position `scale_*()` functions or via `guides()`. The new axis 
  guide (`guide_axis()`) comes with arguments `check.overlap` (automatic removal 
  of overlapping labels), `angle` (easy rotation of axis labels), and
  `n.dodge` (dodge labels into multiple rows/columns) (@paleolimbot, #3322).
  
* A new scale type has been added, that allows binning of aesthetics at the 
  scale level. It has versions for both position and non-position aesthetics and
  comes with two new guides (`guide_bins` and `guide_coloursteps`) 
  (@thomasp85, #3096)
  
* `scale_x_continuous()` and `scale_y_continuous()` gains an `n.breaks` argument
  guiding the number of automatic generated breaks (@thomasp85, #3102)

* Added `stat_contour_filled()` and `geom_contour_filled()`, which compute 
  and draw filled contours of gridded data (@paleolimbot, #3044). 
  `geom_contour()` and `stat_contour()` now use the isoband package
  to compute contour lines. The `complete` parameter (which was undocumented
  and has been unused for at least four years) was removed (@paleolimbot, #3044).
  
* Themes have gained two new parameters, `plot.title.position` and 
  `plot.caption.position`, that can be used to customize how plot
  title/subtitle and plot caption are positioned relative to the overall plot
  (@clauswilke, #3252).

## Extensions
  
* `Geom` now gains a `setup_params()` method in line with the other ggproto
  classes (@thomasp85, #3509)

* The newly added function `register_theme_elements()` now allows developers
  of extension packages to define their own new theme elements and place them
  into the ggplot2 element tree (@clauswilke, #2540).

## Minor improvements and bug fixes

* `coord_trans()` now draws second axes and accepts `xlim`, `ylim`,
  and `expand` arguments to bring it up to feature parity with 
  `coord_cartesian()`. The `xtrans` and `ytrans` arguments that were 
  deprecated in version 1.0.1 in favour of `x` and `y` 
  were removed (@paleolimbot, #2990).

* `coord_trans()` now calculates breaks using the expanded range 
  (previously these were calculated using the unexpanded range, 
  which resulted in differences between plots made with `coord_trans()`
  and those made with `coord_cartesian()`). The expansion for discrete axes 
  in `coord_trans()` was also updated such that it behaves identically
  to that in `coord_cartesian()` (@paleolimbot, #3338).

* `expand_scale()` was deprecated in favour of `expansion()` for setting
  the `expand` argument of `x` and `y` scales (@paleolimbot).

* `geom_abline()`, `geom_hline()`, and `geom_vline()` now issue 
  more informative warnings when supplied with set aesthetics
  (i.e., `slope`, `intercept`, `yintercept`, and/or `xintercept`)
  and mapped aesthetics (i.e., `data` and/or `mapping`).

* Fix a bug in `geom_raster()` that squeezed the image when it went outside 
  scale limits (#3539, @thomasp85)

* `geom_sf()` now determines the legend type automatically (@microly, #3646).
  
* `geom_sf()` now removes rows that can't be plotted due to `NA` aesthetics 
  (#3546, @thomasp85)

* `geom_sf()` now applies alpha to linestring geometries 
  (#3589, @yutannihilation).

* `gg_dep()` was deprecated (@perezp44, #3382).

* Added function `ggplot_add.by()` for lists created with `by()`, allowing such
  lists to be added to ggplot objects (#2734, @Maschette)

* ggplot2 no longer depends on reshape2, which means that it no longer 
  (recursively) needs plyr, stringr, or stringi packages.

* Increase the default `nbin` of `guide_colourbar()` to place the ticks more 
  precisely (#3508, @yutannihilation).

* `manual_scale()` now matches `values` with the order of `breaks` whenever
  `values` is an unnamed vector. Previously, unnamed `values` would match with
  the limits of the scale and ignore the order of any `breaks` provided. Note
  that this may change the appearance of plots that previously relied on the
  unordered behaviour (#2429, @idno0001).

* `scale_manual_*(limits = ...)` now actually limits the scale (#3262,
  @yutannihilation).

* Fix a bug when `show.legend` is a named logical vector 
  (#3461, @yutannihilation).

* Added weight aesthetic option to `stat_density()` and made scaling of 
  weights the default (@annennenne, #2902)
  
* `stat_density2d()` can now take an `adjust` parameter to scale the default 
  bandwidth. (#2860, @haleyjeppson)

* `stat_smooth()` uses `REML` by default, if `method = "gam"` and
  `gam`'s method is not specified (@ikosmidis, #2630).

* stacking text when calculating the labels and the y axis with
  `stat_summary()` now works (@ikosmidis, #2709)
  
* `stat_summary()` and related functions now support rlang-style lambda functions
  (#3568, @dkahle).

* The data mask pronoun, `.data`, is now stripped from default labels.

* Addition of partial themes to plots has been made more predictable;
  stepwise addition of individual partial themes is now equivalent to
  addition of multple theme elements at once (@clauswilke, #3039).

* Facets now don't fail even when some variable in the spec are not available
  in all layers (@yutannihilation, #2963).

# ggplot2 3.2.1

This is a patch release fixing a few regressions introduced in 3.2.0 as well as
fixing some unit tests that broke due to upstream changes.

* `position_stack()` no longer changes the order of the input data. Changes to 
  the internal behaviour of `geom_ribbon()` made this reordering problematic 
  with ribbons that spanned `y = 0` (#3471)
* Using `qplot()` with a single positional aesthetic will no longer title the
  non-specified scale as `"NULL"` (#3473)
* Fixes unit tests for sf graticule labels caused by changes to sf

# ggplot2 3.2.0

This is a minor release with an emphasis on internal changes to make ggplot2 
faster and more consistent. The few interface changes will only affect the 
aesthetics of the plot in minor ways, and will only potentially break code of
extension developers if they have relied on internals that have been changed. 
This release also sees the addition of Hiroaki Yutani (@yutannihilation) to the 
core developer team.

With the release of R 3.6, ggplot2 now requires the R version to be at least 3.2,
as the tidyverse is committed to support 5 major versions of R.

## Breaking changes

* Two patches (#2996 and #3050) fixed minor rendering problems. In most cases,
  the visual changes are so subtle that they are difficult to see with the naked
  eye. However, these changes are detected by the vdiffr package, and therefore
  any package developers who use vdiffr to test for visual correctness of ggplot2
  plots will have to regenerate all reference images.
  
* In some cases, ggplot2 now produces a warning or an error for code that previously
  produced plot output. In all these cases, the previous plot output was accidental,
  and the plotting code uses the ggplot2 API in a way that would lead to undefined
  behavior. Examples include a missing `group` aesthetic in `geom_boxplot()` (#3316),
  annotations across multiple facets (#3305), and not using aesthetic mappings when
  drawing ribbons with `geom_ribbon()` (#3318).

## New features

* This release includes a range of internal changes that speeds up plot 
  generation. None of the changes are user facing and will not break any code,
  but in general ggplot2 should feel much faster. The changes includes, but are
  not limited to:
  
  - Caching ascent and descent dimensions of text to avoid recalculating it for
    every title.
  
  - Using a faster data.frame constructor as well as faster indexing into 
    data.frames
    
  - Removing the plyr dependency, replacing plyr functions with faster 
    equivalents.

* `geom_polygon()` can now draw polygons with holes using the new `subgroup` 
  aesthetic. This functionality requires R 3.6.0 (@thomasp85, #3128)

* Aesthetic mappings now accept functions that return `NULL` (@yutannihilation,
  #2997).

* `stat_function()` now accepts rlang/purrr style anonymous functions for the 
  `fun` parameter (@dkahle, #3159).

* `geom_rug()` gains an "outside" option to allow for moving the rug tassels to 
  outside the plot area (@njtierney, #3085) and a `length` option to allow for 
  changing the length of the rug lines (@daniel-wells, #3109). 
  
* All geoms now take a `key_glyph` paramter that allows users to customize
  how legend keys are drawn (@clauswilke, #3145). In addition, a new key glyph
  `timeseries` is provided to draw nice legends for time series
  (@mitchelloharawild, #3145).

## Extensions

* Layers now have a new member function `setup_layer()` which is called at the
  very beginning of the plot building process and which has access to the 
  original input data and the plot object being built. This function allows the 
  creation of custom layers that autogenerate aesthetic mappings based on the 
  input data or that filter the input data in some form. For the time being, this
  feature is not exported, but it has enabled the development of a new layer type,
  `layer_sf()` (see next item). Other special-purpose layer types may be added
  in the future (@clauswilke, #2872).
  
* A new layer type `layer_sf()` can auto-detect and auto-map sf geometry
  columns in the data. It should be used by extension developers who are writing
  new sf-based geoms or stats (@clauswilke, #3232).

* `x0` and `y0` are now recognized positional aesthetics so they will get scaled 
  if used in extension geoms and stats (@thomasp85, #3168)
  
* Continuous scale limits now accept functions which accept the default
  limits and return adjusted limits. This makes it possible to write
  a function that e.g. ensures the limits are always a multiple of 100,
  regardless of the data (@econandrew, #2307).

## Minor improvements and bug fixes

* `cut_width()` now accepts `...` to pass further arguments to `base::cut.default()`
   like `cut_number()` and `cut_interval()` already did (@cderv, #3055)

* `coord_map()` now can have axes on the top and right (@karawoo, #3042).

* `coord_polar()` now correctly rescales the secondary axis (@linzi-sg, #3278)

* `coord_sf()`, `coord_map()`, and `coord_polar()` now squash `-Inf` and `Inf`
  into the min and max of the plot (@yutannihilation, #2972).

* `coord_sf()` graticule lines are now drawn in the same thickness as panel grid 
  lines in `coord_cartesian()`, and seting panel grid lines to `element_blank()` 
  now also works in `coord_sf()` 
  (@clauswilke, #2991, #2525).

* `economics` data has been regenerated. This leads to some changes in the
  values of all columns (especially in `psavert`), but more importantly, strips 
  the grouping attributes from `economics_long`.

* `element_line()` now fills closed arrows (@yutannihilation, #2924).

* Facet strips on the left side of plots now have clipping turned on, preventing
  text from running out of the strip and borders from looking thicker than for
  other strips (@karawoo, #2772 and #3061).

* ggplot2 now works in Turkish locale (@yutannihilation, #3011).

* Clearer error messages for inappropriate aesthetics (@clairemcwhite, #3060).

* ggplot2 no longer attaches any external packages when using functions that 
  depend on packages that are suggested but not imported by ggplot2. The 
  affected functions include `geom_hex()`, `stat_binhex()`, 
  `stat_summary_hex()`, `geom_quantile()`, `stat_quantile()`, and `map_data()` 
  (@clauswilke, #3126).
  
* `geom_area()` and `geom_ribbon()` now sort the data along the x-axis in the 
  `setup_data()` method rather than as part of `draw_group()` (@thomasp85, 
  #3023)

* `geom_hline()`, `geom_vline()`, and `geom_abline()` now throw a warning if the 
  user supplies both an `xintercept`, `yintercept`, or `slope` value and a 
  mapping (@RichardJActon, #2950).

* `geom_rug()` now works with `coord_flip()` (@has2k1, #2987).

* `geom_violin()` no longer throws an error when quantile lines fall outside 
  the violin polygon (@thomasp85, #3254).

* `guide_legend()` and `guide_colorbar()` now use appropriate spacing between legend
  key glyphs and legend text even if the legend title is missing (@clauswilke, #2943).

* Default labels are now generated more consistently; e.g., symbols no longer
  get backticks, and long expressions are abbreviated with `...`
  (@yutannihilation, #2981).

* All-`Inf` layers are now ignored for picking the scale (@yutannihilation, 
  #3184).
  
* Diverging Brewer colour palette now use the correct mid-point colour 
  (@dariyasydykova, #3072).
  
* `scale_color_continuous()` now points to `scale_colour_continuous()` so that 
  it will handle `type = "viridis"` as the documentation states (@hlendway, 
  #3079).

* `scale_shape_identity()` now works correctly with `guide = "legend"` 
  (@malcolmbarrett, #3029)
  
* `scale_continuous` will now draw axis line even if the length of breaks is 0
  (@thomasp85, #3257)

* `stat_bin()` will now error when the number of bins exceeds 1e6 to avoid 
  accidentally freezing the user session (@thomasp85).
  
* `sec_axis()` now places ticks accurately when using nonlinear transformations (@dpseidel, #2978).

* `facet_wrap()` and `facet_grid()` now automatically remove NULL from facet
  specs, and accept empty specs (@yutannihilation, #3070, #2986).

* `stat_bin()` now handles data with only one unique value (@yutannihilation 
  #3047).

* `sec_axis()` now accepts functions as well as formulas (@yutannihilation, #3031).

*   New theme elements allowing different ticks lengths for each axis. For instance,
    this can be used to have inwards ticks on the x-axis (`axis.ticks.length.x`) and
    outwards ticks on the y-axis (`axis.ticks.length.y`) (@pank, #2935).

* The arguments of `Stat*$compute_layer()` and `Position*$compute_layer()` are
  now renamed to always match the ones of `Stat$compute_layer()` and
  `Position$compute_layer()` (@yutannihilation, #3202).

* `geom_*()` and `stat_*()` now accepts purrr-style lambda notation
  (@yutannihilation, #3138).

* `geom_tile()` and `geom_rect()` now draw rectangles without notches at the
  corners. The style of the corner can be controlled by `linejoin` parameters
  (@yutannihilation, #3050).

# ggplot2 3.1.0

## Breaking changes

This is a minor release and breaking changes have been kept to a minimum. End users of 
ggplot2 are unlikely to encounter any issues. However, there are a few items that developers 
of ggplot2 extensions should be aware of. For additional details, see also the discussion 
accompanying issue #2890.

*   In non-user-facing internal code (specifically in the `aes()` function and in
    the `aesthetics` argument of scale functions), ggplot2 now always uses the British
    spelling for aesthetics containing the word "colour". When users specify a "color"
    aesthetic it is automatically renamed to "colour". This renaming is also applied
    to non-standard aesthetics that contain the word "color". For example, "point_color"
    is renamed to "point_colour". This convention makes it easier to support both
    British and American spelling for novel, non-standard aesthetics, but it may require
    some adjustment for packages that have previously introduced non-standard color
    aesthetics using American spelling. A new function `standardise_aes_names()` is
    provided in case extension writers need to perform this renaming in their own code
    (@clauswilke, #2649).

*   Functions that generate other functions (closures) now force the arguments that are
    used from the generated functions, to avoid hard-to-catch errors. This may affect
    some users of manual scales (such as `scale_colour_manual()`, `scale_fill_manual()`,
    etc.) who depend on incorrect behavior (@krlmlr, #2807).
    
*   `Coord` objects now have a function `backtransform_range()` that returns the
    panel range in data coordinates. This change may affect developers of custom coords,
    who now should implement this function. It may also affect developers of custom
    geoms that use the `range()` function. In some applications, `backtransform_range()`
    may be more appropriate (@clauswilke, #2821).


## New features

*   `coord_sf()` has much improved customization of axis tick labels. Labels can now
    be set manually, and there are two new parameters, `label_graticule` and
    `label_axes`, that can be used to specify which graticules to label on which side
    of the plot (@clauswilke, #2846, #2857, #2881).
    
*   Two new geoms `geom_sf_label()` and `geom_sf_text()` can draw labels and text
    on sf objects. Under the hood, a new `stat_sf_coordinates()` calculates the
    x and y coordinates from the coordinates of the sf geometries. You can customize
    the calculation method via `fun.geometry` argument (@yutannihilation, #2761).
    

## Minor improvements and fixes

*   `benchplot()` now uses tidy evaluation (@dpseidel, #2699).

*   The error message in `compute_aesthetics()` now only provides the names of
    aesthetics with mismatched lengths, rather than all aesthetics (@karawoo,
    #2853).

*   For faceted plots, data is no longer internally reordered. This makes it
    safer to feed data columns into `aes()` or into parameters of geoms or
    stats. However, doing so remains discouraged (@clauswilke, #2694).

*   `coord_sf()` now also understands the `clip` argument, just like the other
    coords (@clauswilke, #2938).

*   `fortify()` now displays a more informative error message for
    `grouped_df()` objects when dplyr is not installed (@jimhester, #2822).

*   All `geom_*()` now display an informative error message when required 
    aesthetics are missing (@dpseidel, #2637 and #2706).

*   `geom_boxplot()` now understands the `width` parameter even when used with
    a non-standard stat, such as `stat_identity()` (@clauswilke, #2893).
    
*  `geom_hex()` now understands the `size` and `linetype` aesthetics
   (@mikmart, #2488).
    
*   `geom_hline()`, `geom_vline()`, and `geom_abline()` now work properly
    with `coord_trans()` (@clauswilke, #2149, #2812).
    
*   `geom_text(..., parse = TRUE)` now correctly renders the expected number of
    items instead of silently dropping items that are empty expressions, e.g.
    the empty string "". If an expression spans multiple lines, we take just
    the first line and drop the rest. This same issue is also fixed for
    `geom_label()` and the axis labels for `geom_sf()` (@slowkow, #2867).

*   `geom_sf()` now respects `lineend`, `linejoin`, and `linemitre` parameters 
    for lines and polygons (@alistaire47, #2826).
    
*   `ggsave()` now exits without creating a new graphics device if previously
    none was open (@clauswilke, #2363).

*   `labs()` now has named arguments `title`, `subtitle`, `caption`, and `tag`.
    Also, `labs()` now accepts tidyeval (@yutannihilation, #2669).

*   `position_nudge()` is now more robust and nudges only in the direction
    requested. This enables, for example, the horizontal nudging of boxplots
    (@clauswilke, #2733).

*   `sec_axis()` and `dup_axis()` now return appropriate breaks for the secondary
    axis when applied to log transformed scales (@dpseidel, #2729).

*   `sec_axis()` now works as expected when used in combination with tidy eval
    (@dpseidel, #2788).

*   `scale_*_date()`, `scale_*_time()` and `scale_*_datetime()` can now display 
    a secondary axis that is a __one-to-one__ transformation of the primary axis,
    implemented using the `sec.axis` argument to the scale constructor 
    (@dpseidel, #2244).
    
*   `stat_contour()`, `stat_density2d()`, `stat_bin2d()`,  `stat_binhex()`
    now calculate normalized statistics including `nlevel`, `ndensity`, and
    `ncount`. Also, `stat_density()` now includes the calculated statistic 
    `nlevel`, an alias for `scaled`, to better match the syntax of `stat_bin()`
    (@bjreisman, #2679).

# ggplot2 3.0.0

## Breaking changes

*   ggplot2 now supports/uses tidy evaluation (as described below). This is a 
    major change and breaks a number of packages; we made this breaking change 
    because it is important to make ggplot2 more programmable, and to be more 
    consistent with the rest of the tidyverse. The best general (and detailed)
    introduction to tidy evaluation can be found in the meta programming
    chapters in [Advanced R](https://adv-r.hadley.nz).
    
    The primary developer facing change is that `aes()` now contains 
    quosures (expression + environment pairs) rather than symbols, and you'll 
    need to take a different approach to extracting the information you need. 
    A common symptom of this change are errors "undefined columns selected" or 
    "invalid 'type' (list) of argument" (#2610). As in the previous version,
    constants (like `aes(x = 1)` or `aes(colour = "smoothed")`) are stored
    as is.
    
    In this version of ggplot2, if you need to describe a mapping in a string, 
    use `quo_name()` (to generate single-line strings; longer expressions may 
    be abbreviated) or `quo_text()` (to generate non-abbreviated strings that
    may span multiple lines). If you do need to extract the value of a variable
    instead use `rlang::eval_tidy()`. You may want to condition on 
    `(packageVersion("ggplot2") <= "2.2.1")` so that your code can work with
    both released and development versions of ggplot2.
    
    We recognise that this is a big change and if you're not already familiar
    with rlang, there's a lot to learn. If you are stuck, or need any help,
    please reach out on <https://forum.posit.co/>.

*   Error: Column `y` must be a 1d atomic vector or a list

    Internally, ggplot2 now uses `as.data.frame(tibble::as_tibble(x))` to
    convert a list into a data frame. This improves ggplot2's support for
    list-columns (needed for sf support), at a small cost: you can no longer
    use matrix-columns. Note that unlike tibble we still allow column vectors
    such as returned by `base::scale()` because of their widespread use.

*   Error: More than one expression parsed
  
    Previously `aes_string(x = c("a", "b", "c"))` silently returned 
    `aes(x = a)`. Now this is a clear error.

*   Error: `data` must be uniquely named but has duplicate columns
  
    If layer data contains columns with identical names an error will be 
    thrown. In earlier versions the first occurring column was chosen silently,
    potentially masking that the wrong data was chosen.

*   Error: Aesthetics must be either length 1 or the same as the data
    
    Layers are stricter about the columns they will combine into a single
    data frame. Each aesthetic now must be either the same length as the data
    frame or a single value. This makes silent recycling errors much less likely.

*   Error: `coord_*` doesn't support free scales 
   
    Free scales only work with selected coordinate systems; previously you'd
    get an incorrect plot.

*   Error in f(...) : unused argument (range = c(0, 1))

    This is because the `oob` argument to scale has been set to a function
    that only takes a single argument; it needs to take two arguments
    (`x`, and `range`). 

*   Error: unused argument (output)
  
    The function `guide_train()` now has an optional parameter `aesthetic`
    that allows you to override the `aesthetic` setting in the scale.
    To make your code work with the both released and development versions of 
    ggplot2 appropriate, add `aesthetic = NULL` to the `guide_train()` method
    signature.
    
    ```R
    # old
    guide_train.legend <- function(guide, scale) {...}
    
    # new 
    guide_train.legend <- function(guide, scale, aesthetic = NULL) {...}
    ```
    
    Then, inside the function, replace `scale$aesthetics[1]`,
    `aesthetic %||% scale$aesthetics[1]`. (The %||% operator is defined in the 
    rlang package).
    
    ```R
    # old
    setNames(list(scale$map(breaks)), scale$aesthetics[1])

    # new
    setNames(list(scale$map(breaks)), aesthetic %||% scale$aesthetics[1])
    ```

*   The long-deprecated `subset` argument to `layer()` has been removed.

## Tidy evaluation

* `aes()` now supports quasiquotation so that you can use `!!`, `!!!`,
  and `:=`. This replaces `aes_()` and `aes_string()` which are now
  soft-deprecated (but will remain around for a long time).

* `facet_wrap()` and `facet_grid()` now support `vars()` inputs. Like
  `dplyr::vars()`, this helper quotes its inputs and supports
  quasiquotation. For instance, you can now supply faceting variables
  like this: `facet_wrap(vars(am, cyl))` instead of 
  `facet_wrap(~am + cyl)`. Note that the formula interface is not going 
  away and will not be deprecated. `vars()` is simply meant to make it 
  easier to create functions around `facet_wrap()` and `facet_grid()`.

  The first two arguments of `facet_grid()` become `rows` and `cols`
  and now support `vars()` inputs. Note however that we took special
  care to ensure complete backward compatibility. With this change
  `facet_grid(vars(cyl), vars(am, vs))` is equivalent to
  `facet_grid(cyl ~ am + vs)`, and `facet_grid(cols = vars(am, vs))` is
  equivalent to `facet_grid(. ~ am + vs)`.

  One nice aspect of the new interface is that you can now easily
  supply names: `facet_grid(vars(Cylinder = cyl), labeller =
  label_both)` will give nice label titles to the facets. Of course,
  those names can be unquoted with the usual tidy eval syntax.

### sf

* ggplot2 now has full support for sf with `geom_sf()` and `coord_sf()`:

  ```r
  nc <- sf::st_read(system.file("shape/nc.shp", package = "sf"), quiet = TRUE)
  ggplot(nc) +
    geom_sf(aes(fill = AREA))
  ```
  It supports all simple features, automatically aligns CRS across layers, sets
  up the correct aspect ratio, and draws a graticule.

## New features

* ggplot2 now works on R 3.1 onwards, and uses the 
  [vdiffr](https://github.com/r-lib/vdiffr) package for visual testing.

* In most cases, accidentally using `%>%` instead of `+` will generate an 
  informative error (#2400).

* New syntax for calculated aesthetics. Instead of using `aes(y = ..count..)` 
  you can (and should!) use `aes(y = stat(count))`. `stat()` is a real function 
  with documentation which hopefully will make this part of ggplot2 less 
  confusing (#2059).
  
  `stat()` is particularly nice for more complex calculations because you 
  only need to specify it once: `aes(y = stat(count / max(count)))`,
  rather than `aes(y = ..count.. / max(..count..))`
  
* New `tag` label for adding identification tags to plots, typically used for 
  labelling a subplot with a letter. Add a tag with `labs(tag = "A")`, style it 
  with the `plot.tag` theme element, and control position with the
  `plot.tag.position` theme setting (@thomasp85).

### Layers: geoms, stats, and position adjustments

* `geom_segment()` and `geom_curve()` have a new `arrow.fill` parameter which 
  allows you to specify a separate fill colour for closed arrowheads 
  (@hrbrmstr and @clauswilke, #2375).

* `geom_point()` and friends can now take shapes as strings instead of integers,
  e.g. `geom_point(shape = "diamond")` (@daniel-barnett, #2075).

* `position_dodge()` gains a `preserve` argument that allows you to control
  whether the `total` width at each `x` value is preserved (the current 
  default), or ensure that the width of a `single` element is preserved
  (what many people want) (#1935).

* New `position_dodge2()` provides enhanced dodging for boxplots. Compared to
  `position_dodge()`, `position_dodge2()` compares `xmin` and `xmax` values  
  to determine which elements overlap, and spreads overlapping elements evenly
  within the region of overlap. `position_dodge2()` is now the default position
  adjustment for `geom_boxplot()`, because it handles `varwidth = TRUE`, and 
  will be considered for other geoms in the future.
  
  The `padding` parameter adds a small amount of padding between elements 
  (@karawoo, #2143) and a `reverse` parameter allows you to reverse the order 
  of placement (@karawoo, #2171).
  
* New `stat_qq_line()` makes it easy to add a simple line to a Q-Q plot, which 
  makes it easier to judge the fit of the theoretical distribution 
  (@nicksolomon).

### Scales and guides

* Improved support for mapping date/time variables to `alpha`, `size`, `colour`, 
  and `fill` aesthetics, including `date_breaks` and `date_labels` arguments 
  (@karawoo, #1526), and new `scale_alpha()` variants (@karawoo, #1526).

* Improved support for ordered factors. Ordered factors throw a warning when 
  mapped to shape (unordered factors do not), and do not throw warnings when 
  mapped to size or alpha (unordered factors do). Viridis is used as the 
  default colour and fill scale for ordered factors (@karawoo, #1526).

* The `expand` argument of `scale_*_continuous()` and `scale_*_discrete()`
  now accepts separate expansion values for the lower and upper range
  limits. The expansion limits can be specified using the convenience
  function `expand_scale()`.
  
  Separate expansion limits may be useful for bar charts, e.g. if one
  wants the bottom of the bars to be flush with the x axis but still 
  leave some (automatically calculated amount of) space above them:
  
    ```r
    ggplot(mtcars) +
        geom_bar(aes(x = factor(cyl))) +
        scale_y_continuous(expand = expand_scale(mult = c(0, .1)))
    ```
  
  It can also be useful for line charts, e.g. for counts over time,
  where one wants to have a ’hard’ lower limit of y = 0 but leave the
  upper limit unspecified (and perhaps differing between panels), with
  some extra space above the highest point on the line (with symmetrical 
  limits, the extra space above the highest point could in some cases 
  cause the lower limit to be negative).
  
  The old syntax for the `expand` argument will, of course, continue
  to work (@huftis, #1669).

* `scale_colour_continuous()` and `scale_colour_gradient()` are now controlled 
  by global options `ggplot2.continuous.colour` and `ggplot2.continuous.fill`. 
  These can be set to `"gradient"` (the default) or `"viridis"` (@karawoo).

* New `scale_colour_viridis_c()`/`scale_fill_viridis_c()` (continuous) and
  `scale_colour_viridis_d()`/`scale_fill_viridis_d()` (discrete) make it
  easy to use Viridis colour scales (@karawoo, #1526).

* Guides for `geom_text()` now accept custom labels with 
  `guide_legend(override.aes = list(label = "foo"))` (@brianwdavis, #2458).

### Margins

* Strips gain margins on all sides by default. This means that to fully justify
  text to the edge of a strip, you will need to also set the margins to 0
  (@karawoo).

* Rotated strip labels now correctly understand `hjust` and `vjust` parameters
  at all angles (@karawoo).

* Strip labels now understand justification relative to the direction of the
  text, meaning that in y facets, the strip text can be placed at either end of
  the strip using `hjust` (@karawoo).

* Legend titles and labels get a little extra space around them, which 
  prevents legend titles from overlapping the legend at large font sizes 
  (@karawoo, #1881).

## Extension points

* New `autolayer()` S3 generic (@mitchelloharawild, #1974). This is similar
  to `autoplot()` but produces layers rather than complete plots.

* Custom objects can now be added using `+` if a `ggplot_add` method has been
  defined for the class of the object (@thomasp85).

* Theme elements can now be subclassed. Add a `merge_element` method to control
  how properties are inherited from the parent element. Add an `element_grob` 
  method to define how elements are rendered into grobs (@thomasp85, #1981).

* Coords have gained new extension mechanisms.
  
    If you have an existing coord extension, you will need to revise the
    specification of the `train()` method. It is now called 
    `setup_panel_params()` (better reflecting what it actually does) and now 
    has arguments `scale_x`, and `scale_y` (the x and y scales respectively) 
    and `param`, a list of plot specific parameters generated by 
    `setup_params()`.

    What was formerly called `scale_details` (in coords), `panel_ranges` 
    (in layout) and `panel_scales` (in geoms) are now consistently called
    `panel_params` (#1311). These are parameters of the coord that vary from
    panel to panel.

* `ggplot_build()` and `ggplot_gtable()` are now generics, so ggplot-subclasses 
  can define additional behavior during the build stage.

* `guide_train()`, `guide_merge()`, `guide_geom()`, and `guide_gengrob()`
  are now exported as they are needed if you want to design your own guide.
  They are not currently documented; use at your own risk (#2528).

* `scale_type()` generic is now exported and documented. Use this if you 
  want to extend ggplot2 to work with a new type of vector.

## Minor bug fixes and improvements

### Faceting

* `facet_grid()` gives a more informative error message if you try to use
  a variable in both rows and cols (#1928).

* `facet_grid()` and `facet_wrap()` both give better error messages if you
  attempt to use an unsupported coord with free scales (#2049).

* `label_parsed()` works once again (#2279).

* You can now style the background of horizontal and vertical strips
  independently with `strip.background.x` and `strip.background.y` 
  theme settings (#2249).

### Scales

* `discrete_scale()` documentation now inherits shared definitions from 
  `continuous_scale()` (@alistaire47, #2052).

* `guide_colorbar()` shows all colours of the scale (@has2k1, #2343).

* `scale_identity()` once again produces legends by default (#2112).

* Tick marks for secondary axes with strong transformations are more 
  accurately placed (@thomasp85, #1992).

* Missing line types now reliably generate missing lines (with standard 
  warning) (#2206).

* Legends now ignore set aesthetics that are not length one (#1932).

* All colour and fill scales now have an `aesthetics` argument that can
  be used to set the aesthetic(s) the scale works with. This makes it
  possible to apply a colour scale to both colour and fill aesthetics
  at the same time, via `aesthetics = c("colour", "fill")` (@clauswilke).
  
* Three new generic scales work with any aesthetic or set of aesthetics: 
  `scale_continuous_identity()`, `scale_discrete_identity()`, and
  `scale_discrete_manual()` (@clauswilke).

* `scale_*_gradient2()` now consistently omits points outside limits by 
  rescaling after the limits are enforced (@foo-bar-baz-qux, #2230).

### Layers

* `geom_label()` now correctly produces unbordered labels when `label.size` 
  is 0, even when saving to PDF (@bfgray3, #2407).

* `layer()` gives considerably better error messages for incorrectly specified
  `geom`, `stat`, or `position` (#2401).

* In all layers that use it, `linemitre` now defaults to 10 (instead of 1)
  to better match base R.

* `geom_boxplot()` now supplies a default value if no `x` aesthetic is present
  (@foo-bar-baz-qux, #2110).

* `geom_density()` drops groups with fewer than two data points and throws a
  warning. For groups with two data points, density values are now calculated 
  with `stats::density` (@karawoo, #2127).

* `geom_segment()` now also takes a `linejoin` parameter. This allows more 
  control over the appearance of the segments, which is especially useful for 
  plotting thick arrows (@Ax3man, #774).

* `geom_smooth()` now reports the formula used when `method = "auto"` 
  (@davharris #1951). `geom_smooth()` now orders by the `x` aesthetic, making it 
  easier to pass pre-computed values without manual ordering (@izahn, #2028). It 
  also now knows it has `ymin` and `ymax` aesthetics (#1939). The legend 
  correctly reflects the status of the `se` argument when used with stats 
  other than the default (@clauswilke, #1546).

* `geom_tile()` now once again interprets `width` and `height` correctly 
  (@malcolmbarrett, #2510).

* `position_jitter()` and `position_jitterdodge()` gain a `seed` argument that
  allows the specification of a random seed for reproducible jittering 
  (@krlmlr, #1996 and @slowkow, #2445).

* `stat_density()` has better behaviour if all groups are dropped because they
  are too small (#2282).

* `stat_summary_bin()` now understands the `breaks` parameter (@karawoo, #2214).

* `stat_bin()` now accepts functions for `binwidth`. This allows better binning 
  when faceting along variables with different ranges (@botanize).

* `stat_bin()` and `geom_histogram()` now sum correctly when using the `weight` 
  aesthetic (@jiho, #1921).

* `stat_bin()` again uses correct scaling for the computed variable `ndensity` 
  (@timgoodman, #2324).

* `stat_bin()` and `stat_bin_2d()` now properly handle the `breaks` parameter 
  when the scales are transformed (@has2k1, #2366).

* `update_geom_defaults()` and `update_stat_defaults()` allow American 
  spelling of aesthetic parameters (@foo-bar-baz-qux, #2299).

* The `show.legend` parameter now accepts a named logical vector to hide/show
  only some aesthetics in the legend (@tutuchan, #1798).

* Layers now silently ignore unknown aesthetics with value `NULL` (#1909).

### Coords

* Clipping to the plot panel is now configurable, through a `clip` argument
  to coordinate systems, e.g. `coord_cartesian(clip = "off")` 
  (@clauswilke, #2536).

* Like scales, coordinate systems now give you a message when you're 
  replacing an existing coordinate system (#2264).

* `coord_polar()` now draws secondary axis ticks and labels 
  (@dylan-stark, #2072), and can draw the radius axis on the right 
  (@thomasp85, #2005).

* `coord_trans()` now generates a warning when a transformation generates 
  non-finite values (@foo-bar-baz-qux, #2147).

### Themes

* Complete themes now always override all elements of the default theme
  (@has2k1, #2058, #2079).

* Themes now set default grid colour in `panel.grid` rather than individually
  in `panel.grid.major` and `panel.grid.minor` individually. This makes it 
  slightly easier to customise the theme (#2352).

* Fixed bug when setting strips to `element_blank()` (@thomasp85). 

* Axes positioned on the top and to the right can now customize their ticks and
  lines separately (@thomasp85, #1899).

* Built-in themes gain parameters `base_line_size` and `base_rect_size` which 
  control the default sizes of line and rectangle elements (@karawoo, #2176).

* Default themes use `rel()` to set line widths (@baptiste).

* Themes were tweaked for visual consistency and more graceful behavior when 
  changing the base font size. All absolute heights or widths were replaced 
  with heights or widths that are proportional to the base font size. One 
  relative font size was eliminated (@clauswilke).
  
* The height of descenders is now calculated solely on font metrics and doesn't
  change with the specific letters in the string. This fixes minor alignment 
  issues with plot titles, subtitles, and legend titles (#2288, @clauswilke).

### Guides

* `guide_colorbar()` is more configurable: tick marks and color bar frame
  can now by styled with arguments `ticks.colour`, `ticks.linewidth`, 
  `frame.colour`, `frame.linewidth`, and `frame.linetype`
  (@clauswilke).
  
* `guide_colorbar()` now uses `legend.spacing.x` and `legend.spacing.y` 
  correctly, and it can handle multi-line titles. Minor tweaks were made to 
  `guide_legend()` to make sure the two legend functions behave as similarly as
  possible (@clauswilke, #2397 and #2398).
  
* The theme elements `legend.title` and `legend.text` now respect the settings 
  of `margin`, `hjust`, and `vjust` (@clauswilke, #2465, #1502).

* Non-angle parameters of `label.theme` or `title.theme` can now be set in 
  `guide_legend()` and `guide_colorbar()` (@clauswilke, #2544).

### Other

* `fortify()` gains a method for tbls (@karawoo, #2218).

* `ggplot` gains a method for `grouped_df`s that adds a `.group` variable,
  which computes a unique value for each group. Use it with 
  `aes(group = .group)` (#2351).

* `ggproto()` produces objects with class `c("ggproto", "gg")`, allowing for
  a more informative error message when adding layers, scales, or other ggproto 
  objects (@jrnold, #2056).

* `ggsave()`'s DPI argument now supports 3 string options: "retina" (320
  DPI), "print" (300 DPI), and "screen" (72 DPI) (@foo-bar-baz-qux, #2156).
  `ggsave()` now uses full argument names to avoid partial match warnings 
  (#2355), and correctly restores the previous graphics device when several
  graphics devices are open (#2363).

* `print.ggplot()` now returns the original ggplot object, instead of the 
  output from `ggplot_build()`. Also, the object returned from 
  `ggplot_build()` now has the class `"ggplot_built"` (#2034).

* `map_data()` now works even when purrr is loaded (tidyverse#66).

* New functions `summarise_layout()`, `summarise_coord()`, and 
  `summarise_layers()` summarise the layout, coordinate systems, and layers 
  of a built ggplot object (#2034, @wch). This provides a tested API that 
  (e.g.) shiny can depend on.

* Updated startup messages reflect new resources (#2410, @mine-cetinkaya-rundel).

# ggplot2 2.2.1

* Fix usage of `structure(NULL)` for R-devel compatibility (#1968).

# ggplot2 2.2.0

## Major new features

### Subtitle and caption

Thanks to @hrbrmstr plots now have subtitles and captions, which can be set with 
the `subtitle`  and `caption` arguments to `ggtitle()` and `labs()`. You can 
control their appearance with the theme settings `plot.caption` and 
`plot.subtitle`. The main plot title is now left-aligned to better work better 
with a subtitle. The caption is right-aligned (@hrbrmstr).

### Stacking

`position_stack()` and `position_fill()` now sort the stacking order to match 
grouping order. This allows you to control the order through grouping, and 
ensures that the default legend matches the plot (#1552, #1593). If you want the 
opposite order (useful if you have horizontal bars and horizontal legend), you 
can request reverse stacking by using `position = position_stack(reverse = TRUE)` 
(#1837).
  
`position_stack()` and `position_fill()` now accepts negative values which will 
create stacks extending below the x-axis (#1691).

`position_stack()` and `position_fill()` gain a `vjust` argument which makes it 
easy to (e.g.) display labels in the middle of stacked bars (#1821).

### Layers

`geom_col()` was added to complement `geom_bar()` (@hrbrmstr). It uses 
`stat="identity"` by default, making the `y` aesthetic mandatory. It does not 
support any other `stat_()` and does not provide fallback support for the 
`binwidth` parameter. Examples and references in other functions were updated to
demonstrate `geom_col()` usage. 

When creating a layer, ggplot2 will warn if you use an unknown aesthetic or an 
unknown parameter. Compared to the previous version, this is stricter for 
aesthetics (previously there was no message), and less strict for parameters 
(previously this threw an error) (#1585).

### Facetting

The facet system, as well as the internal panel class, has been rewritten in 
ggproto. Facets are now extendable in the same manner as geoms and stats, as 
described in `vignette("extending-ggplot2")`.

We have also added the following new features.
  
* `facet_grid()` and `facet_wrap()` now allow expressions in their faceting 
  formulas (@DanRuderman, #1596).

* When `facet_wrap()` results in an uneven number of panels, axes will now be
  drawn underneath the hanging panels (fixes #1607)

* Strips can now be freely positioned in `facet_wrap()` using the 
  `strip.position` argument (deprecates `switch`).

* The relative order of panel, strip, and axis can now be controlled with 
  the theme setting `strip.placement` that takes either `inside` (strip between 
  panel and axis) or `outside` (strip after axis).

* The theme option `panel.margin` has been deprecated in favour of 
  `panel.spacing` to more clearly communicate intent.

### Extensions

Unfortunately there was a major oversight in the construction of ggproto which 
lead to extensions capturing the super object at package build time, instead of 
at package run time (#1826). This problem has been fixed, but requires 
re-installation of all extension packages.

## Scales

* The position of x and y axes can now be changed using the `position` argument
  in `scale_x_*`and `scale_y_*` which can take `top` and `bottom`, and `left`
  and `right` respectively. The themes of top and right axes can be modified 
  using the `.top` and `.right` modifiers to `axis.text.*` and `axis.title.*`.

### Continuous scales

* `scale_x_continuous()` and `scale_y_continuous()` can now display a secondary 
  axis that is a __one-to-one__ transformation of the primary axis (e.g. degrees 
  Celcius to degrees Fahrenheit). The secondary axis will be positioned opposite 
  to the primary axis and can be controlled with the `sec.axis` argument to 
  the scale constructor.

* Scales worry less about having breaks. If no breaks can be computed, the
  plot will work instead of throwing an uninformative error (#791). This 
  is particularly helpful when you have facets with free scales, and not
  all panels contain data.

* Scales now warn when transformation introduces infinite values (#1696).

### Date time

* `scale_*_datetime()` now supports time zones. It will use the timezone 
  attached to the variable by default, but can be overridden with the 
  `timezone` argument.

* New `scale_x_time()` and `scale_y_time()` generate reasonable default
  breaks and labels for hms vectors (#1752).

### Discrete scales

The treatment of missing values by discrete scales has been thoroughly 
overhauled (#1584). The underlying principle is that we can naturally represent 
missing values on discrete variables (by treating just like another level), so 
by default we should. 

This principle applies to:

* character vectors
* factors with implicit NA
* factors with explicit NA

And to all scales (both position and non-position.)

Compared to the previous version of ggplot2, there are three main changes:

1.  `scale_x_discrete()` and `scale_y_discrete()` always show discrete NA,
    regardless of their source

1.  If present, `NA`s are shown in discrete legends.

1.  All discrete scales gain a `na.translate` argument that allows you to 
    control whether `NA`s are translated to something that can be visualised,
    or should be left as missing. Note that if you don't translate (i.e. 
    `na.translate = FALSE)` the missing values will passed on to the layer, 
    which will warning that it's dropping missing values. To suppress the
    warnings, you'll also need to add `na.rm = TRUE` to the layer call. 

There were also a number of other smaller changes

* Correctly use scale expansion factors.
* Don't preserve space for dropped levels (#1638).
* Only issue one warning when when asking for too many levels (#1674).
* Unicode labels work better on Windows (#1827).
* Warn when used with only continuous data (#1589)

## Themes

* The `theme()` constructor now has named arguments rather than ellipses. This 
  should make autocomplete substantially more useful. The documentation
  (including examples) has been considerably improved.
  
* Built-in themes are more visually homogeneous, and match `theme_grey` better.
  (@jiho, #1679)
  
* When computing the height of titles, ggplot2 now includes the height of the
  descenders (i.e. the bits of `g` and `y` that hang beneath the baseline). This 
  improves the margins around titles, particularly the y axis label (#1712).
  I have also very slightly increased the inner margins of axis titles, and 
  removed the outer margins. 

* Theme element inheritance is now easier to work with as modification now
  overrides default `element_blank` elements (#1555, #1557, #1565, #1567)
  
* Horizontal legends (i.e. legends on the top or bottom) are horizontally
  aligned by default (#1842). Use `legend.box = "vertical"` to switch back
  to the previous behaviour.
  
* `element_line()` now takes an `arrow` argument to specify arrows at the end of
  lines (#1740)

There were a number of tweaks to the theme elements that control legends:
  
* `legend.justification` now controls appearance will plotting the legend
  outside of the plot area. For example, you can use 
  `theme(legend.justification = "top")` to make the legend align with the 
  top of the plot.

* `panel.margin` and `legend.margin` have been renamed to `panel.spacing` and 
  `legend.spacing` respectively, to better communicate intent (they only
  affect spacing between legends and panels, not the margins around them)

* `legend.margin` now controls margin around individual legends.

* New `legend.box.background`, `legend.box.spacing`, and `legend.box.margin`
  control the background, spacing, and margin of the legend box (the region
  that contains all legends).

## Bug fixes and minor improvements

* ggplot2 now imports tibble. This ensures that all built-in datasets print 
  compactly even if you haven't explicitly loaded tibble or dplyr (#1677).

* Class of aesthetic mapping is preserved when adding `aes()` objects (#1624).

* `+.gg` now works for lists that include data frames.

* `annotation_x()` now works in the absense of global data (#1655)

* `geom_*(show.legend = FALSE)` now works for `guide_colorbar`.

* `geom_boxplot()` gains new `outlier.alpha` (@jonathan-g) and 
  `outlier.fill` (@schloerke, #1787) parameters to control the alpha/fill of
   outlier points independently of the alpha of the boxes. 

* `position_jitter()` (and hence `geom_jitter()`) now correctly computes 
  the jitter width/jitter when supplied by the user (#1775, @has2k1).

* `geom_contour()` more clearly describes what inputs it needs (#1577).

* `geom_curve()` respects the `lineend` parameter (#1852).

* `geom_histogram()` and `stat_bin()` understand the `breaks` parameter once 
  more. (#1665). The floating point adjustment for histogram bins is now 
  actually used - it was previously inadvertently ignored (#1651).

* `geom_violin()` no longer transforms quantile lines with the alpha aesthetic
  (@mnbram, #1714). It no longer errors when quantiles are requested but data
  have zero range (#1687). When `trim = FALSE` it once again has a nice 
  range that allows the density to reach zero (by extending the range 3 
  bandwidths to either side of the data) (#1700).

* `geom_dotplot()` works better when faceting and binning on the y-axis. 
  (#1618, @has2k1).
  
* `geom_hexbin()` once again supports `..density..` (@mikebirdgeneau, #1688).

* `geom_step()` gives useful warning if only one data point in layer (#1645).

* `layer()` gains new `check.aes` and `check.param` arguments. These allow
  geom/stat authors to optional suppress checks for known aesthetics/parameters.
  Currently this is used only in `geom_blank()` which powers `expand_limits()` 
  (#1795).

* All `stat_*()` display a better error message when required aesthetics are
  missing.
  
* `stat_bin()` and `stat_summary_hex()` now accept length 1 `binwidth` (#1610)

* `stat_density()` gains new argument `n`, which is passed to underlying function
  `stats::density` ("number of equally spaced points at which the
  density is to be estimated"). (@hbuschme)

* `stat_binhex()` now again returns `count` rather than `value` (#1747)

* `stat_ecdf()` respects `pad` argument (#1646).

* `stat_smooth()` once again informs you about the method it has chosen.
  It also correctly calculates the size of the largest group within facets.

* `x` and `y` scales are now symmetric regarding the list of
  aesthetics they accept: `xmin_final`, `xmax_final`, `xlower`,
  `xmiddle` and `xupper` are now valid `x` aesthetics.

* `Scale` extensions can now override the `make_title` and `make_sec_title` 
  methods to let the scale modify the axis/legend titles.

* The random stream is now reset after calling `.onAttach()` (#2409).

# ggplot2 2.1.0

## New features

* When mapping an aesthetic to a constant (e.g. 
  `geom_smooth(aes(colour = "loess")))`), the default guide title is the name 
  of the aesthetic (i.e. "colour"), not the value (i.e. "loess") (#1431).

* `layer()` now accepts a function as the data argument. The function will be
  applied to the data passed to the `ggplot()` function and must return a
  data.frame (#1527, @thomasp85). This is a more general version of the 
  deprecated `subset` argument.

* `theme_update()` now uses the `+` operator instead of `%+replace%`, so that
  unspecified values will no longer be `NULL`ed out. `theme_replace()`
  preserves the old behaviour if desired (@oneillkza, #1519). 

* `stat_bin()` has been overhauled to use the same algorithm as ggvis, which 
  has been considerably improved thanks to the advice of Randy Prium (@rpruim).
  This includes:
  
    * Better arguments and a better algorithm for determining the origin.
      You can now specify either `boundary` or the `center` of a bin.
      `origin` has been deprecated in favour of these arguments.
      
    * `drop` is deprecated in favour of `pad`, which adds extra 0-count bins
      at either end (needed for frequency polygons). `geom_histogram()` defaults 
      to `pad = FALSE` which considerably improves the default limits for 
      the histogram, especially when the bins are big (#1477).
      
    * The default algorithm does a (somewhat) better job at picking nice widths 
      and origins across a wider range of input data.
      
    * `bins = n` now gives a histogram with `n` bins, not `n + 1` (#1487).

## Bug fixes

* All `\donttest{}` examples run.

* All `geom_()` and `stat_()` functions now have consistent argument order:
  data + mapping, then geom/stat/position, then `...`, then specific arguments, 
  then arguments common to all layers (#1305). This may break code if you were
  previously relying on partial name matching, but in the long-term should make 
  ggplot2 easier to use. In particular, you can now set the `n` parameter
  in `geom_density2d()` without it partially matching `na.rm` (#1485).

* For geoms with both `colour` and `fill`, `alpha` once again only affects
  fill (Reverts #1371, #1523). This was causing problems for people.

* `facet_wrap()`/`facet_grid()` works with multiple empty panels of data 
  (#1445).

* `facet_wrap()` correctly swaps `nrow` and `ncol` when faceting vertically
  (#1417).

* `ggsave("x.svg")` now uses svglite to produce the svg (#1432).

* `geom_boxplot()` now understands `outlier.color` (#1455).

* `geom_path()` knows that "solid" (not just 1) represents a solid line (#1534).

* `geom_ribbon()` preserves missing values so they correctly generate a 
  gap in the ribbon (#1549).

* `geom_tile()` once again accepts `width` and `height` parameters (#1513). 
  It uses `draw_key_polygon()` for better a legend, including a coloured 
  outline (#1484).

* `layer()` now automatically adds a `na.rm` parameter if none is explicitly
  supplied.

* `position_jitterdodge()` now works on all possible dodge aesthetics, 
  e.g. `color`, `linetype` etc. instead of only based on `fill` (@bleutner)

* `position = "nudge"` now works (although it doesn't do anything useful)
  (#1428).

* The default scale for columns of class "AsIs" is now "identity" (#1518).

* `scale_*_discrete()` has better defaults when used with purely continuous
  data (#1542).

* `scale_size()` warns when used with categorical data.

* `scale_size()`, `scale_colour()`, and `scale_fill()` gain date and date-time
  variants (#1526).

* `stat_bin_hex()` and `stat_bin_summary()` now use the same underlying 
  algorithm so results are consistent (#1383). `stat_bin_hex()` now accepts
  a `weight` aesthetic. To be consistent with related stats, the output variable 
  from `stat_bin_hex()` is now value instead of count.

* `stat_density()` gains a `bw` parameter which makes it easy to get consistent 
   smoothing between facets (@jiho)

* `stat-density-2d()` no longer ignores the `h` parameter, and now accepts 
  `bins` and `binwidth` parameters to control the number of contours 
  (#1448, @has2k1).

* `stat_ecdf()` does a better job of adding padding to -Inf/Inf, and gains
  an argument `pad` to suppress the padding if not needed (#1467).

* `stat_function()` gains an `xlim` parameter (#1528). It once again works 
  with discrete x values (#1509).

* `stat_summary()` preserves sorted x order which avoids artefacts when
  display results with `geom_smooth()` (#1520).

* All elements should now inherit correctly for all themes except `theme_void()`.
  (@Katiedaisey, #1555) 

* `theme_void()` was completely void of text but facets and legends still
  need labels. They are now visible (@jiho). 

* You can once again set legend key and height width to unit arithmetic
  objects (like `2 * unit(1, "cm")`) (#1437).

* Eliminate spurious warning if you have a layer with no data and no aesthetics
  (#1451).

* Removed a superfluous comma in `theme-defaults.r` code (@jschoeley)

* Fixed a compatibility issue with `ggproto` and R versions prior to 3.1.2.
  (#1444)

* Fixed issue where `coord_map()` fails when given an explicit `parameters`
  argument (@tdmcarthur, #1729)
  
* Fixed issue where `geom_errorbarh()` had a required `x` aesthetic (#1933)  

# ggplot2 2.0.0

## Major changes

* ggplot no longer throws an error if your plot has no layers. Instead it 
  automatically adds `geom_blank()` (#1246).
  
* New `cut_width()` is a convenient replacement for the verbose
  `plyr::round_any()`, with the additional benefit of offering finer
  control.

* New `geom_count()` is a convenient alias to `stat_sum()`. Use it when you
  have overlapping points on a scatterplot. `stat_sum()` now defaults to 
  using counts instead of proportions.

* New `geom_curve()` adds curved lines, with a similar specification to 
  `geom_segment()` (@veraanadi, #1088).

* Date and datetime scales now have `date_breaks`, `date_minor_breaks` and
  `date_labels` arguments so that you never need to use the long
  `scales::date_breaks()` or `scales::date_format()`.
  
* `geom_bar()` now has it's own stat, distinct from `stat_bin()` which was
  also used by `geom_histogram()`. `geom_bar()` now uses `stat_count()` 
  which counts values at each distinct value of x (i.e. it does not bin
  the data first). This can be useful when you want to show exactly which 
  values are used in a continuous variable.

* `geom_point()` gains a `stroke` aesthetic which controls the border width of 
  shapes 21-25 (#1133, @SeySayux). `size` and `stroke` are additive so a point 
  with `size = 5` and `stroke = 5` will have a diameter of 10mm. (#1142)

* New `position_nudge()` allows you to slightly offset labels (or other 
  geoms) from their corresponding points (#1109).

* `scale_size()` now maps values to _area_, not radius. Use `scale_radius()`
  if you want the old behaviour (not recommended, except perhaps for lines).

* New `stat_summary_bin()` works like `stat_summary()` but on binned data. 
  It's a generalisation of `stat_bin()` that can compute any aggregate,
  not just counts (#1274). Both default to `mean_se()` if no aggregation
  functions are supplied (#1386).

* Layers are now much stricter about their arguments - you will get an error
  if you've supplied an argument that isn't an aesthetic or a parameter.
  This is likely to cause some short-term pain but in the long-term it will make
  it much easier to spot spelling mistakes and other errors (#1293).
  
    This change does break a handful of geoms/stats that used `...` to pass 
    additional arguments on to the underlying computation. Now 
    `geom_smooth()`/`stat_smooth()` and `geom_quantile()`/`stat_quantile()` 
    use `method.args` instead (#1245, #1289); and `stat_summary()` (#1242), 
    `stat_summary_hex()`, and `stat_summary2d()` use `fun.args`.

### Extensibility

There is now an official mechanism for defining Stats, Geoms, and Positions in 
other packages. See `vignette("extending-ggplot2")` for details.

* All Geoms, Stats and Positions are now exported, so you can inherit from them
  when making your own objects (#989).

* ggplot2 no longer uses proto or reference classes. Instead, we now use 
  ggproto, a new OO system designed specifically for ggplot2. Unlike proto
  and RC, ggproto supports clean cross-package inheritance. Creating a new OO
  system isn't usually the right way to solve a problem, but I'm pretty sure
  it was necessary here. Read more about it in the vignette.

* `aes_()` replaces `aes_q()`. It also supports formulas, so the most concise 
  SE version of `aes(carat, price)` is now `aes_(~carat, ~price)`. You may
  want to use this form in packages, as it will avoid spurious `R CMD check` 
  warnings about undefined global variables.

### Text

* `geom_text()` has been overhauled to make labelling your data a little
  easier. It:
  
    * `nudge_x` and `nudge_y` arguments let you offset labels from their
      corresponding points (#1120). 
      
    * `check_overlap = TRUE` provides a simple way to avoid overplotting 
      of labels: labels that would otherwise overlap are omitted (#1039).
      
    * `hjust` and `vjust` can now be character vectors: "left", "center", 
      "right", "bottom", "middle", "top". New options include "inward" and 
      "outward" which align text towards and away from the center of the plot 
      respectively.

* `geom_label()` works like `geom_text()` but draws a rounded rectangle 
  underneath each label (#1039). This is useful when you want to label plots
  that are dense with data.

### Deprecated features

* The little used `aes_auto()` has been deprecated. 

* `aes_q()` has been replaced with `aes_()` to be consistent with SE versions
  of NSE functions in other packages.

* The `order` aesthetic is officially deprecated. It never really worked, and 
  was poorly documented.

* The `stat` and `position` arguments to `qplot()` have been deprecated.
  `qplot()` is designed for quick plots - if you need to specify position
  or stat, use `ggplot()` instead.

* The theme setting `axis.ticks.margin` has been deprecated: now use the margin 
  property of `axis.text`.
  
* `stat_abline()`, `stat_hline()` and `stat_vline()` have been removed:
  these were never suitable for use other than with `geom_abline()` etc
  and were not documented.

* `show_guide` has been renamed to `show.legend`: this more accurately
  reflects what it does (controls appearance of layer in legend), and uses the 
  same convention as other ggplot2 arguments (i.e. a `.` between names).
  (Yes, I know that's inconsistent with function names with use `_`, but it's
  too late to change now.)

A number of geoms have been renamed to be internally consistent:

* `stat_binhex()` and `stat_bin2d()` have been renamed to `stat_bin_hex()` 
  and `stat_bin_2d()` (#1274). `stat_summary2d()` has been renamed to 
  `stat_summary_2d()`, `geom_density2d()`/`stat_density2d()` has been renamed 
  to `geom_density_2d()`/`stat_density_2d()`.

* `stat_spoke()` is now `geom_spoke()` since I realised it's a
  reparameterisation of `geom_segment()`.

* `stat_bindot()` has been removed because it's so tightly coupled to
  `geom_dotplot()`. If you happened to use `stat_bindot()`, just change to
  `geom_dotplot()` (#1194).

All defunct functions have been removed.

### Default appearance

* The default `theme_grey()` background colour has been changed from "grey90" 
  to "grey92": this makes the background a little less visually prominent.

* Labels and titles have been tweaked for readability:

    * Axes labels are darker.
    
    * Legend and axis titles are given the same visual treatment.
    
    * The default font size dropped from 12 to 11. You might be surprised that 
      I've made the default text size smaller as it was already hard for
      many people to read. It turns out there was a bug in RStudio (fixed in 
      0.99.724), that shrunk the text of all grid based graphics. Once that
      was resolved the defaults seemed too big to my eyes.
    
    * More spacing between titles and borders.
    
    * Default margins scale with the theme font size, so the appearance at 
      larger font sizes should be considerably improved (#1228). 

* `alpha` now affects both fill and colour aesthetics (#1371).

* `element_text()` gains a margins argument which allows you to add additional
  padding around text elements. To help see what's going on use `debug = TRUE` 
  to display the text region and anchors.

* The default font size in `geom_text()` has been decreased from 5mm (14 pts)
  to 3.8 mm (11 pts) to match the new default theme sizes.

* A diagonal line is no longer drawn on bar and rectangle legends. Instead, the
  border has been tweaked to be more visible, and more closely match the size of 
  line drawn on the plot.

* `geom_pointrange()` and `geom_linerange()` get vertical (not horizontal)
  lines in the legend (#1389).

* The default line `size` for `geom_smooth()` has been increased from 0.5 to 1 
  to make it easier to see when overlaid on data.
  
* `geom_bar()` and `geom_rect()` use a slightly paler shade of grey so they
  aren't so visually heavy.
  
* `geom_boxplot()` now colours outliers the same way as the boxes.

* `geom_point()` now uses shape 19 instead of 16. This looks much better on 
  the default Linux graphics device. (It's very slightly smaller than the old 
  point, but it shouldn't affect any graphics significantly)

* Sizes in ggplot2 are measured in mm. Previously they were converted to pts 
  (for use in grid) by multiplying by 72 / 25.4. However, grid uses printer's 
  points, not Adobe (big pts), so sizes are now correctly multiplied by 
  72.27 / 25.4. This is unlikely to noticeably affect display, but it's
  technically correct (<https://youtu.be/hou0lU8WMgo>).

* The default legend will now allocate multiple rows (if vertical) or
  columns (if horizontal) in order to make a legend that is more likely to
  fit on the screen. You can override with the `nrow`/`ncol` arguments
  to `guide_legend()`

    ```R
    p <- ggplot(mpg, aes(displ,hwy, colour = model)) + geom_point()
    p
    p + theme(legend.position = "bottom")
    # Previous behaviour
    p + guides(colour = guide_legend(ncol = 1))
    ```

### New and updated themes

* New `theme_void()` is completely empty. It's useful for plots with non-
  standard coordinates or for drawings (@jiho, #976).

* New `theme_dark()` has a dark background designed to make colours pop out
  (@jiho, #1018)

* `theme_minimal()` became slightly more minimal by removing the axis ticks:
  labels now line up directly beneath grid lines (@tomschloss, #1084)

* New theme setting `panel.ontop` (logical) make it possible to place 
  background elements (i.e., gridlines) on top of data. Best used with 
  transparent `panel.background` (@noamross. #551).

### Labelling

The facet labelling system was updated with many new features and a
more flexible interface (@lionel-). It now works consistently across
grid and wrap facets. The most important user visible changes are:

* `facet_wrap()` gains a `labeller` option (#25).

* `facet_grid()` and `facet_wrap()` gain a `switch` argument to
  display the facet titles near the axes. When switched, the labels
  become axes subtitles. `switch` can be set to "x", "y" or "both"
  (the latter only for grids) to control which margin is switched.

The labellers (such as `label_value()` or `label_both()`) also get
some new features:

* They now offer the `multi_line` argument to control whether to
  display composite facets (those specified as `~var1 + var2`) on one
  or multiple lines.

* In `label_bquote()` you now refer directly to the names of
  variables. With this change, you can create math expressions that
  depend on more than one variable. This math expression can be
  specified either for the rows or the columns and you can also
  provide different expressions to each margin.

  As a consequence of these changes, referring to `x` in backquoted
  expressions is deprecated.

* Similarly to `label_bquote()`, `labeller()` now take `.rows` and
  `.cols` arguments. In addition, it also takes `.default`.
  `labeller()` is useful to customise how particular variables are
  labelled. The three additional arguments specify how to label the
  variables are not specifically mentioned, respectively for rows,
  columns or both. This makes it especially easy to set up a
  project-wide labeller dispatcher that can be reused across all your
  plots. See the documentation for an example.

* The new labeller `label_context()` adapts to the number of factors
  facetted over. With a single factor, it displays only the values,
  just as before. But with multiple factors in a composite margin
  (e.g. with `~cyl + am`), the labels are passed over to
  `label_both()`. This way the variables names are displayed with the
  values to help identifying them.

On the programming side, the labeller API has been rewritten in order
to offer more control when faceting over multiple factors (e.g. with
formulae such as `~cyl + am`). This also means that if you have
written custom labellers, you will need to update them for this
version of ggplot.

* Previously, a labeller function would take `variable` and `value`
  arguments and return a character vector. Now, they take a data frame
  of character vectors and return a list. The input data frame has one
  column per factor facetted over and each column in the returned list
  becomes one line in the strip label. See documentation for more
  details.

* The labels received by a labeller now contain metadata: their margin
  (in the "type" attribute) and whether they come from a wrap or a
  grid facet (in the "facet" attribute).

* Note that the new `as_labeller()` function operator provides an easy
  way to transform an existing function to a labeller function. The
  existing function just needs to take and return a character vector.

## Documentation

* Improved documentation for `aes()`, `layer()` and much much more.

* I've tried to reduce the use of `...` so that you can see all the 
  documentation in one place rather than having to integrate multiple pages.
  In some cases this has involved adding additional arguments to geoms
  to make it more clear what you can do:
  
    *  `geom_smooth()` gains explicit `method`, `se` and `formula` arguments.
    
    * `geom_histogram()` gains `binwidth`, `bins`, `origin` and `right` 
      arguments.
      
    * `geom_jitter()` gains `width` and `height` arguments to make it easier
      to control the amount of jittering without using the lengthy 
      `position_jitter()` function (#1116)

* Use of `qplot()` in examples has been minimised (#1123, @hrbrmstr). This is
  inline with the 2nd edition of the ggplot2 box, which minimises the use of 
  `qplot()` in favour of `ggplot()`.

* Tightly linked geoms and stats (e.g. `geom_boxplot()` and `stat_boxplot()`) 
  are now documented in the same file so you can see all the arguments in one
  place. Variations of the same idea (e.g. `geom_path()`, `geom_line()`, and
  `geom_step()`) are also documented together.

* It's now obvious that you can set the `binwidth` parameter for
  `stat_bin_hex()`, `stat_summary_hex()`, `stat_bin_2d()`, and
  `stat_summary_2d()`. 

* The internals of positions have been cleaned up considerably. You're unlikely
  to notice any external changes, although the documentation should be a little
  less confusing since positions now don't list parameters they never use.

## Data

* All datasets have class `tbl_df` so if you also use dplyr, you get a better
  print method.

* `economics` has been brought up to date to 2015-04-01.

* New `economics_long` is the economics data in long form.

* New `txhousing` dataset containing information about the Texas housing
  market. Useful for examples that need multiple time series, and for
  demonstrating model+vis methods.

* New `luv_colours` dataset which contains the locations of all
  built-in `colors()` in Luv space.

* `movies` has been moved into its own package, ggplot2movies, because it was 
  large and not terribly useful. If you've used the movies dataset, you'll now 
  need to explicitly load the package with `library(ggplot2movies)`.

## Bug fixes and minor improvements

* All partially matched arguments and `$` have been been replaced with 
  full matches (@jimhester, #1134).

* ggplot2 now exports `alpha()` from the scales package (#1107), and `arrow()` 
  and `unit()` from grid (#1225). This means you don't need attach scales/grid 
  or do `scales::`/`grid::` for these commonly used functions.

* `aes_string()` now only parses character inputs. This fixes bugs when
  using it with numbers and non default `OutDec` settings (#1045).

* `annotation_custom()` automatically adds a unique id to each grob name,
  making it easier to plot multiple grobs with the same name (e.g. grobs of
  ggplot2 graphics) in the same plot (#1256).

* `borders()` now accepts xlim and ylim arguments for specifying the geographical 
  region of interest (@markpayneatwork, #1392).

* `coord_cartesian()` applies the same expansion factor to limits as for scales. 
  You can suppress with `expand = FALSE` (#1207).

* `coord_trans()` now works when breaks are suppressed (#1422).

* `cut_number()` gives error message if the number of requested bins can
  be created because there are two few unique values (#1046).

* Character labels in `facet_grid()` are no longer (incorrectly) coerced into
  factors. This caused problems with custom label functions (#1070).

* `facet_wrap()` and `facet_grid()` now allow you to use non-standard
  variable names by surrounding them with backticks (#1067).

* `facet_wrap()` more carefully checks its `nrow` and `ncol` arguments
  to ensure that they're specified correctly (@richierocks, #962)

* `facet_wrap()` gains a `dir` argument to control the direction the
  panels are wrapped in. The default is "h" for horizontal. Use "v" for
  vertical layout (#1260).

* `geom_abline()`, `geom_hline()` and `geom_vline()` have been rewritten to
  have simpler behaviour and be more consistent:

    * `stat_abline()`, `stat_hline()` and `stat_vline()` have been removed:
      these were never suitable for use other than with `geom_abline()` etc
      and were not documented.

    * `geom_abline()`, `geom_vline()` and `geom_hline()` are bound to
      `stat_identity()` and `position_identity()`

    * Intercept parameters can no longer be set to a function.

    * They are all documented in one file, since they are so closely related.

* `geom_bin2d()` will now let you specify one dimension's breaks exactly,
  without touching the other dimension's default breaks at all (#1126).

* `geom_crossbar()` sets grouping correctly so you can display multiple
  crossbars on one plot. It also makes the default `fatten` argument a little
  bigger to make the middle line more obvious (#1125).

* `geom_histogram()` and `geom_smooth()` now only inform you about the
  default values once per layer, rather than once per panel (#1220).

* `geom_pointrange()` gains `fatten` argument so you can control the
  size of the point relative to the size of the line.

* `geom_segment()` annotations were not transforming with scales 
  (@BrianDiggs, #859).

* `geom_smooth()` is no longer so chatty. If you want to know what the default
  smoothing method is, look it up in the documentation! (#1247)

* `geom_violin()` now has the ability to draw quantile lines (@DanRuderman).

* `ggplot()` now captures the parent frame to use for evaluation,
  rather than always defaulting to the global environment. This should
  make ggplot more suitable to use in more situations (e.g. with knitr)

* `ggsave()` has been simplified a little to make it easier to maintain.
  It no longer checks that you're printing a ggplot2 object (so now also
  works with any grid grob) (#970), and always requires a filename.
  Parameter `device` now supports character argument to specify which supported
  device to use ('pdf', 'png', 'jpeg', etc.), for when it cannot be correctly
  inferred from the file extension (for example when a temporary filename is
  supplied server side in shiny apps) (@sebkopf, #939). It no longer opens
  a graphics device if one isn't already open - this is annoying when you're
  running from a script (#1326).

* `guide_colorbar()` creates correct legend if only one color (@krlmlr, #943).

* `guide_colorbar()` no longer fails when the legend is empty - previously
  this often masked misspecifications elsewhere in the plot (#967).

* New `layer_data()` function extracts the data used for plotting for a given
  layer. It's mostly useful for testing.

* User supplied `minor_breaks` can now be supplied on the same scale as 
  the data, and will be automatically transformed with by scale (#1385).

* You can now suppress the appearance of an axis/legend title (and the space
  that would allocated for it) with `NULL` in the `scale_` function. To
  use the default label, use `waiver()` (#1145).

* Position adjustments no longer warn about potentially varying ranges
  because the problem rarely occurs in practice and there are currently a
  lot of false positives since I don't understand exactly what FP criteria
  I should be testing.

* `scale_fill_grey()` now uses red for missing values. This matches
  `scale_colour_grey()` and makes it obvious where missing values lie.
  Override with `na.value`.

* `scale_*_gradient2()` defaults to using Lab colour space.

* `scale_*_gradientn()` now allows `colours` or `colors` (#1290)

* `scale_y_continuous()` now also transforms the `lower`, `middle` and `upper`
  aesthetics used by `geom_boxplot()`: this only affects
  `geom_boxplot(stat = "identity")` (#1020).

* Legends no longer inherit aesthetics if `inherit.aes` is FALSE (#1267).

* `lims()` makes it easy to set the limits of any axis (#1138).

* `labels = NULL` now works with `guide_legend()` and `guide_colorbar()`.
  (#1175, #1183).

* `override.aes` now works with American aesthetic spelling, e.g. color

* Scales no longer round data points to improve performance of colour
  palettes. Instead the scales package now uses a much faster colour
  interpolation algorithm (#1022).

* `scale_*_brewer()` and `scale_*_distiller()` add new `direction` argument of 
  `scales::brewer_pal`, making it easier to change the order of colours 
  (@jiho, #1139).

* `scale_x_date()` now clips dates outside the limits in the same way as
  `scale_x_continuous()` (#1090).

* `stat_bin()` gains `bins` arguments, which denotes the number of bins. Now
  you can set `bins=100` instead of `binwidth=0.5`. Note that `breaks` or
  `binwidth` will override it (@tmshn, #1158, #102).

* `stat_boxplot()` warns if a continuous variable is used for the `x` aesthetic
  without also supplying a `group` aesthetic (#992, @krlmlr).

* `stat_summary_2d()` and `stat_bin_2d()` now share exactly the same code for 
  determining breaks from `bins`, `binwidth`, and `origin`. 
  
* `stat_summary_2d()` and `stat_bin_2d()` now output in tile/raster compatible 
  form instead of rect compatible form. 

* Automatically computed breaks do not lead to an error for transformations like
  "probit" where the inverse can map to infinity (#871, @krlmlr)

* `stat_function()` now always evaluates the function on the original scale.
  Previously it computed the function on transformed scales, giving incorrect
  values (@BrianDiggs, #1011).

* `strip_dots` works with anonymous functions within calculated aesthetics 
  (e.g. `aes(sapply(..density.., function(x) mean(x))))` (#1154, @NikNakk)

* `theme()` gains `validate = FALSE` parameter to turn off validation, and 
  hence store arbitrary additional data in the themes. (@tdhock, #1121)

* Improved the calculation of segments needed to draw the curve representing
  a line when plotted in polar coordinates. In some cases, the last segment
  of a multi-segment line was not drawn (@BrianDiggs, #952)<|MERGE_RESOLUTION|>--- conflicted
+++ resolved
@@ -1,13 +1,10 @@
 # ggplot2 (development version)
 
-<<<<<<< HEAD
 * (internal) rearranged the code of `Facet$draw_paensl()` method (@teunbrand).
-=======
 * `geom_rug()` prints a warning when `na.rm = FALSE`, as per documentation (@pn317, #5905)
 * `position_dodge(preserve = "single")` now handles multi-row geoms better,
   such as `geom_violin()` (@teunbrand based on @clauswilke's work, #2801).
 * `position_jitterdodge()` now dodges by `group` (@teunbrand, #3656)
->>>>>>> ba0b18ab
 * The `arrow.fill` parameter is now applied to more line-based functions: 
   `geom_path()`, `geom_line()`, `geom_step()` `geom_function()`, line 
    geometries in `geom_sf()` and `element_line()`.

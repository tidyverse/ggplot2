# ggplot2 (development version)

<<<<<<< HEAD
* (breaking) In the `scale_{colour/fill}_gradient2()` and 
  `scale_{colour/fill}_steps2()` functions, the `midpoint` argument is 
  transformed by the scale transformation (#3198).
=======
* `guide_colourbar()` and `guide_coloursteps()` gain an `alpha` argument to
  set the transparency of the bar (#5085).

* `stat_count()` treats `x` as unique in the same manner `unique()` does 
  (#4609).

* `position_stack()` no longer silently removes missing data, which is now
  handled by the geom instead of position (#3532).

* Legend keys that can draw arrows have their size adjusted for arrows.

>>>>>>> 9d1f81cb
* The `trans` argument in scales and secondary axes has been renamed to 
  `transform`. The `trans` argument itself is deprecated. To access the
  transformation from the scale, a new `get_transformation()` method is 
  added to Scale-classes (#5558).

* `guide_*()` functions get a new `theme` argument to style individual guides.
  The `theme()` function has gained additional arguments for styling guides:
  `legend.key.spacing{.x/.y}`, `legend.frame`, `legend.axis.line`, 
  `legend.ticks`, `legend.ticks.length`, `legend.text.position` and 
  `legend.title.position`. Previous style arguments in the `guide_*()` functions 
  have been soft-deprecated.

* When legend titles are larger than the legend, title justification extends
  to the placement of keys and labels (#1903).

* `draw_key_label()` now better reflects the appearance of labels.

* The `minor_breaks` function argument in scales can now take a function with
  two arguments: the scale's limits and the scale's major breaks (#3583).
  
* (internal) The `ScaleContinuous$get_breaks()` method no longer censors
  the computed breaks.

* Plot scales now ignore `AsIs` objects constructed with `I(x)`, instead of
  invoking the identity scale. This allows these columns to co-exist with other
  layers that need a non-identity scale for the same aesthetic. Also, it makes
  it easy to specify relative positions (@teunbrand, #5142).

* The `fill` aesthetic in many geoms now accepts grid's patterns and gradients.
  For developers of layer extensions, this feature can be enabled by switching 
  from `fill = alpha(fill, alpha)` to `fill = fill_alpha(fill, alpha)` when 
  providing fills to `grid::gpar()` (@teunbrand, #3997).

* The plot's title, subtitle and caption now obey horizontal text margins
  (#5533).

* New `guide_axis_stack()` to combine other axis guides on top of one another.

* New `guide_custom()` function for drawing custom graphical objects (grobs)
  unrelated to scales in legend positions (#5416).
  
* `theme()` now supports splicing a list of arguments (#5542).

* Contour functions will not fail when `options("OutDec")` is not `.` (@eliocamp, #5555).

* The `legend.key` theme element is set to inherit from the `panel.background`
  theme element. The default themes no longer set the `legend.key` element.
  This causes a visual change with the default `theme_gray()` (#5549).

* Lines where `linewidth = NA` are now dropped in `geom_sf()` (#5204).

* New `guide_axis_logticks()` can be used to draw logarithmic tick marks as
  an axis. It supersedes the `annotation_logticks()` function 
  (@teunbrand, #5325).

* Glyphs drawing functions of the `draw_key_*()` family can now set `"width"`
  and `"height"` attributes (in centimetres) to the produced keys to control
  their displayed size in the legend.

* `coord_radial()` is a successor to `coord_polar()` with more customisation 
  options. `coord_radial()` can:
  
  * integrate with the new guide system via a dedicated `guide_axis_theta()` to
    display the angle coordinate.
  * in addition to drawing full circles, also draw circle sectors by using the 
    `end` argument.
  * avoid data vanishing in the center of the plot by setting the `donut` 
    argument.
  * adjust the `angle` aesthetic of layers, such as `geom_text()`, to align 
    with the coordinate system using the `rotate_angle` argument.

* By default, `guide_legend()` now only draws a key glyph for a layer when
  the value is is the layer's data. To revert to the old behaviour, you
  can still set `show.legend = c({aesthetic} = TRUE)` (@teunbrand, #3648).

* The spacing between legend keys and their labels, in addition to legends
  and their titles, is now controlled by the text's `margin` setting. Not
  specifying margins will automatically add appropriate text margins. To
  control the spacing within a legend between keys, the new 
  `key.spacing.{x/y}` argument can be used. This leaves the 
  `legend.spacing` dedicated to controlling the spacing between
  different guides (#5455).

* In the theme element hierarchy, parent elements that are a strict subclass
  of child elements now confer their subclass upon the children (#5457).

* `ggsave()` no longer sometimes creates new directories, which is now 
  controlled by the new `create.dir` argument (#5489).

* `guide_coloursteps(even.steps = FALSE)` now draws one rectangle per interval
  instead of many small ones (#5481).

* (internal) guide building is now part of `ggplot_build()` instead of 
  `ggplot_gtable()` to allow guides to observe unmapped data (#5483).

* `geom_violin()` gains a `bounds` argument analogous to `geom_density()`s (@eliocamp, #5493).

* Legend titles no longer take up space if they've been removed by setting 
  `legend.title = element_blank()` (@teunbrand, #3587).

* New function `check_device()` for testing the availability of advanced 
  graphics features introduced in R 4.1.0 onwards (@teunbrand, #5332).

* Failing to fit or predict in `stat_smooth()` now gives a warning and omits
  the failed group, instead of throwing an error (@teunbrand, #5352).
  
* `resolution()` has a small tolerance, preventing spuriously small resolutions 
  due to rounding errors (@teunbrand, #2516).

* `stage()` now works correctly, even with aesthetics that do not have scales 
  (#5408)

* `labeller()` now handles unspecified entries from lookup tables
  (@92amartins, #4599).

* `fortify.default()` now accepts a data-frame-like object granted the object
  exhibits healthy `dim()`, `colnames()`, and `as.data.frame()` behaviors
  (@hpages, #5390).

* `ScaleContinuous$get_breaks()` now only calls `scales::zero_range()` on limits
  in transformed space, rather than in data space (#5304).

* Scales throw more informative messages (@teunbrand, #4185, #4258)

* The `scale_name` argument in `continuous_scale()`, `discrete_scale()` and
  `binned_scale()` is soft-deprecated (@teunbrand, #1312).

* In `theme()`, some elements can be specified with `rel()` to inherit from
  `unit`-class objects in a relative fashion (@teunbrand, #3951).

* `stat_ydensity()` with incomplete groups calculates the default `width` 
  parameter more stably (@teunbrand, #5396)

* `geom_boxplot()` gains a new argument, `staplewidth` that can draw staples
  at the ends of whiskers (@teunbrand, #5126)

* The `size` argument in `annotation_logticks()` has been deprecated in favour
  of the `linewidth` argument (#5292).

* `geom_boxplot()` gains an `outliers` argument to switch outliers on or off,
  in a manner that does affects the scale range. For hiding outliers that does
  not affect the scale range, you can continue to use `outlier.shape = NA` 
  (@teunbrand, #4892).

* Binned scales now treat `NA`s in limits the same way continuous scales do 
  (#5355).

* Binned scales work better with `trans = "reverse"` (#5355).

* The `legend.text.align` and `legend.title.align` arguments in `theme()` are 
  deprecated. The `hjust` setting of the `legend.text` and `legend.title` 
  elements continues to fulfil the role of text alignment (@teunbrand, #5347).

* Integers are once again valid input to theme arguments that expect numeric
  input (@teunbrand, #5369)

* Nicer error messages for xlim/ylim arguments in coord-* functions
  (@92amartins, #4601, #5297).

* `coord_sf()` now uses customisable guides provided in the scales or 
  `guides()` function (@teunbrand).

* Legends in `scale_*_manual()` can show `NA` values again when the `values` is
  a named vector (@teunbrand, #5214, #5286).
  
* `scale_*_manual()` with a named `values` argument now emits a warning when
  none of those names match the values found in the data (@teunbrand, #5298).

* `coord_munch()` can now close polygon shapes (@teunbrand, #3271)

* You can now omit either `xend` or `yend` from `geom_segment()` as only one
  of these is now required. If one is missing, it will be filled from the `x`
  and `y` aesthetics respectively. This makes drawing horizontal or vertical
  segments a little bit more convenient (@teunbrand, #5140).
  
* New `plot.tag.location` in `theme()` can control placement of the plot tag
  in the `"margin"`, `"plot"` or the new `"panel"` option (#4297).

* `geom_text()` and `geom_label()` gained a `size.unit` parameter that set the 
  text size to millimetres, points, centimetres, inches or picas 
  (@teunbrand, #3799).

* The guide system, as the last remaining chunk of ggplot2, has been rewritten 
  in ggproto. The axes and legends now inherit from a <Guide> class, which makes
  them extensible in the same manner as geoms, stats, facets and coords 
  (#3329, @teunbrand). In addition, the following changes were made:
    * A fallback for old S3 guides is encapsulated in the `GuideOld` ggproto
      class, which mostly just calls the old S3 generics.
    * While the S3 guide generics are still in place, the S3 methods for 
      `guide_train()`, `guide_merge()`, `guide_geom()`, `guide_transform()`,
      `guide_gengrob()` have been superseded by the respective ggproto methods.
      In practise, this will mean that `NextMethod()` or sub-classing ggplot2's
      guides with the S3 system will no longer work.
    * Styling theme parts of the guide now inherit from the plot's theme 
      (#2728). 
    * Styling non-theme parts of the guides accept <element> objects, so that
      the following is possible: `guide_colourbar(frame = element_rect(...))`.
    * Primary axis titles are now placed at the primary guide, so that
      `guides(x = guide_axis(position = "top"))` will display the title at the
      top by default (#4650).
    * Unknown secondary axis guide positions are now inferred as the opposite 
      of the primary axis guide when the latter has a known `position` (#4650).
    * `guide_colourbar()`, `guide_coloursteps()` and `guide_bins()` gain a
      `ticks.length` argument.
    * In `guide_bins()`, the title no longer arbitrarily becomes offset from
      the guide when it has long labels.
    * The `order` argument of guides now strictly needs to be a length-1 
      integer (#4958).
    * More informative error for mismatched 
     `direction`/`theme(legend.direction = ...)` arguments (#4364, #4930).
    * `guide_coloursteps()` and `guide_bins()` sort breaks (#5152).
    * `guide_axis()` gains a `minor.ticks` argument to draw minor ticks (#4387).
    * `guide_axis()` gains a `cap` argument that can be used to trim the
      axis line to extreme breaks (#4907).
    * `guide_colourbar()` and `guide_coloursteps()` merge properly when one
      of aesthetics is dropped (#5324).
    * Fixed regression in `guide_legend()` where the `linewidth` key size
      wasn't adapted to the width of the lines (#5160).

* `geom_label()` now uses the `angle` aesthetic (@teunbrand, #2785)
* 'lines' units in `geom_label()`, often used in the `label.padding` argument, 
  are now are relative to the text size. This causes a visual change, but fixes 
  a misalignment issue between the textbox and text (@teunbrand, #4753)
* The `label.padding` argument in `geom_label()` now supports inputs created
  with the `margin()` function (#5030).
* As an internal change, the `titleGrob()` has been refactored to be faster.
* The `translate_shape_string()` internal function is now exported for use in
  extensions of point layers (@teunbrand, #5191).
* Fixed bug in `coord_sf()` where graticule lines didn't obey 
  `panel.grid.major`'s linewidth setting (@teunbrand, #5179)
* Fixed bug in `annotation_logticks()` when no suitable tick positions could
  be found (@teunbrand, #5248).
* To improve `width` calculation in bar plots with empty factor levels, 
  `resolution()` considers `mapped_discrete` values as having resolution 1 
  (@teunbrand, #5211)
* When `geom_path()` has aesthetics varying within groups, the `arrow()` is
  applied to groups instead of individual segments (@teunbrand, #4935).
* The default width of `geom_bar()` is now based on panel-wise resolution of
  the data, rather than global resolution (@teunbrand, #4336).
* To apply dodging more consistently in violin plots, `stat_ydensity()` now
  has a `drop` argument to keep or discard groups with 1 observation.
* Aesthetics listed in `geom_*()` and `stat_*()` layers now point to relevant
  documentation (@teunbrand, #5123).
* `coord_flip()` has been marked as superseded. The recommended alternative is
  to swap the `x` and `y` aesthetic and/or using the `orientation` argument in
  a layer (@teunbrand, #5130).
* `stat_align()` is now applied per panel instead of globally, preventing issues
  when facets have different ranges (@teunbrand, #5227).
* A stacking bug in `stat_align()` was fixed (@teunbrand, #5176).
* `stat_contour()` and `stat_contour_filled()` now warn about and remove
  duplicated coordinates (@teunbrand, #5215).
* Improve performance of layers without positional scales (@zeehio, #4990)

# ggplot2 3.4.4

This hotfix release adapts to a change in r-devel's `base::is.atomic()` and 
the upcoming retirement of maptools.

* `fortify()` for sp objects (e.g., `SpatialPolygonsDataFrame`) is now deprecated
  and will be removed soon in support of [the upcoming retirement of rgdal, rgeos,
  and maptools](https://r-spatial.org/r/2023/05/15/evolution4.html). In advance
  of the whole removal, `fortify(<SpatialPolygonsDataFrame>, region = ...)`
  no longer works as of this version (@yutannihilation, #5244).

# ggplot2 3.4.3
This hotfix release addresses a version comparison change in r-devel. There are
no user-facing or breaking changes.

# ggplot2 3.4.2
This is a hotfix release anticipating changes in r-devel, but folds in upkeep
changes and a few bug fixes as well.

## Minor improvements

* Various type checks and their messages have been standardised 
  (@teunbrand, #4834).
  
* ggplot2 now uses `scales::DiscreteRange` and `scales::ContinuousRange`, which
  are available to write scale extensions from scratch (@teunbrand, #2710).
  
* The `layer_data()`, `layer_scales()` and `layer_grob()` now have the default
  `plot = last_plot()` (@teunbrand, #5166).
  
* The `datetime_scale()` scale constructor is now exported for use in extension
  packages (@teunbrand, #4701).
  
## Bug fixes

* `update_geom_defaults()` and `update_stat_defaults()` now return properly 
  classed objects and have updated docs (@dkahle, #5146).

* For the purposes of checking required or non-missing aesthetics, character 
  vectors are no longer considered non-finite (@teunbrand, @4284).

* `annotation_logticks()` skips drawing ticks when the scale range is non-finite
  instead of throwing an error (@teunbrand, #5229).
  
* Fixed spurious warnings when the `weight` was used in `stat_bin_2d()`, 
  `stat_boxplot()`, `stat_contour()`, `stat_bin_hex()` and `stat_quantile()`
  (@teunbrand, #5216).

* To prevent changing the plotting order, `stat_sf()` is now computed per panel 
  instead of per group (@teunbrand, #4340).

* Fixed bug in `coord_sf()` where graticule lines didn't obey 
  `panel.grid.major`'s linewidth setting (@teunbrand, #5179).

* `geom_text()` drops observations where `angle = NA` instead of throwing an
  error (@teunbrand, #2757).
  
# ggplot2 3.4.1
This is a small release focusing on fixing regressions in the 3.4.0 release
and minor polishes.

## Breaking changes

* The computed variable `y` in `stat_ecdf()` has been superseded by `ecdf` to 
  prevent incorrect scale transformations (@teunbrand, #5113 and #5112).
  
## New features

* Added `scale_linewidth_manual()` and `scale_linewidth_identity()` to support
  the `linewidth` aesthetic (@teunbrand, #5050).
  
* `ggsave()` warns when multiple `filename`s are given, and only writes to the
  first file (@teunbrand, #5114).

## Bug fixes

* Fixed a regression in `geom_hex()` where aesthetics were replicated across 
  bins (@thomasp85, #5037 and #5044).
  
* Using two ordered factors as facetting variables in 
  `facet_grid(..., as.table = FALSE)` now throws a warning instead of an
  error (@teunbrand, #5109).
  
* Fixed misbehaviour of `draw_key_boxplot()` and `draw_key_crossbar()` with 
  skewed key aspect ratio (@teunbrand, #5082).
  
* Fixed spurious warning when `weight` aesthetic was used in `stat_smooth()` 
  (@teunbrand based on @clauswilke's suggestion, #5053).
  
* The `lwd` alias is now correctly replaced by `linewidth` instead of `size` 
  (@teunbrand based on @clauswilke's suggestion #5051).
  
* Fixed a regression in `Coord$train_panel_guides()` where names of guides were 
  dropped (@maxsutton, #5063).

In binned scales:

* Automatic breaks should no longer be out-of-bounds, and automatic limits are
  adjusted to include breaks (@teunbrand, #5082).
  
* Zero-range limits no longer throw an error and are treated akin to continuous
  scales with zero-range limits (@teunbrand, #5066).
  
* The `trans = "date"` and `trans = "time"` transformations were made compatible
  (@teunbrand, #4217).

# ggplot2 3.4.0
This is a minor release focusing on tightening up the internals and ironing out
some inconsistencies in the API. The biggest change is the addition of the 
`linewidth` aesthetic that takes of sizing the width of any line from `size`. 
This change, while attempting to be as non-breaking as possible, has the 
potential to change the look of some of your plots.

Other notable changes is a complete redo of the error and warning messaging in
ggplot2 using the cli package. Messaging is now better contextualised and it 
should be easier to identify which layer an error is coming from. Last, we have
now made the switch to using the vctrs package internally which means that 
support for vctrs classes as variables should improve, along with some small 
gains in rendering speed.

## Breaking changes

* A `linewidth` aesthetic has been introduced and supersedes the `size` 
  aesthetic for scaling the width of lines in line based geoms. `size` will 
  remain functioning but deprecated for these geoms and it is recommended to 
  update all code to reflect the new aesthetic. For geoms that have _both_ point 
  sizing and linewidth sizing (`geom_pointrange()` and `geom_sf`) `size` now 
  **only** refers to sizing of points which can leads to a visual change in old
  code (@thomasp85, #3672)
  
* The default line width for polygons in `geom_sf()` have been decreased to 0.2 
  to reflect that this is usually used for demarking borders where a thinner 
  line is better suited. This change was made since we already induced a 
  visual change in `geom_sf()` with the introduction of the `linewidth` 
  aesthetic.
  
* The dot-dot notation (`..var..`) and `stat()`, which have been superseded by
  `after_stat()`, are now formally deprecated (@yutannihilation, #3693).

* `qplot()` is now formally deprecated (@yutannihilation, #3956).

* `stage()` now properly refers to the values without scale transformations for
  the stage of `after_stat`. If your code requires the scaled version of the
  values for some reason, you have to apply the same transformation by yourself,
  e.g. `sqrt()` for `scale_{x,y}_sqrt()` (@yutannihilation and @teunbrand, #4155).

* Use `rlang::hash()` instead of `digest::digest()`. This update may lead to 
  changes in the automatic sorting of legends. In order to enforce a specific
  legend order use the `order` argument in the guide. (@thomasp85, #4458)

* referring to `x` in backquoted expressions with `label_bquote()` is no longer
  possible.

* The `ticks.linewidth` and `frame.linewidth` parameters of `guide_colourbar()`
  are now multiplied with `.pt` like elsewhere in ggplot2. It can cause visual
  changes when these arguments are not the defaults and these changes can be 
  restored to their previous behaviour by adding `/ .pt` (@teunbrand #4314).

* `scale_*_viridis_b()` now uses the full range of the viridis scales 
  (@gregleleu, #4737)

## New features

* `geom_col()` and `geom_bar()` gain a new `just` argument. This is set to `0.5`
  by default; use `just = 0`/`just = 1` to place columns on the left/right
  of the axis breaks.
  (@wurli, #4899)

* `geom_density()` and `stat_density()` now support `bounds` argument
  to estimate density with boundary correction (@echasnovski, #4013).

* ggplot now checks during statistical transformations whether any data 
  columns were dropped and warns about this. If stats intend to drop
  data columns they can declare them in the new field `dropped_aes`.
  (@clauswilke, #3250)

* `...` supports `rlang::list2` dynamic dots in all public functions. 
  (@mone27, #4764) 

* `theme()` now has a `strip.clip` argument, that can be set to `"off"` to 
  prevent the clipping of strip text and background borders (@teunbrand, #4118)
  
* `geom_contour()` now accepts a function in the `breaks` argument 
  (@eliocamp, #4652).

## Minor improvements and bug fixes

* Fix a bug in `position_jitter()` where infinity values were dropped (@javlon,
  #4790).

* `geom_linerange()` now respects the `na.rm` argument (#4927, @thomasp85)

* Improve the support for `guide_axis()` on `coord_trans()` 
  (@yutannihilation, #3959)
  
* Added `stat_align()` to align data without common x-coordinates prior to
  stacking. This is now the default stat for `geom_area()` (@thomasp85, #4850)

* Fix a bug in `stat_contour_filled()` where break value differences below a 
  certain number of digits would cause the computations to fail (@thomasp85, 
  #4874)

* Secondary axis ticks are now positioned more precisely, removing small visual
  artefacts with alignment between grid and ticks (@thomasp85, #3576)

* Improve `stat_function` documentation regarding `xlim` argument. 
  (@92amartins, #4474)

* Fix various issues with how `labels`, `breaks`, `limits`, and `show.limits`
  interact in the different binning guides (@thomasp85, #4831)

* Automatic break calculation now squishes the scale limits to the domain
  of the transformation. This allows `scale_{x/y}_sqrt()` to find breaks at 0   
  when appropriate (@teunbrand, #980).

* Using multiple modified aesthetics correctly will no longer trigger warnings. 
  If used incorrectly, the warning will now report the duplicated aesthetic 
  instead of `NA` (@teunbrand, #4707).

* `aes()` now supports the `!!!` operator in its first two arguments
  (#2675). Thanks to @yutannihilation and @teunbrand for draft
  implementations.

* Require rlang >= 1.0.0 (@billybarc, #4797)

* `geom_violin()` no longer issues "collapsing to unique 'x' values" warning
  (@bersbersbers, #4455)

* `annotate()` now documents unsupported geoms (`geom_abline()`, `geom_hline()`
  and `geom_vline()`), and warns when they are requested (@mikmart, #4719)

* `presidential` dataset now includes Trump's presidency (@bkmgit, #4703).

* `position_stack()` now works fully with `geom_text()` (@thomasp85, #4367)

* `geom_tile()` now correctly recognises missing data in `xmin`, `xmax`, `ymin`,
  and `ymax` (@thomasp85 and @sigmapi, #4495)

* `geom_hex()` will now use the binwidth from `stat_bin_hex()` if present, 
  instead of deriving it (@thomasp85, #4580)
  
* `geom_hex()` now works on non-linear coordinate systems (@thomasp85)

* Fixed a bug throwing errors when trying to render an empty plot with secondary
  axes (@thomasp85, #4509)

* Axes are now added correctly in `facet_wrap()` when `as.table = FALSE`
  (@thomasp85, #4553)

* Better compatibility of custom device functions in `ggsave()` 
  (@thomasp85, #4539)

* Binning scales are now more resilient to calculated limits that ends up being
  `NaN` after transformations (@thomasp85, #4510)

* Strip padding in `facet_grid()` is now only in effect if 
  `strip.placement = "outside"` _and_ an axis is present between the strip and 
  the panel (@thomasp85, #4610)

* Aesthetics of length 1 are now recycled to 0 if the length of the data is 0 
  (@thomasp85, #4588)

* Setting `size = NA` will no longer cause `guide_legend()` to error 
  (@thomasp85, #4559)

* Setting `stroke` to `NA` in `geom_point()` will no longer impair the sizing of
  the points (@thomasp85, #4624)

* `stat_bin_2d()` now correctly recognises the `weight` aesthetic 
  (@thomasp85, #4646)
  
* All geoms now have consistent exposure of linejoin and lineend parameters, and
  the guide keys will now respect these settings (@thomasp85, #4653)

* `geom_sf()` now respects `arrow` parameter for lines (@jakeruss, #4659)

* Updated documentation for `print.ggplot` to reflect that it returns
  the original plot, not the result of `ggplot_build()`. (@r2evans, #4390)

* `scale_*_manual()` no longer displays extra legend keys, or changes their 
  order, when a named `values` argument has more items than the data. To display
  all `values` on the legend instead, use
  `scale_*_manual(values = vals, limits = names(vals))`. (@teunbrand, @banfai, 
  #4511, #4534)

* Updated documentation for `geom_contour()` to correctly reflect argument 
  precedence between `bins` and `binwidth`. (@eliocamp, #4651)

* Dots in `geom_dotplot()` are now correctly aligned to the baseline when
  `stackratio != 1` and `stackdir != "up"` (@mjskay, #4614)

* Key glyphs for `geom_boxplot()`, `geom_crossbar()`, `geom_pointrange()`, and
  `geom_linerange()` are now orientation-aware (@mjskay, #4732)
  
* Updated documentation for `geom_smooth()` to more clearly describe effects of 
  the `fullrange` parameter (@thoolihan, #4399).

# ggplot2 3.3.6
This is a very small release only applying an internal change to comply with 
R 4.2 and its deprecation of `default.stringsAsFactors()`. There are no user
facing changes and no breaking changes.

# ggplot2 3.3.5
This is a very small release focusing on fixing a couple of untenable issues 
that surfaced with the 3.3.4 release

* Revert changes made in #4434 (apply transform to intercept in `geom_abline()`) 
  as it introduced undesirable issues far worse than the bug it fixed 
  (@thomasp85, #4514)
* Fixes an issue in `ggsave()` when producing emf/wmf files (@yutannihilation, 
  #4521)
* Warn when grDevices specific arguments are passed to ragg devices (@thomasp85, 
  #4524)
* Fix an issue where `coord_sf()` was reporting that it is non-linear
  even when data is provided in projected coordinates (@clauswilke, #4527)

# ggplot2 3.3.4
This is a larger patch release fixing a huge number of bugs and introduces a 
small selection of feature refinements.

## Features

* Alt-text can now be added to a plot using the `alt` label, i.e 
  `+ labs(alt = ...)`. Currently this alt text is not automatically propagated, 
  but we plan to integrate into Shiny, RMarkdown, and other tools in the future. 
  (@thomasp85, #4477)

* Add support for the BrailleR package for creating descriptions of the plot
  when rendered (@thomasp85, #4459)
  
* `coord_sf()` now has an argument `default_crs` that specifies the coordinate
  reference system (CRS) for non-sf layers and scale/coord limits. This argument
  defaults to `NULL`, which means non-sf layers are assumed to be in projected
  coordinates, as in prior ggplot2 versions. Setting `default_crs = sf::st_crs(4326)`
  provides a simple way to interpret x and y positions as longitude and latitude,
  regardless of the CRS used by `coord_sf()`. Authors of extension packages
  implementing `stat_sf()`-like functionality are encouraged to look at the source
  code of `stat_sf()`'s `compute_group()` function to see how to provide scale-limit
  hints to `coord_sf()` (@clauswilke, #3659).

* `ggsave()` now uses ragg to render raster output if ragg is available. It also
  handles custom devices that sets a default unit (e.g. `ragg::agg_png`) 
  correctly (@thomasp85, #4388)

* `ggsave()` now returns the saved file location invisibly (#3379, @eliocamp).
  Note that, as a side effect, an unofficial hack `<ggplot object> + ggsave()`
  no longer works (#4513).

* The scale arguments `limits`, `breaks`, `minor_breaks`, `labels`, `rescaler`
  and `oob` now accept purrr style lambda notation (@teunbrand, #4427). The same 
  is true for `as_labeller()` (and therefore also `labeller()`) 
  (@netique, #4188).

* Manual scales now allow named vectors passed to `values` to contain fewer 
  elements than existing in the data. Elements not present in values will be set
  to `NA` (@thomasp85, #3451)
  
* Date and datetime position scales support out-of-bounds (oob) arguments to 
  control how limits affect data outside those limits (@teunbrand, #4199).
  
## Fixes

* Fix a bug that `after_stat()` and `after_scale()` cannot refer to aesthetics
  if it's specified in the plot-global mapping (@yutannihilation, #4260).
  
* Fix bug in `annotate_logticks()` that would cause an error when used together
  with `coord_flip()` (@thomasp85, #3954)
  
* Fix a bug in `geom_abline()` that resulted in `intercept` not being subjected
  to the transformation of the y scale (@thomasp85, #3741)
  
* Extent the range of the line created by `geom_abline()` so that line ending
  is not visible for large linewidths (@thomasp85, #4024)

* Fix bug in `geom_dotplot()` where dots would be positioned wrong with 
  `stackgroups = TRUE` (@thomasp85, #1745)

* Fix calculation of confidence interval for locfit smoothing in `geom_smooth()`
  (@topepo, #3806)
  
* Fix bug in `geom_text()` where `"outward"` and `"inward"` justification for 
  some `angle` values was reversed (@aphalo, #4169, #4447)

* `ggsave()` now sets the default background to match the fill value of the
  `plot.background` theme element (@karawoo, #4057)

* It is now deprecated to specify `guides(<scale> = FALSE)` or
  `scale_*(guide = FALSE)` to remove a guide. Please use 
  `guides(<scale> = "none")` or `scale_*(guide = "none")` instead 
  (@yutannihilation, #4097)
  
* Fix a bug in `guide_bins()` where keys would disappear if the guide was 
  reversed (@thomasp85, #4210)
  
* Fix bug in `guide_coloursteps()` that would repeat the terminal bins if the
  breaks coincided with the limits of the scale (@thomasp85, #4019)

* Make sure that default labels from default mappings doesn't overwrite default
  labels from explicit mappings (@thomasp85, #2406)

* Fix bug in `labeller()` where parsing was turned off if `.multiline = FALSE`
  (@thomasp85, #4084)
  
* Make sure `label_bquote()` has access to the calling environment when 
  evaluating the labels (@thomasp85, #4141)

* Fix a bug in the layer implementation that introduced a new state after the 
  first render which could lead to a different look when rendered the second 
  time (@thomasp85, #4204)

* Fix a bug in legend justification where justification was lost of the legend
  dimensions exceeded the available size (@thomasp85, #3635)

* Fix a bug in `position_dodge2()` where `NA` values in thee data would cause an
  error (@thomasp85, #2905)

* Make sure `position_jitter()` creates the same jittering independent of 
  whether it is called by name or with constructor (@thomasp85, #2507)

* Fix a bug in `position_jitter()` where different jitters would be applied to 
  different position aesthetics of the same axis (@thomasp85, #2941)
  
* Fix a bug in `qplot()` when supplying `c(NA, NA)` as axis limits 
  (@thomasp85, #4027)
  
* Remove cross-inheritance of default discrete colour/fill scales and check the
  type and aesthetic of function output if `type` is a function 
  (@thomasp85, #4149)

* Fix bug in `scale_[x|y]_date()` where custom breaks functions that resulted in
  fractional dates would get misaligned (@thomasp85, #3965)
  
* Fix bug in `scale_[x|y]_datetime()` where a specified timezone would be 
  ignored by the scale (@thomasp85, #4007)
  
* Fix issue in `sec_axis()` that would throw warnings in the absence of any 
  secondary breaks (@thomasp85, #4368)

* `stat_bin()`'s computed variable `width` is now documented (#3522).
  
* `stat_count()` now computes width based on the full dataset instead of per 
  group (@thomasp85, #2047)

* Extended `stat_ecdf()` to calculate the cdf from either x or y instead from y 
  only (@jgjl, #4005)
  
* Fix a bug in `stat_summary_bin()` where one more than the requested number of
  bins would be created (@thomasp85, #3824)

* Only drop groups in `stat_ydensity()` when there are fewer than two data 
  points and throw a warning (@andrewwbutler, #4111).

* Fixed a bug in strip assembly when theme has `strip.text = element_blank()`
  and plots are faceted with multi-layered strips (@teunbrand, #4384).
  
* Using `theme(aspect.ratio = ...)` together with free space in `facet_grid()`
  now correctly throws an error (@thomasp85, #3834)

* Fixed a bug in `labeller()` so that `.default` is passed to `as_labeller()`
  when labellers are specified by naming faceting variables. (@waltersom, #4031)
  
* Updated style for example code (@rjake, #4092)

* ggplot2 now requires R >= 3.3 (#4247).

* ggplot2 now uses `rlang::check_installed()` to check if a suggested package is
  installed, which will offer to install the package before continuing (#4375, 
  @malcolmbarrett)

* Improved error with hint when piping a `ggplot` object into a facet function
  (#4379, @mitchelloharawild).

# ggplot2 3.3.3
This is a small patch release mainly intended to address changes in R and CRAN.
It further changes the licensing model of ggplot2 to an MIT license.

* Update the ggplot2 licence to an MIT license (#4231, #4232, #4233, and #4281)

* Use vdiffr conditionally so ggplot2 can be tested on systems without vdiffr

* Update tests to work with the new `all.equal()` defaults in R >4.0.3

* Fixed a bug that `guide_bins()` mistakenly ignore `override.aes` argument
  (@yutannihilation, #4085).

# ggplot2 3.3.2
This is a small release focusing on fixing regressions introduced in 3.3.1.

* Added an `outside` option to `annotation_logticks()` that places tick marks
  outside of the plot bounds. (#3783, @kbodwin)

* `annotation_raster()` adds support for native rasters. For large rasters,
  native rasters render significantly faster than arrays (@kent37, #3388)
  
* Facet strips now have dedicated position-dependent theme elements 
  (`strip.text.x.top`, `strip.text.x.bottom`, `strip.text.y.left`, 
  `strip.text.y.right`) that inherit from `strip.text.x` and `strip.text.y`, 
  respectively. As a consequence, some theme stylings now need to be applied to 
  the position-dependent elements rather than to the parent elements. This 
  change was already introduced in ggplot2 3.3.0 but not listed in the 
  changelog. (@thomasp85, #3683)

* Facets now handle layers containing no data (@yutannihilation, #3853).
  
* A newly added geom `geom_density_2d_filled()` and associated stat 
  `stat_density_2d_filled()` can draw filled density contours
  (@clauswilke, #3846).

* A newly added `geom_function()` is now recommended to use in conjunction
  with/instead of `stat_function()`. In addition, `stat_function()` now
  works with transformed y axes, e.g. `scale_y_log10()`, and in plots
  containing no other data or layers (@clauswilke, #3611, #3905, #3983).

* Fixed a bug in `geom_sf()` that caused problems with legend-type
  autodetection (@clauswilke, #3963).
  
* Support graphics devices that use the `file` argument instead of `fileneame` 
  in `ggsave()` (@bwiernik, #3810)
  
* Default discrete color scales are now configurable through the `options()` of 
  `ggplot2.discrete.colour` and `ggplot2.discrete.fill`. When set to a character 
  vector of colour codes (or list of character vectors)  with sufficient length, 
  these colours are used for the default scale. See `help(scale_colour_discrete)` 
  for more details and examples (@cpsievert, #3833).

* Default continuous colour scales (i.e., the `options()` 
  `ggplot2.continuous.colour` and `ggplot2.continuous.fill`, which inform the 
  `type` argument of `scale_fill_continuous()` and `scale_colour_continuous()`) 
  now accept a function, which allows more control over these default 
  `continuous_scale()`s (@cpsievert, #3827).

* A bug was fixed in `stat_contour()` when calculating breaks based on 
  the `bins` argument (@clauswilke, #3879, #4004).
  
* Data columns can now contain `Vector` S4 objects, which are widely used in the 
  Bioconductor project. (@teunbrand, #3837)

# ggplot2 3.3.1

This is a small release with no code change. It removes all malicious links to a 
site that got hijacked from the readme and pkgdown site.

# ggplot2 3.3.0

This is a minor release but does contain a range of substantial new features, 
along with the standard bug fixes. The release contains a few visual breaking
changes, along with breaking changes for extension developers due to a shift in
internal representation of the position scales and their axes. No user breaking
changes are included.

This release also adds Dewey Dunnington (@paleolimbot) to the core team.

## Breaking changes
There are no user-facing breaking changes, but a change in some internal 
representations that extension developers may have relied on, along with a few 
breaking visual changes which may cause visual tests in downstream packages to 
fail.

* The `panel_params` field in the `Layout` now contains a list of list of 
  `ViewScale` objects, describing the trained coordinate system scales, instead
  of the list object used before. Any extensions that use this field will likely
  break, as will unit tests that checks aspects of this.

* `element_text()` now issues a warning when vectorized arguments are provided, 
  as in `colour = c("red", "green", "blue")`. Such use is discouraged and not 
  officially supported (@clauswilke, #3492).

* Changed `theme_grey()` setting for legend key so that it creates no border 
  (`NA`) rather than drawing a white one. (@annennenne, #3180)

* `geom_ribbon()` now draws separate lines for the upper and lower intervals if
  `colour` is mapped. Similarly, `geom_area()` and `geom_density()` now draw
  the upper lines only in the same case by default. If you want old-style full
  stroking, use `outline.type = "full"` (@yutannihilation, #3503 / @thomasp85, #3708).

## New features

* The evaluation time of aesthetics can now be controlled to a finer degree. 
  `after_stat()` supersedes the use of `stat()` and `..var..`-notation, and is
  joined by `after_scale()` to allow for mapping to scaled aesthetic values. 
  Remapping of the same aesthetic is now supported with `stage()`, so you can 
  map a data variable to a stat aesthetic, and remap the same aesthetic to 
  something else after statistical transformation (@thomasp85, #3534)

* All `coord_*()` functions with `xlim` and `ylim` arguments now accept
  vectors with `NA` as a placeholder for the minimum or maximum value
  (e.g., `ylim = c(0, NA)` would zoom the y-axis from 0 to the 
  maximum value observed in the data). This mimics the behaviour
  of the `limits` argument in continuous scale functions
  (@paleolimbot, #2907).

* Allowed reversing of discrete scales by re-writing `get_limits()` 
  (@AnneLyng, #3115)
  
* All geoms and stats that had a direction (i.e. where the x and y axes had 
  different interpretation), can now freely choose their direction, instead of
  relying on `coord_flip()`. The direction is deduced from the aesthetic 
  mapping, but can also be specified directly with the new `orientation` 
  argument (@thomasp85, #3506).
  
* Position guides can now be customized using the new `guide_axis()`, which can 
  be passed to position `scale_*()` functions or via `guides()`. The new axis 
  guide (`guide_axis()`) comes with arguments `check.overlap` (automatic removal 
  of overlapping labels), `angle` (easy rotation of axis labels), and
  `n.dodge` (dodge labels into multiple rows/columns) (@paleolimbot, #3322).
  
* A new scale type has been added, that allows binning of aesthetics at the 
  scale level. It has versions for both position and non-position aesthetics and
  comes with two new guides (`guide_bins` and `guide_coloursteps`) 
  (@thomasp85, #3096)
  
* `scale_x_continuous()` and `scale_y_continuous()` gains an `n.breaks` argument
  guiding the number of automatic generated breaks (@thomasp85, #3102)

* Added `stat_contour_filled()` and `geom_contour_filled()`, which compute 
  and draw filled contours of gridded data (@paleolimbot, #3044). 
  `geom_contour()` and `stat_contour()` now use the isoband package
  to compute contour lines. The `complete` parameter (which was undocumented
  and has been unused for at least four years) was removed (@paleolimbot, #3044).
  
* Themes have gained two new parameters, `plot.title.position` and 
  `plot.caption.position`, that can be used to customize how plot
  title/subtitle and plot caption are positioned relative to the overall plot
  (@clauswilke, #3252).

## Extensions
  
* `Geom` now gains a `setup_params()` method in line with the other ggproto
  classes (@thomasp85, #3509)

* The newly added function `register_theme_elements()` now allows developers
  of extension packages to define their own new theme elements and place them
  into the ggplot2 element tree (@clauswilke, #2540).

## Minor improvements and bug fixes

* `coord_trans()` now draws second axes and accepts `xlim`, `ylim`,
  and `expand` arguments to bring it up to feature parity with 
  `coord_cartesian()`. The `xtrans` and `ytrans` arguments that were 
  deprecated in version 1.0.1 in favour of `x` and `y` 
  were removed (@paleolimbot, #2990).

* `coord_trans()` now calculates breaks using the expanded range 
  (previously these were calculated using the unexpanded range, 
  which resulted in differences between plots made with `coord_trans()`
  and those made with `coord_cartesian()`). The expansion for discrete axes 
  in `coord_trans()` was also updated such that it behaves identically
  to that in `coord_cartesian()` (@paleolimbot, #3338).

* `expand_scale()` was deprecated in favour of `expansion()` for setting
  the `expand` argument of `x` and `y` scales (@paleolimbot).

* `geom_abline()`, `geom_hline()`, and `geom_vline()` now issue 
  more informative warnings when supplied with set aesthetics
  (i.e., `slope`, `intercept`, `yintercept`, and/or `xintercept`)
  and mapped aesthetics (i.e., `data` and/or `mapping`).

* Fix a bug in `geom_raster()` that squeezed the image when it went outside 
  scale limits (#3539, @thomasp85)

* `geom_sf()` now determines the legend type automatically (@microly, #3646).
  
* `geom_sf()` now removes rows that can't be plotted due to `NA` aesthetics 
  (#3546, @thomasp85)

* `geom_sf()` now applies alpha to linestring geometries 
  (#3589, @yutannihilation).

* `gg_dep()` was deprecated (@perezp44, #3382).

* Added function `ggplot_add.by()` for lists created with `by()`, allowing such
  lists to be added to ggplot objects (#2734, @Maschette)

* ggplot2 no longer depends on reshape2, which means that it no longer 
  (recursively) needs plyr, stringr, or stringi packages.

* Increase the default `nbin` of `guide_colourbar()` to place the ticks more 
  precisely (#3508, @yutannihilation).

* `manual_scale()` now matches `values` with the order of `breaks` whenever
  `values` is an unnamed vector. Previously, unnamed `values` would match with
  the limits of the scale and ignore the order of any `breaks` provided. Note
  that this may change the appearance of plots that previously relied on the
  unordered behaviour (#2429, @idno0001).

* `scale_manual_*(limits = ...)` now actually limits the scale (#3262,
  @yutannihilation).

* Fix a bug when `show.legend` is a named logical vector 
  (#3461, @yutannihilation).

* Added weight aesthetic option to `stat_density()` and made scaling of 
  weights the default (@annennenne, #2902)
  
* `stat_density2d()` can now take an `adjust` parameter to scale the default 
  bandwidth. (#2860, @haleyjeppson)

* `stat_smooth()` uses `REML` by default, if `method = "gam"` and
  `gam`'s method is not specified (@ikosmidis, #2630).

* stacking text when calculating the labels and the y axis with
  `stat_summary()` now works (@ikosmidis, #2709)
  
* `stat_summary()` and related functions now support rlang-style lambda functions
  (#3568, @dkahle).

* The data mask pronoun, `.data`, is now stripped from default labels.

* Addition of partial themes to plots has been made more predictable;
  stepwise addition of individual partial themes is now equivalent to
  addition of multple theme elements at once (@clauswilke, #3039).

* Facets now don't fail even when some variable in the spec are not available
  in all layers (@yutannihilation, #2963).

# ggplot2 3.2.1

This is a patch release fixing a few regressions introduced in 3.2.0 as well as
fixing some unit tests that broke due to upstream changes.

* `position_stack()` no longer changes the order of the input data. Changes to 
  the internal behaviour of `geom_ribbon()` made this reordering problematic 
  with ribbons that spanned `y = 0` (#3471)
* Using `qplot()` with a single positional aesthetic will no longer title the
  non-specified scale as `"NULL"` (#3473)
* Fixes unit tests for sf graticule labels caused by changes to sf

# ggplot2 3.2.0

This is a minor release with an emphasis on internal changes to make ggplot2 
faster and more consistent. The few interface changes will only affect the 
aesthetics of the plot in minor ways, and will only potentially break code of
extension developers if they have relied on internals that have been changed. 
This release also sees the addition of Hiroaki Yutani (@yutannihilation) to the 
core developer team.

With the release of R 3.6, ggplot2 now requires the R version to be at least 3.2,
as the tidyverse is committed to support 5 major versions of R.

## Breaking changes

* Two patches (#2996 and #3050) fixed minor rendering problems. In most cases,
  the visual changes are so subtle that they are difficult to see with the naked
  eye. However, these changes are detected by the vdiffr package, and therefore
  any package developers who use vdiffr to test for visual correctness of ggplot2
  plots will have to regenerate all reference images.
  
* In some cases, ggplot2 now produces a warning or an error for code that previously
  produced plot output. In all these cases, the previous plot output was accidental,
  and the plotting code uses the ggplot2 API in a way that would lead to undefined
  behavior. Examples include a missing `group` aesthetic in `geom_boxplot()` (#3316),
  annotations across multiple facets (#3305), and not using aesthetic mappings when
  drawing ribbons with `geom_ribbon()` (#3318).

## New features

* This release includes a range of internal changes that speeds up plot 
  generation. None of the changes are user facing and will not break any code,
  but in general ggplot2 should feel much faster. The changes includes, but are
  not limited to:
  
  - Caching ascent and descent dimensions of text to avoid recalculating it for
    every title.
  
  - Using a faster data.frame constructor as well as faster indexing into 
    data.frames
    
  - Removing the plyr dependency, replacing plyr functions with faster 
    equivalents.

* `geom_polygon()` can now draw polygons with holes using the new `subgroup` 
  aesthetic. This functionality requires R 3.6.0 (@thomasp85, #3128)

* Aesthetic mappings now accept functions that return `NULL` (@yutannihilation,
  #2997).

* `stat_function()` now accepts rlang/purrr style anonymous functions for the 
  `fun` parameter (@dkahle, #3159).

* `geom_rug()` gains an "outside" option to allow for moving the rug tassels to 
  outside the plot area (@njtierney, #3085) and a `length` option to allow for 
  changing the length of the rug lines (@daniel-wells, #3109). 
  
* All geoms now take a `key_glyph` paramter that allows users to customize
  how legend keys are drawn (@clauswilke, #3145). In addition, a new key glyph
  `timeseries` is provided to draw nice legends for time series
  (@mitchelloharawild, #3145).

## Extensions

* Layers now have a new member function `setup_layer()` which is called at the
  very beginning of the plot building process and which has access to the 
  original input data and the plot object being built. This function allows the 
  creation of custom layers that autogenerate aesthetic mappings based on the 
  input data or that filter the input data in some form. For the time being, this
  feature is not exported, but it has enabled the development of a new layer type,
  `layer_sf()` (see next item). Other special-purpose layer types may be added
  in the future (@clauswilke, #2872).
  
* A new layer type `layer_sf()` can auto-detect and auto-map sf geometry
  columns in the data. It should be used by extension developers who are writing
  new sf-based geoms or stats (@clauswilke, #3232).

* `x0` and `y0` are now recognized positional aesthetics so they will get scaled 
  if used in extension geoms and stats (@thomasp85, #3168)
  
* Continuous scale limits now accept functions which accept the default
  limits and return adjusted limits. This makes it possible to write
  a function that e.g. ensures the limits are always a multiple of 100,
  regardless of the data (@econandrew, #2307).

## Minor improvements and bug fixes

* `cut_width()` now accepts `...` to pass further arguments to `base::cut.default()`
   like `cut_number()` and `cut_interval()` already did (@cderv, #3055)

* `coord_map()` now can have axes on the top and right (@karawoo, #3042).

* `coord_polar()` now correctly rescales the secondary axis (@linzi-sg, #3278)

* `coord_sf()`, `coord_map()`, and `coord_polar()` now squash `-Inf` and `Inf`
  into the min and max of the plot (@yutannihilation, #2972).

* `coord_sf()` graticule lines are now drawn in the same thickness as panel grid 
  lines in `coord_cartesian()`, and seting panel grid lines to `element_blank()` 
  now also works in `coord_sf()` 
  (@clauswilke, #2991, #2525).

* `economics` data has been regenerated. This leads to some changes in the
  values of all columns (especially in `psavert`), but more importantly, strips 
  the grouping attributes from `economics_long`.

* `element_line()` now fills closed arrows (@yutannihilation, #2924).

* Facet strips on the left side of plots now have clipping turned on, preventing
  text from running out of the strip and borders from looking thicker than for
  other strips (@karawoo, #2772 and #3061).

* ggplot2 now works in Turkish locale (@yutannihilation, #3011).

* Clearer error messages for inappropriate aesthetics (@clairemcwhite, #3060).

* ggplot2 no longer attaches any external packages when using functions that 
  depend on packages that are suggested but not imported by ggplot2. The 
  affected functions include `geom_hex()`, `stat_binhex()`, 
  `stat_summary_hex()`, `geom_quantile()`, `stat_quantile()`, and `map_data()` 
  (@clauswilke, #3126).
  
* `geom_area()` and `geom_ribbon()` now sort the data along the x-axis in the 
  `setup_data()` method rather than as part of `draw_group()` (@thomasp85, 
  #3023)

* `geom_hline()`, `geom_vline()`, and `geom_abline()` now throw a warning if the 
  user supplies both an `xintercept`, `yintercept`, or `slope` value and a 
  mapping (@RichardJActon, #2950).

* `geom_rug()` now works with `coord_flip()` (@has2k1, #2987).

* `geom_violin()` no longer throws an error when quantile lines fall outside 
  the violin polygon (@thomasp85, #3254).

* `guide_legend()` and `guide_colorbar()` now use appropriate spacing between legend
  key glyphs and legend text even if the legend title is missing (@clauswilke, #2943).

* Default labels are now generated more consistently; e.g., symbols no longer
  get backticks, and long expressions are abbreviated with `...`
  (@yutannihilation, #2981).

* All-`Inf` layers are now ignored for picking the scale (@yutannihilation, 
  #3184).
  
* Diverging Brewer colour palette now use the correct mid-point colour 
  (@dariyasydykova, #3072).
  
* `scale_color_continuous()` now points to `scale_colour_continuous()` so that 
  it will handle `type = "viridis"` as the documentation states (@hlendway, 
  #3079).

* `scale_shape_identity()` now works correctly with `guide = "legend"` 
  (@malcolmbarrett, #3029)
  
* `scale_continuous` will now draw axis line even if the length of breaks is 0
  (@thomasp85, #3257)

* `stat_bin()` will now error when the number of bins exceeds 1e6 to avoid 
  accidentally freezing the user session (@thomasp85).
  
* `sec_axis()` now places ticks accurately when using nonlinear transformations (@dpseidel, #2978).

* `facet_wrap()` and `facet_grid()` now automatically remove NULL from facet
  specs, and accept empty specs (@yutannihilation, #3070, #2986).

* `stat_bin()` now handles data with only one unique value (@yutannihilation 
  #3047).

* `sec_axis()` now accepts functions as well as formulas (@yutannihilation, #3031).

*   New theme elements allowing different ticks lengths for each axis. For instance,
    this can be used to have inwards ticks on the x-axis (`axis.ticks.length.x`) and
    outwards ticks on the y-axis (`axis.ticks.length.y`) (@pank, #2935).

* The arguments of `Stat*$compute_layer()` and `Position*$compute_layer()` are
  now renamed to always match the ones of `Stat$compute_layer()` and
  `Position$compute_layer()` (@yutannihilation, #3202).

* `geom_*()` and `stat_*()` now accepts purrr-style lambda notation
  (@yutannihilation, #3138).

* `geom_tile()` and `geom_rect()` now draw rectangles without notches at the
  corners. The style of the corner can be controlled by `linejoin` parameters
  (@yutannihilation, #3050).

# ggplot2 3.1.0

## Breaking changes

This is a minor release and breaking changes have been kept to a minimum. End users of 
ggplot2 are unlikely to encounter any issues. However, there are a few items that developers 
of ggplot2 extensions should be aware of. For additional details, see also the discussion 
accompanying issue #2890.

*   In non-user-facing internal code (specifically in the `aes()` function and in
    the `aesthetics` argument of scale functions), ggplot2 now always uses the British
    spelling for aesthetics containing the word "colour". When users specify a "color"
    aesthetic it is automatically renamed to "colour". This renaming is also applied
    to non-standard aesthetics that contain the word "color". For example, "point_color"
    is renamed to "point_colour". This convention makes it easier to support both
    British and American spelling for novel, non-standard aesthetics, but it may require
    some adjustment for packages that have previously introduced non-standard color
    aesthetics using American spelling. A new function `standardise_aes_names()` is
    provided in case extension writers need to perform this renaming in their own code
    (@clauswilke, #2649).

*   Functions that generate other functions (closures) now force the arguments that are
    used from the generated functions, to avoid hard-to-catch errors. This may affect
    some users of manual scales (such as `scale_colour_manual()`, `scale_fill_manual()`,
    etc.) who depend on incorrect behavior (@krlmlr, #2807).
    
*   `Coord` objects now have a function `backtransform_range()` that returns the
    panel range in data coordinates. This change may affect developers of custom coords,
    who now should implement this function. It may also affect developers of custom
    geoms that use the `range()` function. In some applications, `backtransform_range()`
    may be more appropriate (@clauswilke, #2821).


## New features

*   `coord_sf()` has much improved customization of axis tick labels. Labels can now
    be set manually, and there are two new parameters, `label_graticule` and
    `label_axes`, that can be used to specify which graticules to label on which side
    of the plot (@clauswilke, #2846, #2857, #2881).
    
*   Two new geoms `geom_sf_label()` and `geom_sf_text()` can draw labels and text
    on sf objects. Under the hood, a new `stat_sf_coordinates()` calculates the
    x and y coordinates from the coordinates of the sf geometries. You can customize
    the calculation method via `fun.geometry` argument (@yutannihilation, #2761).
    

## Minor improvements and fixes

*   `benchplot()` now uses tidy evaluation (@dpseidel, #2699).

*   The error message in `compute_aesthetics()` now only provides the names of
    aesthetics with mismatched lengths, rather than all aesthetics (@karawoo,
    #2853).

*   For faceted plots, data is no longer internally reordered. This makes it
    safer to feed data columns into `aes()` or into parameters of geoms or
    stats. However, doing so remains discouraged (@clauswilke, #2694).

*   `coord_sf()` now also understands the `clip` argument, just like the other
    coords (@clauswilke, #2938).

*   `fortify()` now displays a more informative error message for
    `grouped_df()` objects when dplyr is not installed (@jimhester, #2822).

*   All `geom_*()` now display an informative error message when required 
    aesthetics are missing (@dpseidel, #2637 and #2706).

*   `geom_boxplot()` now understands the `width` parameter even when used with
    a non-standard stat, such as `stat_identity()` (@clauswilke, #2893).
    
*  `geom_hex()` now understands the `size` and `linetype` aesthetics
   (@mikmart, #2488).
    
*   `geom_hline()`, `geom_vline()`, and `geom_abline()` now work properly
    with `coord_trans()` (@clauswilke, #2149, #2812).
    
*   `geom_text(..., parse = TRUE)` now correctly renders the expected number of
    items instead of silently dropping items that are empty expressions, e.g.
    the empty string "". If an expression spans multiple lines, we take just
    the first line and drop the rest. This same issue is also fixed for
    `geom_label()` and the axis labels for `geom_sf()` (@slowkow, #2867).

*   `geom_sf()` now respects `lineend`, `linejoin`, and `linemitre` parameters 
    for lines and polygons (@alistaire47, #2826).
    
*   `ggsave()` now exits without creating a new graphics device if previously
    none was open (@clauswilke, #2363).

*   `labs()` now has named arguments `title`, `subtitle`, `caption`, and `tag`.
    Also, `labs()` now accepts tidyeval (@yutannihilation, #2669).

*   `position_nudge()` is now more robust and nudges only in the direction
    requested. This enables, for example, the horizontal nudging of boxplots
    (@clauswilke, #2733).

*   `sec_axis()` and `dup_axis()` now return appropriate breaks for the secondary
    axis when applied to log transformed scales (@dpseidel, #2729).

*   `sec_axis()` now works as expected when used in combination with tidy eval
    (@dpseidel, #2788).

*   `scale_*_date()`, `scale_*_time()` and `scale_*_datetime()` can now display 
    a secondary axis that is a __one-to-one__ transformation of the primary axis,
    implemented using the `sec.axis` argument to the scale constructor 
    (@dpseidel, #2244).
    
*   `stat_contour()`, `stat_density2d()`, `stat_bin2d()`,  `stat_binhex()`
    now calculate normalized statistics including `nlevel`, `ndensity`, and
    `ncount`. Also, `stat_density()` now includes the calculated statistic 
    `nlevel`, an alias for `scaled`, to better match the syntax of `stat_bin()`
    (@bjreisman, #2679).

# ggplot2 3.0.0

## Breaking changes

*   ggplot2 now supports/uses tidy evaluation (as described below). This is a 
    major change and breaks a number of packages; we made this breaking change 
    because it is important to make ggplot2 more programmable, and to be more 
    consistent with the rest of the tidyverse. The best general (and detailed)
    introduction to tidy evaluation can be found in the meta programming
    chapters in [Advanced R](https://adv-r.hadley.nz).
    
    The primary developer facing change is that `aes()` now contains 
    quosures (expression + environment pairs) rather than symbols, and you'll 
    need to take a different approach to extracting the information you need. 
    A common symptom of this change are errors "undefined columns selected" or 
    "invalid 'type' (list) of argument" (#2610). As in the previous version,
    constants (like `aes(x = 1)` or `aes(colour = "smoothed")`) are stored
    as is.
    
    In this version of ggplot2, if you need to describe a mapping in a string, 
    use `quo_name()` (to generate single-line strings; longer expressions may 
    be abbreviated) or `quo_text()` (to generate non-abbreviated strings that
    may span multiple lines). If you do need to extract the value of a variable
    instead use `rlang::eval_tidy()`. You may want to condition on 
    `(packageVersion("ggplot2") <= "2.2.1")` so that your code can work with
    both released and development versions of ggplot2.
    
    We recognise that this is a big change and if you're not already familiar
    with rlang, there's a lot to learn. If you are stuck, or need any help,
    please reach out on <https://community.rstudio.com>.

*   Error: Column `y` must be a 1d atomic vector or a list

    Internally, ggplot2 now uses `as.data.frame(tibble::as_tibble(x))` to
    convert a list into a data frame. This improves ggplot2's support for
    list-columns (needed for sf support), at a small cost: you can no longer
    use matrix-columns. Note that unlike tibble we still allow column vectors
    such as returned by `base::scale()` because of their widespread use.

*   Error: More than one expression parsed
  
    Previously `aes_string(x = c("a", "b", "c"))` silently returned 
    `aes(x = a)`. Now this is a clear error.

*   Error: `data` must be uniquely named but has duplicate columns
  
    If layer data contains columns with identical names an error will be 
    thrown. In earlier versions the first occurring column was chosen silently,
    potentially masking that the wrong data was chosen.

*   Error: Aesthetics must be either length 1 or the same as the data
    
    Layers are stricter about the columns they will combine into a single
    data frame. Each aesthetic now must be either the same length as the data
    frame or a single value. This makes silent recycling errors much less likely.

*   Error: `coord_*` doesn't support free scales 
   
    Free scales only work with selected coordinate systems; previously you'd
    get an incorrect plot.

*   Error in f(...) : unused argument (range = c(0, 1))

    This is because the `oob` argument to scale has been set to a function
    that only takes a single argument; it needs to take two arguments
    (`x`, and `range`). 

*   Error: unused argument (output)
  
    The function `guide_train()` now has an optional parameter `aesthetic`
    that allows you to override the `aesthetic` setting in the scale.
    To make your code work with the both released and development versions of 
    ggplot2 appropriate, add `aesthetic = NULL` to the `guide_train()` method
    signature.
    
    ```R
    # old
    guide_train.legend <- function(guide, scale) {...}
    
    # new 
    guide_train.legend <- function(guide, scale, aesthetic = NULL) {...}
    ```
    
    Then, inside the function, replace `scale$aesthetics[1]`,
    `aesthetic %||% scale$aesthetics[1]`. (The %||% operator is defined in the 
    rlang package).
    
    ```R
    # old
    setNames(list(scale$map(breaks)), scale$aesthetics[1])

    # new
    setNames(list(scale$map(breaks)), aesthetic %||% scale$aesthetics[1])
    ```

*   The long-deprecated `subset` argument to `layer()` has been removed.

## Tidy evaluation

* `aes()` now supports quasiquotation so that you can use `!!`, `!!!`,
  and `:=`. This replaces `aes_()` and `aes_string()` which are now
  soft-deprecated (but will remain around for a long time).

* `facet_wrap()` and `facet_grid()` now support `vars()` inputs. Like
  `dplyr::vars()`, this helper quotes its inputs and supports
  quasiquotation. For instance, you can now supply faceting variables
  like this: `facet_wrap(vars(am, cyl))` instead of 
  `facet_wrap(~am + cyl)`. Note that the formula interface is not going 
  away and will not be deprecated. `vars()` is simply meant to make it 
  easier to create functions around `facet_wrap()` and `facet_grid()`.

  The first two arguments of `facet_grid()` become `rows` and `cols`
  and now support `vars()` inputs. Note however that we took special
  care to ensure complete backward compatibility. With this change
  `facet_grid(vars(cyl), vars(am, vs))` is equivalent to
  `facet_grid(cyl ~ am + vs)`, and `facet_grid(cols = vars(am, vs))` is
  equivalent to `facet_grid(. ~ am + vs)`.

  One nice aspect of the new interface is that you can now easily
  supply names: `facet_grid(vars(Cylinder = cyl), labeller =
  label_both)` will give nice label titles to the facets. Of course,
  those names can be unquoted with the usual tidy eval syntax.

### sf

* ggplot2 now has full support for sf with `geom_sf()` and `coord_sf()`:

  ```r
  nc <- sf::st_read(system.file("shape/nc.shp", package = "sf"), quiet = TRUE)
  ggplot(nc) +
    geom_sf(aes(fill = AREA))
  ```
  It supports all simple features, automatically aligns CRS across layers, sets
  up the correct aspect ratio, and draws a graticule.

## New features

* ggplot2 now works on R 3.1 onwards, and uses the 
  [vdiffr](https://github.com/r-lib/vdiffr) package for visual testing.

* In most cases, accidentally using `%>%` instead of `+` will generate an 
  informative error (#2400).

* New syntax for calculated aesthetics. Instead of using `aes(y = ..count..)` 
  you can (and should!) use `aes(y = stat(count))`. `stat()` is a real function 
  with documentation which hopefully will make this part of ggplot2 less 
  confusing (#2059).
  
  `stat()` is particularly nice for more complex calculations because you 
  only need to specify it once: `aes(y = stat(count / max(count)))`,
  rather than `aes(y = ..count.. / max(..count..))`
  
* New `tag` label for adding identification tags to plots, typically used for 
  labelling a subplot with a letter. Add a tag with `labs(tag = "A")`, style it 
  with the `plot.tag` theme element, and control position with the
  `plot.tag.position` theme setting (@thomasp85).

### Layers: geoms, stats, and position adjustments

* `geom_segment()` and `geom_curve()` have a new `arrow.fill` parameter which 
  allows you to specify a separate fill colour for closed arrowheads 
  (@hrbrmstr and @clauswilke, #2375).

* `geom_point()` and friends can now take shapes as strings instead of integers,
  e.g. `geom_point(shape = "diamond")` (@daniel-barnett, #2075).

* `position_dodge()` gains a `preserve` argument that allows you to control
  whether the `total` width at each `x` value is preserved (the current 
  default), or ensure that the width of a `single` element is preserved
  (what many people want) (#1935).

* New `position_dodge2()` provides enhanced dodging for boxplots. Compared to
  `position_dodge()`, `position_dodge2()` compares `xmin` and `xmax` values  
  to determine which elements overlap, and spreads overlapping elements evenly
  within the region of overlap. `position_dodge2()` is now the default position
  adjustment for `geom_boxplot()`, because it handles `varwidth = TRUE`, and 
  will be considered for other geoms in the future.
  
  The `padding` parameter adds a small amount of padding between elements 
  (@karawoo, #2143) and a `reverse` parameter allows you to reverse the order 
  of placement (@karawoo, #2171).
  
* New `stat_qq_line()` makes it easy to add a simple line to a Q-Q plot, which 
  makes it easier to judge the fit of the theoretical distribution 
  (@nicksolomon).

### Scales and guides

* Improved support for mapping date/time variables to `alpha`, `size`, `colour`, 
  and `fill` aesthetics, including `date_breaks` and `date_labels` arguments 
  (@karawoo, #1526), and new `scale_alpha()` variants (@karawoo, #1526).

* Improved support for ordered factors. Ordered factors throw a warning when 
  mapped to shape (unordered factors do not), and do not throw warnings when 
  mapped to size or alpha (unordered factors do). Viridis is used as the 
  default colour and fill scale for ordered factors (@karawoo, #1526).

* The `expand` argument of `scale_*_continuous()` and `scale_*_discrete()`
  now accepts separate expansion values for the lower and upper range
  limits. The expansion limits can be specified using the convenience
  function `expand_scale()`.
  
  Separate expansion limits may be useful for bar charts, e.g. if one
  wants the bottom of the bars to be flush with the x axis but still 
  leave some (automatically calculated amount of) space above them:
  
    ```r
    ggplot(mtcars) +
        geom_bar(aes(x = factor(cyl))) +
        scale_y_continuous(expand = expand_scale(mult = c(0, .1)))
    ```
  
  It can also be useful for line charts, e.g. for counts over time,
  where one wants to have a ’hard’ lower limit of y = 0 but leave the
  upper limit unspecified (and perhaps differing between panels), with
  some extra space above the highest point on the line (with symmetrical 
  limits, the extra space above the highest point could in some cases 
  cause the lower limit to be negative).
  
  The old syntax for the `expand` argument will, of course, continue
  to work (@huftis, #1669).

* `scale_colour_continuous()` and `scale_colour_gradient()` are now controlled 
  by global options `ggplot2.continuous.colour` and `ggplot2.continuous.fill`. 
  These can be set to `"gradient"` (the default) or `"viridis"` (@karawoo).

* New `scale_colour_viridis_c()`/`scale_fill_viridis_c()` (continuous) and
  `scale_colour_viridis_d()`/`scale_fill_viridis_d()` (discrete) make it
  easy to use Viridis colour scales (@karawoo, #1526).

* Guides for `geom_text()` now accept custom labels with 
  `guide_legend(override.aes = list(label = "foo"))` (@brianwdavis, #2458).

### Margins

* Strips gain margins on all sides by default. This means that to fully justify
  text to the edge of a strip, you will need to also set the margins to 0
  (@karawoo).

* Rotated strip labels now correctly understand `hjust` and `vjust` parameters
  at all angles (@karawoo).

* Strip labels now understand justification relative to the direction of the
  text, meaning that in y facets, the strip text can be placed at either end of
  the strip using `hjust` (@karawoo).

* Legend titles and labels get a little extra space around them, which 
  prevents legend titles from overlapping the legend at large font sizes 
  (@karawoo, #1881).

## Extension points

* New `autolayer()` S3 generic (@mitchelloharawild, #1974). This is similar
  to `autoplot()` but produces layers rather than complete plots.

* Custom objects can now be added using `+` if a `ggplot_add` method has been
  defined for the class of the object (@thomasp85).

* Theme elements can now be subclassed. Add a `merge_element` method to control
  how properties are inherited from the parent element. Add an `element_grob` 
  method to define how elements are rendered into grobs (@thomasp85, #1981).

* Coords have gained new extension mechanisms.
  
    If you have an existing coord extension, you will need to revise the
    specification of the `train()` method. It is now called 
    `setup_panel_params()` (better reflecting what it actually does) and now 
    has arguments `scale_x`, and `scale_y` (the x and y scales respectively) 
    and `param`, a list of plot specific parameters generated by 
    `setup_params()`.

    What was formerly called `scale_details` (in coords), `panel_ranges` 
    (in layout) and `panel_scales` (in geoms) are now consistently called
    `panel_params` (#1311). These are parameters of the coord that vary from
    panel to panel.

* `ggplot_build()` and `ggplot_gtable()` are now generics, so ggplot-subclasses 
  can define additional behavior during the build stage.

* `guide_train()`, `guide_merge()`, `guide_geom()`, and `guide_gengrob()`
  are now exported as they are needed if you want to design your own guide.
  They are not currently documented; use at your own risk (#2528).

* `scale_type()` generic is now exported and documented. Use this if you 
  want to extend ggplot2 to work with a new type of vector.

## Minor bug fixes and improvements

### Faceting

* `facet_grid()` gives a more informative error message if you try to use
  a variable in both rows and cols (#1928).

* `facet_grid()` and `facet_wrap()` both give better error messages if you
  attempt to use an unsupported coord with free scales (#2049).

* `label_parsed()` works once again (#2279).

* You can now style the background of horizontal and vertical strips
  independently with `strip.background.x` and `strip.background.y` 
  theme settings (#2249).

### Scales

* `discrete_scale()` documentation now inherits shared definitions from 
  `continuous_scale()` (@alistaire47, #2052).

* `guide_colorbar()` shows all colours of the scale (@has2k1, #2343).

* `scale_identity()` once again produces legends by default (#2112).

* Tick marks for secondary axes with strong transformations are more 
  accurately placed (@thomasp85, #1992).

* Missing line types now reliably generate missing lines (with standard 
  warning) (#2206).

* Legends now ignore set aesthetics that are not length one (#1932).

* All colour and fill scales now have an `aesthetics` argument that can
  be used to set the aesthetic(s) the scale works with. This makes it
  possible to apply a colour scale to both colour and fill aesthetics
  at the same time, via `aesthetics = c("colour", "fill")` (@clauswilke).
  
* Three new generic scales work with any aesthetic or set of aesthetics: 
  `scale_continuous_identity()`, `scale_discrete_identity()`, and
  `scale_discrete_manual()` (@clauswilke).

* `scale_*_gradient2()` now consistently omits points outside limits by 
  rescaling after the limits are enforced (@foo-bar-baz-qux, #2230).

### Layers

* `geom_label()` now correctly produces unbordered labels when `label.size` 
  is 0, even when saving to PDF (@bfgray3, #2407).

* `layer()` gives considerably better error messages for incorrectly specified
  `geom`, `stat`, or `position` (#2401).

* In all layers that use it, `linemitre` now defaults to 10 (instead of 1)
  to better match base R.

* `geom_boxplot()` now supplies a default value if no `x` aesthetic is present
  (@foo-bar-baz-qux, #2110).

* `geom_density()` drops groups with fewer than two data points and throws a
  warning. For groups with two data points, density values are now calculated 
  with `stats::density` (@karawoo, #2127).

* `geom_segment()` now also takes a `linejoin` parameter. This allows more 
  control over the appearance of the segments, which is especially useful for 
  plotting thick arrows (@Ax3man, #774).

* `geom_smooth()` now reports the formula used when `method = "auto"` 
  (@davharris #1951). `geom_smooth()` now orders by the `x` aesthetic, making it 
  easier to pass pre-computed values without manual ordering (@izahn, #2028). It 
  also now knows it has `ymin` and `ymax` aesthetics (#1939). The legend 
  correctly reflects the status of the `se` argument when used with stats 
  other than the default (@clauswilke, #1546).

* `geom_tile()` now once again interprets `width` and `height` correctly 
  (@malcolmbarrett, #2510).

* `position_jitter()` and `position_jitterdodge()` gain a `seed` argument that
  allows the specification of a random seed for reproducible jittering 
  (@krlmlr, #1996 and @slowkow, #2445).

* `stat_density()` has better behaviour if all groups are dropped because they
  are too small (#2282).

* `stat_summary_bin()` now understands the `breaks` parameter (@karawoo, #2214).

* `stat_bin()` now accepts functions for `binwidth`. This allows better binning 
  when faceting along variables with different ranges (@botanize).

* `stat_bin()` and `geom_histogram()` now sum correctly when using the `weight` 
  aesthetic (@jiho, #1921).

* `stat_bin()` again uses correct scaling for the computed variable `ndensity` 
  (@timgoodman, #2324).

* `stat_bin()` and `stat_bin_2d()` now properly handle the `breaks` parameter 
  when the scales are transformed (@has2k1, #2366).

* `update_geom_defaults()` and `update_stat_defaults()` allow American 
  spelling of aesthetic parameters (@foo-bar-baz-qux, #2299).

* The `show.legend` parameter now accepts a named logical vector to hide/show
  only some aesthetics in the legend (@tutuchan, #1798).

* Layers now silently ignore unknown aesthetics with value `NULL` (#1909).

### Coords

* Clipping to the plot panel is now configurable, through a `clip` argument
  to coordinate systems, e.g. `coord_cartesian(clip = "off")` 
  (@clauswilke, #2536).

* Like scales, coordinate systems now give you a message when you're 
  replacing an existing coordinate system (#2264).

* `coord_polar()` now draws secondary axis ticks and labels 
  (@dylan-stark, #2072), and can draw the radius axis on the right 
  (@thomasp85, #2005).

* `coord_trans()` now generates a warning when a transformation generates 
  non-finite values (@foo-bar-baz-qux, #2147).

### Themes

* Complete themes now always override all elements of the default theme
  (@has2k1, #2058, #2079).

* Themes now set default grid colour in `panel.grid` rather than individually
  in `panel.grid.major` and `panel.grid.minor` individually. This makes it 
  slightly easier to customise the theme (#2352).

* Fixed bug when setting strips to `element_blank()` (@thomasp85). 

* Axes positioned on the top and to the right can now customize their ticks and
  lines separately (@thomasp85, #1899).

* Built-in themes gain parameters `base_line_size` and `base_rect_size` which 
  control the default sizes of line and rectangle elements (@karawoo, #2176).

* Default themes use `rel()` to set line widths (@baptiste).

* Themes were tweaked for visual consistency and more graceful behavior when 
  changing the base font size. All absolute heights or widths were replaced 
  with heights or widths that are proportional to the base font size. One 
  relative font size was eliminated (@clauswilke).
  
* The height of descenders is now calculated solely on font metrics and doesn't
  change with the specific letters in the string. This fixes minor alignment 
  issues with plot titles, subtitles, and legend titles (#2288, @clauswilke).

### Guides

* `guide_colorbar()` is more configurable: tick marks and color bar frame
  can now by styled with arguments `ticks.colour`, `ticks.linewidth`, 
  `frame.colour`, `frame.linewidth`, and `frame.linetype`
  (@clauswilke).
  
* `guide_colorbar()` now uses `legend.spacing.x` and `legend.spacing.y` 
  correctly, and it can handle multi-line titles. Minor tweaks were made to 
  `guide_legend()` to make sure the two legend functions behave as similarly as
  possible (@clauswilke, #2397 and #2398).
  
* The theme elements `legend.title` and `legend.text` now respect the settings 
  of `margin`, `hjust`, and `vjust` (@clauswilke, #2465, #1502).

* Non-angle parameters of `label.theme` or `title.theme` can now be set in 
  `guide_legend()` and `guide_colorbar()` (@clauswilke, #2544).

### Other

* `fortify()` gains a method for tbls (@karawoo, #2218).

* `ggplot` gains a method for `grouped_df`s that adds a `.group` variable,
  which computes a unique value for each group. Use it with 
  `aes(group = .group)` (#2351).

* `ggproto()` produces objects with class `c("ggproto", "gg")`, allowing for
  a more informative error message when adding layers, scales, or other ggproto 
  objects (@jrnold, #2056).

* `ggsave()`'s DPI argument now supports 3 string options: "retina" (320
  DPI), "print" (300 DPI), and "screen" (72 DPI) (@foo-bar-baz-qux, #2156).
  `ggsave()` now uses full argument names to avoid partial match warnings 
  (#2355), and correctly restores the previous graphics device when several
  graphics devices are open (#2363).

* `print.ggplot()` now returns the original ggplot object, instead of the 
  output from `ggplot_build()`. Also, the object returned from 
  `ggplot_build()` now has the class `"ggplot_built"` (#2034).

* `map_data()` now works even when purrr is loaded (tidyverse#66).

* New functions `summarise_layout()`, `summarise_coord()`, and 
  `summarise_layers()` summarise the layout, coordinate systems, and layers 
  of a built ggplot object (#2034, @wch). This provides a tested API that 
  (e.g.) shiny can depend on.

* Updated startup messages reflect new resources (#2410, @mine-cetinkaya-rundel).

# ggplot2 2.2.1

* Fix usage of `structure(NULL)` for R-devel compatibility (#1968).

# ggplot2 2.2.0

## Major new features

### Subtitle and caption

Thanks to @hrbrmstr plots now have subtitles and captions, which can be set with 
the `subtitle`  and `caption` arguments to `ggtitle()` and `labs()`. You can 
control their appearance with the theme settings `plot.caption` and 
`plot.subtitle`. The main plot title is now left-aligned to better work better 
with a subtitle. The caption is right-aligned (@hrbrmstr).

### Stacking

`position_stack()` and `position_fill()` now sort the stacking order to match 
grouping order. This allows you to control the order through grouping, and 
ensures that the default legend matches the plot (#1552, #1593). If you want the 
opposite order (useful if you have horizontal bars and horizontal legend), you 
can request reverse stacking by using `position = position_stack(reverse = TRUE)` 
(#1837).
  
`position_stack()` and `position_fill()` now accepts negative values which will 
create stacks extending below the x-axis (#1691).

`position_stack()` and `position_fill()` gain a `vjust` argument which makes it 
easy to (e.g.) display labels in the middle of stacked bars (#1821).

### Layers

`geom_col()` was added to complement `geom_bar()` (@hrbrmstr). It uses 
`stat="identity"` by default, making the `y` aesthetic mandatory. It does not 
support any other `stat_()` and does not provide fallback support for the 
`binwidth` parameter. Examples and references in other functions were updated to
demonstrate `geom_col()` usage. 

When creating a layer, ggplot2 will warn if you use an unknown aesthetic or an 
unknown parameter. Compared to the previous version, this is stricter for 
aesthetics (previously there was no message), and less strict for parameters 
(previously this threw an error) (#1585).

### Facetting

The facet system, as well as the internal panel class, has been rewritten in 
ggproto. Facets are now extendable in the same manner as geoms and stats, as 
described in `vignette("extending-ggplot2")`.

We have also added the following new features.
  
* `facet_grid()` and `facet_wrap()` now allow expressions in their faceting 
  formulas (@DanRuderman, #1596).

* When `facet_wrap()` results in an uneven number of panels, axes will now be
  drawn underneath the hanging panels (fixes #1607)

* Strips can now be freely positioned in `facet_wrap()` using the 
  `strip.position` argument (deprecates `switch`).

* The relative order of panel, strip, and axis can now be controlled with 
  the theme setting `strip.placement` that takes either `inside` (strip between 
  panel and axis) or `outside` (strip after axis).

* The theme option `panel.margin` has been deprecated in favour of 
  `panel.spacing` to more clearly communicate intent.

### Extensions

Unfortunately there was a major oversight in the construction of ggproto which 
lead to extensions capturing the super object at package build time, instead of 
at package run time (#1826). This problem has been fixed, but requires 
re-installation of all extension packages.

## Scales

* The position of x and y axes can now be changed using the `position` argument
  in `scale_x_*`and `scale_y_*` which can take `top` and `bottom`, and `left`
  and `right` respectively. The themes of top and right axes can be modified 
  using the `.top` and `.right` modifiers to `axis.text.*` and `axis.title.*`.

### Continuous scales

* `scale_x_continuous()` and `scale_y_continuous()` can now display a secondary 
  axis that is a __one-to-one__ transformation of the primary axis (e.g. degrees 
  Celcius to degrees Fahrenheit). The secondary axis will be positioned opposite 
  to the primary axis and can be controlled with the `sec.axis` argument to 
  the scale constructor.

* Scales worry less about having breaks. If no breaks can be computed, the
  plot will work instead of throwing an uninformative error (#791). This 
  is particularly helpful when you have facets with free scales, and not
  all panels contain data.

* Scales now warn when transformation introduces infinite values (#1696).

### Date time

* `scale_*_datetime()` now supports time zones. It will use the timezone 
  attached to the variable by default, but can be overridden with the 
  `timezone` argument.

* New `scale_x_time()` and `scale_y_time()` generate reasonable default
  breaks and labels for hms vectors (#1752).

### Discrete scales

The treatment of missing values by discrete scales has been thoroughly 
overhauled (#1584). The underlying principle is that we can naturally represent 
missing values on discrete variables (by treating just like another level), so 
by default we should. 

This principle applies to:

* character vectors
* factors with implicit NA
* factors with explicit NA

And to all scales (both position and non-position.)

Compared to the previous version of ggplot2, there are three main changes:

1.  `scale_x_discrete()` and `scale_y_discrete()` always show discrete NA,
    regardless of their source

1.  If present, `NA`s are shown in discrete legends.

1.  All discrete scales gain a `na.translate` argument that allows you to 
    control whether `NA`s are translated to something that can be visualised,
    or should be left as missing. Note that if you don't translate (i.e. 
    `na.translate = FALSE)` the missing values will passed on to the layer, 
    which will warning that it's dropping missing values. To suppress the
    warnings, you'll also need to add `na.rm = TRUE` to the layer call. 

There were also a number of other smaller changes

* Correctly use scale expansion factors.
* Don't preserve space for dropped levels (#1638).
* Only issue one warning when when asking for too many levels (#1674).
* Unicode labels work better on Windows (#1827).
* Warn when used with only continuous data (#1589)

## Themes

* The `theme()` constructor now has named arguments rather than ellipses. This 
  should make autocomplete substantially more useful. The documentation
  (including examples) has been considerably improved.
  
* Built-in themes are more visually homogeneous, and match `theme_grey` better.
  (@jiho, #1679)
  
* When computing the height of titles, ggplot2 now includes the height of the
  descenders (i.e. the bits of `g` and `y` that hang beneath the baseline). This 
  improves the margins around titles, particularly the y axis label (#1712).
  I have also very slightly increased the inner margins of axis titles, and 
  removed the outer margins. 

* Theme element inheritance is now easier to work with as modification now
  overrides default `element_blank` elements (#1555, #1557, #1565, #1567)
  
* Horizontal legends (i.e. legends on the top or bottom) are horizontally
  aligned by default (#1842). Use `legend.box = "vertical"` to switch back
  to the previous behaviour.
  
* `element_line()` now takes an `arrow` argument to specify arrows at the end of
  lines (#1740)

There were a number of tweaks to the theme elements that control legends:
  
* `legend.justification` now controls appearance will plotting the legend
  outside of the plot area. For example, you can use 
  `theme(legend.justification = "top")` to make the legend align with the 
  top of the plot.

* `panel.margin` and `legend.margin` have been renamed to `panel.spacing` and 
  `legend.spacing` respectively, to better communicate intent (they only
  affect spacing between legends and panels, not the margins around them)

* `legend.margin` now controls margin around individual legends.

* New `legend.box.background`, `legend.box.spacing`, and `legend.box.margin`
  control the background, spacing, and margin of the legend box (the region
  that contains all legends).

## Bug fixes and minor improvements

* ggplot2 now imports tibble. This ensures that all built-in datasets print 
  compactly even if you haven't explicitly loaded tibble or dplyr (#1677).

* Class of aesthetic mapping is preserved when adding `aes()` objects (#1624).

* `+.gg` now works for lists that include data frames.

* `annotation_x()` now works in the absense of global data (#1655)

* `geom_*(show.legend = FALSE)` now works for `guide_colorbar`.

* `geom_boxplot()` gains new `outlier.alpha` (@jonathan-g) and 
  `outlier.fill` (@schloerke, #1787) parameters to control the alpha/fill of
   outlier points independently of the alpha of the boxes. 

* `position_jitter()` (and hence `geom_jitter()`) now correctly computes 
  the jitter width/jitter when supplied by the user (#1775, @has2k1).

* `geom_contour()` more clearly describes what inputs it needs (#1577).

* `geom_curve()` respects the `lineend` parameter (#1852).

* `geom_histogram()` and `stat_bin()` understand the `breaks` parameter once 
  more. (#1665). The floating point adjustment for histogram bins is now 
  actually used - it was previously inadvertently ignored (#1651).

* `geom_violin()` no longer transforms quantile lines with the alpha aesthetic
  (@mnbram, #1714). It no longer errors when quantiles are requested but data
  have zero range (#1687). When `trim = FALSE` it once again has a nice 
  range that allows the density to reach zero (by extending the range 3 
  bandwidths to either side of the data) (#1700).

* `geom_dotplot()` works better when faceting and binning on the y-axis. 
  (#1618, @has2k1).
  
* `geom_hexbin()` once again supports `..density..` (@mikebirdgeneau, #1688).

* `geom_step()` gives useful warning if only one data point in layer (#1645).

* `layer()` gains new `check.aes` and `check.param` arguments. These allow
  geom/stat authors to optional suppress checks for known aesthetics/parameters.
  Currently this is used only in `geom_blank()` which powers `expand_limits()` 
  (#1795).

* All `stat_*()` display a better error message when required aesthetics are
  missing.
  
* `stat_bin()` and `stat_summary_hex()` now accept length 1 `binwidth` (#1610)

* `stat_density()` gains new argument `n`, which is passed to underlying function
  `stats::density` ("number of equally spaced points at which the
  density is to be estimated"). (@hbuschme)

* `stat_binhex()` now again returns `count` rather than `value` (#1747)

* `stat_ecdf()` respects `pad` argument (#1646).

* `stat_smooth()` once again informs you about the method it has chosen.
  It also correctly calculates the size of the largest group within facets.

* `x` and `y` scales are now symmetric regarding the list of
  aesthetics they accept: `xmin_final`, `xmax_final`, `xlower`,
  `xmiddle` and `xupper` are now valid `x` aesthetics.

* `Scale` extensions can now override the `make_title` and `make_sec_title` 
  methods to let the scale modify the axis/legend titles.

* The random stream is now reset after calling `.onAttach()` (#2409).

# ggplot2 2.1.0

## New features

* When mapping an aesthetic to a constant (e.g. 
  `geom_smooth(aes(colour = "loess")))`), the default guide title is the name 
  of the aesthetic (i.e. "colour"), not the value (i.e. "loess") (#1431).

* `layer()` now accepts a function as the data argument. The function will be
  applied to the data passed to the `ggplot()` function and must return a
  data.frame (#1527, @thomasp85). This is a more general version of the 
  deprecated `subset` argument.

* `theme_update()` now uses the `+` operator instead of `%+replace%`, so that
  unspecified values will no longer be `NULL`ed out. `theme_replace()`
  preserves the old behaviour if desired (@oneillkza, #1519). 

* `stat_bin()` has been overhauled to use the same algorithm as ggvis, which 
  has been considerably improved thanks to the advice of Randy Prium (@rpruim).
  This includes:
  
    * Better arguments and a better algorithm for determining the origin.
      You can now specify either `boundary` or the `center` of a bin.
      `origin` has been deprecated in favour of these arguments.
      
    * `drop` is deprecated in favour of `pad`, which adds extra 0-count bins
      at either end (needed for frequency polygons). `geom_histogram()` defaults 
      to `pad = FALSE` which considerably improves the default limits for 
      the histogram, especially when the bins are big (#1477).
      
    * The default algorithm does a (somewhat) better job at picking nice widths 
      and origins across a wider range of input data.
      
    * `bins = n` now gives a histogram with `n` bins, not `n + 1` (#1487).

## Bug fixes

* All `\donttest{}` examples run.

* All `geom_()` and `stat_()` functions now have consistent argument order:
  data + mapping, then geom/stat/position, then `...`, then specific arguments, 
  then arguments common to all layers (#1305). This may break code if you were
  previously relying on partial name matching, but in the long-term should make 
  ggplot2 easier to use. In particular, you can now set the `n` parameter
  in `geom_density2d()` without it partially matching `na.rm` (#1485).

* For geoms with both `colour` and `fill`, `alpha` once again only affects
  fill (Reverts #1371, #1523). This was causing problems for people.

* `facet_wrap()`/`facet_grid()` works with multiple empty panels of data 
  (#1445).

* `facet_wrap()` correctly swaps `nrow` and `ncol` when faceting vertically
  (#1417).

* `ggsave("x.svg")` now uses svglite to produce the svg (#1432).

* `geom_boxplot()` now understands `outlier.color` (#1455).

* `geom_path()` knows that "solid" (not just 1) represents a solid line (#1534).

* `geom_ribbon()` preserves missing values so they correctly generate a 
  gap in the ribbon (#1549).

* `geom_tile()` once again accepts `width` and `height` parameters (#1513). 
  It uses `draw_key_polygon()` for better a legend, including a coloured 
  outline (#1484).

* `layer()` now automatically adds a `na.rm` parameter if none is explicitly
  supplied.

* `position_jitterdodge()` now works on all possible dodge aesthetics, 
  e.g. `color`, `linetype` etc. instead of only based on `fill` (@bleutner)

* `position = "nudge"` now works (although it doesn't do anything useful)
  (#1428).

* The default scale for columns of class "AsIs" is now "identity" (#1518).

* `scale_*_discrete()` has better defaults when used with purely continuous
  data (#1542).

* `scale_size()` warns when used with categorical data.

* `scale_size()`, `scale_colour()`, and `scale_fill()` gain date and date-time
  variants (#1526).

* `stat_bin_hex()` and `stat_bin_summary()` now use the same underlying 
  algorithm so results are consistent (#1383). `stat_bin_hex()` now accepts
  a `weight` aesthetic. To be consistent with related stats, the output variable 
  from `stat_bin_hex()` is now value instead of count.

* `stat_density()` gains a `bw` parameter which makes it easy to get consistent 
   smoothing between facets (@jiho)

* `stat-density-2d()` no longer ignores the `h` parameter, and now accepts 
  `bins` and `binwidth` parameters to control the number of contours 
  (#1448, @has2k1).

* `stat_ecdf()` does a better job of adding padding to -Inf/Inf, and gains
  an argument `pad` to suppress the padding if not needed (#1467).

* `stat_function()` gains an `xlim` parameter (#1528). It once again works 
  with discrete x values (#1509).

* `stat_summary()` preserves sorted x order which avoids artefacts when
  display results with `geom_smooth()` (#1520).

* All elements should now inherit correctly for all themes except `theme_void()`.
  (@Katiedaisey, #1555) 

* `theme_void()` was completely void of text but facets and legends still
  need labels. They are now visible (@jiho). 

* You can once again set legend key and height width to unit arithmetic
  objects (like `2 * unit(1, "cm")`) (#1437).

* Eliminate spurious warning if you have a layer with no data and no aesthetics
  (#1451).

* Removed a superfluous comma in `theme-defaults.r` code (@jschoeley)

* Fixed a compatibility issue with `ggproto` and R versions prior to 3.1.2.
  (#1444)

* Fixed issue where `coord_map()` fails when given an explicit `parameters`
  argument (@tdmcarthur, #1729)
  
* Fixed issue where `geom_errorbarh()` had a required `x` aesthetic (#1933)  

# ggplot2 2.0.0

## Major changes

* ggplot no longer throws an error if your plot has no layers. Instead it 
  automatically adds `geom_blank()` (#1246).
  
* New `cut_width()` is a convenient replacement for the verbose
  `plyr::round_any()`, with the additional benefit of offering finer
  control.

* New `geom_count()` is a convenient alias to `stat_sum()`. Use it when you
  have overlapping points on a scatterplot. `stat_sum()` now defaults to 
  using counts instead of proportions.

* New `geom_curve()` adds curved lines, with a similar specification to 
  `geom_segment()` (@veraanadi, #1088).

* Date and datetime scales now have `date_breaks`, `date_minor_breaks` and
  `date_labels` arguments so that you never need to use the long
  `scales::date_breaks()` or `scales::date_format()`.
  
* `geom_bar()` now has it's own stat, distinct from `stat_bin()` which was
  also used by `geom_histogram()`. `geom_bar()` now uses `stat_count()` 
  which counts values at each distinct value of x (i.e. it does not bin
  the data first). This can be useful when you want to show exactly which 
  values are used in a continuous variable.

* `geom_point()` gains a `stroke` aesthetic which controls the border width of 
  shapes 21-25 (#1133, @SeySayux). `size` and `stroke` are additive so a point 
  with `size = 5` and `stroke = 5` will have a diameter of 10mm. (#1142)

* New `position_nudge()` allows you to slightly offset labels (or other 
  geoms) from their corresponding points (#1109).

* `scale_size()` now maps values to _area_, not radius. Use `scale_radius()`
  if you want the old behaviour (not recommended, except perhaps for lines).

* New `stat_summary_bin()` works like `stat_summary()` but on binned data. 
  It's a generalisation of `stat_bin()` that can compute any aggregate,
  not just counts (#1274). Both default to `mean_se()` if no aggregation
  functions are supplied (#1386).

* Layers are now much stricter about their arguments - you will get an error
  if you've supplied an argument that isn't an aesthetic or a parameter.
  This is likely to cause some short-term pain but in the long-term it will make
  it much easier to spot spelling mistakes and other errors (#1293).
  
    This change does break a handful of geoms/stats that used `...` to pass 
    additional arguments on to the underlying computation. Now 
    `geom_smooth()`/`stat_smooth()` and `geom_quantile()`/`stat_quantile()` 
    use `method.args` instead (#1245, #1289); and `stat_summary()` (#1242), 
    `stat_summary_hex()`, and `stat_summary2d()` use `fun.args`.

### Extensibility

There is now an official mechanism for defining Stats, Geoms, and Positions in 
other packages. See `vignette("extending-ggplot2")` for details.

* All Geoms, Stats and Positions are now exported, so you can inherit from them
  when making your own objects (#989).

* ggplot2 no longer uses proto or reference classes. Instead, we now use 
  ggproto, a new OO system designed specifically for ggplot2. Unlike proto
  and RC, ggproto supports clean cross-package inheritance. Creating a new OO
  system isn't usually the right way to solve a problem, but I'm pretty sure
  it was necessary here. Read more about it in the vignette.

* `aes_()` replaces `aes_q()`. It also supports formulas, so the most concise 
  SE version of `aes(carat, price)` is now `aes_(~carat, ~price)`. You may
  want to use this form in packages, as it will avoid spurious `R CMD check` 
  warnings about undefined global variables.

### Text

* `geom_text()` has been overhauled to make labelling your data a little
  easier. It:
  
    * `nudge_x` and `nudge_y` arguments let you offset labels from their
      corresponding points (#1120). 
      
    * `check_overlap = TRUE` provides a simple way to avoid overplotting 
      of labels: labels that would otherwise overlap are omitted (#1039).
      
    * `hjust` and `vjust` can now be character vectors: "left", "center", 
      "right", "bottom", "middle", "top". New options include "inward" and 
      "outward" which align text towards and away from the center of the plot 
      respectively.

* `geom_label()` works like `geom_text()` but draws a rounded rectangle 
  underneath each label (#1039). This is useful when you want to label plots
  that are dense with data.

### Deprecated features

* The little used `aes_auto()` has been deprecated. 

* `aes_q()` has been replaced with `aes_()` to be consistent with SE versions
  of NSE functions in other packages.

* The `order` aesthetic is officially deprecated. It never really worked, and 
  was poorly documented.

* The `stat` and `position` arguments to `qplot()` have been deprecated.
  `qplot()` is designed for quick plots - if you need to specify position
  or stat, use `ggplot()` instead.

* The theme setting `axis.ticks.margin` has been deprecated: now use the margin 
  property of `axis.text`.
  
* `stat_abline()`, `stat_hline()` and `stat_vline()` have been removed:
  these were never suitable for use other than with `geom_abline()` etc
  and were not documented.

* `show_guide` has been renamed to `show.legend`: this more accurately
  reflects what it does (controls appearance of layer in legend), and uses the 
  same convention as other ggplot2 arguments (i.e. a `.` between names).
  (Yes, I know that's inconsistent with function names with use `_`, but it's
  too late to change now.)

A number of geoms have been renamed to be internally consistent:

* `stat_binhex()` and `stat_bin2d()` have been renamed to `stat_bin_hex()` 
  and `stat_bin_2d()` (#1274). `stat_summary2d()` has been renamed to 
  `stat_summary_2d()`, `geom_density2d()`/`stat_density2d()` has been renamed 
  to `geom_density_2d()`/`stat_density_2d()`.

* `stat_spoke()` is now `geom_spoke()` since I realised it's a
  reparameterisation of `geom_segment()`.

* `stat_bindot()` has been removed because it's so tightly coupled to
  `geom_dotplot()`. If you happened to use `stat_bindot()`, just change to
  `geom_dotplot()` (#1194).

All defunct functions have been removed.

### Default appearance

* The default `theme_grey()` background colour has been changed from "grey90" 
  to "grey92": this makes the background a little less visually prominent.

* Labels and titles have been tweaked for readability:

    * Axes labels are darker.
    
    * Legend and axis titles are given the same visual treatment.
    
    * The default font size dropped from 12 to 11. You might be surprised that 
      I've made the default text size smaller as it was already hard for
      many people to read. It turns out there was a bug in RStudio (fixed in 
      0.99.724), that shrunk the text of all grid based graphics. Once that
      was resolved the defaults seemed too big to my eyes.
    
    * More spacing between titles and borders.
    
    * Default margins scale with the theme font size, so the appearance at 
      larger font sizes should be considerably improved (#1228). 

* `alpha` now affects both fill and colour aesthetics (#1371).

* `element_text()` gains a margins argument which allows you to add additional
  padding around text elements. To help see what's going on use `debug = TRUE` 
  to display the text region and anchors.

* The default font size in `geom_text()` has been decreased from 5mm (14 pts)
  to 3.8 mm (11 pts) to match the new default theme sizes.

* A diagonal line is no longer drawn on bar and rectangle legends. Instead, the
  border has been tweaked to be more visible, and more closely match the size of 
  line drawn on the plot.

* `geom_pointrange()` and `geom_linerange()` get vertical (not horizontal)
  lines in the legend (#1389).

* The default line `size` for `geom_smooth()` has been increased from 0.5 to 1 
  to make it easier to see when overlaid on data.
  
* `geom_bar()` and `geom_rect()` use a slightly paler shade of grey so they
  aren't so visually heavy.
  
* `geom_boxplot()` now colours outliers the same way as the boxes.

* `geom_point()` now uses shape 19 instead of 16. This looks much better on 
  the default Linux graphics device. (It's very slightly smaller than the old 
  point, but it shouldn't affect any graphics significantly)

* Sizes in ggplot2 are measured in mm. Previously they were converted to pts 
  (for use in grid) by multiplying by 72 / 25.4. However, grid uses printer's 
  points, not Adobe (big pts), so sizes are now correctly multiplied by 
  72.27 / 25.4. This is unlikely to noticeably affect display, but it's
  technically correct (<https://youtu.be/hou0lU8WMgo>).

* The default legend will now allocate multiple rows (if vertical) or
  columns (if horizontal) in order to make a legend that is more likely to
  fit on the screen. You can override with the `nrow`/`ncol` arguments
  to `guide_legend()`

    ```R
    p <- ggplot(mpg, aes(displ,hwy, colour = model)) + geom_point()
    p
    p + theme(legend.position = "bottom")
    # Previous behaviour
    p + guides(colour = guide_legend(ncol = 1))
    ```

### New and updated themes

* New `theme_void()` is completely empty. It's useful for plots with non-
  standard coordinates or for drawings (@jiho, #976).

* New `theme_dark()` has a dark background designed to make colours pop out
  (@jiho, #1018)

* `theme_minimal()` became slightly more minimal by removing the axis ticks:
  labels now line up directly beneath grid lines (@tomschloss, #1084)

* New theme setting `panel.ontop` (logical) make it possible to place 
  background elements (i.e., gridlines) on top of data. Best used with 
  transparent `panel.background` (@noamross. #551).

### Labelling

The facet labelling system was updated with many new features and a
more flexible interface (@lionel-). It now works consistently across
grid and wrap facets. The most important user visible changes are:

* `facet_wrap()` gains a `labeller` option (#25).

* `facet_grid()` and `facet_wrap()` gain a `switch` argument to
  display the facet titles near the axes. When switched, the labels
  become axes subtitles. `switch` can be set to "x", "y" or "both"
  (the latter only for grids) to control which margin is switched.

The labellers (such as `label_value()` or `label_both()`) also get
some new features:

* They now offer the `multi_line` argument to control whether to
  display composite facets (those specified as `~var1 + var2`) on one
  or multiple lines.

* In `label_bquote()` you now refer directly to the names of
  variables. With this change, you can create math expressions that
  depend on more than one variable. This math expression can be
  specified either for the rows or the columns and you can also
  provide different expressions to each margin.

  As a consequence of these changes, referring to `x` in backquoted
  expressions is deprecated.

* Similarly to `label_bquote()`, `labeller()` now take `.rows` and
  `.cols` arguments. In addition, it also takes `.default`.
  `labeller()` is useful to customise how particular variables are
  labelled. The three additional arguments specify how to label the
  variables are not specifically mentioned, respectively for rows,
  columns or both. This makes it especially easy to set up a
  project-wide labeller dispatcher that can be reused across all your
  plots. See the documentation for an example.

* The new labeller `label_context()` adapts to the number of factors
  facetted over. With a single factor, it displays only the values,
  just as before. But with multiple factors in a composite margin
  (e.g. with `~cyl + am`), the labels are passed over to
  `label_both()`. This way the variables names are displayed with the
  values to help identifying them.

On the programming side, the labeller API has been rewritten in order
to offer more control when faceting over multiple factors (e.g. with
formulae such as `~cyl + am`). This also means that if you have
written custom labellers, you will need to update them for this
version of ggplot.

* Previously, a labeller function would take `variable` and `value`
  arguments and return a character vector. Now, they take a data frame
  of character vectors and return a list. The input data frame has one
  column per factor facetted over and each column in the returned list
  becomes one line in the strip label. See documentation for more
  details.

* The labels received by a labeller now contain metadata: their margin
  (in the "type" attribute) and whether they come from a wrap or a
  grid facet (in the "facet" attribute).

* Note that the new `as_labeller()` function operator provides an easy
  way to transform an existing function to a labeller function. The
  existing function just needs to take and return a character vector.

## Documentation

* Improved documentation for `aes()`, `layer()` and much much more.

* I've tried to reduce the use of `...` so that you can see all the 
  documentation in one place rather than having to integrate multiple pages.
  In some cases this has involved adding additional arguments to geoms
  to make it more clear what you can do:
  
    *  `geom_smooth()` gains explicit `method`, `se` and `formula` arguments.
    
    * `geom_histogram()` gains `binwidth`, `bins`, `origin` and `right` 
      arguments.
      
    * `geom_jitter()` gains `width` and `height` arguments to make it easier
      to control the amount of jittering without using the lengthy 
      `position_jitter()` function (#1116)

* Use of `qplot()` in examples has been minimised (#1123, @hrbrmstr). This is
  inline with the 2nd edition of the ggplot2 box, which minimises the use of 
  `qplot()` in favour of `ggplot()`.

* Tightly linked geoms and stats (e.g. `geom_boxplot()` and `stat_boxplot()`) 
  are now documented in the same file so you can see all the arguments in one
  place. Variations of the same idea (e.g. `geom_path()`, `geom_line()`, and
  `geom_step()`) are also documented together.

* It's now obvious that you can set the `binwidth` parameter for
  `stat_bin_hex()`, `stat_summary_hex()`, `stat_bin_2d()`, and
  `stat_summary_2d()`. 

* The internals of positions have been cleaned up considerably. You're unlikely
  to notice any external changes, although the documentation should be a little
  less confusing since positions now don't list parameters they never use.

## Data

* All datasets have class `tbl_df` so if you also use dplyr, you get a better
  print method.

* `economics` has been brought up to date to 2015-04-01.

* New `economics_long` is the economics data in long form.

* New `txhousing` dataset containing information about the Texas housing
  market. Useful for examples that need multiple time series, and for
  demonstrating model+vis methods.

* New `luv_colours` dataset which contains the locations of all
  built-in `colors()` in Luv space.

* `movies` has been moved into its own package, ggplot2movies, because it was 
  large and not terribly useful. If you've used the movies dataset, you'll now 
  need to explicitly load the package with `library(ggplot2movies)`.

## Bug fixes and minor improvements

* All partially matched arguments and `$` have been been replaced with 
  full matches (@jimhester, #1134).

* ggplot2 now exports `alpha()` from the scales package (#1107), and `arrow()` 
  and `unit()` from grid (#1225). This means you don't need attach scales/grid 
  or do `scales::`/`grid::` for these commonly used functions.

* `aes_string()` now only parses character inputs. This fixes bugs when
  using it with numbers and non default `OutDec` settings (#1045).

* `annotation_custom()` automatically adds a unique id to each grob name,
  making it easier to plot multiple grobs with the same name (e.g. grobs of
  ggplot2 graphics) in the same plot (#1256).

* `borders()` now accepts xlim and ylim arguments for specifying the geographical 
  region of interest (@markpayneatwork, #1392).

* `coord_cartesian()` applies the same expansion factor to limits as for scales. 
  You can suppress with `expand = FALSE` (#1207).

* `coord_trans()` now works when breaks are suppressed (#1422).

* `cut_number()` gives error message if the number of requested bins can
  be created because there are two few unique values (#1046).

* Character labels in `facet_grid()` are no longer (incorrectly) coerced into
  factors. This caused problems with custom label functions (#1070).

* `facet_wrap()` and `facet_grid()` now allow you to use non-standard
  variable names by surrounding them with backticks (#1067).

* `facet_wrap()` more carefully checks its `nrow` and `ncol` arguments
  to ensure that they're specified correctly (@richierocks, #962)

* `facet_wrap()` gains a `dir` argument to control the direction the
  panels are wrapped in. The default is "h" for horizontal. Use "v" for
  vertical layout (#1260).

* `geom_abline()`, `geom_hline()` and `geom_vline()` have been rewritten to
  have simpler behaviour and be more consistent:

    * `stat_abline()`, `stat_hline()` and `stat_vline()` have been removed:
      these were never suitable for use other than with `geom_abline()` etc
      and were not documented.

    * `geom_abline()`, `geom_vline()` and `geom_hline()` are bound to
      `stat_identity()` and `position_identity()`

    * Intercept parameters can no longer be set to a function.

    * They are all documented in one file, since they are so closely related.

* `geom_bin2d()` will now let you specify one dimension's breaks exactly,
  without touching the other dimension's default breaks at all (#1126).

* `geom_crossbar()` sets grouping correctly so you can display multiple
  crossbars on one plot. It also makes the default `fatten` argument a little
  bigger to make the middle line more obvious (#1125).

* `geom_histogram()` and `geom_smooth()` now only inform you about the
  default values once per layer, rather than once per panel (#1220).

* `geom_pointrange()` gains `fatten` argument so you can control the
  size of the point relative to the size of the line.

* `geom_segment()` annotations were not transforming with scales 
  (@BrianDiggs, #859).

* `geom_smooth()` is no longer so chatty. If you want to know what the default
  smoothing method is, look it up in the documentation! (#1247)

* `geom_violin()` now has the ability to draw quantile lines (@DanRuderman).

* `ggplot()` now captures the parent frame to use for evaluation,
  rather than always defaulting to the global environment. This should
  make ggplot more suitable to use in more situations (e.g. with knitr)

* `ggsave()` has been simplified a little to make it easier to maintain.
  It no longer checks that you're printing a ggplot2 object (so now also
  works with any grid grob) (#970), and always requires a filename.
  Parameter `device` now supports character argument to specify which supported
  device to use ('pdf', 'png', 'jpeg', etc.), for when it cannot be correctly
  inferred from the file extension (for example when a temporary filename is
  supplied server side in shiny apps) (@sebkopf, #939). It no longer opens
  a graphics device if one isn't already open - this is annoying when you're
  running from a script (#1326).

* `guide_colorbar()` creates correct legend if only one color (@krlmlr, #943).

* `guide_colorbar()` no longer fails when the legend is empty - previously
  this often masked misspecifications elsewhere in the plot (#967).

* New `layer_data()` function extracts the data used for plotting for a given
  layer. It's mostly useful for testing.

* User supplied `minor_breaks` can now be supplied on the same scale as 
  the data, and will be automatically transformed with by scale (#1385).

* You can now suppress the appearance of an axis/legend title (and the space
  that would allocated for it) with `NULL` in the `scale_` function. To
  use the default label, use `waiver()` (#1145).

* Position adjustments no longer warn about potentially varying ranges
  because the problem rarely occurs in practice and there are currently a
  lot of false positives since I don't understand exactly what FP criteria
  I should be testing.

* `scale_fill_grey()` now uses red for missing values. This matches
  `scale_colour_grey()` and makes it obvious where missing values lie.
  Override with `na.value`.

* `scale_*_gradient2()` defaults to using Lab colour space.

* `scale_*_gradientn()` now allows `colours` or `colors` (#1290)

* `scale_y_continuous()` now also transforms the `lower`, `middle` and `upper`
  aesthetics used by `geom_boxplot()`: this only affects
  `geom_boxplot(stat = "identity")` (#1020).

* Legends no longer inherit aesthetics if `inherit.aes` is FALSE (#1267).

* `lims()` makes it easy to set the limits of any axis (#1138).

* `labels = NULL` now works with `guide_legend()` and `guide_colorbar()`.
  (#1175, #1183).

* `override.aes` now works with American aesthetic spelling, e.g. color

* Scales no longer round data points to improve performance of colour
  palettes. Instead the scales package now uses a much faster colour
  interpolation algorithm (#1022).

* `scale_*_brewer()` and `scale_*_distiller()` add new `direction` argument of 
  `scales::brewer_pal`, making it easier to change the order of colours 
  (@jiho, #1139).

* `scale_x_date()` now clips dates outside the limits in the same way as
  `scale_x_continuous()` (#1090).

* `stat_bin()` gains `bins` arguments, which denotes the number of bins. Now
  you can set `bins=100` instead of `binwidth=0.5`. Note that `breaks` or
  `binwidth` will override it (@tmshn, #1158, #102).

* `stat_boxplot()` warns if a continuous variable is used for the `x` aesthetic
  without also supplying a `group` aesthetic (#992, @krlmlr).

* `stat_summary_2d()` and `stat_bin_2d()` now share exactly the same code for 
  determining breaks from `bins`, `binwidth`, and `origin`. 
  
* `stat_summary_2d()` and `stat_bin_2d()` now output in tile/raster compatible 
  form instead of rect compatible form. 

* Automatically computed breaks do not lead to an error for transformations like
  "probit" where the inverse can map to infinity (#871, @krlmlr)

* `stat_function()` now always evaluates the function on the original scale.
  Previously it computed the function on transformed scales, giving incorrect
  values (@BrianDiggs, #1011).

* `strip_dots` works with anonymous functions within calculated aesthetics 
  (e.g. `aes(sapply(..density.., function(x) mean(x))))` (#1154, @NikNakk)

* `theme()` gains `validate = FALSE` parameter to turn off validation, and 
  hence store arbitrary additional data in the themes. (@tdhock, #1121)

* Improved the calculation of segments needed to draw the curve representing
  a line when plotted in polar coordinates. In some cases, the last segment
  of a multi-segment line was not drawn (@BrianDiggs, #952)<|MERGE_RESOLUTION|>--- conflicted
+++ resolved
@@ -1,10 +1,9 @@
 # ggplot2 (development version)
 
-<<<<<<< HEAD
 * (breaking) In the `scale_{colour/fill}_gradient2()` and 
   `scale_{colour/fill}_steps2()` functions, the `midpoint` argument is 
   transformed by the scale transformation (#3198).
-=======
+
 * `guide_colourbar()` and `guide_coloursteps()` gain an `alpha` argument to
   set the transparency of the bar (#5085).
 
@@ -16,7 +15,6 @@
 
 * Legend keys that can draw arrows have their size adjusted for arrows.
 
->>>>>>> 9d1f81cb
 * The `trans` argument in scales and secondary axes has been renamed to 
   `transform`. The `trans` argument itself is deprecated. To access the
   transformation from the scale, a new `get_transformation()` method is 

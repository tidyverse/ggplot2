--- conflicted
+++ resolved
@@ -1,13 +1,12 @@
 # ggplot2 (development version)
 
-<<<<<<< HEAD
 * The `legend.text.align` and `legend.title.align` arguments in `theme()` are 
   deprecated. The `hjust` setting of the `legend.text` and `legend.title` 
   elements continues to fulfil the role of text alignment (@teunbrand, #5347).
-=======
+
 * Integers are once again valid input to theme arguments that expect numeric
   input (@teunbrand, #5369)
->>>>>>> af4cc02e
+
 
 * Nicer error messages for xlim/ylim arguments in coord-* functions
   (@92amartins, #4601, #5297).

# ggplot2 (development version)

<<<<<<< HEAD
* When using `geom_dotplot(binaxis = "x")` with a discrete y-variable, dots are
  now stacked from the y-position rather than from 0 (@teunbrand, #5462)
=======
* (breaking) In the `scale_{colour/fill}_gradient2()` and 
  `scale_{colour/fill}_steps2()` functions, the `midpoint` argument is 
  transformed by the scale transformation (#3198).

* `guide_colourbar()` and `guide_coloursteps()` gain an `alpha` argument to
  set the transparency of the bar (#5085).

* `stat_count()` treats `x` as unique in the same manner `unique()` does 
  (#4609).

* `position_stack()` no longer silently removes missing data, which is now
  handled by the geom instead of position (#3532).

* Legend keys that can draw arrows have their size adjusted for arrows.

* The `trans` argument in scales and secondary axes has been renamed to 
  `transform`. The `trans` argument itself is deprecated. To access the
  transformation from the scale, a new `get_transformation()` method is 
  added to Scale-classes (#5558).

* `guide_*()` functions get a new `theme` argument to style individual guides.
  The `theme()` function has gained additional arguments for styling guides:
  `legend.key.spacing{.x/.y}`, `legend.frame`, `legend.axis.line`, 
  `legend.ticks`, `legend.ticks.length`, `legend.text.position` and 
  `legend.title.position`. Previous style arguments in the `guide_*()` functions 
  have been soft-deprecated.

* When legend titles are larger than the legend, title justification extends
  to the placement of keys and labels (#1903).

* `draw_key_label()` now better reflects the appearance of labels.

* The `minor_breaks` function argument in scales can now take a function with
  two arguments: the scale's limits and the scale's major breaks (#3583).
  
* (internal) The `ScaleContinuous$get_breaks()` method no longer censors
  the computed breaks.

* Plot scales now ignore `AsIs` objects constructed with `I(x)`, instead of
  invoking the identity scale. This allows these columns to co-exist with other
  layers that need a non-identity scale for the same aesthetic. Also, it makes
  it easy to specify relative positions (@teunbrand, #5142).

* The `fill` aesthetic in many geoms now accepts grid's patterns and gradients.
  For developers of layer extensions, this feature can be enabled by switching 
  from `fill = alpha(fill, alpha)` to `fill = fill_alpha(fill, alpha)` when 
  providing fills to `grid::gpar()` (@teunbrand, #3997).

* The plot's title, subtitle and caption now obey horizontal text margins
  (#5533).

* New `guide_axis_stack()` to combine other axis guides on top of one another.

* New `guide_custom()` function for drawing custom graphical objects (grobs)
  unrelated to scales in legend positions (#5416).
  
* `theme()` now supports splicing a list of arguments (#5542).

* Contour functions will not fail when `options("OutDec")` is not `.` (@eliocamp, #5555).

* The `legend.key` theme element is set to inherit from the `panel.background`
  theme element. The default themes no longer set the `legend.key` element.
  This causes a visual change with the default `theme_gray()` (#5549).

* Lines where `linewidth = NA` are now dropped in `geom_sf()` (#5204).

* New `guide_axis_logticks()` can be used to draw logarithmic tick marks as
  an axis. It supersedes the `annotation_logticks()` function 
  (@teunbrand, #5325).

* Glyphs drawing functions of the `draw_key_*()` family can now set `"width"`
  and `"height"` attributes (in centimetres) to the produced keys to control
  their displayed size in the legend.

* `coord_radial()` is a successor to `coord_polar()` with more customisation 
  options. `coord_radial()` can:
  
  * integrate with the new guide system via a dedicated `guide_axis_theta()` to
    display the angle coordinate.
  * in addition to drawing full circles, also draw circle sectors by using the 
    `end` argument.
  * avoid data vanishing in the center of the plot by setting the `donut` 
    argument.
  * adjust the `angle` aesthetic of layers, such as `geom_text()`, to align 
    with the coordinate system using the `rotate_angle` argument.

* By default, `guide_legend()` now only draws a key glyph for a layer when
  the value is is the layer's data. To revert to the old behaviour, you
  can still set `show.legend = c({aesthetic} = TRUE)` (@teunbrand, #3648).

* The spacing between legend keys and their labels, in addition to legends
  and their titles, is now controlled by the text's `margin` setting. Not
  specifying margins will automatically add appropriate text margins. To
  control the spacing within a legend between keys, the new 
  `key.spacing.{x/y}` argument can be used. This leaves the 
  `legend.spacing` dedicated to controlling the spacing between
  different guides (#5455).

* In the theme element hierarchy, parent elements that are a strict subclass
  of child elements now confer their subclass upon the children (#5457).

* `ggsave()` no longer sometimes creates new directories, which is now 
  controlled by the new `create.dir` argument (#5489).

* `guide_coloursteps(even.steps = FALSE)` now draws one rectangle per interval
  instead of many small ones (#5481).

* (internal) guide building is now part of `ggplot_build()` instead of 
  `ggplot_gtable()` to allow guides to observe unmapped data (#5483).

* `geom_violin()` gains a `bounds` argument analogous to `geom_density()`s (@eliocamp, #5493).
>>>>>>> a417cf4c

* Legend titles no longer take up space if they've been removed by setting 
  `legend.title = element_blank()` (@teunbrand, #3587).

* New function `check_device()` for testing the availability of advanced 
  graphics features introduced in R 4.1.0 onwards (@teunbrand, #5332).

* Failing to fit or predict in `stat_smooth()` now gives a warning and omits
  the failed group, instead of throwing an error (@teunbrand, #5352).
  
* `resolution()` has a small tolerance, preventing spuriously small resolutions 
  due to rounding errors (@teunbrand, #2516).

* `stage()` now works correctly, even with aesthetics that do not have scales 
  (#5408)

* `labeller()` now handles unspecified entries from lookup tables
  (@92amartins, #4599).

* `fortify.default()` now accepts a data-frame-like object granted the object
  exhibits healthy `dim()`, `colnames()`, and `as.data.frame()` behaviors
  (@hpages, #5390).

* `ScaleContinuous$get_breaks()` now only calls `scales::zero_range()` on limits
  in transformed space, rather than in data space (#5304).

* Scales throw more informative messages (@teunbrand, #4185, #4258)

* The `scale_name` argument in `continuous_scale()`, `discrete_scale()` and
  `binned_scale()` is soft-deprecated (@teunbrand, #1312).

* In `theme()`, some elements can be specified with `rel()` to inherit from
  `unit`-class objects in a relative fashion (@teunbrand, #3951).

* `stat_ydensity()` with incomplete groups calculates the default `width` 
  parameter more stably (@teunbrand, #5396)

* `geom_boxplot()` gains a new argument, `staplewidth` that can draw staples
  at the ends of whiskers (@teunbrand, #5126)

* The `size` argument in `annotation_logticks()` has been deprecated in favour
  of the `linewidth` argument (#5292).

* `geom_boxplot()` gains an `outliers` argument to switch outliers on or off,
  in a manner that does affects the scale range. For hiding outliers that does
  not affect the scale range, you can continue to use `outlier.shape = NA` 
  (@teunbrand, #4892).

* Binned scales now treat `NA`s in limits the same way continuous scales do 
  (#5355).

* Binned scales work better with `trans = "reverse"` (#5355).

* The `legend.text.align` and `legend.title.align` arguments in `theme()` are 
  deprecated. The `hjust` setting of the `legend.text` and `legend.title` 
  elements continues to fulfil the role of text alignment (@teunbrand, #5347).

* Integers are once again valid input to theme arguments that expect numeric
  input (@teunbrand, #5369)

* Nicer error messages for xlim/ylim arguments in coord-* functions
  (@92amartins, #4601, #5297).

* `coord_sf()` now uses customisable guides provided in the scales or 
  `guides()` function (@teunbrand).

* Legends in `scale_*_manual()` can show `NA` values again when the `values` is
  a named vector (@teunbrand, #5214, #5286).
  
* `scale_*_manual()` with a named `values` argument now emits a warning when
  none of those names match the values found in the data (@teunbrand, #5298).

* `coord_munch()` can now close polygon shapes (@teunbrand, #3271)

* You can now omit either `xend` or `yend` from `geom_segment()` as only one
  of these is now required. If one is missing, it will be filled from the `x`
  and `y` aesthetics respectively. This makes drawing horizontal or vertical
  segments a little bit more convenient (@teunbrand, #5140).
  
* New `plot.tag.location` in `theme()` can control placement of the plot tag
  in the `"margin"`, `"plot"` or the new `"panel"` option (#4297).

* `geom_text()` and `geom_label()` gained a `size.unit` parameter that set the 
  text size to millimetres, points, centimetres, inches or picas 
  (@teunbrand, #3799).

* The guide system, as the last remaining chunk of ggplot2, has been rewritten 
  in ggproto. The axes and legends now inherit from a <Guide> class, which makes
  them extensible in the same manner as geoms, stats, facets and coords 
  (#3329, @teunbrand). In addition, the following changes were made:
    * A fallback for old S3 guides is encapsulated in the `GuideOld` ggproto
      class, which mostly just calls the old S3 generics.
    * While the S3 guide generics are still in place, the S3 methods for 
      `guide_train()`, `guide_merge()`, `guide_geom()`, `guide_transform()`,
      `guide_gengrob()` have been superseded by the respective ggproto methods.
      In practise, this will mean that `NextMethod()` or sub-classing ggplot2's
      guides with the S3 system will no longer work.
    * Styling theme parts of the guide now inherit from the plot's theme 
      (#2728). 
    * Styling non-theme parts of the guides accept <element> objects, so that
      the following is possible: `guide_colourbar(frame = element_rect(...))`.
    * Primary axis titles are now placed at the primary guide, so that
      `guides(x = guide_axis(position = "top"))` will display the title at the
      top by default (#4650).
    * Unknown secondary axis guide positions are now inferred as the opposite 
      of the primary axis guide when the latter has a known `position` (#4650).
    * `guide_colourbar()`, `guide_coloursteps()` and `guide_bins()` gain a
      `ticks.length` argument.
    * In `guide_bins()`, the title no longer arbitrarily becomes offset from
      the guide when it has long labels.
    * The `order` argument of guides now strictly needs to be a length-1 
      integer (#4958).
    * More informative error for mismatched 
     `direction`/`theme(legend.direction = ...)` arguments (#4364, #4930).
    * `guide_coloursteps()` and `guide_bins()` sort breaks (#5152).
    * `guide_axis()` gains a `minor.ticks` argument to draw minor ticks (#4387).
    * `guide_axis()` gains a `cap` argument that can be used to trim the
      axis line to extreme breaks (#4907).
    * `guide_colourbar()` and `guide_coloursteps()` merge properly when one
      of aesthetics is dropped (#5324).
    * Fixed regression in `guide_legend()` where the `linewidth` key size
      wasn't adapted to the width of the lines (#5160).

* `geom_label()` now uses the `angle` aesthetic (@teunbrand, #2785)
* 'lines' units in `geom_label()`, often used in the `label.padding` argument, 
  are now are relative to the text size. This causes a visual change, but fixes 
  a misalignment issue between the textbox and text (@teunbrand, #4753)
* The `label.padding` argument in `geom_label()` now supports inputs created
  with the `margin()` function (#5030).
* As an internal change, the `titleGrob()` has been refactored to be faster.
* The `translate_shape_string()` internal function is now exported for use in
  extensions of point layers (@teunbrand, #5191).
* Fixed bug in `coord_sf()` where graticule lines didn't obey 
  `panel.grid.major`'s linewidth setting (@teunbrand, #5179)
* Fixed bug in `annotation_logticks()` when no suitable tick positions could
  be found (@teunbrand, #5248).
* To improve `width` calculation in bar plots with empty factor levels, 
  `resolution()` considers `mapped_discrete` values as having resolution 1 
  (@teunbrand, #5211)
* When `geom_path()` has aesthetics varying within groups, the `arrow()` is
  applied to groups instead of individual segments (@teunbrand, #4935).
* The default width of `geom_bar()` is now based on panel-wise resolution of
  the data, rather than global resolution (@teunbrand, #4336).
* To apply dodging more consistently in violin plots, `stat_ydensity()` now
  has a `drop` argument to keep or discard groups with 1 observation.
* Aesthetics listed in `geom_*()` and `stat_*()` layers now point to relevant
  documentation (@teunbrand, #5123).
* `coord_flip()` has been marked as superseded. The recommended alternative is
  to swap the `x` and `y` aesthetic and/or using the `orientation` argument in
  a layer (@teunbrand, #5130).
* `stat_align()` is now applied per panel instead of globally, preventing issues
  when facets have different ranges (@teunbrand, #5227).
* A stacking bug in `stat_align()` was fixed (@teunbrand, #5176).
* `stat_contour()` and `stat_contour_filled()` now warn about and remove
  duplicated coordinates (@teunbrand, #5215).
* Improve performance of layers without positional scales (@zeehio, #4990)

# ggplot2 3.4.4

This hotfix release adapts to a change in r-devel's `base::is.atomic()` and 
the upcoming retirement of maptools.

* `fortify()` for sp objects (e.g., `SpatialPolygonsDataFrame`) is now deprecated
  and will be removed soon in support of [the upcoming retirement of rgdal, rgeos,
  and maptools](https://r-spatial.org/r/2023/05/15/evolution4.html). In advance
  of the whole removal, `fortify(<SpatialPolygonsDataFrame>, region = ...)`
  no longer works as of this version (@yutannihilation, #5244).

# ggplot2 3.4.3
This hotfix release addresses a version comparison change in r-devel. There are
no user-facing or breaking changes.

# ggplot2 3.4.2
This is a hotfix release anticipating changes in r-devel, but folds in upkeep
changes and a few bug fixes as well.

## Minor improvements

* Various type checks and their messages have been standardised 
  (@teunbrand, #4834).
  
* ggplot2 now uses `scales::DiscreteRange` and `scales::ContinuousRange`, which
  are available to write scale extensions from scratch (@teunbrand, #2710).
  
* The `layer_data()`, `layer_scales()` and `layer_grob()` now have the default
  `plot = last_plot()` (@teunbrand, #5166).
  
* The `datetime_scale()` scale constructor is now exported for use in extension
  packages (@teunbrand, #4701).
  
## Bug fixes

* `update_geom_defaults()` and `update_stat_defaults()` now return properly 
  classed objects and have updated docs (@dkahle, #5146).

* For the purposes of checking required or non-missing aesthetics, character 
  vectors are no longer considered non-finite (@teunbrand, @4284).

* `annotation_logticks()` skips drawing ticks when the scale range is non-finite
  instead of throwing an error (@teunbrand, #5229).
  
* Fixed spurious warnings when the `weight` was used in `stat_bin_2d()`, 
  `stat_boxplot()`, `stat_contour()`, `stat_bin_hex()` and `stat_quantile()`
  (@teunbrand, #5216).

* To prevent changing the plotting order, `stat_sf()` is now computed per panel 
  instead of per group (@teunbrand, #4340).

* Fixed bug in `coord_sf()` where graticule lines didn't obey 
  `panel.grid.major`'s linewidth setting (@teunbrand, #5179).

* `geom_text()` drops observations where `angle = NA` instead of throwing an
  error (@teunbrand, #2757).
  
# ggplot2 3.4.1
This is a small release focusing on fixing regressions in the 3.4.0 release
and minor polishes.

## Breaking changes

* The computed variable `y` in `stat_ecdf()` has been superseded by `ecdf` to 
  prevent incorrect scale transformations (@teunbrand, #5113 and #5112).
  
## New features

* Added `scale_linewidth_manual()` and `scale_linewidth_identity()` to support
  the `linewidth` aesthetic (@teunbrand, #5050).
  
* `ggsave()` warns when multiple `filename`s are given, and only writes to the
  first file (@teunbrand, #5114).

## Bug fixes

* Fixed a regression in `geom_hex()` where aesthetics were replicated across 
  bins (@thomasp85, #5037 and #5044).
  
* Using two ordered factors as facetting variables in 
  `facet_grid(..., as.table = FALSE)` now throws a warning instead of an
  error (@teunbrand, #5109).
  
* Fixed misbehaviour of `draw_key_boxplot()` and `draw_key_crossbar()` with 
  skewed key aspect ratio (@teunbrand, #5082).
  
* Fixed spurious warning when `weight` aesthetic was used in `stat_smooth()` 
  (@teunbrand based on @clauswilke's suggestion, #5053).
  
* The `lwd` alias is now correctly replaced by `linewidth` instead of `size` 
  (@teunbrand based on @clauswilke's suggestion #5051).
  
* Fixed a regression in `Coord$train_panel_guides()` where names of guides were 
  dropped (@maxsutton, #5063).

In binned scales:

* Automatic breaks should no longer be out-of-bounds, and automatic limits are
  adjusted to include breaks (@teunbrand, #5082).
  
* Zero-range limits no longer throw an error and are treated akin to continuous
  scales with zero-range limits (@teunbrand, #5066).
  
* The `trans = "date"` and `trans = "time"` transformations were made compatible
  (@teunbrand, #4217).

# ggplot2 3.4.0
This is a minor release focusing on tightening up the internals and ironing out
some inconsistencies in the API. The biggest change is the addition of the 
`linewidth` aesthetic that takes of sizing the width of any line from `size`. 
This change, while attempting to be as non-breaking as possible, has the 
potential to change the look of some of your plots.

Other notable changes is a complete redo of the error and warning messaging in
ggplot2 using the cli package. Messaging is now better contextualised and it 
should be easier to identify which layer an error is coming from. Last, we have
now made the switch to using the vctrs package internally which means that 
support for vctrs classes as variables should improve, along with some small 
gains in rendering speed.

## Breaking changes

* A `linewidth` aesthetic has been introduced and supersedes the `size` 
  aesthetic for scaling the width of lines in line based geoms. `size` will 
  remain functioning but deprecated for these geoms and it is recommended to 
  update all code to reflect the new aesthetic. For geoms that have _both_ point 
  sizing and linewidth sizing (`geom_pointrange()` and `geom_sf`) `size` now 
  **only** refers to sizing of points which can leads to a visual change in old
  code (@thomasp85, #3672)
  
* The default line width for polygons in `geom_sf()` have been decreased to 0.2 
  to reflect that this is usually used for demarking borders where a thinner 
  line is better suited. This change was made since we already induced a 
  visual change in `geom_sf()` with the introduction of the `linewidth` 
  aesthetic.
  
* The dot-dot notation (`..var..`) and `stat()`, which have been superseded by
  `after_stat()`, are now formally deprecated (@yutannihilation, #3693).

* `qplot()` is now formally deprecated (@yutannihilation, #3956).

* `stage()` now properly refers to the values without scale transformations for
  the stage of `after_stat`. If your code requires the scaled version of the
  values for some reason, you have to apply the same transformation by yourself,
  e.g. `sqrt()` for `scale_{x,y}_sqrt()` (@yutannihilation and @teunbrand, #4155).

* Use `rlang::hash()` instead of `digest::digest()`. This update may lead to 
  changes in the automatic sorting of legends. In order to enforce a specific
  legend order use the `order` argument in the guide. (@thomasp85, #4458)

* referring to `x` in backquoted expressions with `label_bquote()` is no longer
  possible.

* The `ticks.linewidth` and `frame.linewidth` parameters of `guide_colourbar()`
  are now multiplied with `.pt` like elsewhere in ggplot2. It can cause visual
  changes when these arguments are not the defaults and these changes can be 
  restored to their previous behaviour by adding `/ .pt` (@teunbrand #4314).

* `scale_*_viridis_b()` now uses the full range of the viridis scales 
  (@gregleleu, #4737)

## New features

* `geom_col()` and `geom_bar()` gain a new `just` argument. This is set to `0.5`
  by default; use `just = 0`/`just = 1` to place columns on the left/right
  of the axis breaks.
  (@wurli, #4899)

* `geom_density()` and `stat_density()` now support `bounds` argument
  to estimate density with boundary correction (@echasnovski, #4013).

* ggplot now checks during statistical transformations whether any data 
  columns were dropped and warns about this. If stats intend to drop
  data columns they can declare them in the new field `dropped_aes`.
  (@clauswilke, #3250)

* `...` supports `rlang::list2` dynamic dots in all public functions. 
  (@mone27, #4764) 

* `theme()` now has a `strip.clip` argument, that can be set to `"off"` to 
  prevent the clipping of strip text and background borders (@teunbrand, #4118)
  
* `geom_contour()` now accepts a function in the `breaks` argument 
  (@eliocamp, #4652).

## Minor improvements and bug fixes

* Fix a bug in `position_jitter()` where infinity values were dropped (@javlon,
  #4790).

* `geom_linerange()` now respects the `na.rm` argument (#4927, @thomasp85)

* Improve the support for `guide_axis()` on `coord_trans()` 
  (@yutannihilation, #3959)
  
* Added `stat_align()` to align data without common x-coordinates prior to
  stacking. This is now the default stat for `geom_area()` (@thomasp85, #4850)

* Fix a bug in `stat_contour_filled()` where break value differences below a 
  certain number of digits would cause the computations to fail (@thomasp85, 
  #4874)

* Secondary axis ticks are now positioned more precisely, removing small visual
  artefacts with alignment between grid and ticks (@thomasp85, #3576)

* Improve `stat_function` documentation regarding `xlim` argument. 
  (@92amartins, #4474)

* Fix various issues with how `labels`, `breaks`, `limits`, and `show.limits`
  interact in the different binning guides (@thomasp85, #4831)

* Automatic break calculation now squishes the scale limits to the domain
  of the transformation. This allows `scale_{x/y}_sqrt()` to find breaks at 0   
  when appropriate (@teunbrand, #980).

* Using multiple modified aesthetics correctly will no longer trigger warnings. 
  If used incorrectly, the warning will now report the duplicated aesthetic 
  instead of `NA` (@teunbrand, #4707).

* `aes()` now supports the `!!!` operator in its first two arguments
  (#2675). Thanks to @yutannihilation and @teunbrand for draft
  implementations.

* Require rlang >= 1.0.0 (@billybarc, #4797)

* `geom_violin()` no longer issues "collapsing to unique 'x' values" warning
  (@bersbersbers, #4455)

* `annotate()` now documents unsupported geoms (`geom_abline()`, `geom_hline()`
  and `geom_vline()`), and warns when they are requested (@mikmart, #4719)

* `presidential` dataset now includes Trump's presidency (@bkmgit, #4703).

* `position_stack()` now works fully with `geom_text()` (@thomasp85, #4367)

* `geom_tile()` now correctly recognises missing data in `xmin`, `xmax`, `ymin`,
  and `ymax` (@thomasp85 and @sigmapi, #4495)

* `geom_hex()` will now use the binwidth from `stat_bin_hex()` if present, 
  instead of deriving it (@thomasp85, #4580)
  
* `geom_hex()` now works on non-linear coordinate systems (@thomasp85)

* Fixed a bug throwing errors when trying to render an empty plot with secondary
  axes (@thomasp85, #4509)

* Axes are now added correctly in `facet_wrap()` when `as.table = FALSE`
  (@thomasp85, #4553)

* Better compatibility of custom device functions in `ggsave()` 
  (@thomasp85, #4539)

* Binning scales are now more resilient to calculated limits that ends up being
  `NaN` after transformations (@thomasp85, #4510)

* Strip padding in `facet_grid()` is now only in effect if 
  `strip.placement = "outside"` _and_ an axis is present between the strip and 
  the panel (@thomasp85, #4610)

* Aesthetics of length 1 are now recycled to 0 if the length of the data is 0 
  (@thomasp85, #4588)

* Setting `size = NA` will no longer cause `guide_legend()` to error 
  (@thomasp85, #4559)

* Setting `stroke` to `NA` in `geom_point()` will no longer impair the sizing of
  the points (@thomasp85, #4624)

* `stat_bin_2d()` now correctly recognises the `weight` aesthetic 
  (@thomasp85, #4646)
  
* All geoms now have consistent exposure of linejoin and lineend parameters, and
  the guide keys will now respect these settings (@thomasp85, #4653)

* `geom_sf()` now respects `arrow` parameter for lines (@jakeruss, #4659)

* Updated documentation for `print.ggplot` to reflect that it returns
  the original plot, not the result of `ggplot_build()`. (@r2evans, #4390)

* `scale_*_manual()` no longer displays extra legend keys, or changes their 
  order, when a named `values` argument has more items than the data. To display
  all `values` on the legend instead, use
  `scale_*_manual(values = vals, limits = names(vals))`. (@teunbrand, @banfai, 
  #4511, #4534)

* Updated documentation for `geom_contour()` to correctly reflect argument 
  precedence between `bins` and `binwidth`. (@eliocamp, #4651)

* Dots in `geom_dotplot()` are now correctly aligned to the baseline when
  `stackratio != 1` and `stackdir != "up"` (@mjskay, #4614)

* Key glyphs for `geom_boxplot()`, `geom_crossbar()`, `geom_pointrange()`, and
  `geom_linerange()` are now orientation-aware (@mjskay, #4732)
  
* Updated documentation for `geom_smooth()` to more clearly describe effects of 
  the `fullrange` parameter (@thoolihan, #4399).

# ggplot2 3.3.6
This is a very small release only applying an internal change to comply with 
R 4.2 and its deprecation of `default.stringsAsFactors()`. There are no user
facing changes and no breaking changes.

# ggplot2 3.3.5
This is a very small release focusing on fixing a couple of untenable issues 
that surfaced with the 3.3.4 release

* Revert changes made in #4434 (apply transform to intercept in `geom_abline()`) 
  as it introduced undesirable issues far worse than the bug it fixed 
  (@thomasp85, #4514)
* Fixes an issue in `ggsave()` when producing emf/wmf files (@yutannihilation, 
  #4521)
* Warn when grDevices specific arguments are passed to ragg devices (@thomasp85, 
  #4524)
* Fix an issue where `coord_sf()` was reporting that it is non-linear
  even when data is provided in projected coordinates (@clauswilke, #4527)

# ggplot2 3.3.4
This is a larger patch release fixing a huge number of bugs and introduces a 
small selection of feature refinements.

## Features

* Alt-text can now be added to a plot using the `alt` label, i.e 
  `+ labs(alt = ...)`. Currently this alt text is not automatically propagated, 
  but we plan to integrate into Shiny, RMarkdown, and other tools in the future. 
  (@thomasp85, #4477)

* Add support for the BrailleR package for creating descriptions of the plot
  when rendered (@thomasp85, #4459)
  
* `coord_sf()` now has an argument `default_crs` that specifies the coordinate
  reference system (CRS) for non-sf layers and scale/coord limits. This argument
  defaults to `NULL`, which means non-sf layers are assumed to be in projected
  coordinates, as in prior ggplot2 versions. Setting `default_crs = sf::st_crs(4326)`
  provides a simple way to interpret x and y positions as longitude and latitude,
  regardless of the CRS used by `coord_sf()`. Authors of extension packages
  implementing `stat_sf()`-like functionality are encouraged to look at the source
  code of `stat_sf()`'s `compute_group()` function to see how to provide scale-limit
  hints to `coord_sf()` (@clauswilke, #3659).

* `ggsave()` now uses ragg to render raster output if ragg is available. It also
  handles custom devices that sets a default unit (e.g. `ragg::agg_png`) 
  correctly (@thomasp85, #4388)

* `ggsave()` now returns the saved file location invisibly (#3379, @eliocamp).
  Note that, as a side effect, an unofficial hack `<ggplot object> + ggsave()`
  no longer works (#4513).

* The scale arguments `limits`, `breaks`, `minor_breaks`, `labels`, `rescaler`
  and `oob` now accept purrr style lambda notation (@teunbrand, #4427). The same 
  is true for `as_labeller()` (and therefore also `labeller()`) 
  (@netique, #4188).

* Manual scales now allow named vectors passed to `values` to contain fewer 
  elements than existing in the data. Elements not present in values will be set
  to `NA` (@thomasp85, #3451)
  
* Date and datetime position scales support out-of-bounds (oob) arguments to 
  control how limits affect data outside those limits (@teunbrand, #4199).
  
## Fixes

* Fix a bug that `after_stat()` and `after_scale()` cannot refer to aesthetics
  if it's specified in the plot-global mapping (@yutannihilation, #4260).
  
* Fix bug in `annotate_logticks()` that would cause an error when used together
  with `coord_flip()` (@thomasp85, #3954)
  
* Fix a bug in `geom_abline()` that resulted in `intercept` not being subjected
  to the transformation of the y scale (@thomasp85, #3741)
  
* Extent the range of the line created by `geom_abline()` so that line ending
  is not visible for large linewidths (@thomasp85, #4024)

* Fix bug in `geom_dotplot()` where dots would be positioned wrong with 
  `stackgroups = TRUE` (@thomasp85, #1745)

* Fix calculation of confidence interval for locfit smoothing in `geom_smooth()`
  (@topepo, #3806)
  
* Fix bug in `geom_text()` where `"outward"` and `"inward"` justification for 
  some `angle` values was reversed (@aphalo, #4169, #4447)

* `ggsave()` now sets the default background to match the fill value of the
  `plot.background` theme element (@karawoo, #4057)

* It is now deprecated to specify `guides(<scale> = FALSE)` or
  `scale_*(guide = FALSE)` to remove a guide. Please use 
  `guides(<scale> = "none")` or `scale_*(guide = "none")` instead 
  (@yutannihilation, #4097)
  
* Fix a bug in `guide_bins()` where keys would disappear if the guide was 
  reversed (@thomasp85, #4210)
  
* Fix bug in `guide_coloursteps()` that would repeat the terminal bins if the
  breaks coincided with the limits of the scale (@thomasp85, #4019)

* Make sure that default labels from default mappings doesn't overwrite default
  labels from explicit mappings (@thomasp85, #2406)

* Fix bug in `labeller()` where parsing was turned off if `.multiline = FALSE`
  (@thomasp85, #4084)
  
* Make sure `label_bquote()` has access to the calling environment when 
  evaluating the labels (@thomasp85, #4141)

* Fix a bug in the layer implementation that introduced a new state after the 
  first render which could lead to a different look when rendered the second 
  time (@thomasp85, #4204)

* Fix a bug in legend justification where justification was lost of the legend
  dimensions exceeded the available size (@thomasp85, #3635)

* Fix a bug in `position_dodge2()` where `NA` values in thee data would cause an
  error (@thomasp85, #2905)

* Make sure `position_jitter()` creates the same jittering independent of 
  whether it is called by name or with constructor (@thomasp85, #2507)

* Fix a bug in `position_jitter()` where different jitters would be applied to 
  different position aesthetics of the same axis (@thomasp85, #2941)
  
* Fix a bug in `qplot()` when supplying `c(NA, NA)` as axis limits 
  (@thomasp85, #4027)
  
* Remove cross-inheritance of default discrete colour/fill scales and check the
  type and aesthetic of function output if `type` is a function 
  (@thomasp85, #4149)

* Fix bug in `scale_[x|y]_date()` where custom breaks functions that resulted in
  fractional dates would get misaligned (@thomasp85, #3965)
  
* Fix bug in `scale_[x|y]_datetime()` where a specified timezone would be 
  ignored by the scale (@thomasp85, #4007)
  
* Fix issue in `sec_axis()` that would throw warnings in the absence of any 
  secondary breaks (@thomasp85, #4368)

* `stat_bin()`'s computed variable `width` is now documented (#3522).
  
* `stat_count()` now computes width based on the full dataset instead of per 
  group (@thomasp85, #2047)

* Extended `stat_ecdf()` to calculate the cdf from either x or y instead from y 
  only (@jgjl, #4005)
  
* Fix a bug in `stat_summary_bin()` where one more than the requested number of
  bins would be created (@thomasp85, #3824)

* Only drop groups in `stat_ydensity()` when there are fewer than two data 
  points and throw a warning (@andrewwbutler, #4111).

* Fixed a bug in strip assembly when theme has `strip.text = element_blank()`
  and plots are faceted with multi-layered strips (@teunbrand, #4384).
  
* Using `theme(aspect.ratio = ...)` together with free space in `facet_grid()`
  now correctly throws an error (@thomasp85, #3834)

* Fixed a bug in `labeller()` so that `.default` is passed to `as_labeller()`
  when labellers are specified by naming faceting variables. (@waltersom, #4031)
  
* Updated style for example code (@rjake, #4092)

* ggplot2 now requires R >= 3.3 (#4247).

* ggplot2 now uses `rlang::check_installed()` to check if a suggested package is
  installed, which will offer to install the package before continuing (#4375, 
  @malcolmbarrett)

* Improved error with hint when piping a `ggplot` object into a facet function
  (#4379, @mitchelloharawild).

# ggplot2 3.3.3
This is a small patch release mainly intended to address changes in R and CRAN.
It further changes the licensing model of ggplot2 to an MIT license.

* Update the ggplot2 licence to an MIT license (#4231, #4232, #4233, and #4281)

* Use vdiffr conditionally so ggplot2 can be tested on systems without vdiffr

* Update tests to work with the new `all.equal()` defaults in R >4.0.3

* Fixed a bug that `guide_bins()` mistakenly ignore `override.aes` argument
  (@yutannihilation, #4085).

# ggplot2 3.3.2
This is a small release focusing on fixing regressions introduced in 3.3.1.

* Added an `outside` option to `annotation_logticks()` that places tick marks
  outside of the plot bounds. (#3783, @kbodwin)

* `annotation_raster()` adds support for native rasters. For large rasters,
  native rasters render significantly faster than arrays (@kent37, #3388)
  
* Facet strips now have dedicated position-dependent theme elements 
  (`strip.text.x.top`, `strip.text.x.bottom`, `strip.text.y.left`, 
  `strip.text.y.right`) that inherit from `strip.text.x` and `strip.text.y`, 
  respectively. As a consequence, some theme stylings now need to be applied to 
  the position-dependent elements rather than to the parent elements. This 
  change was already introduced in ggplot2 3.3.0 but not listed in the 
  changelog. (@thomasp85, #3683)

* Facets now handle layers containing no data (@yutannihilation, #3853).
  
* A newly added geom `geom_density_2d_filled()` and associated stat 
  `stat_density_2d_filled()` can draw filled density contours
  (@clauswilke, #3846).

* A newly added `geom_function()` is now recommended to use in conjunction
  with/instead of `stat_function()`. In addition, `stat_function()` now
  works with transformed y axes, e.g. `scale_y_log10()`, and in plots
  containing no other data or layers (@clauswilke, #3611, #3905, #3983).

* Fixed a bug in `geom_sf()` that caused problems with legend-type
  autodetection (@clauswilke, #3963).
  
* Support graphics devices that use the `file` argument instead of `fileneame` 
  in `ggsave()` (@bwiernik, #3810)
  
* Default discrete color scales are now configurable through the `options()` of 
  `ggplot2.discrete.colour` and `ggplot2.discrete.fill`. When set to a character 
  vector of colour codes (or list of character vectors)  with sufficient length, 
  these colours are used for the default scale. See `help(scale_colour_discrete)` 
  for more details and examples (@cpsievert, #3833).

* Default continuous colour scales (i.e., the `options()` 
  `ggplot2.continuous.colour` and `ggplot2.continuous.fill`, which inform the 
  `type` argument of `scale_fill_continuous()` and `scale_colour_continuous()`) 
  now accept a function, which allows more control over these default 
  `continuous_scale()`s (@cpsievert, #3827).

* A bug was fixed in `stat_contour()` when calculating breaks based on 
  the `bins` argument (@clauswilke, #3879, #4004).
  
* Data columns can now contain `Vector` S4 objects, which are widely used in the 
  Bioconductor project. (@teunbrand, #3837)

# ggplot2 3.3.1

This is a small release with no code change. It removes all malicious links to a 
site that got hijacked from the readme and pkgdown site.

# ggplot2 3.3.0

This is a minor release but does contain a range of substantial new features, 
along with the standard bug fixes. The release contains a few visual breaking
changes, along with breaking changes for extension developers due to a shift in
internal representation of the position scales and their axes. No user breaking
changes are included.

This release also adds Dewey Dunnington (@paleolimbot) to the core team.

## Breaking changes
There are no user-facing breaking changes, but a change in some internal 
representations that extension developers may have relied on, along with a few 
breaking visual changes which may cause visual tests in downstream packages to 
fail.

* The `panel_params` field in the `Layout` now contains a list of list of 
  `ViewScale` objects, describing the trained coordinate system scales, instead
  of the list object used before. Any extensions that use this field will likely
  break, as will unit tests that checks aspects of this.

* `element_text()` now issues a warning when vectorized arguments are provided, 
  as in `colour = c("red", "green", "blue")`. Such use is discouraged and not 
  officially supported (@clauswilke, #3492).

* Changed `theme_grey()` setting for legend key so that it creates no border 
  (`NA`) rather than drawing a white one. (@annennenne, #3180)

* `geom_ribbon()` now draws separate lines for the upper and lower intervals if
  `colour` is mapped. Similarly, `geom_area()` and `geom_density()` now draw
  the upper lines only in the same case by default. If you want old-style full
  stroking, use `outline.type = "full"` (@yutannihilation, #3503 / @thomasp85, #3708).

## New features

* The evaluation time of aesthetics can now be controlled to a finer degree. 
  `after_stat()` supersedes the use of `stat()` and `..var..`-notation, and is
  joined by `after_scale()` to allow for mapping to scaled aesthetic values. 
  Remapping of the same aesthetic is now supported with `stage()`, so you can 
  map a data variable to a stat aesthetic, and remap the same aesthetic to 
  something else after statistical transformation (@thomasp85, #3534)

* All `coord_*()` functions with `xlim` and `ylim` arguments now accept
  vectors with `NA` as a placeholder for the minimum or maximum value
  (e.g., `ylim = c(0, NA)` would zoom the y-axis from 0 to the 
  maximum value observed in the data). This mimics the behaviour
  of the `limits` argument in continuous scale functions
  (@paleolimbot, #2907).

* Allowed reversing of discrete scales by re-writing `get_limits()` 
  (@AnneLyng, #3115)
  
* All geoms and stats that had a direction (i.e. where the x and y axes had 
  different interpretation), can now freely choose their direction, instead of
  relying on `coord_flip()`. The direction is deduced from the aesthetic 
  mapping, but can also be specified directly with the new `orientation` 
  argument (@thomasp85, #3506).
  
* Position guides can now be customized using the new `guide_axis()`, which can 
  be passed to position `scale_*()` functions or via `guides()`. The new axis 
  guide (`guide_axis()`) comes with arguments `check.overlap` (automatic removal 
  of overlapping labels), `angle` (easy rotation of axis labels), and
  `n.dodge` (dodge labels into multiple rows/columns) (@paleolimbot, #3322).
  
* A new scale type has been added, that allows binning of aesthetics at the 
  scale level. It has versions for both position and non-position aesthetics and
  comes with two new guides (`guide_bins` and `guide_coloursteps`) 
  (@thomasp85, #3096)
  
* `scale_x_continuous()` and `scale_y_continuous()` gains an `n.breaks` argument
  guiding the number of automatic generated breaks (@thomasp85, #3102)

* Added `stat_contour_filled()` and `geom_contour_filled()`, which compute 
  and draw filled contours of gridded data (@paleolimbot, #3044). 
  `geom_contour()` and `stat_contour()` now use the isoband package
  to compute contour lines. The `complete` parameter (which was undocumented
  and has been unused for at least four years) was removed (@paleolimbot, #3044).
  
* Themes have gained two new parameters, `plot.title.position` and 
  `plot.caption.position`, that can be used to customize how plot
  title/subtitle and plot caption are positioned relative to the overall plot
  (@clauswilke, #3252).

## Extensions
  
* `Geom` now gains a `setup_params()` method in line with the other ggproto
  classes (@thomasp85, #3509)

* The newly added function `register_theme_elements()` now allows developers
  of extension packages to define their own new theme elements and place them
  into the ggplot2 element tree (@clauswilke, #2540).

## Minor improvements and bug fixes

* `coord_trans()` now draws second axes and accepts `xlim`, `ylim`,
  and `expand` arguments to bring it up to feature parity with 
  `coord_cartesian()`. The `xtrans` and `ytrans` arguments that were 
  deprecated in version 1.0.1 in favour of `x` and `y` 
  were removed (@paleolimbot, #2990).

* `coord_trans()` now calculates breaks using the expanded range 
  (previously these were calculated using the unexpanded range, 
  which resulted in differences between plots made with `coord_trans()`
  and those made with `coord_cartesian()`). The expansion for discrete axes 
  in `coord_trans()` was also updated such that it behaves identically
  to that in `coord_cartesian()` (@paleolimbot, #3338).

* `expand_scale()` was deprecated in favour of `expansion()` for setting
  the `expand` argument of `x` and `y` scales (@paleolimbot).

* `geom_abline()`, `geom_hline()`, and `geom_vline()` now issue 
  more informative warnings when supplied with set aesthetics
  (i.e., `slope`, `intercept`, `yintercept`, and/or `xintercept`)
  and mapped aesthetics (i.e., `data` and/or `mapping`).

* Fix a bug in `geom_raster()` that squeezed the image when it went outside 
  scale limits (#3539, @thomasp85)

* `geom_sf()` now determines the legend type automatically (@microly, #3646).
  
* `geom_sf()` now removes rows that can't be plotted due to `NA` aesthetics 
  (#3546, @thomasp85)

* `geom_sf()` now applies alpha to linestring geometries 
  (#3589, @yutannihilation).

* `gg_dep()` was deprecated (@perezp44, #3382).

* Added function `ggplot_add.by()` for lists created with `by()`, allowing such
  lists to be added to ggplot objects (#2734, @Maschette)

* ggplot2 no longer depends on reshape2, which means that it no longer 
  (recursively) needs plyr, stringr, or stringi packages.

* Increase the default `nbin` of `guide_colourbar()` to place the ticks more 
  precisely (#3508, @yutannihilation).

* `manual_scale()` now matches `values` with the order of `breaks` whenever
  `values` is an unnamed vector. Previously, unnamed `values` would match with
  the limits of the scale and ignore the order of any `breaks` provided. Note
  that this may change the appearance of plots that previously relied on the
  unordered behaviour (#2429, @idno0001).

* `scale_manual_*(limits = ...)` now actually limits the scale (#3262,
  @yutannihilation).

* Fix a bug when `show.legend` is a named logical vector 
  (#3461, @yutannihilation).

* Added weight aesthetic option to `stat_density()` and made scaling of 
  weights the default (@annennenne, #2902)
  
* `stat_density2d()` can now take an `adjust` parameter to scale the default 
  bandwidth. (#2860, @haleyjeppson)

* `stat_smooth()` uses `REML` by default, if `method = "gam"` and
  `gam`'s method is not specified (@ikosmidis, #2630).

* stacking text when calculating the labels and the y axis with
  `stat_summary()` now works (@ikosmidis, #2709)
  
* `stat_summary()` and related functions now support rlang-style lambda functions
  (#3568, @dkahle).

* The data mask pronoun, `.data`, is now stripped from default labels.

* Addition of partial themes to plots has been made more predictable;
  stepwise addition of individual partial themes is now equivalent to
  addition of multple theme elements at once (@clauswilke, #3039).

* Facets now don't fail even when some variable in the spec are not available
  in all layers (@yutannihilation, #2963).

# ggplot2 3.2.1

This is a patch release fixing a few regressions introduced in 3.2.0 as well as
fixing some unit tests that broke due to upstream changes.

* `position_stack()` no longer changes the order of the input data. Changes to 
  the internal behaviour of `geom_ribbon()` made this reordering problematic 
  with ribbons that spanned `y = 0` (#3471)
* Using `qplot()` with a single positional aesthetic will no longer title the
  non-specified scale as `"NULL"` (#3473)
* Fixes unit tests for sf graticule labels caused by changes to sf

# ggplot2 3.2.0

This is a minor release with an emphasis on internal changes to make ggplot2 
faster and more consistent. The few interface changes will only affect the 
aesthetics of the plot in minor ways, and will only potentially break code of
extension developers if they have relied on internals that have been changed. 
This release also sees the addition of Hiroaki Yutani (@yutannihilation) to the 
core developer team.

With the release of R 3.6, ggplot2 now requires the R version to be at least 3.2,
as the tidyverse is committed to support 5 major versions of R.

## Breaking changes

* Two patches (#2996 and #3050) fixed minor rendering problems. In most cases,
  the visual changes are so subtle that they are difficult to see with the naked
  eye. However, these changes are detected by the vdiffr package, and therefore
  any package developers who use vdiffr to test for visual correctness of ggplot2
  plots will have to regenerate all reference images.
  
* In some cases, ggplot2 now produces a warning or an error for code that previously
  produced plot output. In all these cases, the previous plot output was accidental,
  and the plotting code uses the ggplot2 API in a way that would lead to undefined
  behavior. Examples include a missing `group` aesthetic in `geom_boxplot()` (#3316),
  annotations across multiple facets (#3305), and not using aesthetic mappings when
  drawing ribbons with `geom_ribbon()` (#3318).

## New features

* This release includes a range of internal changes that speeds up plot 
  generation. None of the changes are user facing and will not break any code,
  but in general ggplot2 should feel much faster. The changes includes, but are
  not limited to:
  
  - Caching ascent and descent dimensions of text to avoid recalculating it for
    every title.
  
  - Using a faster data.frame constructor as well as faster indexing into 
    data.frames
    
  - Removing the plyr dependency, replacing plyr functions with faster 
    equivalents.

* `geom_polygon()` can now draw polygons with holes using the new `subgroup` 
  aesthetic. This functionality requires R 3.6.0 (@thomasp85, #3128)

* Aesthetic mappings now accept functions that return `NULL` (@yutannihilation,
  #2997).

* `stat_function()` now accepts rlang/purrr style anonymous functions for the 
  `fun` parameter (@dkahle, #3159).

* `geom_rug()` gains an "outside" option to allow for moving the rug tassels to 
  outside the plot area (@njtierney, #3085) and a `length` option to allow for 
  changing the length of the rug lines (@daniel-wells, #3109). 
  
* All geoms now take a `key_glyph` paramter that allows users to customize
  how legend keys are drawn (@clauswilke, #3145). In addition, a new key glyph
  `timeseries` is provided to draw nice legends for time series
  (@mitchelloharawild, #3145).

## Extensions

* Layers now have a new member function `setup_layer()` which is called at the
  very beginning of the plot building process and which has access to the 
  original input data and the plot object being built. This function allows the 
  creation of custom layers that autogenerate aesthetic mappings based on the 
  input data or that filter the input data in some form. For the time being, this
  feature is not exported, but it has enabled the development of a new layer type,
  `layer_sf()` (see next item). Other special-purpose layer types may be added
  in the future (@clauswilke, #2872).
  
* A new layer type `layer_sf()` can auto-detect and auto-map sf geometry
  columns in the data. It should be used by extension developers who are writing
  new sf-based geoms or stats (@clauswilke, #3232).

* `x0` and `y0` are now recognized positional aesthetics so they will get scaled 
  if used in extension geoms and stats (@thomasp85, #3168)
  
* Continuous scale limits now accept functions which accept the default
  limits and return adjusted limits. This makes it possible to write
  a function that e.g. ensures the limits are always a multiple of 100,
  regardless of the data (@econandrew, #2307).

## Minor improvements and bug fixes

* `cut_width()` now accepts `...` to pass further arguments to `base::cut.default()`
   like `cut_number()` and `cut_interval()` already did (@cderv, #3055)

* `coord_map()` now can have axes on the top and right (@karawoo, #3042).

* `coord_polar()` now correctly rescales the secondary axis (@linzi-sg, #3278)

* `coord_sf()`, `coord_map()`, and `coord_polar()` now squash `-Inf` and `Inf`
  into the min and max of the plot (@yutannihilation, #2972).

* `coord_sf()` graticule lines are now drawn in the same thickness as panel grid 
  lines in `coord_cartesian()`, and seting panel grid lines to `element_blank()` 
  now also works in `coord_sf()` 
  (@clauswilke, #2991, #2525).

* `economics` data has been regenerated. This leads to some changes in the
  values of all columns (especially in `psavert`), but more importantly, strips 
  the grouping attributes from `economics_long`.

* `element_line()` now fills closed arrows (@yutannihilation, #2924).

* Facet strips on the left side of plots now have clipping turned on, preventing
  text from running out of the strip and borders from looking thicker than for
  other strips (@karawoo, #2772 and #3061).

* ggplot2 now works in Turkish locale (@yutannihilation, #3011).

* Clearer error messages for inappropriate aesthetics (@clairemcwhite, #3060).

* ggplot2 no longer attaches any external packages when using functions that 
  depend on packages that are suggested but not imported by ggplot2. The 
  affected functions include `geom_hex()`, `stat_binhex()`, 
  `stat_summary_hex()`, `geom_quantile()`, `stat_quantile()`, and `map_data()` 
  (@clauswilke, #3126).
  
* `geom_area()` and `geom_ribbon()` now sort the data along the x-axis in the 
  `setup_data()` method rather than as part of `draw_group()` (@thomasp85, 
  #3023)

* `geom_hline()`, `geom_vline()`, and `geom_abline()` now throw a warning if the 
  user supplies both an `xintercept`, `yintercept`, or `slope` value and a 
  mapping (@RichardJActon, #2950).

* `geom_rug()` now works with `coord_flip()` (@has2k1, #2987).

* `geom_violin()` no longer throws an error when quantile lines fall outside 
  the violin polygon (@thomasp85, #3254).

* `guide_legend()` and `guide_colorbar()` now use appropriate spacing between legend
  key glyphs and legend text even if the legend title is missing (@clauswilke, #2943).

* Default labels are now generated more consistently; e.g., symbols no longer
  get backticks, and long expressions are abbreviated with `...`
  (@yutannihilation, #2981).

* All-`Inf` layers are now ignored for picking the scale (@yutannihilation, 
  #3184).
  
* Diverging Brewer colour palette now use the correct mid-point colour 
  (@dariyasydykova, #3072).
  
* `scale_color_continuous()` now points to `scale_colour_continuous()` so that 
  it will handle `type = "viridis"` as the documentation states (@hlendway, 
  #3079).

* `scale_shape_identity()` now works correctly with `guide = "legend"` 
  (@malcolmbarrett, #3029)
  
* `scale_continuous` will now draw axis line even if the length of breaks is 0
  (@thomasp85, #3257)

* `stat_bin()` will now error when the number of bins exceeds 1e6 to avoid 
  accidentally freezing the user session (@thomasp85).
  
* `sec_axis()` now places ticks accurately when using nonlinear transformations (@dpseidel, #2978).

* `facet_wrap()` and `facet_grid()` now automatically remove NULL from facet
  specs, and accept empty specs (@yutannihilation, #3070, #2986).

* `stat_bin()` now handles data with only one unique value (@yutannihilation 
  #3047).

* `sec_axis()` now accepts functions as well as formulas (@yutannihilation, #3031).

*   New theme elements allowing different ticks lengths for each axis. For instance,
    this can be used to have inwards ticks on the x-axis (`axis.ticks.length.x`) and
    outwards ticks on the y-axis (`axis.ticks.length.y`) (@pank, #2935).

* The arguments of `Stat*$compute_layer()` and `Position*$compute_layer()` are
  now renamed to always match the ones of `Stat$compute_layer()` and
  `Position$compute_layer()` (@yutannihilation, #3202).

* `geom_*()` and `stat_*()` now accepts purrr-style lambda notation
  (@yutannihilation, #3138).

* `geom_tile()` and `geom_rect()` now draw rectangles without notches at the
  corners. The style of the corner can be controlled by `linejoin` parameters
  (@yutannihilation, #3050).

# ggplot2 3.1.0

## Breaking changes

This is a minor release and breaking changes have been kept to a minimum. End users of 
ggplot2 are unlikely to encounter any issues. However, there are a few items that developers 
of ggplot2 extensions should be aware of. For additional details, see also the discussion 
accompanying issue #2890.

*   In non-user-facing internal code (specifically in the `aes()` function and in
    the `aesthetics` argument of scale functions), ggplot2 now always uses the British
    spelling for aesthetics containing the word "colour". When users specify a "color"
    aesthetic it is automatically renamed to "colour". This renaming is also applied
    to non-standard aesthetics that contain the word "color". For example, "point_color"
    is renamed to "point_colour". This convention makes it easier to support both
    British and American spelling for novel, non-standard aesthetics, but it may require
    some adjustment for packages that have previously introduced non-standard color
    aesthetics using American spelling. A new function `standardise_aes_names()` is
    provided in case extension writers need to perform this renaming in their own code
    (@clauswilke, #2649).

*   Functions that generate other functions (closures) now force the arguments that are
    used from the generated functions, to avoid hard-to-catch errors. This may affect
    some users of manual scales (such as `scale_colour_manual()`, `scale_fill_manual()`,
    etc.) who depend on incorrect behavior (@krlmlr, #2807).
    
*   `Coord` objects now have a function `backtransform_range()` that returns the
    panel range in data coordinates. This change may affect developers of custom coords,
    who now should implement this function. It may also affect developers of custom
    geoms that use the `range()` function. In some applications, `backtransform_range()`
    may be more appropriate (@clauswilke, #2821).


## New features

*   `coord_sf()` has much improved customization of axis tick labels. Labels can now
    be set manually, and there are two new parameters, `label_graticule` and
    `label_axes`, that can be used to specify which graticules to label on which side
    of the plot (@clauswilke, #2846, #2857, #2881).
    
*   Two new geoms `geom_sf_label()` and `geom_sf_text()` can draw labels and text
    on sf objects. Under the hood, a new `stat_sf_coordinates()` calculates the
    x and y coordinates from the coordinates of the sf geometries. You can customize
    the calculation method via `fun.geometry` argument (@yutannihilation, #2761).
    

## Minor improvements and fixes

*   `benchplot()` now uses tidy evaluation (@dpseidel, #2699).

*   The error message in `compute_aesthetics()` now only provides the names of
    aesthetics with mismatched lengths, rather than all aesthetics (@karawoo,
    #2853).

*   For faceted plots, data is no longer internally reordered. This makes it
    safer to feed data columns into `aes()` or into parameters of geoms or
    stats. However, doing so remains discouraged (@clauswilke, #2694).

*   `coord_sf()` now also understands the `clip` argument, just like the other
    coords (@clauswilke, #2938).

*   `fortify()` now displays a more informative error message for
    `grouped_df()` objects when dplyr is not installed (@jimhester, #2822).

*   All `geom_*()` now display an informative error message when required 
    aesthetics are missing (@dpseidel, #2637 and #2706).

*   `geom_boxplot()` now understands the `width` parameter even when used with
    a non-standard stat, such as `stat_identity()` (@clauswilke, #2893).
    
*  `geom_hex()` now understands the `size` and `linetype` aesthetics
   (@mikmart, #2488).
    
*   `geom_hline()`, `geom_vline()`, and `geom_abline()` now work properly
    with `coord_trans()` (@clauswilke, #2149, #2812).
    
*   `geom_text(..., parse = TRUE)` now correctly renders the expected number of
    items instead of silently dropping items that are empty expressions, e.g.
    the empty string "". If an expression spans multiple lines, we take just
    the first line and drop the rest. This same issue is also fixed for
    `geom_label()` and the axis labels for `geom_sf()` (@slowkow, #2867).

*   `geom_sf()` now respects `lineend`, `linejoin`, and `linemitre` parameters 
    for lines and polygons (@alistaire47, #2826).
    
*   `ggsave()` now exits without creating a new graphics device if previously
    none was open (@clauswilke, #2363).

*   `labs()` now has named arguments `title`, `subtitle`, `caption`, and `tag`.
    Also, `labs()` now accepts tidyeval (@yutannihilation, #2669).

*   `position_nudge()` is now more robust and nudges only in the direction
    requested. This enables, for example, the horizontal nudging of boxplots
    (@clauswilke, #2733).

*   `sec_axis()` and `dup_axis()` now return appropriate breaks for the secondary
    axis when applied to log transformed scales (@dpseidel, #2729).

*   `sec_axis()` now works as expected when used in combination with tidy eval
    (@dpseidel, #2788).

*   `scale_*_date()`, `scale_*_time()` and `scale_*_datetime()` can now display 
    a secondary axis that is a __one-to-one__ transformation of the primary axis,
    implemented using the `sec.axis` argument to the scale constructor 
    (@dpseidel, #2244).
    
*   `stat_contour()`, `stat_density2d()`, `stat_bin2d()`,  `stat_binhex()`
    now calculate normalized statistics including `nlevel`, `ndensity`, and
    `ncount`. Also, `stat_density()` now includes the calculated statistic 
    `nlevel`, an alias for `scaled`, to better match the syntax of `stat_bin()`
    (@bjreisman, #2679).

# ggplot2 3.0.0

## Breaking changes

*   ggplot2 now supports/uses tidy evaluation (as described below). This is a 
    major change and breaks a number of packages; we made this breaking change 
    because it is important to make ggplot2 more programmable, and to be more 
    consistent with the rest of the tidyverse. The best general (and detailed)
    introduction to tidy evaluation can be found in the meta programming
    chapters in [Advanced R](https://adv-r.hadley.nz).
    
    The primary developer facing change is that `aes()` now contains 
    quosures (expression + environment pairs) rather than symbols, and you'll 
    need to take a different approach to extracting the information you need. 
    A common symptom of this change are errors "undefined columns selected" or 
    "invalid 'type' (list) of argument" (#2610). As in the previous version,
    constants (like `aes(x = 1)` or `aes(colour = "smoothed")`) are stored
    as is.
    
    In this version of ggplot2, if you need to describe a mapping in a string, 
    use `quo_name()` (to generate single-line strings; longer expressions may 
    be abbreviated) or `quo_text()` (to generate non-abbreviated strings that
    may span multiple lines). If you do need to extract the value of a variable
    instead use `rlang::eval_tidy()`. You may want to condition on 
    `(packageVersion("ggplot2") <= "2.2.1")` so that your code can work with
    both released and development versions of ggplot2.
    
    We recognise that this is a big change and if you're not already familiar
    with rlang, there's a lot to learn. If you are stuck, or need any help,
    please reach out on <https://community.rstudio.com>.

*   Error: Column `y` must be a 1d atomic vector or a list

    Internally, ggplot2 now uses `as.data.frame(tibble::as_tibble(x))` to
    convert a list into a data frame. This improves ggplot2's support for
    list-columns (needed for sf support), at a small cost: you can no longer
    use matrix-columns. Note that unlike tibble we still allow column vectors
    such as returned by `base::scale()` because of their widespread use.

*   Error: More than one expression parsed
  
    Previously `aes_string(x = c("a", "b", "c"))` silently returned 
    `aes(x = a)`. Now this is a clear error.

*   Error: `data` must be uniquely named but has duplicate columns
  
    If layer data contains columns with identical names an error will be 
    thrown. In earlier versions the first occurring column was chosen silently,
    potentially masking that the wrong data was chosen.

*   Error: Aesthetics must be either length 1 or the same as the data
    
    Layers are stricter about the columns they will combine into a single
    data frame. Each aesthetic now must be either the same length as the data
    frame or a single value. This makes silent recycling errors much less likely.

*   Error: `coord_*` doesn't support free scales 
   
    Free scales only work with selected coordinate systems; previously you'd
    get an incorrect plot.

*   Error in f(...) : unused argument (range = c(0, 1))

    This is because the `oob` argument to scale has been set to a function
    that only takes a single argument; it needs to take two arguments
    (`x`, and `range`). 

*   Error: unused argument (output)
  
    The function `guide_train()` now has an optional parameter `aesthetic`
    that allows you to override the `aesthetic` setting in the scale.
    To make your code work with the both released and development versions of 
    ggplot2 appropriate, add `aesthetic = NULL` to the `guide_train()` method
    signature.
    
    ```R
    # old
    guide_train.legend <- function(guide, scale) {...}
    
    # new 
    guide_train.legend <- function(guide, scale, aesthetic = NULL) {...}
    ```
    
    Then, inside the function, replace `scale$aesthetics[1]`,
    `aesthetic %||% scale$aesthetics[1]`. (The %||% operator is defined in the 
    rlang package).
    
    ```R
    # old
    setNames(list(scale$map(breaks)), scale$aesthetics[1])

    # new
    setNames(list(scale$map(breaks)), aesthetic %||% scale$aesthetics[1])
    ```

*   The long-deprecated `subset` argument to `layer()` has been removed.

## Tidy evaluation

* `aes()` now supports quasiquotation so that you can use `!!`, `!!!`,
  and `:=`. This replaces `aes_()` and `aes_string()` which are now
  soft-deprecated (but will remain around for a long time).

* `facet_wrap()` and `facet_grid()` now support `vars()` inputs. Like
  `dplyr::vars()`, this helper quotes its inputs and supports
  quasiquotation. For instance, you can now supply faceting variables
  like this: `facet_wrap(vars(am, cyl))` instead of 
  `facet_wrap(~am + cyl)`. Note that the formula interface is not going 
  away and will not be deprecated. `vars()` is simply meant to make it 
  easier to create functions around `facet_wrap()` and `facet_grid()`.

  The first two arguments of `facet_grid()` become `rows` and `cols`
  and now support `vars()` inputs. Note however that we took special
  care to ensure complete backward compatibility. With this change
  `facet_grid(vars(cyl), vars(am, vs))` is equivalent to
  `facet_grid(cyl ~ am + vs)`, and `facet_grid(cols = vars(am, vs))` is
  equivalent to `facet_grid(. ~ am + vs)`.

  One nice aspect of the new interface is that you can now easily
  supply names: `facet_grid(vars(Cylinder = cyl), labeller =
  label_both)` will give nice label titles to the facets. Of course,
  those names can be unquoted with the usual tidy eval syntax.

### sf

* ggplot2 now has full support for sf with `geom_sf()` and `coord_sf()`:

  ```r
  nc <- sf::st_read(system.file("shape/nc.shp", package = "sf"), quiet = TRUE)
  ggplot(nc) +
    geom_sf(aes(fill = AREA))
  ```
  It supports all simple features, automatically aligns CRS across layers, sets
  up the correct aspect ratio, and draws a graticule.

## New features

* ggplot2 now works on R 3.1 onwards, and uses the 
  [vdiffr](https://github.com/r-lib/vdiffr) package for visual testing.

* In most cases, accidentally using `%>%` instead of `+` will generate an 
  informative error (#2400).

* New syntax for calculated aesthetics. Instead of using `aes(y = ..count..)` 
  you can (and should!) use `aes(y = stat(count))`. `stat()` is a real function 
  with documentation which hopefully will make this part of ggplot2 less 
  confusing (#2059).
  
  `stat()` is particularly nice for more complex calculations because you 
  only need to specify it once: `aes(y = stat(count / max(count)))`,
  rather than `aes(y = ..count.. / max(..count..))`
  
* New `tag` label for adding identification tags to plots, typically used for 
  labelling a subplot with a letter. Add a tag with `labs(tag = "A")`, style it 
  with the `plot.tag` theme element, and control position with the
  `plot.tag.position` theme setting (@thomasp85).

### Layers: geoms, stats, and position adjustments

* `geom_segment()` and `geom_curve()` have a new `arrow.fill` parameter which 
  allows you to specify a separate fill colour for closed arrowheads 
  (@hrbrmstr and @clauswilke, #2375).

* `geom_point()` and friends can now take shapes as strings instead of integers,
  e.g. `geom_point(shape = "diamond")` (@daniel-barnett, #2075).

* `position_dodge()` gains a `preserve` argument that allows you to control
  whether the `total` width at each `x` value is preserved (the current 
  default), or ensure that the width of a `single` element is preserved
  (what many people want) (#1935).

* New `position_dodge2()` provides enhanced dodging for boxplots. Compared to
  `position_dodge()`, `position_dodge2()` compares `xmin` and `xmax` values  
  to determine which elements overlap, and spreads overlapping elements evenly
  within the region of overlap. `position_dodge2()` is now the default position
  adjustment for `geom_boxplot()`, because it handles `varwidth = TRUE`, and 
  will be considered for other geoms in the future.
  
  The `padding` parameter adds a small amount of padding between elements 
  (@karawoo, #2143) and a `reverse` parameter allows you to reverse the order 
  of placement (@karawoo, #2171).
  
* New `stat_qq_line()` makes it easy to add a simple line to a Q-Q plot, which 
  makes it easier to judge the fit of the theoretical distribution 
  (@nicksolomon).

### Scales and guides

* Improved support for mapping date/time variables to `alpha`, `size`, `colour`, 
  and `fill` aesthetics, including `date_breaks` and `date_labels` arguments 
  (@karawoo, #1526), and new `scale_alpha()` variants (@karawoo, #1526).

* Improved support for ordered factors. Ordered factors throw a warning when 
  mapped to shape (unordered factors do not), and do not throw warnings when 
  mapped to size or alpha (unordered factors do). Viridis is used as the 
  default colour and fill scale for ordered factors (@karawoo, #1526).

* The `expand` argument of `scale_*_continuous()` and `scale_*_discrete()`
  now accepts separate expansion values for the lower and upper range
  limits. The expansion limits can be specified using the convenience
  function `expand_scale()`.
  
  Separate expansion limits may be useful for bar charts, e.g. if one
  wants the bottom of the bars to be flush with the x axis but still 
  leave some (automatically calculated amount of) space above them:
  
    ```r
    ggplot(mtcars) +
        geom_bar(aes(x = factor(cyl))) +
        scale_y_continuous(expand = expand_scale(mult = c(0, .1)))
    ```
  
  It can also be useful for line charts, e.g. for counts over time,
  where one wants to have a ’hard’ lower limit of y = 0 but leave the
  upper limit unspecified (and perhaps differing between panels), with
  some extra space above the highest point on the line (with symmetrical 
  limits, the extra space above the highest point could in some cases 
  cause the lower limit to be negative).
  
  The old syntax for the `expand` argument will, of course, continue
  to work (@huftis, #1669).

* `scale_colour_continuous()` and `scale_colour_gradient()` are now controlled 
  by global options `ggplot2.continuous.colour` and `ggplot2.continuous.fill`. 
  These can be set to `"gradient"` (the default) or `"viridis"` (@karawoo).

* New `scale_colour_viridis_c()`/`scale_fill_viridis_c()` (continuous) and
  `scale_colour_viridis_d()`/`scale_fill_viridis_d()` (discrete) make it
  easy to use Viridis colour scales (@karawoo, #1526).

* Guides for `geom_text()` now accept custom labels with 
  `guide_legend(override.aes = list(label = "foo"))` (@brianwdavis, #2458).

### Margins

* Strips gain margins on all sides by default. This means that to fully justify
  text to the edge of a strip, you will need to also set the margins to 0
  (@karawoo).

* Rotated strip labels now correctly understand `hjust` and `vjust` parameters
  at all angles (@karawoo).

* Strip labels now understand justification relative to the direction of the
  text, meaning that in y facets, the strip text can be placed at either end of
  the strip using `hjust` (@karawoo).

* Legend titles and labels get a little extra space around them, which 
  prevents legend titles from overlapping the legend at large font sizes 
  (@karawoo, #1881).

## Extension points

* New `autolayer()` S3 generic (@mitchelloharawild, #1974). This is similar
  to `autoplot()` but produces layers rather than complete plots.

* Custom objects can now be added using `+` if a `ggplot_add` method has been
  defined for the class of the object (@thomasp85).

* Theme elements can now be subclassed. Add a `merge_element` method to control
  how properties are inherited from the parent element. Add an `element_grob` 
  method to define how elements are rendered into grobs (@thomasp85, #1981).

* Coords have gained new extension mechanisms.
  
    If you have an existing coord extension, you will need to revise the
    specification of the `train()` method. It is now called 
    `setup_panel_params()` (better reflecting what it actually does) and now 
    has arguments `scale_x`, and `scale_y` (the x and y scales respectively) 
    and `param`, a list of plot specific parameters generated by 
    `setup_params()`.

    What was formerly called `scale_details` (in coords), `panel_ranges` 
    (in layout) and `panel_scales` (in geoms) are now consistently called
    `panel_params` (#1311). These are parameters of the coord that vary from
    panel to panel.

* `ggplot_build()` and `ggplot_gtable()` are now generics, so ggplot-subclasses 
  can define additional behavior during the build stage.

* `guide_train()`, `guide_merge()`, `guide_geom()`, and `guide_gengrob()`
  are now exported as they are needed if you want to design your own guide.
  They are not currently documented; use at your own risk (#2528).

* `scale_type()` generic is now exported and documented. Use this if you 
  want to extend ggplot2 to work with a new type of vector.

## Minor bug fixes and improvements

### Faceting

* `facet_grid()` gives a more informative error message if you try to use
  a variable in both rows and cols (#1928).

* `facet_grid()` and `facet_wrap()` both give better error messages if you
  attempt to use an unsupported coord with free scales (#2049).

* `label_parsed()` works once again (#2279).

* You can now style the background of horizontal and vertical strips
  independently with `strip.background.x` and `strip.background.y` 
  theme settings (#2249).

### Scales

* `discrete_scale()` documentation now inherits shared definitions from 
  `continuous_scale()` (@alistaire47, #2052).

* `guide_colorbar()` shows all colours of the scale (@has2k1, #2343).

* `scale_identity()` once again produces legends by default (#2112).

* Tick marks for secondary axes with strong transformations are more 
  accurately placed (@thomasp85, #1992).

* Missing line types now reliably generate missing lines (with standard 
  warning) (#2206).

* Legends now ignore set aesthetics that are not length one (#1932).

* All colour and fill scales now have an `aesthetics` argument that can
  be used to set the aesthetic(s) the scale works with. This makes it
  possible to apply a colour scale to both colour and fill aesthetics
  at the same time, via `aesthetics = c("colour", "fill")` (@clauswilke).
  
* Three new generic scales work with any aesthetic or set of aesthetics: 
  `scale_continuous_identity()`, `scale_discrete_identity()`, and
  `scale_discrete_manual()` (@clauswilke).

* `scale_*_gradient2()` now consistently omits points outside limits by 
  rescaling after the limits are enforced (@foo-bar-baz-qux, #2230).

### Layers

* `geom_label()` now correctly produces unbordered labels when `label.size` 
  is 0, even when saving to PDF (@bfgray3, #2407).

* `layer()` gives considerably better error messages for incorrectly specified
  `geom`, `stat`, or `position` (#2401).

* In all layers that use it, `linemitre` now defaults to 10 (instead of 1)
  to better match base R.

* `geom_boxplot()` now supplies a default value if no `x` aesthetic is present
  (@foo-bar-baz-qux, #2110).

* `geom_density()` drops groups with fewer than two data points and throws a
  warning. For groups with two data points, density values are now calculated 
  with `stats::density` (@karawoo, #2127).

* `geom_segment()` now also takes a `linejoin` parameter. This allows more 
  control over the appearance of the segments, which is especially useful for 
  plotting thick arrows (@Ax3man, #774).

* `geom_smooth()` now reports the formula used when `method = "auto"` 
  (@davharris #1951). `geom_smooth()` now orders by the `x` aesthetic, making it 
  easier to pass pre-computed values without manual ordering (@izahn, #2028). It 
  also now knows it has `ymin` and `ymax` aesthetics (#1939). The legend 
  correctly reflects the status of the `se` argument when used with stats 
  other than the default (@clauswilke, #1546).

* `geom_tile()` now once again interprets `width` and `height` correctly 
  (@malcolmbarrett, #2510).

* `position_jitter()` and `position_jitterdodge()` gain a `seed` argument that
  allows the specification of a random seed for reproducible jittering 
  (@krlmlr, #1996 and @slowkow, #2445).

* `stat_density()` has better behaviour if all groups are dropped because they
  are too small (#2282).

* `stat_summary_bin()` now understands the `breaks` parameter (@karawoo, #2214).

* `stat_bin()` now accepts functions for `binwidth`. This allows better binning 
  when faceting along variables with different ranges (@botanize).

* `stat_bin()` and `geom_histogram()` now sum correctly when using the `weight` 
  aesthetic (@jiho, #1921).

* `stat_bin()` again uses correct scaling for the computed variable `ndensity` 
  (@timgoodman, #2324).

* `stat_bin()` and `stat_bin_2d()` now properly handle the `breaks` parameter 
  when the scales are transformed (@has2k1, #2366).

* `update_geom_defaults()` and `update_stat_defaults()` allow American 
  spelling of aesthetic parameters (@foo-bar-baz-qux, #2299).

* The `show.legend` parameter now accepts a named logical vector to hide/show
  only some aesthetics in the legend (@tutuchan, #1798).

* Layers now silently ignore unknown aesthetics with value `NULL` (#1909).

### Coords

* Clipping to the plot panel is now configurable, through a `clip` argument
  to coordinate systems, e.g. `coord_cartesian(clip = "off")` 
  (@clauswilke, #2536).

* Like scales, coordinate systems now give you a message when you're 
  replacing an existing coordinate system (#2264).

* `coord_polar()` now draws secondary axis ticks and labels 
  (@dylan-stark, #2072), and can draw the radius axis on the right 
  (@thomasp85, #2005).

* `coord_trans()` now generates a warning when a transformation generates 
  non-finite values (@foo-bar-baz-qux, #2147).

### Themes

* Complete themes now always override all elements of the default theme
  (@has2k1, #2058, #2079).

* Themes now set default grid colour in `panel.grid` rather than individually
  in `panel.grid.major` and `panel.grid.minor` individually. This makes it 
  slightly easier to customise the theme (#2352).

* Fixed bug when setting strips to `element_blank()` (@thomasp85). 

* Axes positioned on the top and to the right can now customize their ticks and
  lines separately (@thomasp85, #1899).

* Built-in themes gain parameters `base_line_size` and `base_rect_size` which 
  control the default sizes of line and rectangle elements (@karawoo, #2176).

* Default themes use `rel()` to set line widths (@baptiste).

* Themes were tweaked for visual consistency and more graceful behavior when 
  changing the base font size. All absolute heights or widths were replaced 
  with heights or widths that are proportional to the base font size. One 
  relative font size was eliminated (@clauswilke).
  
* The height of descenders is now calculated solely on font metrics and doesn't
  change with the specific letters in the string. This fixes minor alignment 
  issues with plot titles, subtitles, and legend titles (#2288, @clauswilke).

### Guides

* `guide_colorbar()` is more configurable: tick marks and color bar frame
  can now by styled with arguments `ticks.colour`, `ticks.linewidth`, 
  `frame.colour`, `frame.linewidth`, and `frame.linetype`
  (@clauswilke).
  
* `guide_colorbar()` now uses `legend.spacing.x` and `legend.spacing.y` 
  correctly, and it can handle multi-line titles. Minor tweaks were made to 
  `guide_legend()` to make sure the two legend functions behave as similarly as
  possible (@clauswilke, #2397 and #2398).
  
* The theme elements `legend.title` and `legend.text` now respect the settings 
  of `margin`, `hjust`, and `vjust` (@clauswilke, #2465, #1502).

* Non-angle parameters of `label.theme` or `title.theme` can now be set in 
  `guide_legend()` and `guide_colorbar()` (@clauswilke, #2544).

### Other

* `fortify()` gains a method for tbls (@karawoo, #2218).

* `ggplot` gains a method for `grouped_df`s that adds a `.group` variable,
  which computes a unique value for each group. Use it with 
  `aes(group = .group)` (#2351).

* `ggproto()` produces objects with class `c("ggproto", "gg")`, allowing for
  a more informative error message when adding layers, scales, or other ggproto 
  objects (@jrnold, #2056).

* `ggsave()`'s DPI argument now supports 3 string options: "retina" (320
  DPI), "print" (300 DPI), and "screen" (72 DPI) (@foo-bar-baz-qux, #2156).
  `ggsave()` now uses full argument names to avoid partial match warnings 
  (#2355), and correctly restores the previous graphics device when several
  graphics devices are open (#2363).

* `print.ggplot()` now returns the original ggplot object, instead of the 
  output from `ggplot_build()`. Also, the object returned from 
  `ggplot_build()` now has the class `"ggplot_built"` (#2034).

* `map_data()` now works even when purrr is loaded (tidyverse#66).

* New functions `summarise_layout()`, `summarise_coord()`, and 
  `summarise_layers()` summarise the layout, coordinate systems, and layers 
  of a built ggplot object (#2034, @wch). This provides a tested API that 
  (e.g.) shiny can depend on.

* Updated startup messages reflect new resources (#2410, @mine-cetinkaya-rundel).

# ggplot2 2.2.1

* Fix usage of `structure(NULL)` for R-devel compatibility (#1968).

# ggplot2 2.2.0

## Major new features

### Subtitle and caption

Thanks to @hrbrmstr plots now have subtitles and captions, which can be set with 
the `subtitle`  and `caption` arguments to `ggtitle()` and `labs()`. You can 
control their appearance with the theme settings `plot.caption` and 
`plot.subtitle`. The main plot title is now left-aligned to better work better 
with a subtitle. The caption is right-aligned (@hrbrmstr).

### Stacking

`position_stack()` and `position_fill()` now sort the stacking order to match 
grouping order. This allows you to control the order through grouping, and 
ensures that the default legend matches the plot (#1552, #1593). If you want the 
opposite order (useful if you have horizontal bars and horizontal legend), you 
can request reverse stacking by using `position = position_stack(reverse = TRUE)` 
(#1837).
  
`position_stack()` and `position_fill()` now accepts negative values which will 
create stacks extending below the x-axis (#1691).

`position_stack()` and `position_fill()` gain a `vjust` argument which makes it 
easy to (e.g.) display labels in the middle of stacked bars (#1821).

### Layers

`geom_col()` was added to complement `geom_bar()` (@hrbrmstr). It uses 
`stat="identity"` by default, making the `y` aesthetic mandatory. It does not 
support any other `stat_()` and does not provide fallback support for the 
`binwidth` parameter. Examples and references in other functions were updated to
demonstrate `geom_col()` usage. 

When creating a layer, ggplot2 will warn if you use an unknown aesthetic or an 
unknown parameter. Compared to the previous version, this is stricter for 
aesthetics (previously there was no message), and less strict for parameters 
(previously this threw an error) (#1585).

### Facetting

The facet system, as well as the internal panel class, has been rewritten in 
ggproto. Facets are now extendable in the same manner as geoms and stats, as 
described in `vignette("extending-ggplot2")`.

We have also added the following new features.
  
* `facet_grid()` and `facet_wrap()` now allow expressions in their faceting 
  formulas (@DanRuderman, #1596).

* When `facet_wrap()` results in an uneven number of panels, axes will now be
  drawn underneath the hanging panels (fixes #1607)

* Strips can now be freely positioned in `facet_wrap()` using the 
  `strip.position` argument (deprecates `switch`).

* The relative order of panel, strip, and axis can now be controlled with 
  the theme setting `strip.placement` that takes either `inside` (strip between 
  panel and axis) or `outside` (strip after axis).

* The theme option `panel.margin` has been deprecated in favour of 
  `panel.spacing` to more clearly communicate intent.

### Extensions

Unfortunately there was a major oversight in the construction of ggproto which 
lead to extensions capturing the super object at package build time, instead of 
at package run time (#1826). This problem has been fixed, but requires 
re-installation of all extension packages.

## Scales

* The position of x and y axes can now be changed using the `position` argument
  in `scale_x_*`and `scale_y_*` which can take `top` and `bottom`, and `left`
  and `right` respectively. The themes of top and right axes can be modified 
  using the `.top` and `.right` modifiers to `axis.text.*` and `axis.title.*`.

### Continuous scales

* `scale_x_continuous()` and `scale_y_continuous()` can now display a secondary 
  axis that is a __one-to-one__ transformation of the primary axis (e.g. degrees 
  Celcius to degrees Fahrenheit). The secondary axis will be positioned opposite 
  to the primary axis and can be controlled with the `sec.axis` argument to 
  the scale constructor.

* Scales worry less about having breaks. If no breaks can be computed, the
  plot will work instead of throwing an uninformative error (#791). This 
  is particularly helpful when you have facets with free scales, and not
  all panels contain data.

* Scales now warn when transformation introduces infinite values (#1696).

### Date time

* `scale_*_datetime()` now supports time zones. It will use the timezone 
  attached to the variable by default, but can be overridden with the 
  `timezone` argument.

* New `scale_x_time()` and `scale_y_time()` generate reasonable default
  breaks and labels for hms vectors (#1752).

### Discrete scales

The treatment of missing values by discrete scales has been thoroughly 
overhauled (#1584). The underlying principle is that we can naturally represent 
missing values on discrete variables (by treating just like another level), so 
by default we should. 

This principle applies to:

* character vectors
* factors with implicit NA
* factors with explicit NA

And to all scales (both position and non-position.)

Compared to the previous version of ggplot2, there are three main changes:

1.  `scale_x_discrete()` and `scale_y_discrete()` always show discrete NA,
    regardless of their source

1.  If present, `NA`s are shown in discrete legends.

1.  All discrete scales gain a `na.translate` argument that allows you to 
    control whether `NA`s are translated to something that can be visualised,
    or should be left as missing. Note that if you don't translate (i.e. 
    `na.translate = FALSE)` the missing values will passed on to the layer, 
    which will warning that it's dropping missing values. To suppress the
    warnings, you'll also need to add `na.rm = TRUE` to the layer call. 

There were also a number of other smaller changes

* Correctly use scale expansion factors.
* Don't preserve space for dropped levels (#1638).
* Only issue one warning when when asking for too many levels (#1674).
* Unicode labels work better on Windows (#1827).
* Warn when used with only continuous data (#1589)

## Themes

* The `theme()` constructor now has named arguments rather than ellipses. This 
  should make autocomplete substantially more useful. The documentation
  (including examples) has been considerably improved.
  
* Built-in themes are more visually homogeneous, and match `theme_grey` better.
  (@jiho, #1679)
  
* When computing the height of titles, ggplot2 now includes the height of the
  descenders (i.e. the bits of `g` and `y` that hang beneath the baseline). This 
  improves the margins around titles, particularly the y axis label (#1712).
  I have also very slightly increased the inner margins of axis titles, and 
  removed the outer margins. 

* Theme element inheritance is now easier to work with as modification now
  overrides default `element_blank` elements (#1555, #1557, #1565, #1567)
  
* Horizontal legends (i.e. legends on the top or bottom) are horizontally
  aligned by default (#1842). Use `legend.box = "vertical"` to switch back
  to the previous behaviour.
  
* `element_line()` now takes an `arrow` argument to specify arrows at the end of
  lines (#1740)

There were a number of tweaks to the theme elements that control legends:
  
* `legend.justification` now controls appearance will plotting the legend
  outside of the plot area. For example, you can use 
  `theme(legend.justification = "top")` to make the legend align with the 
  top of the plot.

* `panel.margin` and `legend.margin` have been renamed to `panel.spacing` and 
  `legend.spacing` respectively, to better communicate intent (they only
  affect spacing between legends and panels, not the margins around them)

* `legend.margin` now controls margin around individual legends.

* New `legend.box.background`, `legend.box.spacing`, and `legend.box.margin`
  control the background, spacing, and margin of the legend box (the region
  that contains all legends).

## Bug fixes and minor improvements

* ggplot2 now imports tibble. This ensures that all built-in datasets print 
  compactly even if you haven't explicitly loaded tibble or dplyr (#1677).

* Class of aesthetic mapping is preserved when adding `aes()` objects (#1624).

* `+.gg` now works for lists that include data frames.

* `annotation_x()` now works in the absense of global data (#1655)

* `geom_*(show.legend = FALSE)` now works for `guide_colorbar`.

* `geom_boxplot()` gains new `outlier.alpha` (@jonathan-g) and 
  `outlier.fill` (@schloerke, #1787) parameters to control the alpha/fill of
   outlier points independently of the alpha of the boxes. 

* `position_jitter()` (and hence `geom_jitter()`) now correctly computes 
  the jitter width/jitter when supplied by the user (#1775, @has2k1).

* `geom_contour()` more clearly describes what inputs it needs (#1577).

* `geom_curve()` respects the `lineend` parameter (#1852).

* `geom_histogram()` and `stat_bin()` understand the `breaks` parameter once 
  more. (#1665). The floating point adjustment for histogram bins is now 
  actually used - it was previously inadvertently ignored (#1651).

* `geom_violin()` no longer transforms quantile lines with the alpha aesthetic
  (@mnbram, #1714). It no longer errors when quantiles are requested but data
  have zero range (#1687). When `trim = FALSE` it once again has a nice 
  range that allows the density to reach zero (by extending the range 3 
  bandwidths to either side of the data) (#1700).

* `geom_dotplot()` works better when faceting and binning on the y-axis. 
  (#1618, @has2k1).
  
* `geom_hexbin()` once again supports `..density..` (@mikebirdgeneau, #1688).

* `geom_step()` gives useful warning if only one data point in layer (#1645).

* `layer()` gains new `check.aes` and `check.param` arguments. These allow
  geom/stat authors to optional suppress checks for known aesthetics/parameters.
  Currently this is used only in `geom_blank()` which powers `expand_limits()` 
  (#1795).

* All `stat_*()` display a better error message when required aesthetics are
  missing.
  
* `stat_bin()` and `stat_summary_hex()` now accept length 1 `binwidth` (#1610)

* `stat_density()` gains new argument `n`, which is passed to underlying function
  `stats::density` ("number of equally spaced points at which the
  density is to be estimated"). (@hbuschme)

* `stat_binhex()` now again returns `count` rather than `value` (#1747)

* `stat_ecdf()` respects `pad` argument (#1646).

* `stat_smooth()` once again informs you about the method it has chosen.
  It also correctly calculates the size of the largest group within facets.

* `x` and `y` scales are now symmetric regarding the list of
  aesthetics they accept: `xmin_final`, `xmax_final`, `xlower`,
  `xmiddle` and `xupper` are now valid `x` aesthetics.

* `Scale` extensions can now override the `make_title` and `make_sec_title` 
  methods to let the scale modify the axis/legend titles.

* The random stream is now reset after calling `.onAttach()` (#2409).

# ggplot2 2.1.0

## New features

* When mapping an aesthetic to a constant (e.g. 
  `geom_smooth(aes(colour = "loess")))`), the default guide title is the name 
  of the aesthetic (i.e. "colour"), not the value (i.e. "loess") (#1431).

* `layer()` now accepts a function as the data argument. The function will be
  applied to the data passed to the `ggplot()` function and must return a
  data.frame (#1527, @thomasp85). This is a more general version of the 
  deprecated `subset` argument.

* `theme_update()` now uses the `+` operator instead of `%+replace%`, so that
  unspecified values will no longer be `NULL`ed out. `theme_replace()`
  preserves the old behaviour if desired (@oneillkza, #1519). 

* `stat_bin()` has been overhauled to use the same algorithm as ggvis, which 
  has been considerably improved thanks to the advice of Randy Prium (@rpruim).
  This includes:
  
    * Better arguments and a better algorithm for determining the origin.
      You can now specify either `boundary` or the `center` of a bin.
      `origin` has been deprecated in favour of these arguments.
      
    * `drop` is deprecated in favour of `pad`, which adds extra 0-count bins
      at either end (needed for frequency polygons). `geom_histogram()` defaults 
      to `pad = FALSE` which considerably improves the default limits for 
      the histogram, especially when the bins are big (#1477).
      
    * The default algorithm does a (somewhat) better job at picking nice widths 
      and origins across a wider range of input data.
      
    * `bins = n` now gives a histogram with `n` bins, not `n + 1` (#1487).

## Bug fixes

* All `\donttest{}` examples run.

* All `geom_()` and `stat_()` functions now have consistent argument order:
  data + mapping, then geom/stat/position, then `...`, then specific arguments, 
  then arguments common to all layers (#1305). This may break code if you were
  previously relying on partial name matching, but in the long-term should make 
  ggplot2 easier to use. In particular, you can now set the `n` parameter
  in `geom_density2d()` without it partially matching `na.rm` (#1485).

* For geoms with both `colour` and `fill`, `alpha` once again only affects
  fill (Reverts #1371, #1523). This was causing problems for people.

* `facet_wrap()`/`facet_grid()` works with multiple empty panels of data 
  (#1445).

* `facet_wrap()` correctly swaps `nrow` and `ncol` when faceting vertically
  (#1417).

* `ggsave("x.svg")` now uses svglite to produce the svg (#1432).

* `geom_boxplot()` now understands `outlier.color` (#1455).

* `geom_path()` knows that "solid" (not just 1) represents a solid line (#1534).

* `geom_ribbon()` preserves missing values so they correctly generate a 
  gap in the ribbon (#1549).

* `geom_tile()` once again accepts `width` and `height` parameters (#1513). 
  It uses `draw_key_polygon()` for better a legend, including a coloured 
  outline (#1484).

* `layer()` now automatically adds a `na.rm` parameter if none is explicitly
  supplied.

* `position_jitterdodge()` now works on all possible dodge aesthetics, 
  e.g. `color`, `linetype` etc. instead of only based on `fill` (@bleutner)

* `position = "nudge"` now works (although it doesn't do anything useful)
  (#1428).

* The default scale for columns of class "AsIs" is now "identity" (#1518).

* `scale_*_discrete()` has better defaults when used with purely continuous
  data (#1542).

* `scale_size()` warns when used with categorical data.

* `scale_size()`, `scale_colour()`, and `scale_fill()` gain date and date-time
  variants (#1526).

* `stat_bin_hex()` and `stat_bin_summary()` now use the same underlying 
  algorithm so results are consistent (#1383). `stat_bin_hex()` now accepts
  a `weight` aesthetic. To be consistent with related stats, the output variable 
  from `stat_bin_hex()` is now value instead of count.

* `stat_density()` gains a `bw` parameter which makes it easy to get consistent 
   smoothing between facets (@jiho)

* `stat-density-2d()` no longer ignores the `h` parameter, and now accepts 
  `bins` and `binwidth` parameters to control the number of contours 
  (#1448, @has2k1).

* `stat_ecdf()` does a better job of adding padding to -Inf/Inf, and gains
  an argument `pad` to suppress the padding if not needed (#1467).

* `stat_function()` gains an `xlim` parameter (#1528). It once again works 
  with discrete x values (#1509).

* `stat_summary()` preserves sorted x order which avoids artefacts when
  display results with `geom_smooth()` (#1520).

* All elements should now inherit correctly for all themes except `theme_void()`.
  (@Katiedaisey, #1555) 

* `theme_void()` was completely void of text but facets and legends still
  need labels. They are now visible (@jiho). 

* You can once again set legend key and height width to unit arithmetic
  objects (like `2 * unit(1, "cm")`) (#1437).

* Eliminate spurious warning if you have a layer with no data and no aesthetics
  (#1451).

* Removed a superfluous comma in `theme-defaults.r` code (@jschoeley)

* Fixed a compatibility issue with `ggproto` and R versions prior to 3.1.2.
  (#1444)

* Fixed issue where `coord_map()` fails when given an explicit `parameters`
  argument (@tdmcarthur, #1729)
  
* Fixed issue where `geom_errorbarh()` had a required `x` aesthetic (#1933)  

# ggplot2 2.0.0

## Major changes

* ggplot no longer throws an error if your plot has no layers. Instead it 
  automatically adds `geom_blank()` (#1246).
  
* New `cut_width()` is a convenient replacement for the verbose
  `plyr::round_any()`, with the additional benefit of offering finer
  control.

* New `geom_count()` is a convenient alias to `stat_sum()`. Use it when you
  have overlapping points on a scatterplot. `stat_sum()` now defaults to 
  using counts instead of proportions.

* New `geom_curve()` adds curved lines, with a similar specification to 
  `geom_segment()` (@veraanadi, #1088).

* Date and datetime scales now have `date_breaks`, `date_minor_breaks` and
  `date_labels` arguments so that you never need to use the long
  `scales::date_breaks()` or `scales::date_format()`.
  
* `geom_bar()` now has it's own stat, distinct from `stat_bin()` which was
  also used by `geom_histogram()`. `geom_bar()` now uses `stat_count()` 
  which counts values at each distinct value of x (i.e. it does not bin
  the data first). This can be useful when you want to show exactly which 
  values are used in a continuous variable.

* `geom_point()` gains a `stroke` aesthetic which controls the border width of 
  shapes 21-25 (#1133, @SeySayux). `size` and `stroke` are additive so a point 
  with `size = 5` and `stroke = 5` will have a diameter of 10mm. (#1142)

* New `position_nudge()` allows you to slightly offset labels (or other 
  geoms) from their corresponding points (#1109).

* `scale_size()` now maps values to _area_, not radius. Use `scale_radius()`
  if you want the old behaviour (not recommended, except perhaps for lines).

* New `stat_summary_bin()` works like `stat_summary()` but on binned data. 
  It's a generalisation of `stat_bin()` that can compute any aggregate,
  not just counts (#1274). Both default to `mean_se()` if no aggregation
  functions are supplied (#1386).

* Layers are now much stricter about their arguments - you will get an error
  if you've supplied an argument that isn't an aesthetic or a parameter.
  This is likely to cause some short-term pain but in the long-term it will make
  it much easier to spot spelling mistakes and other errors (#1293).
  
    This change does break a handful of geoms/stats that used `...` to pass 
    additional arguments on to the underlying computation. Now 
    `geom_smooth()`/`stat_smooth()` and `geom_quantile()`/`stat_quantile()` 
    use `method.args` instead (#1245, #1289); and `stat_summary()` (#1242), 
    `stat_summary_hex()`, and `stat_summary2d()` use `fun.args`.

### Extensibility

There is now an official mechanism for defining Stats, Geoms, and Positions in 
other packages. See `vignette("extending-ggplot2")` for details.

* All Geoms, Stats and Positions are now exported, so you can inherit from them
  when making your own objects (#989).

* ggplot2 no longer uses proto or reference classes. Instead, we now use 
  ggproto, a new OO system designed specifically for ggplot2. Unlike proto
  and RC, ggproto supports clean cross-package inheritance. Creating a new OO
  system isn't usually the right way to solve a problem, but I'm pretty sure
  it was necessary here. Read more about it in the vignette.

* `aes_()` replaces `aes_q()`. It also supports formulas, so the most concise 
  SE version of `aes(carat, price)` is now `aes_(~carat, ~price)`. You may
  want to use this form in packages, as it will avoid spurious `R CMD check` 
  warnings about undefined global variables.

### Text

* `geom_text()` has been overhauled to make labelling your data a little
  easier. It:
  
    * `nudge_x` and `nudge_y` arguments let you offset labels from their
      corresponding points (#1120). 
      
    * `check_overlap = TRUE` provides a simple way to avoid overplotting 
      of labels: labels that would otherwise overlap are omitted (#1039).
      
    * `hjust` and `vjust` can now be character vectors: "left", "center", 
      "right", "bottom", "middle", "top". New options include "inward" and 
      "outward" which align text towards and away from the center of the plot 
      respectively.

* `geom_label()` works like `geom_text()` but draws a rounded rectangle 
  underneath each label (#1039). This is useful when you want to label plots
  that are dense with data.

### Deprecated features

* The little used `aes_auto()` has been deprecated. 

* `aes_q()` has been replaced with `aes_()` to be consistent with SE versions
  of NSE functions in other packages.

* The `order` aesthetic is officially deprecated. It never really worked, and 
  was poorly documented.

* The `stat` and `position` arguments to `qplot()` have been deprecated.
  `qplot()` is designed for quick plots - if you need to specify position
  or stat, use `ggplot()` instead.

* The theme setting `axis.ticks.margin` has been deprecated: now use the margin 
  property of `axis.text`.
  
* `stat_abline()`, `stat_hline()` and `stat_vline()` have been removed:
  these were never suitable for use other than with `geom_abline()` etc
  and were not documented.

* `show_guide` has been renamed to `show.legend`: this more accurately
  reflects what it does (controls appearance of layer in legend), and uses the 
  same convention as other ggplot2 arguments (i.e. a `.` between names).
  (Yes, I know that's inconsistent with function names with use `_`, but it's
  too late to change now.)

A number of geoms have been renamed to be internally consistent:

* `stat_binhex()` and `stat_bin2d()` have been renamed to `stat_bin_hex()` 
  and `stat_bin_2d()` (#1274). `stat_summary2d()` has been renamed to 
  `stat_summary_2d()`, `geom_density2d()`/`stat_density2d()` has been renamed 
  to `geom_density_2d()`/`stat_density_2d()`.

* `stat_spoke()` is now `geom_spoke()` since I realised it's a
  reparameterisation of `geom_segment()`.

* `stat_bindot()` has been removed because it's so tightly coupled to
  `geom_dotplot()`. If you happened to use `stat_bindot()`, just change to
  `geom_dotplot()` (#1194).

All defunct functions have been removed.

### Default appearance

* The default `theme_grey()` background colour has been changed from "grey90" 
  to "grey92": this makes the background a little less visually prominent.

* Labels and titles have been tweaked for readability:

    * Axes labels are darker.
    
    * Legend and axis titles are given the same visual treatment.
    
    * The default font size dropped from 12 to 11. You might be surprised that 
      I've made the default text size smaller as it was already hard for
      many people to read. It turns out there was a bug in RStudio (fixed in 
      0.99.724), that shrunk the text of all grid based graphics. Once that
      was resolved the defaults seemed too big to my eyes.
    
    * More spacing between titles and borders.
    
    * Default margins scale with the theme font size, so the appearance at 
      larger font sizes should be considerably improved (#1228). 

* `alpha` now affects both fill and colour aesthetics (#1371).

* `element_text()` gains a margins argument which allows you to add additional
  padding around text elements. To help see what's going on use `debug = TRUE` 
  to display the text region and anchors.

* The default font size in `geom_text()` has been decreased from 5mm (14 pts)
  to 3.8 mm (11 pts) to match the new default theme sizes.

* A diagonal line is no longer drawn on bar and rectangle legends. Instead, the
  border has been tweaked to be more visible, and more closely match the size of 
  line drawn on the plot.

* `geom_pointrange()` and `geom_linerange()` get vertical (not horizontal)
  lines in the legend (#1389).

* The default line `size` for `geom_smooth()` has been increased from 0.5 to 1 
  to make it easier to see when overlaid on data.
  
* `geom_bar()` and `geom_rect()` use a slightly paler shade of grey so they
  aren't so visually heavy.
  
* `geom_boxplot()` now colours outliers the same way as the boxes.

* `geom_point()` now uses shape 19 instead of 16. This looks much better on 
  the default Linux graphics device. (It's very slightly smaller than the old 
  point, but it shouldn't affect any graphics significantly)

* Sizes in ggplot2 are measured in mm. Previously they were converted to pts 
  (for use in grid) by multiplying by 72 / 25.4. However, grid uses printer's 
  points, not Adobe (big pts), so sizes are now correctly multiplied by 
  72.27 / 25.4. This is unlikely to noticeably affect display, but it's
  technically correct (<https://youtu.be/hou0lU8WMgo>).

* The default legend will now allocate multiple rows (if vertical) or
  columns (if horizontal) in order to make a legend that is more likely to
  fit on the screen. You can override with the `nrow`/`ncol` arguments
  to `guide_legend()`

    ```R
    p <- ggplot(mpg, aes(displ,hwy, colour = model)) + geom_point()
    p
    p + theme(legend.position = "bottom")
    # Previous behaviour
    p + guides(colour = guide_legend(ncol = 1))
    ```

### New and updated themes

* New `theme_void()` is completely empty. It's useful for plots with non-
  standard coordinates or for drawings (@jiho, #976).

* New `theme_dark()` has a dark background designed to make colours pop out
  (@jiho, #1018)

* `theme_minimal()` became slightly more minimal by removing the axis ticks:
  labels now line up directly beneath grid lines (@tomschloss, #1084)

* New theme setting `panel.ontop` (logical) make it possible to place 
  background elements (i.e., gridlines) on top of data. Best used with 
  transparent `panel.background` (@noamross. #551).

### Labelling

The facet labelling system was updated with many new features and a
more flexible interface (@lionel-). It now works consistently across
grid and wrap facets. The most important user visible changes are:

* `facet_wrap()` gains a `labeller` option (#25).

* `facet_grid()` and `facet_wrap()` gain a `switch` argument to
  display the facet titles near the axes. When switched, the labels
  become axes subtitles. `switch` can be set to "x", "y" or "both"
  (the latter only for grids) to control which margin is switched.

The labellers (such as `label_value()` or `label_both()`) also get
some new features:

* They now offer the `multi_line` argument to control whether to
  display composite facets (those specified as `~var1 + var2`) on one
  or multiple lines.

* In `label_bquote()` you now refer directly to the names of
  variables. With this change, you can create math expressions that
  depend on more than one variable. This math expression can be
  specified either for the rows or the columns and you can also
  provide different expressions to each margin.

  As a consequence of these changes, referring to `x` in backquoted
  expressions is deprecated.

* Similarly to `label_bquote()`, `labeller()` now take `.rows` and
  `.cols` arguments. In addition, it also takes `.default`.
  `labeller()` is useful to customise how particular variables are
  labelled. The three additional arguments specify how to label the
  variables are not specifically mentioned, respectively for rows,
  columns or both. This makes it especially easy to set up a
  project-wide labeller dispatcher that can be reused across all your
  plots. See the documentation for an example.

* The new labeller `label_context()` adapts to the number of factors
  facetted over. With a single factor, it displays only the values,
  just as before. But with multiple factors in a composite margin
  (e.g. with `~cyl + am`), the labels are passed over to
  `label_both()`. This way the variables names are displayed with the
  values to help identifying them.

On the programming side, the labeller API has been rewritten in order
to offer more control when faceting over multiple factors (e.g. with
formulae such as `~cyl + am`). This also means that if you have
written custom labellers, you will need to update them for this
version of ggplot.

* Previously, a labeller function would take `variable` and `value`
  arguments and return a character vector. Now, they take a data frame
  of character vectors and return a list. The input data frame has one
  column per factor facetted over and each column in the returned list
  becomes one line in the strip label. See documentation for more
  details.

* The labels received by a labeller now contain metadata: their margin
  (in the "type" attribute) and whether they come from a wrap or a
  grid facet (in the "facet" attribute).

* Note that the new `as_labeller()` function operator provides an easy
  way to transform an existing function to a labeller function. The
  existing function just needs to take and return a character vector.

## Documentation

* Improved documentation for `aes()`, `layer()` and much much more.

* I've tried to reduce the use of `...` so that you can see all the 
  documentation in one place rather than having to integrate multiple pages.
  In some cases this has involved adding additional arguments to geoms
  to make it more clear what you can do:
  
    *  `geom_smooth()` gains explicit `method`, `se` and `formula` arguments.
    
    * `geom_histogram()` gains `binwidth`, `bins`, `origin` and `right` 
      arguments.
      
    * `geom_jitter()` gains `width` and `height` arguments to make it easier
      to control the amount of jittering without using the lengthy 
      `position_jitter()` function (#1116)

* Use of `qplot()` in examples has been minimised (#1123, @hrbrmstr). This is
  inline with the 2nd edition of the ggplot2 box, which minimises the use of 
  `qplot()` in favour of `ggplot()`.

* Tightly linked geoms and stats (e.g. `geom_boxplot()` and `stat_boxplot()`) 
  are now documented in the same file so you can see all the arguments in one
  place. Variations of the same idea (e.g. `geom_path()`, `geom_line()`, and
  `geom_step()`) are also documented together.

* It's now obvious that you can set the `binwidth` parameter for
  `stat_bin_hex()`, `stat_summary_hex()`, `stat_bin_2d()`, and
  `stat_summary_2d()`. 

* The internals of positions have been cleaned up considerably. You're unlikely
  to notice any external changes, although the documentation should be a little
  less confusing since positions now don't list parameters they never use.

## Data

* All datasets have class `tbl_df` so if you also use dplyr, you get a better
  print method.

* `economics` has been brought up to date to 2015-04-01.

* New `economics_long` is the economics data in long form.

* New `txhousing` dataset containing information about the Texas housing
  market. Useful for examples that need multiple time series, and for
  demonstrating model+vis methods.

* New `luv_colours` dataset which contains the locations of all
  built-in `colors()` in Luv space.

* `movies` has been moved into its own package, ggplot2movies, because it was 
  large and not terribly useful. If you've used the movies dataset, you'll now 
  need to explicitly load the package with `library(ggplot2movies)`.

## Bug fixes and minor improvements

* All partially matched arguments and `$` have been been replaced with 
  full matches (@jimhester, #1134).

* ggplot2 now exports `alpha()` from the scales package (#1107), and `arrow()` 
  and `unit()` from grid (#1225). This means you don't need attach scales/grid 
  or do `scales::`/`grid::` for these commonly used functions.

* `aes_string()` now only parses character inputs. This fixes bugs when
  using it with numbers and non default `OutDec` settings (#1045).

* `annotation_custom()` automatically adds a unique id to each grob name,
  making it easier to plot multiple grobs with the same name (e.g. grobs of
  ggplot2 graphics) in the same plot (#1256).

* `borders()` now accepts xlim and ylim arguments for specifying the geographical 
  region of interest (@markpayneatwork, #1392).

* `coord_cartesian()` applies the same expansion factor to limits as for scales. 
  You can suppress with `expand = FALSE` (#1207).

* `coord_trans()` now works when breaks are suppressed (#1422).

* `cut_number()` gives error message if the number of requested bins can
  be created because there are two few unique values (#1046).

* Character labels in `facet_grid()` are no longer (incorrectly) coerced into
  factors. This caused problems with custom label functions (#1070).

* `facet_wrap()` and `facet_grid()` now allow you to use non-standard
  variable names by surrounding them with backticks (#1067).

* `facet_wrap()` more carefully checks its `nrow` and `ncol` arguments
  to ensure that they're specified correctly (@richierocks, #962)

* `facet_wrap()` gains a `dir` argument to control the direction the
  panels are wrapped in. The default is "h" for horizontal. Use "v" for
  vertical layout (#1260).

* `geom_abline()`, `geom_hline()` and `geom_vline()` have been rewritten to
  have simpler behaviour and be more consistent:

    * `stat_abline()`, `stat_hline()` and `stat_vline()` have been removed:
      these were never suitable for use other than with `geom_abline()` etc
      and were not documented.

    * `geom_abline()`, `geom_vline()` and `geom_hline()` are bound to
      `stat_identity()` and `position_identity()`

    * Intercept parameters can no longer be set to a function.

    * They are all documented in one file, since they are so closely related.

* `geom_bin2d()` will now let you specify one dimension's breaks exactly,
  without touching the other dimension's default breaks at all (#1126).

* `geom_crossbar()` sets grouping correctly so you can display multiple
  crossbars on one plot. It also makes the default `fatten` argument a little
  bigger to make the middle line more obvious (#1125).

* `geom_histogram()` and `geom_smooth()` now only inform you about the
  default values once per layer, rather than once per panel (#1220).

* `geom_pointrange()` gains `fatten` argument so you can control the
  size of the point relative to the size of the line.

* `geom_segment()` annotations were not transforming with scales 
  (@BrianDiggs, #859).

* `geom_smooth()` is no longer so chatty. If you want to know what the default
  smoothing method is, look it up in the documentation! (#1247)

* `geom_violin()` now has the ability to draw quantile lines (@DanRuderman).

* `ggplot()` now captures the parent frame to use for evaluation,
  rather than always defaulting to the global environment. This should
  make ggplot more suitable to use in more situations (e.g. with knitr)

* `ggsave()` has been simplified a little to make it easier to maintain.
  It no longer checks that you're printing a ggplot2 object (so now also
  works with any grid grob) (#970), and always requires a filename.
  Parameter `device` now supports character argument to specify which supported
  device to use ('pdf', 'png', 'jpeg', etc.), for when it cannot be correctly
  inferred from the file extension (for example when a temporary filename is
  supplied server side in shiny apps) (@sebkopf, #939). It no longer opens
  a graphics device if one isn't already open - this is annoying when you're
  running from a script (#1326).

* `guide_colorbar()` creates correct legend if only one color (@krlmlr, #943).

* `guide_colorbar()` no longer fails when the legend is empty - previously
  this often masked misspecifications elsewhere in the plot (#967).

* New `layer_data()` function extracts the data used for plotting for a given
  layer. It's mostly useful for testing.

* User supplied `minor_breaks` can now be supplied on the same scale as 
  the data, and will be automatically transformed with by scale (#1385).

* You can now suppress the appearance of an axis/legend title (and the space
  that would allocated for it) with `NULL` in the `scale_` function. To
  use the default label, use `waiver()` (#1145).

* Position adjustments no longer warn about potentially varying ranges
  because the problem rarely occurs in practice and there are currently a
  lot of false positives since I don't understand exactly what FP criteria
  I should be testing.

* `scale_fill_grey()` now uses red for missing values. This matches
  `scale_colour_grey()` and makes it obvious where missing values lie.
  Override with `na.value`.

* `scale_*_gradient2()` defaults to using Lab colour space.

* `scale_*_gradientn()` now allows `colours` or `colors` (#1290)

* `scale_y_continuous()` now also transforms the `lower`, `middle` and `upper`
  aesthetics used by `geom_boxplot()`: this only affects
  `geom_boxplot(stat = "identity")` (#1020).

* Legends no longer inherit aesthetics if `inherit.aes` is FALSE (#1267).

* `lims()` makes it easy to set the limits of any axis (#1138).

* `labels = NULL` now works with `guide_legend()` and `guide_colorbar()`.
  (#1175, #1183).

* `override.aes` now works with American aesthetic spelling, e.g. color

* Scales no longer round data points to improve performance of colour
  palettes. Instead the scales package now uses a much faster colour
  interpolation algorithm (#1022).

* `scale_*_brewer()` and `scale_*_distiller()` add new `direction` argument of 
  `scales::brewer_pal`, making it easier to change the order of colours 
  (@jiho, #1139).

* `scale_x_date()` now clips dates outside the limits in the same way as
  `scale_x_continuous()` (#1090).

* `stat_bin()` gains `bins` arguments, which denotes the number of bins. Now
  you can set `bins=100` instead of `binwidth=0.5`. Note that `breaks` or
  `binwidth` will override it (@tmshn, #1158, #102).

* `stat_boxplot()` warns if a continuous variable is used for the `x` aesthetic
  without also supplying a `group` aesthetic (#992, @krlmlr).

* `stat_summary_2d()` and `stat_bin_2d()` now share exactly the same code for 
  determining breaks from `bins`, `binwidth`, and `origin`. 
  
* `stat_summary_2d()` and `stat_bin_2d()` now output in tile/raster compatible 
  form instead of rect compatible form. 

* Automatically computed breaks do not lead to an error for transformations like
  "probit" where the inverse can map to infinity (#871, @krlmlr)

* `stat_function()` now always evaluates the function on the original scale.
  Previously it computed the function on transformed scales, giving incorrect
  values (@BrianDiggs, #1011).

* `strip_dots` works with anonymous functions within calculated aesthetics 
  (e.g. `aes(sapply(..density.., function(x) mean(x))))` (#1154, @NikNakk)

* `theme()` gains `validate = FALSE` parameter to turn off validation, and 
  hence store arbitrary additional data in the themes. (@tdhock, #1121)

* Improved the calculation of segments needed to draw the curve representing
  a line when plotted in polar coordinates. In some cases, the last segment
  of a multi-segment line was not drawn (@BrianDiggs, #952)<|MERGE_RESOLUTION|>--- conflicted
+++ resolved
@@ -1,9 +1,8 @@
 # ggplot2 (development version)
 
-<<<<<<< HEAD
 * When using `geom_dotplot(binaxis = "x")` with a discrete y-variable, dots are
   now stacked from the y-position rather than from 0 (@teunbrand, #5462)
-=======
+
 * (breaking) In the `scale_{colour/fill}_gradient2()` and 
   `scale_{colour/fill}_steps2()` functions, the `midpoint` argument is 
   transformed by the scale transformation (#3198).
@@ -115,7 +114,6 @@
   `ggplot_gtable()` to allow guides to observe unmapped data (#5483).
 
 * `geom_violin()` gains a `bounds` argument analogous to `geom_density()`s (@eliocamp, #5493).
->>>>>>> a417cf4c
 
 * Legend titles no longer take up space if they've been removed by setting 
   `legend.title = element_blank()` (@teunbrand, #3587).

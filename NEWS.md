--- conflicted
+++ resolved
@@ -1,16 +1,14 @@
 # ggplot2 (development version)
 
-<<<<<<< HEAD
 * By default, `guide_legend()` now only draws a key glyph for a layer when
   the value is is the layer's data. To revert to the old behaviour, you
   can still set `show.legend = c({aesthetic} = TRUE)` (@teunbrand, #3648).
-=======
+
 * `ggsave()` no longer sometimes creates new directories, which is now 
   controlled by the new `create.dir` argument (#5489).
 
 * `guide_coloursteps(even.steps = FALSE)` now draws one rectangle per interval
   instead of many small ones (#5481).
->>>>>>> 916dc894
 
 * (internal) guide building is now part of `ggplot_build()` instead of 
   `ggplot_gtable()` to allow guides to observe unmapped data (#5483).

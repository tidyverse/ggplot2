--- conflicted
+++ resolved
@@ -1,9 +1,7 @@
 # ggplot2 (development version)
 
-<<<<<<< HEAD
 * `geom_contour()` should be able to recognise a rotated grid of points 
   (@teunbrand, #4320)
-=======
 * Fixed bug in `stat_function()` so x-axis title now produced automatically 
   when no data added. (@phispu, #5647).
 * geom_sf now accepts shape names (@sierrajohnson, #5808)
@@ -41,7 +39,6 @@
 * `position_dodge(preserve = "single")` now handles multi-row geoms better,
   such as `geom_violin()` (@teunbrand based on @clauswilke's work, #2801).
 * `position_jitterdodge()` now dodges by `group` (@teunbrand, #3656)
->>>>>>> 633e350f
 * The `arrow.fill` parameter is now applied to more line-based functions: 
   `geom_path()`, `geom_line()`, `geom_step()` `geom_function()`, line 
    geometries in `geom_sf()` and `element_line()`.

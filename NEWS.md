# ggplot2 (development version)

<<<<<<< HEAD
* Fix a bug in the layer implementation that introduced a new state after the 
  first render which could lead to a different look when rendered the second 
  time (@thomasp85, #4204)
  
=======
* Make sure `label_bquote()` has access to the calling environment when 
  evaluating the labels (@thomasp85, #4141)

>>>>>>> 53c14409
* Fix bug in `annotate_logticks()` that would cause an error when used together
  with `coord_flip()` (@thomasp85, #3954)
  
* Fix a bug in `guide_bins()` where keys would disappear if the guide was 
  reversed (@thomasp85, #4210)
  
* Fix a bug in legend justification where justification was lost of the legend
  dimensions exceeded the available size (@thomasp85, #3635)

* Fix calculation of confidence interval for locfit smoothing (@topepo, #3806)

* Fix bug in `scale_[x|y]_date()` where custom breaks functions that resulted in
  fracional dates would get misaligned (@thomasp85, #3965)
  
* Fix bug in `scale_[x|y]_datetime()` where a specified timezone would be 
  ignored by the scale (@thomasp85, #4007)
  
* Using `theme(aspect.ratio = ...)` together with free space in `facet_grid()`
  now crrectly throws an error (@thomasp85, #3834)
  
* Fix a bug in `stat_summary_bin()` where one more than the requested number of
  bins would be created (@thomasp85, #3824)
  
* Fix issue in `sec_axis()` that would throw warnings in the absence of any 
  secondary breaks (@thomasp85, #4368)
  
* Fix a bug in `geom_abline()` that resulted in `intercept` not being subjected
  to the transformation of the y scale (@thomasp85, #3741)
  
* Fix bug in `guide_coloursteps()` that would repeat the terminal bins if the
  breaks coincided with the limits of the scale (@thomasp85, #4019)
  
* Extent the range of the line created by `geom_abline()` so that line ending
  is not visible for large linewidths (@thomasp85, #4024)

* Make sure that default labels from default mappings doesn't overwrite default
  labels from explicit mappings (@thomasp85, #2406)
  
* `stat_count()` now computes width based on the full dataset instead of per 
  group (@thomasp85, #2047)

* Fix bug in `labeller()` where parsing was turned off if `.multiline = FALSE`
  (@thomasp85, #4084)
  
* Fix a bug in `qplot()` when supplying `c(NA, NA)` as axis limits 
  (@thomasp85, #4027)

* Fix bug in `geom_dotplot()` where dots would be positioned wrong with 
  `stackgroups = TRUE` (@thomasp85, #1745)

* Make sure position_jitter creates the same jittering independent of whether it
  is called by name or with constructor (@thomasp85, #2507)

* Fix a bug in `position_dodge2()` where `NA` values in thee data would cause an
  error (@thomasp85, #2905)

* Fix a bug in `position_jitter()` where different jitters would be applied to 
  different position aesthetics of the same axis (@thomasp85, #2941)

* `ggsave()` now uses ragg to render raster output if ragg is available 
  (@thomasp85, #4388)
  
* `coord_sf()` now has an argument `default_crs` that specifies the coordinate
  reference system (CRS) for non-sf layers and scale/coord limits. This argument
  defaults to the World Geodetic System 1984 (WGS84), which means x and y positions
  are interpreted as longitude and latitude. This is a potentially breaking change
  for users who use projected coordinates in non-sf layers or in limits. Setting
  `default_crs = NULL` recovers the old behavior. Further, authors of extension
  packages implementing `stat_sf()`-like functionality are encouraged to look at the
  source code of `stat_sf()`'s `compute_group()` function to see how to provide
  scale-limit hints to `coord_sf()` (@clauswilke, #3659).

* `ggsave()` now sets the default background to match the fill value of the
  `plot.background` theme element (@karawoo, #4057)

* Extended `stat_ecdf()` to calculate the cdf from either x or y instead from y only (@jgjl, #4005).

* Fixed a bug in `labeller()` so that `.default` is passed to `as_labeller()`
  when labellers are specified by naming faceting variables. (@waltersom, #4031)
  
* Updated style for example code (@rjake, #4092)

* Only drop groups in `stat_ydensity()` when there are fewer than two data points and throw a warning (@andrewwbutler, #4111).

* It is now deprecated to specify `guides(<scale> = FALSE)` or
  `scale_*(guide = FALSE)` to remove a guide. Please use 
  `guides(<scale> = "none")` or `scale_*(guide = "none")` instead 
  (@yutannihilation, #4094).
  
* Date and datetime position scales support out-of-bounds (oob) arguments to 
  control how limits affect data outside those limits (@teunbrand, #4199).

* `stat_bin()`'s computed variable `width` is now documented (#3522).

* Fixed a bug in strip assembly when theme has `strip.text = element_blank()`
  and plots are faceted with multi-layered strips (@teunbrand, #4384).

* ggplot2 now requires R >= 3.3 (#4247).

* ggplot2 now uses `rlang::check_installed()` to check if a suggested package is
  installed, which will offer to install the package before continuing (#4375, 
  @malcolmbarrett)

* Improved error with hint when piping a `ggplot` object into a facet function
  (#4379, @mitchelloharawild).

* Fix a bug that `after_stat()` and `after_scale()` cannot refer to aesthetics
  if it's specified in the plot-global mapping (@yutannihilation, #4260).

* `ggsave()` now returns the saved file location invisibly (#3379, @eliocamp).

* The scale arguments `limits`, `breaks`, `minor_breaks`, `labels`, `rescaler`
  and `oob` now accept purrr style lambda notation (@teunbrand, #4427).

# ggplot2 3.3.3
This is a small patch release mainly intended to address changes in R and CRAN.
It further changes the licensing model of ggplot2 to an MIT license.

* Update the ggplot2 licence to an MIT license (#4231, #4232, #4233, and #4281)

* Use vdiffr conditionally so ggplot2 can be tested on systems without vdiffr

* Update tests to work with the new `all.equal()` defaults in R >4.0.3

* Fixed a bug that `guide_bins()` mistakenly ignore `override.aes` argument
  (@yutannihilation, #4085).

# ggplot2 3.3.2
This is a small release focusing on fixing regressions introduced in 3.3.1.

* Added an `outside` option to `annotation_logticks()` that places tick marks
  outside of the plot bounds. (#3783, @kbodwin)

* `annotation_raster()` adds support for native rasters. For large rasters,
  native rasters render significantly faster than arrays (@kent37, #3388)
  
* Facet strips now have dedicated position-dependent theme elements 
  (`strip.text.x.top`, `strip.text.x.bottom`, `strip.text.y.left`, 
  `strip.text.y.right`) that inherit from `strip.text.x` and `strip.text.y`, 
  respectively. As a consequence, some theme stylings now need to be applied to 
  the position-dependent elements rather than to the parent elements. This 
  change was already introduced in ggplot2 3.3.0 but not listed in the 
  changelog. (@thomasp85, #3683)

* Facets now handle layers containing no data (@yutannihilation, #3853).
  
* A newly added geom `geom_density_2d_filled()` and associated stat 
  `stat_density_2d_filled()` can draw filled density contours
  (@clauswilke, #3846).

* A newly added `geom_function()` is now recommended to use in conjunction
  with/instead of `stat_function()`. In addition, `stat_function()` now
  works with transformed y axes, e.g. `scale_y_log10()`, and in plots
  containing no other data or layers (@clauswilke, #3611, #3905, #3983).

* Fixed a bug in `geom_sf()` that caused problems with legend-type
  autodetection (@clauswilke, #3963).
  
* Support graphics devices that use the `file` argument instead of `fileneame` 
  in `ggsave()` (@bwiernik, #3810)
  
* Default discrete color scales are now configurable through the `options()` of 
  `ggplot2.discrete.colour` and `ggplot2.discrete.fill`. When set to a character 
  vector of colour codes (or list of character vectors)  with sufficient length, 
  these colours are used for the default scale. See `help(scale_colour_discrete)` 
  for more details and examples (@cpsievert, #3833).

* Default continuous colour scales (i.e., the `options()` 
  `ggplot2.continuous.colour` and `ggplot2.continuous.fill`, which inform the 
  `type` argument of `scale_fill_continuous()` and `scale_colour_continuous()`) 
  now accept a function, which allows more control over these default 
  `continuous_scale()`s (@cpsievert, #3827).

* A bug was fixed in `stat_contour()` when calculating breaks based on 
  the `bins` argument (@clauswilke, #3879, #4004).
  
* Data columns can now contain `Vector` S4 objects, which are widely used in the 
  Bioconductor project. (@teunbrand, #3837)

# ggplot2 3.3.1

This is a small release with no code change. It removes all malicious links to a 
site that got hijacked from the readme and pkgdown site.

# ggplot2 3.3.0

This is a minor release but does contain a range of substantial new features, 
along with the standard bug fixes. The release contains a few visual breaking
changes, along with breaking changes for extension developers due to a shift in
internal representation of the position scales and their axes. No user breaking
changes are included.

This release also adds Dewey Dunnington (@paleolimbot) to the core team.

## Breaking changes
There are no user-facing breaking changes, but a change in some internal 
representations that extension developers may have relied on, along with a few 
breaking visual changes which may cause visual tests in downstream packages to 
fail.

* The `panel_params` field in the `Layout` now contains a list of list of 
  `ViewScale` objects, describing the trained coordinate system scales, instead
  of the list object used before. Any extensions that use this field will likely
  break, as will unit tests that checks aspects of this.

* `element_text()` now issues a warning when vectorized arguments are provided, 
  as in `colour = c("red", "green", "blue")`. Such use is discouraged and not 
  officially supported (@clauswilke, #3492).

* Changed `theme_grey()` setting for legend key so that it creates no border 
  (`NA`) rather than drawing a white one. (@annennenne, #3180)

* `geom_ribbon()` now draws separate lines for the upper and lower intervals if
  `colour` is mapped. Similarly, `geom_area()` and `geom_density()` now draw
  the upper lines only in the same case by default. If you want old-style full
  stroking, use `outline.type = "full"` (@yutannihilation, #3503 / @thomasp85, #3708).

## New features

* The evaluation time of aesthetics can now be controlled to a finer degree. 
  `after_stat()` supersedes the use of `stat()` and `..var..`-notation, and is
  joined by `after_scale()` to allow for mapping to scaled aesthetic values. 
  Remapping of the same aesthetic is now supported with `stage()`, so you can 
  map a data variable to a stat aesthetic, and remap the same aesthetic to 
  something else after statistical transformation (@thomasp85, #3534)

* All `coord_*()` functions with `xlim` and `ylim` arguments now accept
  vectors with `NA` as a placeholder for the minimum or maximum value
  (e.g., `ylim = c(0, NA)` would zoom the y-axis from 0 to the 
  maximum value observed in the data). This mimics the behaviour
  of the `limits` argument in continuous scale functions
  (@paleolimbot, #2907).

* Allowed reversing of discrete scales by re-writing `get_limits()` 
  (@AnneLyng, #3115)
  
* All geoms and stats that had a direction (i.e. where the x and y axes had 
  different interpretation), can now freely choose their direction, instead of
  relying on `coord_flip()`. The direction is deduced from the aesthetic 
  mapping, but can also be specified directly with the new `orientation` 
  argument (@thomasp85, #3506).
  
* Position guides can now be customized using the new `guide_axis()`, which can 
  be passed to position `scale_*()` functions or via `guides()`. The new axis 
  guide (`guide_axis()`) comes with arguments `check.overlap` (automatic removal 
  of overlapping labels), `angle` (easy rotation of axis labels), and
  `n.dodge` (dodge labels into multiple rows/columns) (@paleolimbot, #3322).
  
* A new scale type has been added, that allows binning of aesthetics at the 
  scale level. It has versions for both position and non-position aesthetics and
  comes with two new guides (`guide_bins` and `guide_coloursteps`) 
  (@thomasp85, #3096)
  
* `scale_x_continuous()` and `scale_y_continuous()` gains an `n.breaks` argument
  guiding the number of automatic generated breaks (@thomasp85, #3102)

* Added `stat_contour_filled()` and `geom_contour_filled()`, which compute 
  and draw filled contours of gridded data (@paleolimbot, #3044). 
  `geom_contour()` and `stat_contour()` now use the isoband package
  to compute contour lines. The `complete` parameter (which was undocumented
  and has been unused for at least four years) was removed (@paleolimbot, #3044).
  
* Themes have gained two new parameters, `plot.title.position` and 
  `plot.caption.position`, that can be used to customize how plot
  title/subtitle and plot caption are positioned relative to the overall plot
  (@clauswilke, #3252).

## Extensions
  
* `Geom` now gains a `setup_params()` method in line with the other ggproto
  classes (@thomasp85, #3509)

* The newly added function `register_theme_elements()` now allows developers
  of extension packages to define their own new theme elements and place them
  into the ggplot2 element tree (@clauswilke, #2540).

## Minor improvements and bug fixes

* `coord_trans()` now draws second axes and accepts `xlim`, `ylim`,
  and `expand` arguments to bring it up to feature parity with 
  `coord_cartesian()`. The `xtrans` and `ytrans` arguments that were 
  deprecated in version 1.0.1 in favour of `x` and `y` 
  were removed (@paleolimbot, #2990).

* `coord_trans()` now calculates breaks using the expanded range 
  (previously these were calculated using the unexpanded range, 
  which resulted in differences between plots made with `coord_trans()`
  and those made with `coord_cartesian()`). The expansion for discrete axes 
  in `coord_trans()` was also updated such that it behaves identically
  to that in `coord_cartesian()` (@paleolimbot, #3338).

* `expand_scale()` was deprecated in favour of `expansion()` for setting
  the `expand` argument of `x` and `y` scales (@paleolimbot).

* `geom_abline()`, `geom_hline()`, and `geom_vline()` now issue 
  more informative warnings when supplied with set aesthetics
  (i.e., `slope`, `intercept`, `yintercept`, and/or `xintercept`)
  and mapped aesthetics (i.e., `data` and/or `mapping`).

* Fix a bug in `geom_raster()` that squeezed the image when it went outside 
  scale limits (#3539, @thomasp85)

* `geom_sf()` now determines the legend type automatically (@microly, #3646).
  
* `geom_sf()` now removes rows that can't be plotted due to `NA` aesthetics 
  (#3546, @thomasp85)

* `geom_sf()` now applies alpha to linestring geometries 
  (#3589, @yutannihilation).

* `gg_dep()` was deprecated (@perezp44, #3382).

* Added function `ggplot_add.by()` for lists created with `by()`, allowing such
  lists to be added to ggplot objects (#2734, @Maschette)

* ggplot2 no longer depends on reshape2, which means that it no longer 
  (recursively) needs plyr, stringr, or stringi packages.

* Increase the default `nbin` of `guide_colourbar()` to place the ticks more 
  precisely (#3508, @yutannihilation).

* `manual_scale()` now matches `values` with the order of `breaks` whenever
  `values` is an unnamed vector. Previously, unnamed `values` would match with
  the limits of the scale and ignore the order of any `breaks` provided. Note
  that this may change the appearance of plots that previously relied on the
  unordered behaviour (#2429, @idno0001).

* `scale_manual_*(limits = ...)` now actually limits the scale (#3262,
  @yutannihilation).

* Fix a bug when `show.legend` is a named logical vector 
  (#3461, @yutannihilation).

* Added weight aesthetic option to `stat_density()` and made scaling of 
  weights the default (@annennenne, #2902)
  
* `stat_density2d()` can now take an `adjust` parameter to scale the default 
  bandwidth. (#2860, @haleyjeppson)

* `stat_smooth()` uses `REML` by default, if `method = "gam"` and
  `gam`'s method is not specified (@ikosmidis, #2630).

* stacking text when calculating the labels and the y axis with
  `stat_summary()` now works (@ikosmidis, #2709)
  
* `stat_summary()` and related functions now support rlang-style lambda functions
  (#3568, @dkahle).

* The data mask pronoun, `.data`, is now stripped from default labels.

* Addition of partial themes to plots has been made more predictable;
  stepwise addition of individual partial themes is now equivalent to
  addition of multple theme elements at once (@clauswilke, #3039).

* Facets now don't fail even when some variable in the spec are not available
  in all layers (@yutannihilation, #2963).

# ggplot2 3.2.1

This is a patch release fixing a few regressions introduced in 3.2.0 as well as
fixing some unit tests that broke due to upstream changes.

* `position_stack()` no longer changes the order of the input data. Changes to 
  the internal behaviour of `geom_ribbon()` made this reordering problematic 
  with ribbons that spanned `y = 0` (#3471)
* Using `qplot()` with a single positional aesthetic will no longer title the
  non-specified scale as `"NULL"` (#3473)
* Fixes unit tests for sf graticule labels caused by chages to sf

# ggplot2 3.2.0

This is a minor release with an emphasis on internal changes to make ggplot2 
faster and more consistent. The few interface changes will only affect the 
aesthetics of the plot in minor ways, and will only potentially break code of
extension developers if they have relied on internals that have been changed. 
This release also sees the addition of Hiroaki Yutani (@yutannihilation) to the 
core developer team.

With the release of R 3.6, ggplot2 now requires the R version to be at least 3.2,
as the tidyverse is committed to support 5 major versions of R.

## Breaking changes

* Two patches (#2996 and #3050) fixed minor rendering problems. In most cases,
  the visual changes are so subtle that they are difficult to see with the naked
  eye. However, these changes are detected by the vdiffr package, and therefore
  any package developers who use vdiffr to test for visual correctness of ggplot2
  plots will have to regenerate all reference images.
  
* In some cases, ggplot2 now produces a warning or an error for code that previously
  produced plot output. In all these cases, the previous plot output was accidental,
  and the plotting code uses the ggplot2 API in a way that would lead to undefined
  behavior. Examples include a missing `group` aesthetic in `geom_boxplot()` (#3316),
  annotations across multiple facets (#3305), and not using aesthetic mappings when
  drawing ribbons with `geom_ribbon()` (#3318).

## New features

* This release includes a range of internal changes that speeds up plot 
  generation. None of the changes are user facing and will not break any code,
  but in general ggplot2 should feel much faster. The changes includes, but are
  not limited to:
  
  - Caching ascent and descent dimensions of text to avoid recalculating it for
    every title.
  
  - Using a faster data.frame constructor as well as faster indexing into 
    data.frames
    
  - Removing the plyr dependency, replacing plyr functions with faster 
    equivalents.

* `geom_polygon()` can now draw polygons with holes using the new `subgroup` 
  aesthetic. This functionality requires R 3.6.0 (@thomasp85, #3128)

* Aesthetic mappings now accept functions that return `NULL` (@yutannihilation,
  #2997).

* `stat_function()` now accepts rlang/purrr style anonymous functions for the 
  `fun` parameter (@dkahle, #3159).

* `geom_rug()` gains an "outside" option to allow for moving the rug tassels to 
  outside the plot area (@njtierney, #3085) and a `length` option to allow for 
  changing the length of the rug lines (@daniel-wells, #3109). 
  
* All geoms now take a `key_glyph` paramter that allows users to customize
  how legend keys are drawn (@clauswilke, #3145). In addition, a new key glyph
  `timeseries` is provided to draw nice legends for time series
  (@mitchelloharawild, #3145).

## Extensions

* Layers now have a new member function `setup_layer()` which is called at the
  very beginning of the plot building process and which has access to the 
  original input data and the plot object being built. This function allows the 
  creation of custom layers that autogenerate aesthetic mappings based on the 
  input data or that filter the input data in some form. For the time being, this
  feature is not exported, but it has enabled the development of a new layer type,
  `layer_sf()` (see next item). Other special-purpose layer types may be added
  in the future (@clauswilke, #2872).
  
* A new layer type `layer_sf()` can auto-detect and auto-map sf geometry
  columns in the data. It should be used by extension developers who are writing
  new sf-based geoms or stats (@clauswilke, #3232).

* `x0` and `y0` are now recognized positional aesthetics so they will get scaled 
  if used in extension geoms and stats (@thomasp85, #3168)
  
* Continuous scale limits now accept functions which accept the default
  limits and return adjusted limits. This makes it possible to write
  a function that e.g. ensures the limits are always a multiple of 100,
  regardless of the data (@econandrew, #2307).

## Minor improvements and bug fixes

* `cut_width()` now accepts `...` to pass further arguments to `base::cut.default()`
   like `cut_number()` and `cut_interval()` already did (@cderv, #3055)

* `coord_map()` now can have axes on the top and right (@karawoo, #3042).

* `coord_polar()` now correctly rescales the secondary axis (@linzi-sg, #3278)

* `coord_sf()`, `coord_map()`, and `coord_polar()` now squash `-Inf` and `Inf`
  into the min and max of the plot (@yutannihilation, #2972).

* `coord_sf()` graticule lines are now drawn in the same thickness as panel grid 
  lines in `coord_cartesian()`, and seting panel grid lines to `element_blank()` 
  now also works in `coord_sf()` 
  (@clauswilke, #2991, #2525).

* `economics` data has been regenerated. This leads to some changes in the
  values of all columns (especially in `psavert`), but more importantly, strips 
  the grouping attributes from `economics_long`.

* `element_line()` now fills closed arrows (@yutannihilation, #2924).

* Facet strips on the left side of plots now have clipping turned on, preventing
  text from running out of the strip and borders from looking thicker than for
  other strips (@karawoo, #2772 and #3061).

* ggplot2 now works in Turkish locale (@yutannihilation, #3011).

* Clearer error messages for inappropriate aesthetics (@clairemcwhite, #3060).

* ggplot2 no longer attaches any external packages when using functions that 
  depend on packages that are suggested but not imported by ggplot2. The 
  affected functions include `geom_hex()`, `stat_binhex()`, 
  `stat_summary_hex()`, `geom_quantile()`, `stat_quantile()`, and `map_data()` 
  (@clauswilke, #3126).
  
* `geom_area()` and `geom_ribbon()` now sort the data along the x-axis in the 
  `setup_data()` method rather than as part of `draw_group()` (@thomasp85, 
  #3023)

* `geom_hline()`, `geom_vline()`, and `geom_abline()` now throw a warning if the 
  user supplies both an `xintercept`, `yintercept`, or `slope` value and a 
  mapping (@RichardJActon, #2950).

* `geom_rug()` now works with `coord_flip()` (@has2k1, #2987).

* `geom_violin()` no longer throws an error when quantile lines fall outside 
  the violin polygon (@thomasp85, #3254).

* `guide_legend()` and `guide_colorbar()` now use appropriate spacing between legend
  key glyphs and legend text even if the legend title is missing (@clauswilke, #2943).

* Default labels are now generated more consistently; e.g., symbols no longer
  get backticks, and long expressions are abbreviated with `...`
  (@yutannihilation, #2981).

* All-`Inf` layers are now ignored for picking the scale (@yutannihilation, 
  #3184).
  
* Diverging Brewer colour palette now use the correct mid-point colour 
  (@dariyasydykova, #3072).
  
* `scale_color_continuous()` now points to `scale_colour_continuous()` so that 
  it will handle `type = "viridis"` as the documentation states (@hlendway, 
  #3079).

* `scale_shape_identity()` now works correctly with `guide = "legend"` 
  (@malcolmbarrett, #3029)
  
* `scale_continuous` will now draw axis line even if the length of breaks is 0
  (@thomasp85, #3257)

* `stat_bin()` will now error when the number of bins exceeds 1e6 to avoid 
  accidentally freezing the user session (@thomasp85).
  
* `sec_axis()` now places ticks accurately when using nonlinear transformations (@dpseidel, #2978).

* `facet_wrap()` and `facet_grid()` now automatically remove NULL from facet
  specs, and accept empty specs (@yutannihilation, #3070, #2986).

* `stat_bin()` now handles data with only one unique value (@yutannihilation 
  #3047).

* `sec_axis()` now accepts functions as well as formulas (@yutannihilation, #3031).

*   New theme elements allowing different ticks lengths for each axis. For instance,
    this can be used to have inwards ticks on the x-axis (`axis.ticks.length.x`) and
    outwards ticks on the y-axis (`axis.ticks.length.y`) (@pank, #2935).

* The arguments of `Stat*$compute_layer()` and `Position*$compute_layer()` are
  now renamed to always match the ones of `Stat$compute_layer()` and
  `Position$compute_layer()` (@yutannihilation, #3202).

* `geom_*()` and `stat_*()` now accepts purrr-style lambda notation
  (@yutannihilation, #3138).

* `geom_tile()` and `geom_rect()` now draw rectangles without notches at the
  corners. The style of the corner can be controlled by `linejoin` parameters
  (@yutannihilation, #3050).

# ggplot2 3.1.0

## Breaking changes

This is a minor release and breaking changes have been kept to a minimum. End users of 
ggplot2 are unlikely to encounter any issues. However, there are a few items that developers 
of ggplot2 extensions should be aware of. For additional details, see also the discussion 
accompanying issue #2890.

*   In non-user-facing internal code (specifically in the `aes()` function and in
    the `aesthetics` argument of scale functions), ggplot2 now always uses the British
    spelling for aesthetics containing the word "colour". When users specify a "color"
    aesthetic it is automatically renamed to "colour". This renaming is also applied
    to non-standard aesthetics that contain the word "color". For example, "point_color"
    is renamed to "point_colour". This convention makes it easier to support both
    British and American spelling for novel, non-standard aesthetics, but it may require
    some adjustment for packages that have previously introduced non-standard color
    aesthetics using American spelling. A new function `standardise_aes_names()` is
    provided in case extension writers need to perform this renaming in their own code
    (@clauswilke, #2649).

*   Functions that generate other functions (closures) now force the arguments that are
    used from the generated functions, to avoid hard-to-catch errors. This may affect
    some users of manual scales (such as `scale_colour_manual()`, `scale_fill_manual()`,
    etc.) who depend on incorrect behavior (@krlmlr, #2807).
    
*   `Coord` objects now have a function `backtransform_range()` that returns the
    panel range in data coordinates. This change may affect developers of custom coords,
    who now should implement this function. It may also affect developers of custom
    geoms that use the `range()` function. In some applications, `backtransform_range()`
    may be more appropriate (@clauswilke, #2821).


## New features

*   `coord_sf()` has much improved customization of axis tick labels. Labels can now
    be set manually, and there are two new parameters, `label_graticule` and
    `label_axes`, that can be used to specify which graticules to label on which side
    of the plot (@clauswilke, #2846, #2857, #2881).
    
*   Two new geoms `geom_sf_label()` and `geom_sf_text()` can draw labels and text
    on sf objects. Under the hood, a new `stat_sf_coordinates()` calculates the
    x and y coordinates from the coordinates of the sf geometries. You can customize
    the calculation method via `fun.geometry` argument (@yutannihilation, #2761).
    

## Minor improvements and fixes

*   `benchplot()` now uses tidy evaluation (@dpseidel, #2699).

*   The error message in `compute_aesthetics()` now only provides the names of
    aesthetics with mismatched lengths, rather than all aesthetics (@karawoo,
    #2853).

*   For faceted plots, data is no longer internally reordered. This makes it
    safer to feed data columns into `aes()` or into parameters of geoms or
    stats. However, doing so remains discouraged (@clauswilke, #2694).

*   `coord_sf()` now also understands the `clip` argument, just like the other
    coords (@clauswilke, #2938).

*   `fortify()` now displays a more informative error message for
    `grouped_df()` objects when dplyr is not installed (@jimhester, #2822).

*   All `geom_*()` now display an informative error message when required 
    aesthetics are missing (@dpseidel, #2637 and #2706).

*   `geom_boxplot()` now understands the `width` parameter even when used with
    a non-standard stat, such as `stat_identity()` (@clauswilke, #2893).
    
*  `geom_hex()` now understands the `size` and `linetype` aesthetics
   (@mikmart, #2488).
    
*   `geom_hline()`, `geom_vline()`, and `geom_abline()` now work properly
    with `coord_trans()` (@clauswilke, #2149, #2812).
    
*   `geom_text(..., parse = TRUE)` now correctly renders the expected number of
    items instead of silently dropping items that are empty expressions, e.g.
    the empty string "". If an expression spans multiple lines, we take just
    the first line and drop the rest. This same issue is also fixed for
    `geom_label()` and the axis labels for `geom_sf()` (@slowkow, #2867).

*   `geom_sf()` now respects `lineend`, `linejoin`, and `linemitre` parameters 
    for lines and polygons (@alistaire47, #2826).
    
*   `ggsave()` now exits without creating a new graphics device if previously
    none was open (@clauswilke, #2363).

*   `labs()` now has named arguments `title`, `subtitle`, `caption`, and `tag`.
    Also, `labs()` now accepts tidyeval (@yutannihilation, #2669).

*   `position_nudge()` is now more robust and nudges only in the direction
    requested. This enables, for example, the horizontal nudging of boxplots
    (@clauswilke, #2733).

*   `sec_axis()` and `dup_axis()` now return appropriate breaks for the secondary
    axis when applied to log transformed scales (@dpseidel, #2729).

*   `sec_axis()` now works as expected when used in combination with tidy eval
    (@dpseidel, #2788).

*   `scale_*_date()`, `scale_*_time()` and `scale_*_datetime()` can now display 
    a secondary axis that is a __one-to-one__ transformation of the primary axis,
    implemented using the `sec.axis` argument to the scale constructor 
    (@dpseidel, #2244).
    
*   `stat_contour()`, `stat_density2d()`, `stat_bin2d()`,  `stat_binhex()`
    now calculate normalized statistics including `nlevel`, `ndensity`, and
    `ncount`. Also, `stat_density()` now includes the calculated statistic 
    `nlevel`, an alias for `scaled`, to better match the syntax of `stat_bin()`
    (@bjreisman, #2679).

# ggplot2 3.0.0

## Breaking changes

*   ggplot2 now supports/uses tidy evaluation (as described below). This is a 
    major change and breaks a number of packages; we made this breaking change 
    because it is important to make ggplot2 more programmable, and to be more 
    consistent with the rest of the tidyverse. The best general (and detailed)
    introduction to tidy evaluation can be found in the meta programming
    chapters in [Advanced R](https://adv-r.hadley.nz).
    
    The primary developer facing change is that `aes()` now contains 
    quosures (expression + environment pairs) rather than symbols, and you'll 
    need to take a different approach to extracting the information you need. 
    A common symptom of this change are errors "undefined columns selected" or 
    "invalid 'type' (list) of argument" (#2610). As in the previous version,
    constants (like `aes(x = 1)` or `aes(colour = "smoothed")`) are stored
    as is.
    
    In this version of ggplot2, if you need to describe a mapping in a string, 
    use `quo_name()` (to generate single-line strings; longer expressions may 
    be abbreviated) or `quo_text()` (to generate non-abbreviated strings that
    may span multiple lines). If you do need to extract the value of a variable
    instead use `rlang::eval_tidy()`. You may want to condition on 
    `(packageVersion("ggplot2") <= "2.2.1")` so that your code can work with
    both released and development versions of ggplot2.
    
    We recognise that this is a big change and if you're not already familiar
    with rlang, there's a lot to learn. If you are stuck, or need any help,
    please reach out on <https://community.rstudio.com>.

*   Error: Column `y` must be a 1d atomic vector or a list

    Internally, ggplot2 now uses `as.data.frame(tibble::as_tibble(x))` to
    convert a list into a data frame. This improves ggplot2's support for
    list-columns (needed for sf support), at a small cost: you can no longer
    use matrix-columns. Note that unlike tibble we still allow column vectors
    such as returned by `base::scale()` because of their widespread use.

*   Error: More than one expression parsed
  
    Previously `aes_string(x = c("a", "b", "c"))` silently returned 
    `aes(x = a)`. Now this is a clear error.

*   Error: `data` must be uniquely named but has duplicate columns
  
    If layer data contains columns with identical names an error will be 
    thrown. In earlier versions the first occuring column was chosen silently,
    potentially masking that the wrong data was chosen.

*   Error: Aesthetics must be either length 1 or the same as the data
    
    Layers are stricter about the columns they will combine into a single
    data frame. Each aesthetic now must be either the same length as the data
    frame or a single value. This makes silent recycling errors much less likely.

*   Error: `coord_*` doesn't support free scales 
   
    Free scales only work with selected coordinate systems; previously you'd
    get an incorrect plot.

*   Error in f(...) : unused argument (range = c(0, 1))

    This is because the `oob` argument to scale has been set to a function
    that only takes a single argument; it needs to take two arguments
    (`x`, and `range`). 

*   Error: unused argument (output)
  
    The function `guide_train()` now has an optional parameter `aesthetic`
    that allows you to override the `aesthetic` setting in the scale.
    To make your code work with the both released and development versions of 
    ggplot2 appropriate, add `aesthetic = NULL` to the `guide_train()` method
    signature.
    
    ```R
    # old
    guide_train.legend <- function(guide, scale) {...}
    
    # new 
    guide_train.legend <- function(guide, scale, aesthetic = NULL) {...}
    ```
    
    Then, inside the function, replace `scale$aesthetics[1]`,
    `aesthetic %||% scale$aesthetics[1]`. (The %||% operator is defined in the 
    rlang package).
    
    ```R
    # old
    setNames(list(scale$map(breaks)), scale$aesthetics[1])

    # new
    setNames(list(scale$map(breaks)), aesthetic %||% scale$aesthetics[1])
    ```

*   The long-deprecated `subset` argument to `layer()` has been removed.

## Tidy evaluation

* `aes()` now supports quasiquotation so that you can use `!!`, `!!!`,
  and `:=`. This replaces `aes_()` and `aes_string()` which are now
  soft-deprecated (but will remain around for a long time).

* `facet_wrap()` and `facet_grid()` now support `vars()` inputs. Like
  `dplyr::vars()`, this helper quotes its inputs and supports
  quasiquotation. For instance, you can now supply faceting variables
  like this: `facet_wrap(vars(am, cyl))` instead of 
  `facet_wrap(~am + cyl)`. Note that the formula interface is not going 
  away and will not be deprecated. `vars()` is simply meant to make it 
  easier to create functions around `facet_wrap()` and `facet_grid()`.

  The first two arguments of `facet_grid()` become `rows` and `cols`
  and now support `vars()` inputs. Note however that we took special
  care to ensure complete backward compatibility. With this change
  `facet_grid(vars(cyl), vars(am, vs))` is equivalent to
  `facet_grid(cyl ~ am + vs)`, and `facet_grid(cols = vars(am, vs))` is
  equivalent to `facet_grid(. ~ am + vs)`.

  One nice aspect of the new interface is that you can now easily
  supply names: `facet_grid(vars(Cylinder = cyl), labeller =
  label_both)` will give nice label titles to the facets. Of course,
  those names can be unquoted with the usual tidy eval syntax.

### sf

* ggplot2 now has full support for sf with `geom_sf()` and `coord_sf()`:

  ```r
  nc <- sf::st_read(system.file("shape/nc.shp", package = "sf"), quiet = TRUE)
  ggplot(nc) +
    geom_sf(aes(fill = AREA))
  ```
  It supports all simple features, automatically aligns CRS across layers, sets
  up the correct aspect ratio, and draws a graticule.

## New features

* ggplot2 now works on R 3.1 onwards, and uses the 
  [vdiffr](https://github.com/r-lib/vdiffr) package for visual testing.

* In most cases, accidentally using `%>%` instead of `+` will generate an 
  informative error (#2400).

* New syntax for calculated aesthetics. Instead of using `aes(y = ..count..)` 
  you can (and should!) use `aes(y = stat(count))`. `stat()` is a real function 
  with documentation which hopefully will make this part of ggplot2 less 
  confusing (#2059).
  
  `stat()` is particularly nice for more complex calculations because you 
  only need to specify it once: `aes(y = stat(count / max(count)))`,
  rather than `aes(y = ..count.. / max(..count..))`
  
* New `tag` label for adding identification tags to plots, typically used for 
  labelling a subplot with a letter. Add a tag with `labs(tag = "A")`, style it 
  with the `plot.tag` theme element, and control position with the
  `plot.tag.position` theme setting (@thomasp85).

### Layers: geoms, stats, and position adjustments

* `geom_segment()` and `geom_curve()` have a new `arrow.fill` parameter which 
  allows you to specify a separate fill colour for closed arrowheads 
  (@hrbrmstr and @clauswilke, #2375).

* `geom_point()` and friends can now take shapes as strings instead of integers,
  e.g. `geom_point(shape = "diamond")` (@daniel-barnett, #2075).

* `position_dodge()` gains a `preserve` argument that allows you to control
  whether the `total` width at each `x` value is preserved (the current 
  default), or ensure that the width of a `single` element is preserved
  (what many people want) (#1935).

* New `position_dodge2()` provides enhanced dodging for boxplots. Compared to
  `position_dodge()`, `position_dodge2()` compares `xmin` and `xmax` values  
  to determine which elements overlap, and spreads overlapping elements evenly
  within the region of overlap. `position_dodge2()` is now the default position
  adjustment for `geom_boxplot()`, because it handles `varwidth = TRUE`, and 
  will be considered for other geoms in the future.
  
  The `padding` parameter adds a small amount of padding between elements 
  (@karawoo, #2143) and a `reverse` parameter allows you to reverse the order 
  of placement (@karawoo, #2171).
  
* New `stat_qq_line()` makes it easy to add a simple line to a Q-Q plot, which 
  makes it easier to judge the fit of the theoretical distribution 
  (@nicksolomon).

### Scales and guides

* Improved support for mapping date/time variables to `alpha`, `size`, `colour`, 
  and `fill` aesthetics, including `date_breaks` and `date_labels` arguments 
  (@karawoo, #1526), and new `scale_alpha()` variants (@karawoo, #1526).

* Improved support for ordered factors. Ordered factors throw a warning when 
  mapped to shape (unordered factors do not), and do not throw warnings when 
  mapped to size or alpha (unordered factors do). Viridis is used as the 
  default colour and fill scale for ordered factors (@karawoo, #1526).

* The `expand` argument of `scale_*_continuous()` and `scale_*_discrete()`
  now accepts separate expansion values for the lower and upper range
  limits. The expansion limits can be specified using the convenience
  function `expand_scale()`.
  
  Separate expansion limits may be useful for bar charts, e.g. if one
  wants the bottom of the bars to be flush with the x axis but still 
  leave some (automatically calculated amount of) space above them:
  
    ```r
    ggplot(mtcars) +
        geom_bar(aes(x = factor(cyl))) +
        scale_y_continuous(expand = expand_scale(mult = c(0, .1)))
    ```
  
  It can also be useful for line charts, e.g. for counts over time,
  where one wants to have a ’hard’ lower limit of y = 0 but leave the
  upper limit unspecified (and perhaps differing between panels), with
  some extra space above the highest point on the line (with symmetrical 
  limits, the extra space above the highest point could in some cases 
  cause the lower limit to be negative).
  
  The old syntax for the `expand` argument will, of course, continue
  to work (@huftis, #1669).

* `scale_colour_continuous()` and `scale_colour_gradient()` are now controlled 
  by global options `ggplot2.continuous.colour` and `ggplot2.continuous.fill`. 
  These can be set to `"gradient"` (the default) or `"viridis"` (@karawoo).

* New `scale_colour_viridis_c()`/`scale_fill_viridis_c()` (continuous) and
  `scale_colour_viridis_d()`/`scale_fill_viridis_d()` (discrete) make it
  easy to use Viridis colour scales (@karawoo, #1526).

* Guides for `geom_text()` now accept custom labels with 
  `guide_legend(override.aes = list(label = "foo"))` (@brianwdavis, #2458).

### Margins

* Strips gain margins on all sides by default. This means that to fully justify
  text to the edge of a strip, you will need to also set the margins to 0
  (@karawoo).

* Rotated strip labels now correctly understand `hjust` and `vjust` parameters
  at all angles (@karawoo).

* Strip labels now understand justification relative to the direction of the
  text, meaning that in y facets, the strip text can be placed at either end of
  the strip using `hjust` (@karawoo).

* Legend titles and labels get a little extra space around them, which 
  prevents legend titles from overlapping the legend at large font sizes 
  (@karawoo, #1881).

## Extension points

* New `autolayer()` S3 generic (@mitchelloharawild, #1974). This is similar
  to `autoplot()` but produces layers rather than complete plots.

* Custom objects can now be added using `+` if a `ggplot_add` method has been
  defined for the class of the object (@thomasp85).

* Theme elements can now be subclassed. Add a `merge_element` method to control
  how properties are inherited from the parent element. Add an `element_grob` 
  method to define how elements are rendered into grobs (@thomasp85, #1981).

* Coords have gained new extension mechanisms.
  
    If you have an existing coord extension, you will need to revise the
    specification of the `train()` method. It is now called 
    `setup_panel_params()` (better reflecting what it actually does) and now 
    has arguments `scale_x`, and `scale_y` (the x and y scales respectively) 
    and `param`, a list of plot specific parameters generated by 
    `setup_params()`.

    What was formerly called `scale_details` (in coords), `panel_ranges` 
    (in layout) and `panel_scales` (in geoms) are now consistently called
    `panel_params` (#1311). These are parameters of the coord that vary from
    panel to panel.

* `ggplot_build()` and `ggplot_gtable()` are now generics, so ggplot-subclasses 
  can define additional behavior during the build stage.

* `guide_train()`, `guide_merge()`, `guide_geom()`, and `guide_gengrob()`
  are now exported as they are needed if you want to design your own guide.
  They are not currently documented; use at your own risk (#2528).

* `scale_type()` generic is now exported and documented. Use this if you 
  want to extend ggplot2 to work with a new type of vector.

## Minor bug fixes and improvements

### Faceting

* `facet_grid()` gives a more informative error message if you try to use
  a variable in both rows and cols (#1928).

* `facet_grid()` and `facet_wrap()` both give better error messages if you
  attempt to use an unsupported coord with free scales (#2049).

* `label_parsed()` works once again (#2279).

* You can now style the background of horizontal and vertical strips
  independently with `strip.background.x` and `strip.background.y` 
  theme settings (#2249).

### Scales

* `discrete_scale()` documentation now inherits shared definitions from 
  `continuous_scale()` (@alistaire47, #2052).

* `guide_colorbar()` shows all colours of the scale (@has2k1, #2343).

* `scale_identity()` once again produces legends by default (#2112).

* Tick marks for secondary axes with strong transformations are more 
  accurately placed (@thomasp85, #1992).

* Missing line types now reliably generate missing lines (with standard 
  warning) (#2206).

* Legends now ignore set aesthetics that are not length one (#1932).

* All colour and fill scales now have an `aesthetics` argument that can
  be used to set the aesthetic(s) the scale works with. This makes it
  possible to apply a colour scale to both colour and fill aesthetics
  at the same time, via `aesthetics = c("colour", "fill")` (@clauswilke).
  
* Three new generic scales work with any aesthetic or set of aesthetics: 
  `scale_continuous_identity()`, `scale_discrete_identity()`, and
  `scale_discrete_manual()` (@clauswilke).

* `scale_*_gradient2()` now consistently omits points outside limits by 
  rescaling after the limits are enforced (@foo-bar-baz-qux, #2230).

### Layers

* `geom_label()` now correctly produces unbordered labels when `label.size` 
  is 0, even when saving to PDF (@bfgray3, #2407).

* `layer()` gives considerably better error messages for incorrectly specified
  `geom`, `stat`, or `position` (#2401).

* In all layers that use it, `linemitre` now defaults to 10 (instead of 1)
  to better match base R.

* `geom_boxplot()` now supplies a default value if no `x` aesthetic is present
  (@foo-bar-baz-qux, #2110).

* `geom_density()` drops groups with fewer than two data points and throws a
  warning. For groups with two data points, density values are now calculated 
  with `stats::density` (@karawoo, #2127).

* `geom_segment()` now also takes a `linejoin` parameter. This allows more 
  control over the appearance of the segments, which is especially useful for 
  plotting thick arrows (@Ax3man, #774).

* `geom_smooth()` now reports the formula used when `method = "auto"` 
  (@davharris #1951). `geom_smooth()` now orders by the `x` aesthetic, making it 
  easier to pass pre-computed values without manual ordering (@izahn, #2028). It 
  also now knows it has `ymin` and `ymax` aesthetics (#1939). The legend 
  correctly reflects the status of the `se` argument when used with stats 
  other than the default (@clauswilke, #1546).

* `geom_tile()` now once again interprets `width` and `height` correctly 
  (@malcolmbarrett, #2510).

* `position_jitter()` and `position_jitterdodge()` gain a `seed` argument that
  allows the specification of a random seed for reproducible jittering 
  (@krlmlr, #1996 and @slowkow, #2445).

* `stat_density()` has better behaviour if all groups are dropped because they
  are too small (#2282).

* `stat_summary_bin()` now understands the `breaks` parameter (@karawoo, #2214).

* `stat_bin()` now accepts functions for `binwidth`. This allows better binning 
  when faceting along variables with different ranges (@botanize).

* `stat_bin()` and `geom_histogram()` now sum correctly when using the `weight` 
  aesthetic (@jiho, #1921).

* `stat_bin()` again uses correct scaling for the computed variable `ndensity` 
  (@timgoodman, #2324).

* `stat_bin()` and `stat_bin_2d()` now properly handle the `breaks` parameter 
  when the scales are transformed (@has2k1, #2366).

* `update_geom_defaults()` and `update_stat_defaults()` allow American 
  spelling of aesthetic parameters (@foo-bar-baz-qux, #2299).

* The `show.legend` parameter now accepts a named logical vector to hide/show
  only some aesthetics in the legend (@tutuchan, #1798).

* Layers now silently ignore unknown aesthetics with value `NULL` (#1909).

### Coords

* Clipping to the plot panel is now configurable, through a `clip` argument
  to coordinate systems, e.g. `coord_cartesian(clip = "off")` 
  (@clauswilke, #2536).

* Like scales, coordinate systems now give you a message when you're 
  replacing an existing coordinate system (#2264).

* `coord_polar()` now draws secondary axis ticks and labels 
  (@dylan-stark, #2072), and can draw the radius axis on the right 
  (@thomasp85, #2005).

* `coord_trans()` now generates a warning when a transformation generates 
  non-finite values (@foo-bar-baz-qux, #2147).

### Themes

* Complete themes now always override all elements of the default theme
  (@has2k1, #2058, #2079).

* Themes now set default grid colour in `panel.grid` rather than individually
  in `panel.grid.major` and `panel.grid.minor` individually. This makes it 
  slightly easier to customise the theme (#2352).

* Fixed bug when setting strips to `element_blank()` (@thomasp85). 

* Axes positioned on the top and to the right can now customize their ticks and
  lines separately (@thomasp85, #1899).

* Built-in themes gain parameters `base_line_size` and `base_rect_size` which 
  control the default sizes of line and rectangle elements (@karawoo, #2176).

* Default themes use `rel()` to set line widths (@baptiste).

* Themes were tweaked for visual consistency and more graceful behavior when 
  changing the base font size. All absolute heights or widths were replaced 
  with heights or widths that are proportional to the base font size. One 
  relative font size was eliminated (@clauswilke).
  
* The height of descenders is now calculated solely on font metrics and doesn't
  change with the specific letters in the string. This fixes minor alignment 
  issues with plot titles, subtitles, and legend titles (#2288, @clauswilke).

### Guides

* `guide_colorbar()` is more configurable: tick marks and color bar frame
  can now by styled with arguments `ticks.colour`, `ticks.linewidth`, 
  `frame.colour`, `frame.linewidth`, and `frame.linetype`
  (@clauswilke).
  
* `guide_colorbar()` now uses `legend.spacing.x` and `legend.spacing.y` 
  correctly, and it can handle multi-line titles. Minor tweaks were made to 
  `guide_legend()` to make sure the two legend functions behave as similarly as
  possible (@clauswilke, #2397 and #2398).
  
* The theme elements `legend.title` and `legend.text` now respect the settings 
  of `margin`, `hjust`, and `vjust` (@clauswilke, #2465, #1502).

* Non-angle parameters of `label.theme` or `title.theme` can now be set in 
  `guide_legend()` and `guide_colorbar()` (@clauswilke, #2544).

### Other

* `fortify()` gains a method for tbls (@karawoo, #2218).

* `ggplot` gains a method for `grouped_df`s that adds a `.group` variable,
  which computes a unique value for each group. Use it with 
  `aes(group = .group)` (#2351).

* `ggproto()` produces objects with class `c("ggproto", "gg")`, allowing for
  a more informative error message when adding layers, scales, or other ggproto 
  objects (@jrnold, #2056).

* `ggsave()`'s DPI argument now supports 3 string options: "retina" (320
  DPI), "print" (300 DPI), and "screen" (72 DPI) (@foo-bar-baz-qux, #2156).
  `ggsave()` now uses full argument names to avoid partial match warnings 
  (#2355), and correctly restores the previous graphics device when several
  graphics devices are open (#2363).

* `print.ggplot()` now returns the original ggplot object, instead of the 
  output from `ggplot_build()`. Also, the object returned from 
  `ggplot_build()` now has the class `"ggplot_built"` (#2034).

* `map_data()` now works even when purrr is loaded (tidyverse#66).

* New functions `summarise_layout()`, `summarise_coord()`, and 
  `summarise_layers()` summarise the layout, coordinate systems, and layers 
  of a built ggplot object (#2034, @wch). This provides a tested API that 
  (e.g.) shiny can depend on.

* Updated startup messages reflect new resources (#2410, @mine-cetinkaya-rundel).

# ggplot2 2.2.1

* Fix usage of `structure(NULL)` for R-devel compatibility (#1968).

# ggplot2 2.2.0

## Major new features

### Subtitle and caption

Thanks to @hrbrmstr plots now have subtitles and captions, which can be set with 
the `subtitle`  and `caption` arguments to `ggtitle()` and `labs()`. You can 
control their appearance with the theme settings `plot.caption` and 
`plot.subtitle`. The main plot title is now left-aligned to better work better 
with a subtitle. The caption is right-aligned (@hrbrmstr).

### Stacking

`position_stack()` and `position_fill()` now sort the stacking order to match 
grouping order. This allows you to control the order through grouping, and 
ensures that the default legend matches the plot (#1552, #1593). If you want the 
opposite order (useful if you have horizontal bars and horizontal legend), you 
can request reverse stacking by using `position = position_stack(reverse = TRUE)` 
(#1837).
  
`position_stack()` and `position_fill()` now accepts negative values which will 
create stacks extending below the x-axis (#1691).

`position_stack()` and `position_fill()` gain a `vjust` argument which makes it 
easy to (e.g.) display labels in the middle of stacked bars (#1821).

### Layers

`geom_col()` was added to complement `geom_bar()` (@hrbrmstr). It uses 
`stat="identity"` by default, making the `y` aesthetic mandatory. It does not 
support any other `stat_()` and does not provide fallback support for the 
`binwidth` parameter. Examples and references in other functions were updated to
demonstrate `geom_col()` usage. 

When creating a layer, ggplot2 will warn if you use an unknown aesthetic or an 
unknown parameter. Compared to the previous version, this is stricter for 
aesthetics (previously there was no message), and less strict for parameters 
(previously this threw an error) (#1585).

### Facetting

The facet system, as well as the internal panel class, has been rewritten in 
ggproto. Facets are now extendable in the same manner as geoms and stats, as 
described in `vignette("extending-ggplot2")`.

We have also added the following new fatures.
  
* `facet_grid()` and `facet_wrap()` now allow expressions in their faceting 
  formulas (@DanRuderman, #1596).

* When `facet_wrap()` results in an uneven number of panels, axes will now be
  drawn underneath the hanging panels (fixes #1607)

* Strips can now be freely positioned in `facet_wrap()` using the 
  `strip.position` argument (deprecates `switch`).

* The relative order of panel, strip, and axis can now be controlled with 
  the theme setting `strip.placement` that takes either `inside` (strip between 
  panel and axis) or `outside` (strip after axis).

* The theme option `panel.margin` has been deprecated in favour of 
  `panel.spacing` to more clearly communicate intent.

### Extensions

Unfortunately there was a major oversight in the construction of ggproto which 
lead to extensions capturing the super object at package build time, instead of 
at package run time (#1826). This problem has been fixed, but requires 
re-installation of all extension packages.

## Scales

* The position of x and y axes can now be changed using the `position` argument
  in `scale_x_*`and `scale_y_*` which can take `top` and `bottom`, and `left`
  and `right` respectively. The themes of top and right axes can be modified 
  using the `.top` and `.right` modifiers to `axis.text.*` and `axis.title.*`.

### Continuous scales

* `scale_x_continuous()` and `scale_y_continuous()` can now display a secondary 
  axis that is a __one-to-one__ transformation of the primary axis (e.g. degrees 
  Celcius to degrees Fahrenheit). The secondary axis will be positioned opposite 
  to the primary axis and can be controlled with the `sec.axis` argument to 
  the scale constructor.

* Scales worry less about having breaks. If no breaks can be computed, the
  plot will work instead of throwing an uninformative error (#791). This 
  is particularly helpful when you have facets with free scales, and not
  all panels contain data.

* Scales now warn when transformation introduces infinite values (#1696).

### Date time

* `scale_*_datetime()` now supports time zones. It will use the timezone 
  attached to the varaible by default, but can be overridden with the 
  `timezone` argument.

* New `scale_x_time()` and `scale_y_time()` generate reasonable default
  breaks and labels for hms vectors (#1752).

### Discrete scales

The treatment of missing values by discrete scales has been thoroughly 
overhauled (#1584). The underlying principle is that we can naturally represent 
missing values on discrete variables (by treating just like another level), so 
by default we should. 

This principle applies to:

* character vectors
* factors with implicit NA
* factors with explicit NA

And to all scales (both position and non-position.)

Compared to the previous version of ggplot2, there are three main changes:

1.  `scale_x_discrete()` and `scale_y_discrete()` always show discrete NA,
    regardless of their source

1.  If present, `NA`s are shown in discete legends.

1.  All discrete scales gain a `na.translate` argument that allows you to 
    control whether `NA`s are translated to something that can be visualised,
    or should be left as missing. Note that if you don't translate (i.e. 
    `na.translate = FALSE)` the missing values will passed on to the layer, 
    which will warning that it's dropping missing values. To suppress the
    warnings, you'll also need to add `na.rm = TRUE` to the layer call. 

There were also a number of other smaller changes

* Correctly use scale expansion factors.
* Don't preserve space for dropped levels (#1638).
* Only issue one warning when when asking for too many levels (#1674).
* Unicode labels work better on Windows (#1827).
* Warn when used with only continuous data (#1589)

## Themes

* The `theme()` constructor now has named arguments rather than ellipses. This 
  should make autocomplete substantially more useful. The documentation
  (including examples) has been considerably improved.
  
* Built-in themes are more visually homogeneous, and match `theme_grey` better.
  (@jiho, #1679)
  
* When computing the height of titles, ggplot2 now includes the height of the
  descenders (i.e. the bits of `g` and `y` that hang beneath the baseline). This 
  improves the margins around titles, particularly the y axis label (#1712).
  I have also very slightly increased the inner margins of axis titles, and 
  removed the outer margins. 

* Theme element inheritance is now easier to work with as modification now
  overrides default `element_blank` elements (#1555, #1557, #1565, #1567)
  
* Horizontal legends (i.e. legends on the top or bottom) are horizontally
  aligned by default (#1842). Use `legend.box = "vertical"` to switch back
  to the previous behaviour.
  
* `element_line()` now takes an `arrow` argument to specify arrows at the end of
  lines (#1740)

There were a number of tweaks to the theme elements that control legends:
  
* `legend.justification` now controls appearance will plotting the legend
  outside of the plot area. For example, you can use 
  `theme(legend.justification = "top")` to make the legend align with the 
  top of the plot.

* `panel.margin` and `legend.margin` have been renamed to `panel.spacing` and 
  `legend.spacing` respectively, to better communicate intent (they only
  affect spacing between legends and panels, not the margins around them)

* `legend.margin` now controls margin around individual legends.

* New `legend.box.background`, `legend.box.spacing`, and `legend.box.margin`
  control the background, spacing, and margin of the legend box (the region
  that contains all legends).

## Bug fixes and minor improvements

* ggplot2 now imports tibble. This ensures that all built-in datasets print 
  compactly even if you haven't explicitly loaded tibble or dplyr (#1677).

* Class of aesthetic mapping is preserved when adding `aes()` objects (#1624).

* `+.gg` now works for lists that include data frames.

* `annotation_x()` now works in the absense of global data (#1655)

* `geom_*(show.legend = FALSE)` now works for `guide_colorbar`.

* `geom_boxplot()` gains new `outlier.alpha` (@jonathan-g) and 
  `outlier.fill` (@schloerke, #1787) parameters to control the alpha/fill of
   outlier points independently of the alpha of the boxes. 

* `position_jitter()` (and hence `geom_jitter()`) now correctly computes 
  the jitter width/jitter when supplied by the user (#1775, @has2k1).

* `geom_contour()` more clearly describes what inputs it needs (#1577).

* `geom_curve()` respects the `lineend` paramater (#1852).

* `geom_histogram()` and `stat_bin()` understand the `breaks` parameter once 
  more. (#1665). The floating point adjustment for histogram bins is now 
  actually used - it was previously inadvertently ignored (#1651).

* `geom_violin()` no longer transforms quantile lines with the alpha aesthetic
  (@mnbram, #1714). It no longer errors when quantiles are requested but data
  have zero range (#1687). When `trim = FALSE` it once again has a nice 
  range that allows the density to reach zero (by extending the range 3 
  bandwidths to either side of the data) (#1700).

* `geom_dotplot()` works better when faceting and binning on the y-axis. 
  (#1618, @has2k1).
  
* `geom_hexbin()` once again supports `..density..` (@mikebirdgeneau, #1688).

* `geom_step()` gives useful warning if only one data point in layer (#1645).

* `layer()` gains new `check.aes` and `check.param` arguments. These allow
  geom/stat authors to optional suppress checks for known aesthetics/parameters.
  Currently this is used only in `geom_blank()` which powers `expand_limits()` 
  (#1795).

* All `stat_*()` display a better error message when required aesthetics are
  missing.
  
* `stat_bin()` and `stat_summary_hex()` now accept length 1 `binwidth` (#1610)

* `stat_density()` gains new argument `n`, which is passed to underlying function
  `stats::density` ("number of equally spaced points at which the
  density is to be estimated"). (@hbuschme)

* `stat_binhex()` now again returns `count` rather than `value` (#1747)

* `stat_ecdf()` respects `pad` argument (#1646).

* `stat_smooth()` once again informs you about the method it has chosen.
  It also correctly calculates the size of the largest group within facets.

* `x` and `y` scales are now symmetric regarding the list of
  aesthetics they accept: `xmin_final`, `xmax_final`, `xlower`,
  `xmiddle` and `xupper` are now valid `x` aesthetics.

* `Scale` extensions can now override the `make_title` and `make_sec_title` 
  methods to let the scale modify the axis/legend titles.

* The random stream is now reset after calling `.onAttach()` (#2409).

# ggplot2 2.1.0

## New features

* When mapping an aesthetic to a constant (e.g. 
  `geom_smooth(aes(colour = "loess")))`), the default guide title is the name 
  of the aesthetic (i.e. "colour"), not the value (i.e. "loess") (#1431).

* `layer()` now accepts a function as the data argument. The function will be
  applied to the data passed to the `ggplot()` function and must return a
  data.frame (#1527, @thomasp85). This is a more general version of the 
  deprecated `subset` argument.

* `theme_update()` now uses the `+` operator instead of `%+replace%`, so that
  unspecified values will no longer be `NULL`ed out. `theme_replace()`
  preserves the old behaviour if desired (@oneillkza, #1519). 

* `stat_bin()` has been overhauled to use the same algorithm as ggvis, which 
  has been considerably improved thanks to the advice of Randy Prium (@rpruim).
  This includes:
  
    * Better arguments and a better algorithm for determining the origin.
      You can now specify either `boundary` or the `center` of a bin.
      `origin` has been deprecated in favour of these arguments.
      
    * `drop` is deprecated in favour of `pad`, which adds extra 0-count bins
      at either end (needed for frequency polygons). `geom_histogram()` defaults 
      to `pad = FALSE` which considerably improves the default limits for 
      the histogram, especially when the bins are big (#1477).
      
    * The default algorithm does a (somewhat) better job at picking nice widths 
      and origins across a wider range of input data.
      
    * `bins = n` now gives a histogram with `n` bins, not `n + 1` (#1487).

## Bug fixes

* All `\donttest{}` examples run.

* All `geom_()` and `stat_()` functions now have consistent argument order:
  data + mapping, then geom/stat/position, then `...`, then specific arguments, 
  then arguments common to all layers (#1305). This may break code if you were
  previously relying on partial name matching, but in the long-term should make 
  ggplot2 easier to use. In particular, you can now set the `n` parameter
  in `geom_density2d()` without it partially matching `na.rm` (#1485).

* For geoms with both `colour` and `fill`, `alpha` once again only affects
  fill (Reverts #1371, #1523). This was causing problems for people.

* `facet_wrap()`/`facet_grid()` works with multiple empty panels of data 
  (#1445).

* `facet_wrap()` correctly swaps `nrow` and `ncol` when faceting vertically
  (#1417).

* `ggsave("x.svg")` now uses svglite to produce the svg (#1432).

* `geom_boxplot()` now understands `outlier.color` (#1455).

* `geom_path()` knows that "solid" (not just 1) represents a solid line (#1534).

* `geom_ribbon()` preserves missing values so they correctly generate a 
  gap in the ribbon (#1549).

* `geom_tile()` once again accepts `width` and `height` parameters (#1513). 
  It uses `draw_key_polygon()` for better a legend, including a coloured 
  outline (#1484).

* `layer()` now automatically adds a `na.rm` parameter if none is explicitly
  supplied.

* `position_jitterdodge()` now works on all possible dodge aesthetics, 
  e.g. `color`, `linetype` etc. instead of only based on `fill` (@bleutner)

* `position = "nudge"` now works (although it doesn't do anything useful)
  (#1428).

* The default scale for columns of class "AsIs" is now "identity" (#1518).

* `scale_*_discrete()` has better defaults when used with purely continuous
  data (#1542).

* `scale_size()` warns when used with categorical data.

* `scale_size()`, `scale_colour()`, and `scale_fill()` gain date and date-time
  variants (#1526).

* `stat_bin_hex()` and `stat_bin_summary()` now use the same underlying 
  algorithm so results are consistent (#1383). `stat_bin_hex()` now accepts
  a `weight` aesthetic. To be consistent with related stats, the output variable 
  from `stat_bin_hex()` is now value instead of count.

* `stat_density()` gains a `bw` parameter which makes it easy to get consistent 
   smoothing between facets (@jiho)

* `stat-density-2d()` no longer ignores the `h` parameter, and now accepts 
  `bins` and `binwidth` parameters to control the number of contours 
  (#1448, @has2k1).

* `stat_ecdf()` does a better job of adding padding to -Inf/Inf, and gains
  an argument `pad` to suppress the padding if not needed (#1467).

* `stat_function()` gains an `xlim` parameter (#1528). It once again works 
  with discrete x values (#1509).

* `stat_summary()` preserves sorted x order which avoids artefacts when
  display results with `geom_smooth()` (#1520).

* All elements should now inherit correctly for all themes except `theme_void()`.
  (@Katiedaisey, #1555) 

* `theme_void()` was completely void of text but facets and legends still
  need labels. They are now visible (@jiho). 

* You can once again set legend key and height width to unit arithmetic
  objects (like `2 * unit(1, "cm")`) (#1437).

* Eliminate spurious warning if you have a layer with no data and no aesthetics
  (#1451).

* Removed a superfluous comma in `theme-defaults.r` code (@jschoeley)

* Fixed a compatibility issue with `ggproto` and R versions prior to 3.1.2.
  (#1444)

* Fixed issue where `coord_map()` fails when given an explicit `parameters`
  argument (@tdmcarthur, #1729)
  
* Fixed issue where `geom_errorbarh()` had a required `x` aesthetic (#1933)  

# ggplot2 2.0.0

## Major changes

* ggplot no longer throws an error if your plot has no layers. Instead it 
  automatically adds `geom_blank()` (#1246).
  
* New `cut_width()` is a convenient replacement for the verbose
  `plyr::round_any()`, with the additional benefit of offering finer
  control.

* New `geom_count()` is a convenient alias to `stat_sum()`. Use it when you
  have overlapping points on a scatterplot. `stat_sum()` now defaults to 
  using counts instead of proportions.

* New `geom_curve()` adds curved lines, with a similar specification to 
  `geom_segment()` (@veraanadi, #1088).

* Date and datetime scales now have `date_breaks`, `date_minor_breaks` and
  `date_labels` arguments so that you never need to use the long
  `scales::date_breaks()` or `scales::date_format()`.
  
* `geom_bar()` now has it's own stat, distinct from `stat_bin()` which was
  also used by `geom_histogram()`. `geom_bar()` now uses `stat_count()` 
  which counts values at each distinct value of x (i.e. it does not bin
  the data first). This can be useful when you want to show exactly which 
  values are used in a continuous variable.

* `geom_point()` gains a `stroke` aesthetic which controls the border width of 
  shapes 21-25 (#1133, @SeySayux). `size` and `stroke` are additive so a point 
  with `size = 5` and `stroke = 5` will have a diameter of 10mm. (#1142)

* New `position_nudge()` allows you to slightly offset labels (or other 
  geoms) from their corresponding points (#1109).

* `scale_size()` now maps values to _area_, not radius. Use `scale_radius()`
  if you want the old behaviour (not recommended, except perhaps for lines).

* New `stat_summary_bin()` works like `stat_summary()` but on binned data. 
  It's a generalisation of `stat_bin()` that can compute any aggregate,
  not just counts (#1274). Both default to `mean_se()` if no aggregation
  functions are supplied (#1386).

* Layers are now much stricter about their arguments - you will get an error
  if you've supplied an argument that isn't an aesthetic or a parameter.
  This is likely to cause some short-term pain but in the long-term it will make
  it much easier to spot spelling mistakes and other errors (#1293).
  
    This change does break a handful of geoms/stats that used `...` to pass 
    additional arguments on to the underlying computation. Now 
    `geom_smooth()`/`stat_smooth()` and `geom_quantile()`/`stat_quantile()` 
    use `method.args` instead (#1245, #1289); and `stat_summary()` (#1242), 
    `stat_summary_hex()`, and `stat_summary2d()` use `fun.args`.

### Extensibility

There is now an official mechanism for defining Stats, Geoms, and Positions in 
other packages. See `vignette("extending-ggplot2")` for details.

* All Geoms, Stats and Positions are now exported, so you can inherit from them
  when making your own objects (#989).

* ggplot2 no longer uses proto or reference classes. Instead, we now use 
  ggproto, a new OO system designed specifically for ggplot2. Unlike proto
  and RC, ggproto supports clean cross-package inheritance. Creating a new OO
  system isn't usually the right way to solve a problem, but I'm pretty sure
  it was necessary here. Read more about it in the vignette.

* `aes_()` replaces `aes_q()`. It also supports formulas, so the most concise 
  SE version of `aes(carat, price)` is now `aes_(~carat, ~price)`. You may
  want to use this form in packages, as it will avoid spurious `R CMD check` 
  warnings about undefined global variables.

### Text

* `geom_text()` has been overhauled to make labelling your data a little
  easier. It:
  
    * `nudge_x` and `nudge_y` arguments let you offset labels from their
      corresponding points (#1120). 
      
    * `check_overlap = TRUE` provides a simple way to avoid overplotting 
      of labels: labels that would otherwise overlap are omitted (#1039).
      
    * `hjust` and `vjust` can now be character vectors: "left", "center", 
      "right", "bottom", "middle", "top". New options include "inward" and 
      "outward" which align text towards and away from the center of the plot 
      respectively.

* `geom_label()` works like `geom_text()` but draws a rounded rectangle 
  underneath each label (#1039). This is useful when you want to label plots
  that are dense with data.

### Deprecated features

* The little used `aes_auto()` has been deprecated. 

* `aes_q()` has been replaced with `aes_()` to be consistent with SE versions
  of NSE functions in other packages.

* The `order` aesthetic is officially deprecated. It never really worked, and 
  was poorly documented.

* The `stat` and `position` arguments to `qplot()` have been deprecated.
  `qplot()` is designed for quick plots - if you need to specify position
  or stat, use `ggplot()` instead.

* The theme setting `axis.ticks.margin` has been deprecated: now use the margin 
  property of `axis.text`.
  
* `stat_abline()`, `stat_hline()` and `stat_vline()` have been removed:
  these were never suitable for use other than with `geom_abline()` etc
  and were not documented.

* `show_guide` has been renamed to `show.legend`: this more accurately
  reflects what it does (controls appearance of layer in legend), and uses the 
  same convention as other ggplot2 arguments (i.e. a `.` between names).
  (Yes, I know that's inconsistent with function names with use `_`, but it's
  too late to change now.)

A number of geoms have been renamed to be internally consistent:

* `stat_binhex()` and `stat_bin2d()` have been renamed to `stat_bin_hex()` 
  and `stat_bin_2d()` (#1274). `stat_summary2d()` has been renamed to 
  `stat_summary_2d()`, `geom_density2d()`/`stat_density2d()` has been renamed 
  to `geom_density_2d()`/`stat_density_2d()`.

* `stat_spoke()` is now `geom_spoke()` since I realised it's a
  reparameterisation of `geom_segment()`.

* `stat_bindot()` has been removed because it's so tightly coupled to
  `geom_dotplot()`. If you happened to use `stat_bindot()`, just change to
  `geom_dotplot()` (#1194).

All defunct functions have been removed.

### Default appearance

* The default `theme_grey()` background colour has been changed from "grey90" 
  to "grey92": this makes the background a little less visually prominent.

* Labels and titles have been tweaked for readability:

    * Axes labels are darker.
    
    * Legend and axis titles are given the same visual treatment.
    
    * The default font size dropped from 12 to 11. You might be surprised that 
      I've made the default text size smaller as it was already hard for
      many people to read. It turns out there was a bug in RStudio (fixed in 
      0.99.724), that shrunk the text of all grid based graphics. Once that
      was resolved the defaults seemed too big to my eyes.
    
    * More spacing between titles and borders.
    
    * Default margins scale with the theme font size, so the appearance at 
      larger font sizes should be considerably improved (#1228). 

* `alpha` now affects both fill and colour aesthetics (#1371).

* `element_text()` gains a margins argument which allows you to add additional
  padding around text elements. To help see what's going on use `debug = TRUE` 
  to display the text region and anchors.

* The default font size in `geom_text()` has been decreased from 5mm (14 pts)
  to 3.8 mm (11 pts) to match the new default theme sizes.

* A diagonal line is no longer drawn on bar and rectangle legends. Instead, the
  border has been tweaked to be more visible, and more closely match the size of 
  line drawn on the plot.

* `geom_pointrange()` and `geom_linerange()` get vertical (not horizontal)
  lines in the legend (#1389).

* The default line `size` for `geom_smooth()` has been increased from 0.5 to 1 
  to make it easier to see when overlaid on data.
  
* `geom_bar()` and `geom_rect()` use a slightly paler shade of grey so they
  aren't so visually heavy.
  
* `geom_boxplot()` now colours outliers the same way as the boxes.

* `geom_point()` now uses shape 19 instead of 16. This looks much better on 
  the default Linux graphics device. (It's very slightly smaller than the old 
  point, but it shouldn't affect any graphics significantly)

* Sizes in ggplot2 are measured in mm. Previously they were converted to pts 
  (for use in grid) by multiplying by 72 / 25.4. However, grid uses printer's 
  points, not Adobe (big pts), so sizes are now correctly multiplied by 
  72.27 / 25.4. This is unlikely to noticeably affect display, but it's
  technically correct (<https://youtu.be/hou0lU8WMgo>).

* The default legend will now allocate multiple rows (if vertical) or
  columns (if horizontal) in order to make a legend that is more likely to
  fit on the screen. You can override with the `nrow`/`ncol` arguments
  to `guide_legend()`

    ```R
    p <- ggplot(mpg, aes(displ,hwy, colour = model)) + geom_point()
    p
    p + theme(legend.position = "bottom")
    # Previous behaviour
    p + guides(colour = guide_legend(ncol = 1))
    ```

### New and updated themes

* New `theme_void()` is completely empty. It's useful for plots with non-
  standard coordinates or for drawings (@jiho, #976).

* New `theme_dark()` has a dark background designed to make colours pop out
  (@jiho, #1018)

* `theme_minimal()` became slightly more minimal by removing the axis ticks:
  labels now line up directly beneath grid lines (@tomschloss, #1084)

* New theme setting `panel.ontop` (logical) make it possible to place 
  background elements (i.e., gridlines) on top of data. Best used with 
  transparent `panel.background` (@noamross. #551).

### Labelling

The facet labelling system was updated with many new features and a
more flexible interface (@lionel-). It now works consistently across
grid and wrap facets. The most important user visible changes are:

* `facet_wrap()` gains a `labeller` option (#25).

* `facet_grid()` and `facet_wrap()` gain a `switch` argument to
  display the facet titles near the axes. When switched, the labels
  become axes subtitles. `switch` can be set to "x", "y" or "both"
  (the latter only for grids) to control which margin is switched.

The labellers (such as `label_value()` or `label_both()`) also get
some new features:

* They now offer the `multi_line` argument to control whether to
  display composite facets (those specified as `~var1 + var2`) on one
  or multiple lines.

* In `label_bquote()` you now refer directly to the names of
  variables. With this change, you can create math expressions that
  depend on more than one variable. This math expression can be
  specified either for the rows or the columns and you can also
  provide different expressions to each margin.

  As a consequence of these changes, referring to `x` in backquoted
  expressions is deprecated.

* Similarly to `label_bquote()`, `labeller()` now take `.rows` and
  `.cols` arguments. In addition, it also takes `.default`.
  `labeller()` is useful to customise how particular variables are
  labelled. The three additional arguments specify how to label the
  variables are not specifically mentioned, respectively for rows,
  columns or both. This makes it especially easy to set up a
  project-wide labeller dispatcher that can be reused across all your
  plots. See the documentation for an example.

* The new labeller `label_context()` adapts to the number of factors
  facetted over. With a single factor, it displays only the values,
  just as before. But with multiple factors in a composite margin
  (e.g. with `~cyl + am`), the labels are passed over to
  `label_both()`. This way the variables names are displayed with the
  values to help identifying them.

On the programming side, the labeller API has been rewritten in order
to offer more control when faceting over multiple factors (e.g. with
formulae such as `~cyl + am`). This also means that if you have
written custom labellers, you will need to update them for this
version of ggplot.

* Previously, a labeller function would take `variable` and `value`
  arguments and return a character vector. Now, they take a data frame
  of character vectors and return a list. The input data frame has one
  column per factor facetted over and each column in the returned list
  becomes one line in the strip label. See documentation for more
  details.

* The labels received by a labeller now contain metadata: their margin
  (in the "type" attribute) and whether they come from a wrap or a
  grid facet (in the "facet" attribute).

* Note that the new `as_labeller()` function operator provides an easy
  way to transform an existing function to a labeller function. The
  existing function just needs to take and return a character vector.

## Documentation

* Improved documentation for `aes()`, `layer()` and much much more.

* I've tried to reduce the use of `...` so that you can see all the 
  documentation in one place rather than having to integrate multiple pages.
  In some cases this has involved adding additional arguments to geoms
  to make it more clear what you can do:
  
    *  `geom_smooth()` gains explicit `method`, `se` and `formula` arguments.
    
    * `geom_histogram()` gains `binwidth`, `bins`, `origin` and `right` 
      arguments.
      
    * `geom_jitter()` gains `width` and `height` arguments to make it easier
      to control the amount of jittering without using the lengthy 
      `position_jitter()` function (#1116)

* Use of `qplot()` in examples has been minimised (#1123, @hrbrmstr). This is
  inline with the 2nd edition of the ggplot2 box, which minimises the use of 
  `qplot()` in favour of `ggplot()`.

* Tighly linked geoms and stats (e.g. `geom_boxplot()` and `stat_boxplot()`) 
  are now documented in the same file so you can see all the arguments in one
  place. Variations of the same idea (e.g. `geom_path()`, `geom_line()`, and
  `geom_step()`) are also documented together.

* It's now obvious that you can set the `binwidth` parameter for
  `stat_bin_hex()`, `stat_summary_hex()`, `stat_bin_2d()`, and
  `stat_summary_2d()`. 

* The internals of positions have been cleaned up considerably. You're unlikely
  to notice any external changes, although the documentation should be a little
  less confusing since positions now don't list parameters they never use.

## Data

* All datasets have class `tbl_df` so if you also use dplyr, you get a better
  print method.

* `economics` has been brought up to date to 2015-04-01.

* New `economics_long` is the economics data in long form.

* New `txhousing` dataset containing information about the Texas housing
  market. Useful for examples that need multiple time series, and for
  demonstrating model+vis methods.

* New `luv_colours` dataset which contains the locations of all
  built-in `colors()` in Luv space.

* `movies` has been moved into its own package, ggplot2movies, because it was 
  large and not terribly useful. If you've used the movies dataset, you'll now 
  need to explicitly load the package with `library(ggplot2movies)`.

## Bug fixes and minor improvements

* All partially matched arguments and `$` have been been replaced with 
  full matches (@jimhester, #1134).

* ggplot2 now exports `alpha()` from the scales package (#1107), and `arrow()` 
  and `unit()` from grid (#1225). This means you don't need attach scales/grid 
  or do `scales::`/`grid::` for these commonly used functions.

* `aes_string()` now only parses character inputs. This fixes bugs when
  using it with numbers and non default `OutDec` settings (#1045).

* `annotation_custom()` automatically adds a unique id to each grob name,
  making it easier to plot multiple grobs with the same name (e.g. grobs of
  ggplot2 graphics) in the same plot (#1256).

* `borders()` now accepts xlim and ylim arguments for specifying the geographical 
  region of interest (@markpayneatwork, #1392).

* `coord_cartesian()` applies the same expansion factor to limits as for scales. 
  You can suppress with `expand = FALSE` (#1207).

* `coord_trans()` now works when breaks are suppressed (#1422).

* `cut_number()` gives error message if the number of requested bins can
  be created because there are two few unique values (#1046).

* Character labels in `facet_grid()` are no longer (incorrectly) coerced into
  factors. This caused problems with custom label functions (#1070).

* `facet_wrap()` and `facet_grid()` now allow you to use non-standard
  variable names by surrounding them with backticks (#1067).

* `facet_wrap()` more carefully checks its `nrow` and `ncol` arguments
  to ensure that they're specified correctly (@richierocks, #962)

* `facet_wrap()` gains a `dir` argument to control the direction the
  panels are wrapped in. The default is "h" for horizontal. Use "v" for
  vertical layout (#1260).

* `geom_abline()`, `geom_hline()` and `geom_vline()` have been rewritten to
  have simpler behaviour and be more consistent:

    * `stat_abline()`, `stat_hline()` and `stat_vline()` have been removed:
      these were never suitable for use other than with `geom_abline()` etc
      and were not documented.

    * `geom_abline()`, `geom_vline()` and `geom_hline()` are bound to
      `stat_identity()` and `position_identity()`

    * Intercept parameters can no longer be set to a function.

    * They are all documented in one file, since they are so closely related.

* `geom_bin2d()` will now let you specify one dimension's breaks exactly,
  without touching the other dimension's default breaks at all (#1126).

* `geom_crossbar()` sets grouping correctly so you can display multiple
  crossbars on one plot. It also makes the default `fatten` argument a little
  bigger to make the middle line more obvious (#1125).

* `geom_histogram()` and `geom_smooth()` now only inform you about the
  default values once per layer, rather than once per panel (#1220).

* `geom_pointrange()` gains `fatten` argument so you can control the
  size of the point relative to the size of the line.

* `geom_segment()` annotations were not transforming with scales 
  (@BrianDiggs, #859).

* `geom_smooth()` is no longer so chatty. If you want to know what the deafult
  smoothing method is, look it up in the documentation! (#1247)

* `geom_violin()` now has the ability to draw quantile lines (@DanRuderman).

* `ggplot()` now captures the parent frame to use for evaluation,
  rather than always defaulting to the global environment. This should
  make ggplot more suitable to use in more situations (e.g. with knitr)

* `ggsave()` has been simplified a little to make it easier to maintain.
  It no longer checks that you're printing a ggplot2 object (so now also
  works with any grid grob) (#970), and always requires a filename.
  Parameter `device` now supports character argument to specify which supported
  device to use ('pdf', 'png', 'jpeg', etc.), for when it cannot be correctly
  inferred from the file extension (for example when a temporary filename is
  supplied server side in shiny apps) (@sebkopf, #939). It no longer opens
  a graphics device if one isn't already open - this is annoying when you're
  running from a script (#1326).

* `guide_colorbar()` creates correct legend if only one color (@krlmlr, #943).

* `guide_colorbar()` no longer fails when the legend is empty - previously
  this often masked misspecifications elsewhere in the plot (#967).

* New `layer_data()` function extracts the data used for plotting for a given
  layer. It's mostly useful for testing.

* User supplied `minor_breaks` can now be supplied on the same scale as 
  the data, and will be automatically transformed with by scale (#1385).

* You can now suppress the appearance of an axis/legend title (and the space
  that would allocated for it) with `NULL` in the `scale_` function. To
  use the default lable, use `waiver()` (#1145).

* Position adjustments no longer warn about potentially varying ranges
  because the problem rarely occurs in practice and there are currently a
  lot of false positives since I don't understand exactly what FP criteria
  I should be testing.

* `scale_fill_grey()` now uses red for missing values. This matches
  `scale_colour_grey()` and makes it obvious where missing values lie.
  Override with `na.value`.

* `scale_*_gradient2()` defaults to using Lab colour space.

* `scale_*_gradientn()` now allows `colours` or `colors` (#1290)

* `scale_y_continuous()` now also transforms the `lower`, `middle` and `upper`
  aesthetics used by `geom_boxplot()`: this only affects
  `geom_boxplot(stat = "identity")` (#1020).

* Legends no longer inherit aesthetics if `inherit.aes` is FALSE (#1267).

* `lims()` makes it easy to set the limits of any axis (#1138).

* `labels = NULL` now works with `guide_legend()` and `guide_colorbar()`.
  (#1175, #1183).

* `override.aes` now works with American aesthetic spelling, e.g. color

* Scales no longer round data points to improve performance of colour
  palettes. Instead the scales package now uses a much faster colour
  interpolation algorithm (#1022).

* `scale_*_brewer()` and `scale_*_distiller()` add new `direction` argument of 
  `scales::brewer_pal`, making it easier to change the order of colours 
  (@jiho, #1139).

* `scale_x_date()` now clips dates outside the limits in the same way as
  `scale_x_continuous()` (#1090).

* `stat_bin()` gains `bins` arguments, which denotes the number of bins. Now
  you can set `bins=100` instead of `binwidth=0.5`. Note that `breaks` or
  `binwidth` will override it (@tmshn, #1158, #102).

* `stat_boxplot()` warns if a continuous variable is used for the `x` aesthetic
  without also supplying a `group` aesthetic (#992, @krlmlr).

* `stat_summary_2d()` and `stat_bin_2d()` now share exactly the same code for 
  determining breaks from `bins`, `binwidth`, and `origin`. 
  
* `stat_summary_2d()` and `stat_bin_2d()` now output in tile/raster compatible 
  form instead of rect compatible form. 

* Automatically computed breaks do not lead to an error for transformations like
  "probit" where the inverse can map to infinity (#871, @krlmlr)

* `stat_function()` now always evaluates the function on the original scale.
  Previously it computed the function on transformed scales, giving incorrect
  values (@BrianDiggs, #1011).

* `strip_dots` works with anonymous functions within calculated aesthetics 
  (e.g. `aes(sapply(..density.., function(x) mean(x))))` (#1154, @NikNakk)

* `theme()` gains `validate = FALSE` parameter to turn off validation, and 
  hence store arbitrary additional data in the themes. (@tdhock, #1121)

* Improved the calculation of segments needed to draw the curve representing
  a line when plotted in polar coordinates. In some cases, the last segment
  of a multi-segment line was not drawn (@BrianDiggs, #952)<|MERGE_RESOLUTION|>--- conflicted
+++ resolved
@@ -1,15 +1,12 @@
 # ggplot2 (development version)
 
-<<<<<<< HEAD
 * Fix a bug in the layer implementation that introduced a new state after the 
   first render which could lead to a different look when rendered the second 
   time (@thomasp85, #4204)
   
-=======
 * Make sure `label_bquote()` has access to the calling environment when 
   evaluating the labels (@thomasp85, #4141)
-
->>>>>>> 53c14409
+  
 * Fix bug in `annotate_logticks()` that would cause an error when used together
   with `coord_flip()` (@thomasp85, #3954)
   

# ggplot2 3.1.1.9000

This is a minor release with an emphasis on internal changes to make ggplot2 
faster and more consistent. The few interface changes will only affect the 
aesthetics of the plot in minor ways, and will only potentially break code of
extension developers if they have relied on internals that have been changed. 
This release also sees the addition of Hiroaki Yutani (@yutannihilation) to the 
core developer team.

## New features

* This release includes a range of internal changes that speeds up plot 
  generation. None of the changes are user facing and will not break any code,
  but in general ggplot2 should feel much faster. The changes includes, but are
  not limited to:
  
  - Caching ascent and descent dimensions of text to avoid recalculating it for
    every title.
  
  - Using a faster data.frame constructor as well as faster indexing into 
    data.frames
    
  - Removing the plyr dependency, replacing plyr functions with faster 
    equivalents.

* `geom_polygon()` can now draw polygons with holes using the new `subgroup` 
  aesthetic. This functionality requires R 3.6.0 (@thomasp85, #3128)

* Aesthetic mappings now accept functions that return `NULL` (@yutannihilation,
  #2997).

* `stat_function()` now accepts rlang/purrr style anonymous functions for the 
  `fun` parameter (@dkahle, #3159).

* `geom_rug()` gains an "outside" option to allow for moving the rug tassels to 
  outside the plot area (@njtierney, #3085) and a `length` option to allow for 
  changing the length of the rug lines (@daniel-wells, #3109). 

## Extensions

* Layers now have a new member function `setup_layer()` which is called at the
  very beginning of the plot building process and which has access to the 
  original input data and the plot object being built. This function allows the 
  creation of custom layers that autogenerate aesthetic mappings based on the 
  input data or that filter the input data in some form. This is mainly of 
  interest to extension developers (@clauswilke, #2872).

* `x0` and `y0` are now recognized positional aesthetics so they will get scaled 
  if used in extension geoms and stats (@thomasp85, #3168)

## Minor improvements and bug fixes

* `cut_width()` now accepts `...` to pass further arguments to `base::cut.default()`
   like `cut_number()` and `cut_interval()` already did (@cderv, #3055)

* `coord_map()` now can have axes on the top and right (@karawoo, #3042).

* `coord_sf()`, `coord_map()`, and `coord_polar()` now squash `-Inf` and `Inf`
  into the min and max of the plot (@yutannihilation, #2972).

* `coord_sf()` graticule lines are now drawn in the same thickness as panel grid 
  lines in `coord_cartesian()`, and seting panel grid lines to `element_blank()` 
  now also works in `coord_sf()` 
  (@clauswilke, #2991, #2525).

* `economics` data has been regenerated. This leads to some changes in the
  values of all columns (especially in `psavert`), but more importantly, strips 
  the grouping attributes from `economics_long`.

* `element_line()` now fills closed arrows (@yutannihilation, #2924).

* Facet strips on the left side of plots now have clipping turned on, preventing
  text from running out of the strip and borders from looking thicker than for
  other strips (@karawoo, #2772 and #3061).

* ggplot2 now works in Turkish locale (@yutannihilation, #3011).

* ggplot2 no longer attaches any external packages when using functions that 
  depend on packages that are suggested but not imported by ggplot2. The 
  affected functions include `geom_hex()`, `stat_binhex()`, 
  `stat_summary_hex()`, `geom_quantile()`, `stat_quantile()`, and `map_data()` 
  (@clauswilke, #3126).
  
* `geom_area()` and `geom_ribbon()` now sort the data along the x-axis in the 
  `setup_data()` method rather than as part of `draw_group()` (@thomasp85, 
  #3023)

* `geom_hline()`, `geom_vline()`, and `geom_abline()` now throw a warning if the 
  user supplies both an `xintercept`, `yintercept`, or `slope` value and a 
  mapping (@RichardJActon, #2950).

* `geom_rug()` now works with `coord_flip()` (@has2k1, #2987).

* Default labels are now generated more consistently; e.g., symbols no longer
  get backticks, and long expressions are abbreviated with `...`
  (@yutannihilation, #2981).

* All-`Inf` layers are now ignored for picking the scale (@yutannihilation, 
  #3184).
  
* Diverging Brewer colour palette now use the correct mid-point colour 
  (@dariyasydykova, #3072).
  
* `scale_color_continuous()` now points to `scale_colour_continuous()` so that 
  it will handle `type = "viridis"` as the documentation states (@hlendway, 
  #3079).

* `scale_shape_identity()` now works correctly with `guide = "legend"` 
  (@malcolmbarrett, #3029)
  
* `scale_continuous` will now draw axis line even if the length of breaks is 0
  (@thomasp85, #3257)

* `stat_bin()` will now error when the number of bins exceeds 1e6 to avoid 
  accidentally freezing the user session (@thomasp85).
  
* `sec_axis()` now places ticks accurately when using nonlinear transformations (@dpseidel, #2978).

* `facet_wrap()` and `facet_grid()` now automatically remove NULL from facet
  specs, and accept empty specs (@yutannihilation, #3070, #2986).

* `stat_bin()` now handles data with only one unique value (@yutannihilation 
  #3047).

* `sec_axis()` now accepts functions as well as formulas (@yutannihilation, #3031).

<<<<<<< HEAD
* `geom_*()` and `stat_*()` now accepts purrr-style lambda notation
  (@yutannihilation, #3138).
=======
*   New theme elements allowing different ticks lengths for each axis. For instance,
    this can be used to have inwards ticks on the x-axis (`axis.ticks.length.x`) and
    outwards ticks on the y-axis (`axis.ticks.length.y`) (@pank, #2935).

>>>>>>> 92099706

# ggplot2 3.1.0

## Breaking changes

This is a minor release and breaking changes have been kept to a minimum. End users of ggplot2 are unlikely to encounter any issues. However, there are a few items that developers of ggplot2 extensions should be aware of. For additional details, see also the discussion accompanying issue #2890.

*   In non-user-facing internal code (specifically in the `aes()` function and in
    the `aesthetics` argument of scale functions), ggplot2 now always uses the British
    spelling for aesthetics containing the word "colour". When users specify a "color"
    aesthetic it is automatically renamed to "colour". This renaming is also applied
    to non-standard aesthetics that contain the word "color". For example, "point_color"
    is renamed to "point_colour". This convention makes it easier to support both
    British and American spelling for novel, non-standard aesthetics, but it may require
    some adjustment for packages that have previously introduced non-standard color
    aesthetics using American spelling. A new function `standardise_aes_names()` is
    provided in case extension writers need to perform this renaming in their own code
    (@clauswilke, #2649).

*   Functions that generate other functions (closures) now force the arguments that are
    used from the generated functions, to avoid hard-to-catch errors. This may affect
    some users of manual scales (such as `scale_colour_manual()`, `scale_fill_manual()`,
    etc.) who depend on incorrect behavior (@krlmlr, #2807).
    
*   `Coord` objects now have a function `backtransform_range()` that returns the
    panel range in data coordinates. This change may affect developers of custom coords,
    who now should implement this function. It may also affect developers of custom
    geoms that use the `range()` function. In some applications, `backtransform_range()`
    may be more appropriate (@clauswilke, #2821).


## New features

*   `coord_sf()` has much improved customization of axis tick labels. Labels can now
    be set manually, and there are two new parameters, `label_graticule` and
    `label_axes`, that can be used to specify which graticules to label on which side
    of the plot (@clauswilke, #2846, #2857, #2881).
    
*   Two new geoms `geom_sf_label()` and `geom_sf_text()` can draw labels and text
    on sf objects. Under the hood, a new `stat_sf_coordinates()` calculates the
    x and y coordinates from the coordinates of the sf geometries. You can customize
    the calculation method via `fun.geometry` argument (@yutannihilation, #2761).
    

## Minor improvements and fixes

*   `benchplot()` now uses tidy evaluation (@dpseidel, #2699).

*   The error message in `compute_aesthetics()` now only provides the names of
    aesthetics with mismatched lengths, rather than all aesthetics (@karawoo,
    #2853).

*   For faceted plots, data is no longer internally reordered. This makes it
    safer to feed data columns into `aes()` or into parameters of geoms or
    stats. However, doing so remains discouraged (@clauswilke, #2694).

*   `coord_sf()` now also understands the `clip` argument, just like the other
    coords (@clauswilke, #2938).

*   `fortify()` now displays a more informative error message for
    `grouped_df()` objects when dplyr is not installed (@jimhester, #2822).

*   All `geom_*()` now display an informative error message when required 
    aesthetics are missing (@dpseidel, #2637 and #2706).

*   `geom_boxplot()` now understands the `width` parameter even when used with
    a non-standard stat, such as `stat_identity()` (@clauswilke, #2893).
    
*  `geom_hex()` now understands the `size` and `linetype` aesthetics
   (@mikmart, #2488).
    
*   `geom_hline()`, `geom_vline()`, and `geom_abline()` now work properly
    with `coord_trans()` (@clauswilke, #2149, #2812).
    
*   `geom_text(..., parse = TRUE)` now correctly renders the expected number of
    items instead of silently dropping items that are empty expressions, e.g.
    the empty string "". If an expression spans multiple lines, we take just
    the first line and drop the rest. This same issue is also fixed for
    `geom_label()` and the axis labels for `geom_sf()` (@slowkow, #2867).

*   `geom_sf()` now respects `lineend`, `linejoin`, and `linemitre` parameters 
    for lines and polygons (@alistaire47, #2826).
    
*   `ggsave()` now exits without creating a new graphics device if previously
    none was open (@clauswilke, #2363).

*   `labs()` now has named arguments `title`, `subtitle`, `caption`, and `tag`.
    Also, `labs()` now accepts tidyeval (@yutannihilation, #2669).

*   `position_nudge()` is now more robust and nudges only in the direction
    requested. This enables, for example, the horizontal nudging of boxplots
    (@clauswilke, #2733).

*   `sec_axis()` and `dup_axis()` now return appropriate breaks for the secondary
    axis when applied to log transformed scales (@dpseidel, #2729).

*   `sec_axis()` now works as expected when used in combination with tidy eval
    (@dpseidel, #2788).

*   `scale_*_date()`, `scale_*_time()` and `scale_*_datetime()` can now display 
    a secondary axis that is a __one-to-one__ transformation of the primary axis,
    implemented using the `sec.axis` argument to the scale constructor 
    (@dpseidel, #2244).
    
*   `stat_contour()`, `stat_density2d()`, `stat_bin2d()`,  `stat_binhex()`
    now calculate normalized statistics including `nlevel`, `ndensity`, and
    `ncount`. Also, `stat_density()` now includes the calculated statistic 
    `nlevel`, an alias for `scaled`, to better match the syntax of `stat_bin()`
    (@bjreisman, #2679).

# ggplot2 3.0.0

## Breaking changes

*   ggplot2 now supports/uses tidy evaluation (as described below). This is a 
    major change and breaks a number of packages; we made this breaking change 
    because it is important to make ggplot2 more programmable, and to be more 
    consistent with the rest of the tidyverse. The best general (and detailed)
    introduction to tidy evaluation can be found in the meta programming
    chapters in [Advanced R](https://adv-r.hadley.nz).
    
    The primary developer facing change is that `aes()` now contains 
    quosures (expression + environment pairs) rather than symbols, and you'll 
    need to take a different approach to extracting the information you need. 
    A common symptom of this change are errors "undefined columns selected" or 
    "invalid 'type' (list) of argument" (#2610). As in the previous version,
    constants (like `aes(x = 1)` or `aes(colour = "smoothed")`) are stored
    as is.
    
    In this version of ggplot2, if you need to describe a mapping in a string, 
    use `quo_name()` (to generate single-line strings; longer expressions may 
    be abbreviated) or `quo_text()` (to generate non-abbreviated strings that
    may span multiple lines). If you do need to extract the value of a variable
    instead use `rlang::eval_tidy()`. You may want to condition on 
    `(packageVersion("ggplot2") <= "2.2.1")` so that your code can work with
    both released and development versions of ggplot2.
    
    We recognise that this is a big change and if you're not already familiar
    with rlang, there's a lot to learn. If you are stuck, or need any help,
    please reach out on <https://community.rstudio.com>.

*   Error: Column `y` must be a 1d atomic vector or a list

    Internally, ggplot2 now uses `as.data.frame(tibble::as_tibble(x))` to
    convert a list into a data frame. This improves ggplot2's support for
    list-columns (needed for sf support), at a small cost: you can no longer
    use matrix-columns. Note that unlike tibble we still allow column vectors
    such as returned by `base::scale()` because of their widespread use.

*   Error: More than one expression parsed
  
    Previously `aes_string(x = c("a", "b", "c"))` silently returned 
    `aes(x = a)`. Now this is a clear error.

*   Error: `data` must be uniquely named but has duplicate columns
  
    If layer data contains columns with identical names an error will be 
    thrown. In earlier versions the first occuring column was chosen silently,
    potentially masking that the wrong data was chosen.

*   Error: Aesthetics must be either length 1 or the same as the data
    
    Layers are stricter about the columns they will combine into a single
    data frame. Each aesthetic now must be either the same length as the data
    frame or a single value. This makes silent recycling errors much less likely.

*   Error: `coord_*` doesn't support free scales 
   
    Free scales only work with selected coordinate systems; previously you'd
    get an incorrect plot.

*   Error in f(...) : unused argument (range = c(0, 1))

    This is because the `oob` argument to scale has been set to a function
    that only takes a single argument; it needs to take two arguments
    (`x`, and `range`). 

*   Error: unused argument (output)
  
    The function `guide_train()` now has an optional parameter `aesthetic`
    that allows you to override the `aesthetic` setting in the scale.
    To make your code work with the both released and development versions of 
    ggplot2 appropriate, add `aesthetic = NULL` to the `guide_train()` method
    signature.
    
    ```R
    # old
    guide_train.legend <- function(guide, scale) {...}
    
    # new 
    guide_train.legend <- function(guide, scale, aesthetic = NULL) {...}
    ```
    
    Then, inside the function, replace `scale$aesthetics[1]`,
    `aesthetic %||% scale$aesthetics[1]`. (The %||% operator is defined in the 
    rlang package).
    
    ```R
    # old
    setNames(list(scale$map(breaks)), scale$aesthetics[1])

    # new
    setNames(list(scale$map(breaks)), aesthetic %||% scale$aesthetics[1])
    ```

*   The long-deprecated `subset` argument to `layer()` has been removed.

## Tidy evaluation

* `aes()` now supports quasiquotation so that you can use `!!`, `!!!`,
  and `:=`. This replaces `aes_()` and `aes_string()` which are now
  soft-deprecated (but will remain around for a long time).

* `facet_wrap()` and `facet_grid()` now support `vars()` inputs. Like
  `dplyr::vars()`, this helper quotes its inputs and supports
  quasiquotation. For instance, you can now supply faceting variables
  like this: `facet_wrap(vars(am, cyl))` instead of 
  `facet_wrap(~am + cyl)`. Note that the formula interface is not going 
  away and will not be deprecated. `vars()` is simply meant to make it 
  easier to create functions around `facet_wrap()` and `facet_grid()`.

  The first two arguments of `facet_grid()` become `rows` and `cols`
  and now support `vars()` inputs. Note however that we took special
  care to ensure complete backward compatibility. With this change
  `facet_grid(vars(cyl), vars(am, vs))` is equivalent to
  `facet_grid(cyl ~ am + vs)`, and `facet_grid(cols = vars(am, vs))` is
  equivalent to `facet_grid(. ~ am + vs)`.

  One nice aspect of the new interface is that you can now easily
  supply names: `facet_grid(vars(Cylinder = cyl), labeller =
  label_both)` will give nice label titles to the facets. Of course,
  those names can be unquoted with the usual tidy eval syntax.

### sf

* ggplot2 now has full support for sf with `geom_sf()` and `coord_sf()`:

  ```r
  nc <- sf::st_read(system.file("shape/nc.shp", package = "sf"), quiet = TRUE)
  ggplot(nc) +
    geom_sf(aes(fill = AREA))
  ```
  It supports all simple features, automatically aligns CRS across layers, sets
  up the correct aspect ratio, and draws a graticule.

## New features

* ggplot2 now works on R 3.1 onwards, and uses the 
  [vdiffr](https://github.com/lionel-/vdiffr) package for visual testing.

* In most cases, accidentally using `%>%` instead of `+` will generate an 
  informative error (#2400).

* New syntax for calculated aesthetics. Instead of using `aes(y = ..count..)` 
  you can (and should!) use `aes(y = stat(count))`. `stat()` is a real function 
  with documentation which hopefully will make this part of ggplot2 less 
  confusing (#2059).
  
  `stat()` is particularly nice for more complex calculations because you 
  only need to specify it once: `aes(y = stat(count / max(count)))`,
  rather than `aes(y = ..count.. / max(..count..))`
  
* New `tag` label for adding identification tags to plots, typically used for 
  labelling a subplot with a letter. Add a tag with `labs(tag = "A")`, style it 
  with the `plot.tag` theme element, and control position with the
  `plot.tag.position` theme setting (@thomasp85).

### Layers: geoms, stats, and position adjustments

* `geom_segment()` and `geom_curve()` have a new `arrow.fill` parameter which 
  allows you to specify a separate fill colour for closed arrowheads 
  (@hrbrmstr and @clauswilke, #2375).

* `geom_point()` and friends can now take shapes as strings instead of integers,
  e.g. `geom_point(shape = "diamond")` (@daniel-barnett, #2075).

* `position_dodge()` gains a `preserve` argument that allows you to control
  whether the `total` width at each `x` value is preserved (the current 
  default), or ensure that the width of a `single` element is preserved
  (what many people want) (#1935).

* New `position_dodge2()` provides enhanced dodging for boxplots. Compared to
  `position_dodge()`, `position_dodge2()` compares `xmin` and `xmax` values  
  to determine which elements overlap, and spreads overlapping elements evenly
  within the region of overlap. `position_dodge2()` is now the default position
  adjustment for `geom_boxplot()`, because it handles `varwidth = TRUE`, and 
  will be considered for other geoms in the future.
  
  The `padding` parameter adds a small amount of padding between elements 
  (@karawoo, #2143) and a `reverse` parameter allows you to reverse the order 
  of placement (@karawoo, #2171).
  
* New `stat_qq_line()` makes it easy to add a simple line to a Q-Q plot, which 
  makes it easier to judge the fit of the theoretical distribution 
  (@nicksolomon).

### Scales and guides

* Improved support for mapping date/time variables to `alpha`, `size`, `colour`, 
  and `fill` aesthetics, including `date_breaks` and `date_labels` arguments 
  (@karawoo, #1526), and new `scale_alpha()` variants (@karawoo, #1526).

* Improved support for ordered factors. Ordered factors throw a warning when 
  mapped to shape (unordered factors do not), and do not throw warnings when 
  mapped to size or alpha (unordered factors do). Viridis is used as the 
  default colour and fill scale for ordered factors (@karawoo, #1526).

* The `expand` argument of `scale_*_continuous()` and `scale_*_discrete()`
  now accepts separate expansion values for the lower and upper range
  limits. The expansion limits can be specified using the convenience
  function `expand_scale()`.
  
  Separate expansion limits may be useful for bar charts, e.g. if one
  wants the bottom of the bars to be flush with the x axis but still 
  leave some (automatically calculated amount of) space above them:
  
    ```r
    ggplot(mtcars) +
        geom_bar(aes(x = factor(cyl))) +
        scale_y_continuous(expand = expand_scale(mult = c(0, .1)))
    ```
  
  It can also be useful for line charts, e.g. for counts over time,
  where one wants to have a ’hard’ lower limit of y = 0 but leave the
  upper limit unspecified (and perhaps differing between panels), with
  some extra space above the highest point on the line (with symmetrical 
  limits, the extra space above the highest point could in some cases 
  cause the lower limit to be negative).
  
  The old syntax for the `expand` argument will, of course, continue
  to work (@huftis, #1669).

* `scale_colour_continuous()` and `scale_colour_gradient()` are now controlled 
  by global options `ggplot2.continuous.colour` and `ggplot2.continuous.fill`. 
  These can be set to `"gradient"` (the default) or `"viridis"` (@karawoo).

* New `scale_colour_viridis_c()`/`scale_fill_viridis_c()` (continuous) and
  `scale_colour_viridis_d()`/`scale_fill_viridis_d()` (discrete) make it
  easy to use Viridis colour scales (@karawoo, #1526).

* Guides for `geom_text()` now accept custom labels with 
  `guide_legend(override.aes = list(label = "foo"))` (@brianwdavis, #2458).

### Margins

* Strips gain margins on all sides by default. This means that to fully justify
  text to the edge of a strip, you will need to also set the margins to 0
  (@karawoo).

* Rotated strip labels now correctly understand `hjust` and `vjust` parameters
  at all angles (@karawoo).

* Strip labels now understand justification relative to the direction of the
  text, meaning that in y facets, the strip text can be placed at either end of
  the strip using `hjust` (@karawoo).

* Legend titles and labels get a little extra space around them, which 
  prevents legend titles from overlapping the legend at large font sizes 
  (@karawoo, #1881).

## Extension points

* New `autolayer()` S3 generic (@mitchelloharawild, #1974). This is similar
  to `autoplot()` but produces layers rather than complete plots.

* Custom objects can now be added using `+` if a `ggplot_add` method has been
  defined for the class of the object (@thomasp85).

* Theme elements can now be subclassed. Add a `merge_element` method to control
  how properties are inherited from the parent element. Add an `element_grob` 
  method to define how elements are rendered into grobs (@thomasp85, #1981).

* Coords have gained new extension mechanisms.
  
    If you have an existing coord extension, you will need to revise the
    specification of the `train()` method. It is now called 
    `setup_panel_params()` (better reflecting what it actually does) and now 
    has arguments `scale_x`, and `scale_y` (the x and y scales respectively) 
    and `param`, a list of plot specific parameters generated by 
    `setup_params()`.

    What was formerly called `scale_details` (in coords), `panel_ranges` 
    (in layout) and `panel_scales` (in geoms) are now consistently called
    `panel_params` (#1311). These are parameters of the coord that vary from
    panel to panel.

* `ggplot_build()` and `ggplot_gtable()` are now generics, so ggplot-subclasses 
  can define additional behavior during the build stage.

* `guide_train()`, `guide_merge()`, `guide_geom()`, and `guide_gengrob()`
  are now exported as they are needed if you want to design your own guide.
  They are not currently documented; use at your own risk (#2528).

* `scale_type()` generic is now exported and documented. Use this if you 
  want to extend ggplot2 to work with a new type of vector.

## Minor bug fixes and improvements

### Faceting

* `facet_grid()` gives a more informative error message if you try to use
  a variable in both rows and cols (#1928).

* `facet_grid()` and `facet_wrap()` both give better error messages if you
  attempt to use an unsupported coord with free scales (#2049).

* `label_parsed()` works once again (#2279).

* You can now style the background of horizontal and vertical strips
  independently with `strip.background.x` and `strip.background.y` 
  theme settings (#2249).

### Scales

* `discrete_scale()` documentation now inherits shared definitions from 
  `continuous_scale()` (@alistaire47, #2052).

* `guide_colorbar()` shows all colours of the scale (@has2k1, #2343).

* `scale_identity()` once again produces legends by default (#2112).

* Tick marks for secondary axes with strong transformations are more 
  accurately placed (@thomasp85, #1992).

* Missing line types now reliably generate missing lines (with standard 
  warning) (#2206).

* Legends now ignore set aesthetics that are not length one (#1932).

* All colour and fill scales now have an `aesthetics` argument that can
  be used to set the aesthetic(s) the scale works with. This makes it
  possible to apply a colour scale to both colour and fill aesthetics
  at the same time, via `aesthetics = c("colour", "fill")` (@clauswilke).
  
* Three new generic scales work with any aesthetic or set of aesthetics: 
  `scale_continuous_identity()`, `scale_discrete_identity()`, and
  `scale_discrete_manual()` (@clauswilke).

* `scale_*_gradient2()` now consistently omits points outside limits by 
  rescaling after the limits are enforced (@foo-bar-baz-qux, #2230).

### Layers

* `geom_label()` now correctly produces unbordered labels when `label.size` 
  is 0, even when saving to PDF (@bfgray3, #2407).

* `layer()` gives considerably better error messages for incorrectly specified
  `geom`, `stat`, or `position` (#2401).

* In all layers that use it, `linemitre` now defaults to 10 (instead of 1)
  to better match base R.

* `geom_boxplot()` now supplies a default value if no `x` aesthetic is present
  (@foo-bar-baz-qux, #2110).

* `geom_density()` drops groups with fewer than two data points and throws a
  warning. For groups with two data points, density values are now calculated 
  with `stats::density` (@karawoo, #2127).

* `geom_segment()` now also takes a `linejoin` parameter. This allows more 
  control over the appearance of the segments, which is especially useful for 
  plotting thick arrows (@Ax3man, #774).

* `geom_smooth()` now reports the formula used when `method = "auto"` 
  (@davharris #1951). `geom_smooth()` now orders by the `x` aesthetic, making it 
  easier to pass pre-computed values without manual ordering (@izahn, #2028). It 
  also now knows it has `ymin` and `ymax` aesthetics (#1939). The legend 
  correctly reflects the status of the `se` argument when used with stats 
  other than the default (@clauswilke, #1546).

* `geom_tile()` now once again interprets `width` and `height` correctly 
  (@malcolmbarrett, #2510).

* `position_jitter()` and `position_jitterdodge()` gain a `seed` argument that
  allows the specification of a random seed for reproducible jittering 
  (@krlmlr, #1996 and @slowkow, #2445).

* `stat_density()` has better behaviour if all groups are dropped because they
  are too small (#2282).

* `stat_summary_bin()` now understands the `breaks` parameter (@karawoo, #2214).

* `stat_bin()` now accepts functions for `binwidth`. This allows better binning 
  when faceting along variables with different ranges (@botanize).

* `stat_bin()` and `geom_histogram()` now sum correctly when using the `weight` 
  aesthetic (@jiho, #1921).

* `stat_bin()` again uses correct scaling for the computed variable `ndensity` 
  (@timgoodman, #2324).

* `stat_bin()` and `stat_bin_2d()` now properly handle the `breaks` parameter 
  when the scales are transformed (@has2k1, #2366).

* `update_geom_defaults()` and `update_stat_defaults()` allow American 
  spelling of aesthetic parameters (@foo-bar-baz-qux, #2299).

* The `show.legend` parameter now accepts a named logical vector to hide/show
  only some aesthetics in the legend (@tutuchan, #1798).

* Layers now silently ignore unknown aesthetics with value `NULL` (#1909).

### Coords

* Clipping to the plot panel is now configurable, through a `clip` argument
  to coordinate systems, e.g. `coord_cartesian(clip = "off")` 
  (@clauswilke, #2536).

* Like scales, coordinate systems now give you a message when you're 
  replacing an existing coordinate system (#2264).

* `coord_polar()` now draws secondary axis ticks and labels 
  (@dylan-stark, #2072), and can draw the radius axis on the right 
  (@thomasp85, #2005).

* `coord_trans()` now generates a warning when a transformation generates 
  non-finite values (@foo-bar-baz-qux, #2147).

### Themes

* Complete themes now always override all elements of the default theme
  (@has2k1, #2058, #2079).

* Themes now set default grid colour in `panel.grid` rather than individually
  in `panel.grid.major` and `panel.grid.minor` individually. This makes it 
  slightly easier to customise the theme (#2352).

* Fixed bug when setting strips to `element_blank()` (@thomasp85). 

* Axes positioned on the top and to the right can now customize their ticks and
  lines separately (@thomasp85, #1899).

* Built-in themes gain parameters `base_line_size` and `base_rect_size` which 
  control the default sizes of line and rectangle elements (@karawoo, #2176).

* Default themes use `rel()` to set line widths (@baptiste).

* Themes were tweaked for visual consistency and more graceful behavior when 
  changing the base font size. All absolute heights or widths were replaced 
  with heights or widths that are proportional to the base font size. One 
  relative font size was eliminated (@clauswilke).
  
* The height of descenders is now calculated solely on font metrics and doesn't
  change with the specific letters in the string. This fixes minor alignment 
  issues with plot titles, subtitles, and legend titles (#2288, @clauswilke).

### Guides

* `guide_colorbar()` is more configurable: tick marks and color bar frame
  can now by styled with arguments `ticks.colour`, `ticks.linewidth`, 
  `frame.colour`, `frame.linewidth`, and `frame.linetype`
  (@clauswilke).
  
* `guide_colorbar()` now uses `legend.spacing.x` and `legend.spacing.y` 
  correctly, and it can handle multi-line titles. Minor tweaks were made to 
  `guide_legend()` to make sure the two legend functions behave as similarly as
  possible (@clauswilke, #2397 and #2398).
  
* The theme elements `legend.title` and `legend.text` now respect the settings 
  of `margin`, `hjust`, and `vjust` (@clauswilke, #2465, #1502).

* Non-angle parameters of `label.theme` or `title.theme` can now be set in 
  `guide_legend()` and `guide_colorbar()` (@clauswilke, #2544).

### Other

* `fortify()` gains a method for tbls (@karawoo, #2218).

* `ggplot` gains a method for `grouped_df`s that adds a `.group` variable,
  which computes a unique value for each group. Use it with 
  `aes(group = .group)` (#2351).

* `ggproto()` produces objects with class `c("ggproto", "gg")`, allowing for
  a more informative error message when adding layers, scales, or other ggproto 
  objects (@jrnold, #2056).

* `ggsave()`'s DPI argument now supports 3 string options: "retina" (320
  DPI), "print" (300 DPI), and "screen" (72 DPI) (@foo-bar-baz-qux, #2156).
  `ggsave()` now uses full argument names to avoid partial match warnings 
  (#2355), and correctly restores the previous graphics device when several
  graphics devices are open (#2363).

* `print.ggplot()` now returns the original ggplot object, instead of the 
  output from `ggplot_build()`. Also, the object returned from 
  `ggplot_build()` now has the class `"ggplot_built"` (#2034).

* `map_data()` now works even when purrr is loaded (tidyverse#66).

* New functions `summarise_layout()`, `summarise_coord()`, and 
  `summarise_layers()` summarise the layout, coordinate systems, and layers 
  of a built ggplot object (#2034, @wch). This provides a tested API that 
  (e.g.) shiny can depend on.

* Updated startup messages reflect new resources (#2410, @mine-cetinkaya-rundel).

# ggplot2 2.2.1

* Fix usage of `structure(NULL)` for R-devel compatibility (#1968).

# ggplot2 2.2.0

## Major new features

### Subtitle and caption

Thanks to @hrbrmstr plots now have subtitles and captions, which can be set with the `subtitle`  and `caption` arguments to `ggtitle()` and `labs()`. You can control their appearance with the theme settings `plot.caption` and `plot.subtitle`. The main plot title is now left-aligned to better work better with a subtitle. The caption is right-aligned (@hrbrmstr).

### Stacking

`position_stack()` and `position_fill()` now sort the stacking order to match grouping order. This allows you to control the order through grouping, and ensures that the default legend matches the plot (#1552, #1593). If you want the opposite order (useful if you have horizontal bars and horizontal legend), you can request reverse stacking by using `position = position_stack(reverse = TRUE)` (#1837).
  
`position_stack()` and `position_fill()` now accepts negative values which will create stacks extending below the x-axis (#1691).

`position_stack()` and `position_fill()` gain a `vjust` argument which makes it easy to (e.g.) display labels in the middle of stacked bars (#1821).

### Layers

`geom_col()` was added to complement `geom_bar()` (@hrbrmstr). It uses `stat="identity"` by default, making the `y` aesthetic mandatory. It does not support any other `stat_()` and does not provide fallback support for the `binwidth` parameter. Examples and references in other functions were updated to demonstrate `geom_col()` usage. 

When creating a layer, ggplot2 will warn if you use an unknown aesthetic or an unknown parameter. Compared to the previous version, this is stricter for aesthetics (previously there was no message), and less strict for parameters (previously this threw an error) (#1585).

### Facetting

The facet system, as well as the internal panel class, has been rewritten in ggproto. Facets are now extendable in the same manner as geoms and stats, as described in `vignette("extending-ggplot2")`.

We have also added the following new fatures.
  
* `facet_grid()` and `facet_wrap()` now allow expressions in their faceting 
  formulas (@DanRuderman, #1596).

* When `facet_wrap()` results in an uneven number of panels, axes will now be
  drawn underneath the hanging panels (fixes #1607)

* Strips can now be freely positioned in `facet_wrap()` using the 
  `strip.position` argument (deprecates `switch`).

* The relative order of panel, strip, and axis can now be controlled with 
  the theme setting `strip.placement` that takes either `inside` (strip between 
  panel and axis) or `outside` (strip after axis).

* The theme option `panel.margin` has been deprecated in favour of 
  `panel.spacing` to more clearly communicate intent.

### Extensions

Unfortunately there was a major oversight in the construction of ggproto which lead to extensions capturing the super object at package build time, instead of at package run time (#1826). This problem has been fixed, but requires re-installation of all extension packages.

## Scales

* The position of x and y axes can now be changed using the `position` argument
  in `scale_x_*`and `scale_y_*` which can take `top` and `bottom`, and `left`
  and `right` respectively. The themes of top and right axes can be modified 
  using the `.top` and `.right` modifiers to `axis.text.*` and `axis.title.*`.

### Continuous scales

* `scale_x_continuous()` and `scale_y_continuous()` can now display a secondary 
  axis that is a __one-to-one__ transformation of the primary axis (e.g. degrees 
  Celcius to degrees Fahrenheit). The secondary axis will be positioned opposite 
  to the primary axis and can be controlled with the `sec.axis` argument to 
  the scale constructor.

* Scales worry less about having breaks. If no breaks can be computed, the
  plot will work instead of throwing an uninformative error (#791). This 
  is particularly helpful when you have facets with free scales, and not
  all panels contain data.

* Scales now warn when transformation introduces infinite values (#1696).

### Date time

* `scale_*_datetime()` now supports time zones. It will use the timezone 
  attached to the varaible by default, but can be overridden with the 
  `timezone` argument.

* New `scale_x_time()` and `scale_y_time()` generate reasonable default
  breaks and labels for hms vectors (#1752).

### Discrete scales

The treatment of missing values by discrete scales has been thoroughly overhauled (#1584). The underlying principle is that we can naturally represent missing values on discrete variables (by treating just like another level), so by default we should. 

This principle applies to:

* character vectors
* factors with implicit NA
* factors with explicit NA

And to all scales (both position and non-position.)

Compared to the previous version of ggplot2, there are three main changes:

1.  `scale_x_discrete()` and `scale_y_discrete()` always show discrete NA,
    regardless of their source

1.  If present, `NA`s are shown in discete legends.

1.  All discrete scales gain a `na.translate` argument that allows you to 
    control whether `NA`s are translated to something that can be visualised,
    or should be left as missing. Note that if you don't translate (i.e. 
    `na.translate = FALSE)` the missing values will passed on to the layer, 
    which will warning that it's dropping missing values. To suppress the
    warnings, you'll also need to add `na.rm = TRUE` to the layer call. 

There were also a number of other smaller changes

* Correctly use scale expansion factors.
* Don't preserve space for dropped levels (#1638).
* Only issue one warning when when asking for too many levels (#1674).
* Unicode labels work better on Windows (#1827).
* Warn when used with only continuous data (#1589)

## Themes

* The `theme()` constructor now has named arguments rather than ellipses. This 
  should make autocomplete substantially more useful. The documentation
  (including examples) has been considerably improved.
  
* Built-in themes are more visually homogeneous, and match `theme_grey` better.
  (@jiho, #1679)
  
* When computing the height of titles, ggplot2 now includes the height of the
  descenders (i.e. the bits of `g` and `y` that hang beneath the baseline). This 
  improves the margins around titles, particularly the y axis label (#1712).
  I have also very slightly increased the inner margins of axis titles, and 
  removed the outer margins. 

* Theme element inheritance is now easier to work with as modification now
  overrides default `element_blank` elements (#1555, #1557, #1565, #1567)
  
* Horizontal legends (i.e. legends on the top or bottom) are horizontally
  aligned by default (#1842). Use `legend.box = "vertical"` to switch back
  to the previous behaviour.
  
* `element_line()` now takes an `arrow` argument to specify arrows at the end of
  lines (#1740)

There were a number of tweaks to the theme elements that control legends:
  
* `legend.justification` now controls appearance will plotting the legend
  outside of the plot area. For example, you can use 
  `theme(legend.justification = "top")` to make the legend align with the 
  top of the plot.

* `panel.margin` and `legend.margin` have been renamed to `panel.spacing` and 
  `legend.spacing` respectively, to better communicate intent (they only
  affect spacing between legends and panels, not the margins around them)

* `legend.margin` now controls margin around individual legends.

* New `legend.box.background`, `legend.box.spacing`, and `legend.box.margin`
  control the background, spacing, and margin of the legend box (the region
  that contains all legends).

## Bug fixes and minor improvements

* ggplot2 now imports tibble. This ensures that all built-in datasets print 
  compactly even if you haven't explicitly loaded tibble or dplyr (#1677).

* Class of aesthetic mapping is preserved when adding `aes()` objects (#1624).

* `+.gg` now works for lists that include data frames.

* `annotation_x()` now works in the absense of global data (#1655)

* `geom_*(show.legend = FALSE)` now works for `guide_colorbar`.

* `geom_boxplot()` gains new `outlier.alpha` (@jonathan-g) and 
  `outlier.fill` (@schloerke, #1787) parameters to control the alpha/fill of
   outlier points independently of the alpha of the boxes. 

* `position_jitter()` (and hence `geom_jitter()`) now correctly computes 
  the jitter width/jitter when supplied by the user (#1775, @has2k1).

* `geom_contour()` more clearly describes what inputs it needs (#1577).

* `geom_curve()` respects the `lineend` paramater (#1852).

* `geom_histogram()` and `stat_bin()` understand the `breaks` parameter once 
  more. (#1665). The floating point adjustment for histogram bins is now 
  actually used - it was previously inadvertently ignored (#1651).

* `geom_violin()` no longer transforms quantile lines with the alpha aesthetic
  (@mnbram, #1714). It no longer errors when quantiles are requested but data
  have zero range (#1687). When `trim = FALSE` it once again has a nice 
  range that allows the density to reach zero (by extending the range 3 
  bandwidths to either side of the data) (#1700).

* `geom_dotplot()` works better when faceting and binning on the y-axis. 
  (#1618, @has2k1).
  
* `geom_hexbin()` once again supports `..density..` (@mikebirdgeneau, #1688).

* `geom_step()` gives useful warning if only one data point in layer (#1645).

* `layer()` gains new `check.aes` and `check.param` arguments. These allow
  geom/stat authors to optional suppress checks for known aesthetics/parameters.
  Currently this is used only in `geom_blank()` which powers `expand_limits()` 
  (#1795).

* All `stat_*()` display a better error message when required aesthetics are
  missing.
  
* `stat_bin()` and `stat_summary_hex()` now accept length 1 `binwidth` (#1610)

* `stat_density()` gains new argument `n`, which is passed to underlying function
  `stats::density` ("number of equally spaced points at which the
  density is to be estimated"). (@hbuschme)

* `stat_binhex()` now again returns `count` rather than `value` (#1747)

* `stat_ecdf()` respects `pad` argument (#1646).

* `stat_smooth()` once again informs you about the method it has chosen.
  It also correctly calculates the size of the largest group within facets.

* `x` and `y` scales are now symmetric regarding the list of
  aesthetics they accept: `xmin_final`, `xmax_final`, `xlower`,
  `xmiddle` and `xupper` are now valid `x` aesthetics.

* `Scale` extensions can now override the `make_title` and `make_sec_title` 
  methods to let the scale modify the axis/legend titles.

* The random stream is now reset after calling `.onAttach()` (#2409).

# ggplot2 2.1.0

## New features

* When mapping an aesthetic to a constant (e.g. 
  `geom_smooth(aes(colour = "loess")))`), the default guide title is the name 
  of the aesthetic (i.e. "colour"), not the value (i.e. "loess") (#1431).

* `layer()` now accepts a function as the data argument. The function will be
  applied to the data passed to the `ggplot()` function and must return a
  data.frame (#1527, @thomasp85). This is a more general version of the 
  deprecated `subset` argument.

* `theme_update()` now uses the `+` operator instead of `%+replace%`, so that
  unspecified values will no longer be `NULL`ed out. `theme_replace()`
  preserves the old behaviour if desired (@oneillkza, #1519). 

* `stat_bin()` has been overhauled to use the same algorithm as ggvis, which 
  has been considerably improved thanks to the advice of Randy Prium (@rpruim).
  This includes:
  
    * Better arguments and a better algorithm for determining the origin.
      You can now specify either `boundary` or the `center` of a bin.
      `origin` has been deprecated in favour of these arguments.
      
    * `drop` is deprecated in favour of `pad`, which adds extra 0-count bins
      at either end (needed for frequency polygons). `geom_histogram()` defaults 
      to `pad = FALSE` which considerably improves the default limits for 
      the histogram, especially when the bins are big (#1477).
      
    * The default algorithm does a (somewhat) better job at picking nice widths 
      and origins across a wider range of input data.
      
    * `bins = n` now gives a histogram with `n` bins, not `n + 1` (#1487).

## Bug fixes

* All `\donttest{}` examples run.

* All `geom_()` and `stat_()` functions now have consistent argument order:
  data + mapping, then geom/stat/position, then `...`, then specific arguments, 
  then arguments common to all layers (#1305). This may break code if you were
  previously relying on partial name matching, but in the long-term should make 
  ggplot2 easier to use. In particular, you can now set the `n` parameter
  in `geom_density2d()` without it partially matching `na.rm` (#1485).

* For geoms with both `colour` and `fill`, `alpha` once again only affects
  fill (Reverts #1371, #1523). This was causing problems for people.

* `facet_wrap()`/`facet_grid()` works with multiple empty panels of data 
  (#1445).

* `facet_wrap()` correctly swaps `nrow` and `ncol` when faceting vertically
  (#1417).

* `ggsave("x.svg")` now uses svglite to produce the svg (#1432).

* `geom_boxplot()` now understands `outlier.color` (#1455).

* `geom_path()` knows that "solid" (not just 1) represents a solid line (#1534).

* `geom_ribbon()` preserves missing values so they correctly generate a 
  gap in the ribbon (#1549).

* `geom_tile()` once again accepts `width` and `height` parameters (#1513). 
  It uses `draw_key_polygon()` for better a legend, including a coloured 
  outline (#1484).

* `layer()` now automatically adds a `na.rm` parameter if none is explicitly
  supplied.

* `position_jitterdodge()` now works on all possible dodge aesthetics, 
  e.g. `color`, `linetype` etc. instead of only based on `fill` (@bleutner)

* `position = "nudge"` now works (although it doesn't do anything useful)
  (#1428).

* The default scale for columns of class "AsIs" is now "identity" (#1518).

* `scale_*_discrete()` has better defaults when used with purely continuous
  data (#1542).

* `scale_size()` warns when used with categorical data.

* `scale_size()`, `scale_colour()`, and `scale_fill()` gain date and date-time
  variants (#1526).

* `stat_bin_hex()` and `stat_bin_summary()` now use the same underlying 
  algorithm so results are consistent (#1383). `stat_bin_hex()` now accepts
  a `weight` aesthetic. To be consistent with related stats, the output variable 
  from `stat_bin_hex()` is now value instead of count.

* `stat_density()` gains a `bw` parameter which makes it easy to get consistent 
   smoothing between facets (@jiho)

* `stat-density-2d()` no longer ignores the `h` parameter, and now accepts 
  `bins` and `binwidth` parameters to control the number of contours 
  (#1448, @has2k1).

* `stat_ecdf()` does a better job of adding padding to -Inf/Inf, and gains
  an argument `pad` to suppress the padding if not needed (#1467).

* `stat_function()` gains an `xlim` parameter (#1528). It once again works 
  with discrete x values (#1509).

* `stat_summary()` preserves sorted x order which avoids artefacts when
  display results with `geom_smooth()` (#1520).

* All elements should now inherit correctly for all themes except `theme_void()`.
  (@Katiedaisey, #1555) 

* `theme_void()` was completely void of text but facets and legends still
  need labels. They are now visible (@jiho). 

* You can once again set legend key and height width to unit arithmetic
  objects (like `2 * unit(1, "cm")`) (#1437).

* Eliminate spurious warning if you have a layer with no data and no aesthetics
  (#1451).

* Removed a superfluous comma in `theme-defaults.r` code (@jschoeley)

* Fixed a compatibility issue with `ggproto` and R versions prior to 3.1.2.
  (#1444)

* Fixed issue where `coord_map()` fails when given an explicit `parameters`
  argument (@tdmcarthur, #1729)
  
* Fixed issue where `geom_errorbarh()` had a required `x` aesthetic (#1933)  

# ggplot2 2.0.0

## Major changes

* ggplot no longer throws an error if your plot has no layers. Instead it 
  automatically adds `geom_blank()` (#1246).
  
* New `cut_width()` is a convenient replacement for the verbose
  `plyr::round_any()`, with the additional benefit of offering finer
  control.

* New `geom_count()` is a convenient alias to `stat_sum()`. Use it when you
  have overlapping points on a scatterplot. `stat_sum()` now defaults to 
  using counts instead of proportions.

* New `geom_curve()` adds curved lines, with a similar specification to 
  `geom_segment()` (@veraanadi, #1088).

* Date and datetime scales now have `date_breaks`, `date_minor_breaks` and
  `date_labels` arguments so that you never need to use the long
  `scales::date_breaks()` or `scales::date_format()`.
  
* `geom_bar()` now has it's own stat, distinct from `stat_bin()` which was
  also used by `geom_histogram()`. `geom_bar()` now uses `stat_count()` 
  which counts values at each distinct value of x (i.e. it does not bin
  the data first). This can be useful when you want to show exactly which 
  values are used in a continuous variable.

* `geom_point()` gains a `stroke` aesthetic which controls the border width of 
  shapes 21-25 (#1133, @SeySayux). `size` and `stroke` are additive so a point 
  with `size = 5` and `stroke = 5` will have a diameter of 10mm. (#1142)

* New `position_nudge()` allows you to slightly offset labels (or other 
  geoms) from their corresponding points (#1109).

* `scale_size()` now maps values to _area_, not radius. Use `scale_radius()`
  if you want the old behaviour (not recommended, except perhaps for lines).

* New `stat_summary_bin()` works like `stat_summary()` but on binned data. 
  It's a generalisation of `stat_bin()` that can compute any aggregate,
  not just counts (#1274). Both default to `mean_se()` if no aggregation
  functions are supplied (#1386).

* Layers are now much stricter about their arguments - you will get an error
  if you've supplied an argument that isn't an aesthetic or a parameter.
  This is likely to cause some short-term pain but in the long-term it will make
  it much easier to spot spelling mistakes and other errors (#1293).
  
    This change does break a handful of geoms/stats that used `...` to pass 
    additional arguments on to the underlying computation. Now 
    `geom_smooth()`/`stat_smooth()` and `geom_quantile()`/`stat_quantile()` 
    use `method.args` instead (#1245, #1289); and `stat_summary()` (#1242), 
    `stat_summary_hex()`, and `stat_summary2d()` use `fun.args`.

### Extensibility

There is now an official mechanism for defining Stats, Geoms, and Positions in other packages. See `vignette("extending-ggplot2")` for details.

* All Geoms, Stats and Positions are now exported, so you can inherit from them
  when making your own objects (#989).

* ggplot2 no longer uses proto or reference classes. Instead, we now use 
  ggproto, a new OO system designed specifically for ggplot2. Unlike proto
  and RC, ggproto supports clean cross-package inheritance. Creating a new OO
  system isn't usually the right way to solve a problem, but I'm pretty sure
  it was necessary here. Read more about it in the vignette.

* `aes_()` replaces `aes_q()`. It also supports formulas, so the most concise 
  SE version of `aes(carat, price)` is now `aes_(~carat, ~price)`. You may
  want to use this form in packages, as it will avoid spurious `R CMD check` 
  warnings about undefined global variables.

### Text

* `geom_text()` has been overhauled to make labelling your data a little
  easier. It:
  
    * `nudge_x` and `nudge_y` arguments let you offset labels from their
      corresponding points (#1120). 
      
    * `check_overlap = TRUE` provides a simple way to avoid overplotting 
      of labels: labels that would otherwise overlap are omitted (#1039).
      
    * `hjust` and `vjust` can now be character vectors: "left", "center", 
      "right", "bottom", "middle", "top". New options include "inward" and 
      "outward" which align text towards and away from the center of the plot 
      respectively.

* `geom_label()` works like `geom_text()` but draws a rounded rectangle 
  underneath each label (#1039). This is useful when you want to label plots
  that are dense with data.

### Deprecated features

* The little used `aes_auto()` has been deprecated. 

* `aes_q()` has been replaced with `aes_()` to be consistent with SE versions
  of NSE functions in other packages.

* The `order` aesthetic is officially deprecated. It never really worked, and 
  was poorly documented.

* The `stat` and `position` arguments to `qplot()` have been deprecated.
  `qplot()` is designed for quick plots - if you need to specify position
  or stat, use `ggplot()` instead.

* The theme setting `axis.ticks.margin` has been deprecated: now use the margin 
  property of `axis.text`.
  
* `stat_abline()`, `stat_hline()` and `stat_vline()` have been removed:
  these were never suitable for use other than with `geom_abline()` etc
  and were not documented.

* `show_guide` has been renamed to `show.legend`: this more accurately
  reflects what it does (controls appearance of layer in legend), and uses the 
  same convention as other ggplot2 arguments (i.e. a `.` between names).
  (Yes, I know that's inconsistent with function names with use `_`, but it's
  too late to change now.)

A number of geoms have been renamed to be internally consistent:

* `stat_binhex()` and `stat_bin2d()` have been renamed to `stat_bin_hex()` 
  and `stat_bin_2d()` (#1274). `stat_summary2d()` has been renamed to 
  `stat_summary_2d()`, `geom_density2d()`/`stat_density2d()` has been renamed 
  to `geom_density_2d()`/`stat_density_2d()`.

* `stat_spoke()` is now `geom_spoke()` since I realised it's a
  reparameterisation of `geom_segment().

* `stat_bindot()` has been removed because it's so tightly coupled to
  `geom_dotplot()`. If you happened to use `stat_bindot()`, just change to
  `geom_dotplot()` (#1194).

All defunct functions have been removed.

### Default appearance

* The default `theme_grey()` background colour has been changed from "grey90" 
  to "grey92": this makes the background a little less visually prominent.

* Labels and titles have been tweaked for readability:

    * Axes labels are darker.
    
    * Legend and axis titles are given the same visual treatment.
    
    * The default font size dropped from 12 to 11. You might be surprised that 
      I've made the default text size smaller as it was already hard for
      many people to read. It turns out there was a bug in RStudio (fixed in 
      0.99.724), that shrunk the text of all grid based graphics. Once that
      was resolved the defaults seemed too big to my eyes.
    
    * More spacing between titles and borders.
    
    * Default margins scale with the theme font size, so the appearance at 
      larger font sizes should be considerably improved (#1228). 

* `alpha` now affects both fill and colour aesthetics (#1371).

* `element_text()` gains a margins argument which allows you to add additional
  padding around text elements. To help see what's going on use `debug = TRUE` 
  to display the text region and anchors.

* The default font size in `geom_text()` has been decreased from 5mm (14 pts)
  to 3.8 mm (11 pts) to match the new default theme sizes.

* A diagonal line is no longer drawn on bar and rectangle legends. Instead, the
  border has been tweaked to be more visible, and more closely match the size of 
  line drawn on the plot.

* `geom_pointrange()` and `geom_linerange()` get vertical (not horizontal)
  lines in the legend (#1389).

* The default line `size` for `geom_smooth()` has been increased from 0.5 to 1 
  to make it easier to see when overlaid on data.
  
* `geom_bar()` and `geom_rect()` use a slightly paler shade of grey so they
  aren't so visually heavy.
  
* `geom_boxplot()` now colours outliers the same way as the boxes.

* `geom_point()` now uses shape 19 instead of 16. This looks much better on 
  the default Linux graphics device. (It's very slightly smaller than the old 
  point, but it shouldn't affect any graphics significantly)

* Sizes in ggplot2 are measured in mm. Previously they were converted to pts 
  (for use in grid) by multiplying by 72 / 25.4. However, grid uses printer's 
  points, not Adobe (big pts), so sizes are now correctly multiplied by 
  72.27 / 25.4. This is unlikely to noticeably affect display, but it's
  technically correct (<https://youtu.be/hou0lU8WMgo>).

* The default legend will now allocate multiple rows (if vertical) or
  columns (if horizontal) in order to make a legend that is more likely to
  fit on the screen. You can override with the `nrow`/`ncol` arguments
  to `guide_legend()`

    ```R
    p <- ggplot(mpg, aes(displ,hwy, colour = model)) + geom_point()
    p
    p + theme(legend.position = "bottom")
    # Previous behaviour
    p + guides(colour = guide_legend(ncol = 1))
    ```

### New and updated themes

* New `theme_void()` is completely empty. It's useful for plots with non-
  standard coordinates or for drawings (@jiho, #976).

* New `theme_dark()` has a dark background designed to make colours pop out
  (@jiho, #1018)

* `theme_minimal()` became slightly more minimal by removing the axis ticks:
  labels now line up directly beneath grid lines (@tomschloss, #1084)

* New theme setting `panel.ontop` (logical) make it possible to place 
  background elements (i.e., gridlines) on top of data. Best used with 
  transparent `panel.background` (@noamross. #551).

### Labelling

The facet labelling system was updated with many new features and a
more flexible interface (@lionel-). It now works consistently across
grid and wrap facets. The most important user visible changes are:

* `facet_wrap()` gains a `labeller` option (#25).

* `facet_grid()` and `facet_wrap()` gain a `switch` argument to
  display the facet titles near the axes. When switched, the labels
  become axes subtitles. `switch` can be set to "x", "y" or "both"
  (the latter only for grids) to control which margin is switched.

The labellers (such as `label_value()` or `label_both()`) also get
some new features:

* They now offer the `multi_line` argument to control whether to
  display composite facets (those specified as `~var1 + var2`) on one
  or multiple lines.

* In `label_bquote()` you now refer directly to the names of
  variables. With this change, you can create math expressions that
  depend on more than one variable. This math expression can be
  specified either for the rows or the columns and you can also
  provide different expressions to each margin.

  As a consequence of these changes, referring to `x` in backquoted
  expressions is deprecated.

* Similarly to `label_bquote()`, `labeller()` now take `.rows` and
  `.cols` arguments. In addition, it also takes `.default`.
  `labeller()` is useful to customise how particular variables are
  labelled. The three additional arguments specify how to label the
  variables are not specifically mentioned, respectively for rows,
  columns or both. This makes it especially easy to set up a
  project-wide labeller dispatcher that can be reused across all your
  plots. See the documentation for an example.

* The new labeller `label_context()` adapts to the number of factors
  facetted over. With a single factor, it displays only the values,
  just as before. But with multiple factors in a composite margin
  (e.g. with `~cyl + am`), the labels are passed over to
  `label_both()`. This way the variables names are displayed with the
  values to help identifying them.

On the programming side, the labeller API has been rewritten in order
to offer more control when faceting over multiple factors (e.g. with
formulae such as `~cyl + am`). This also means that if you have
written custom labellers, you will need to update them for this
version of ggplot.

* Previously, a labeller function would take `variable` and `value`
  arguments and return a character vector. Now, they take a data frame
  of character vectors and return a list. The input data frame has one
  column per factor facetted over and each column in the returned list
  becomes one line in the strip label. See documentation for more
  details.

* The labels received by a labeller now contain metadata: their margin
  (in the "type" attribute) and whether they come from a wrap or a
  grid facet (in the "facet" attribute).

* Note that the new `as_labeller()` function operator provides an easy
  way to transform an existing function to a labeller function. The
  existing function just needs to take and return a character vector.

## Documentation

* Improved documentation for `aes()`, `layer()` and much much more.

* I've tried to reduce the use of `...` so that you can see all the 
  documentation in one place rather than having to integrate multiple pages.
  In some cases this has involved adding additional arguments to geoms
  to make it more clear what you can do:
  
    *  `geom_smooth()` gains explicit `method`, `se` and `formula` arguments.
    
    * `geom_histogram()` gains `binwidth`, `bins`, origin` and `right` 
      arguments.
      
    * `geom_jitter()` gains `width` and `height` arguments to make it easier
      to control the amount of jittering without using the lengthy 
      `position_jitter()` function (#1116)

* Use of `qplot()` in examples has been minimised (#1123, @hrbrmstr). This is
  inline with the 2nd edition of the ggplot2 box, which minimises the use of 
  `qplot()` in favour of `ggplot()`.

* Tighly linked geoms and stats (e.g. `geom_boxplot()` and `stat_boxplot()`) 
  are now documented in the same file so you can see all the arguments in one
  place. Variations of the same idea (e.g. `geom_path()`, `geom_line()`, and
  `geom_step()`) are also documented together.

* It's now obvious that you can set the `binwidth` parameter for
  `stat_bin_hex()`, `stat_summary_hex()`, `stat_bin_2d()`, and
  `stat_summary_2d()`. 

* The internals of positions have been cleaned up considerably. You're unlikely
  to notice any external changes, although the documentation should be a little
  less confusing since positions now don't list parameters they never use.

## Data

* All datasets have class `tbl_df` so if you also use dplyr, you get a better
  print method.

* `economics` has been brought up to date to 2015-04-01.

* New `economics_long` is the economics data in long form.

* New `txhousing` dataset containing information about the Texas housing
  market. Useful for examples that need multiple time series, and for
  demonstrating model+vis methods.

* New `luv_colours` dataset which contains the locations of all
  built-in `colors()` in Luv space.

* `movies` has been moved into its own package, ggplot2movies, because it was 
  large and not terribly useful. If you've used the movies dataset, you'll now 
  need to explicitly load the package with `library(ggplot2movies)`.

## Bug fixes and minor improvements

* All partially matched arguments and `$` have been been replaced with 
  full matches (@jimhester, #1134).

* ggplot2 now exports `alpha()` from the scales package (#1107), and `arrow()` 
  and `unit()` from grid (#1225). This means you don't need attach scales/grid 
  or do `scales::`/`grid::` for these commonly used functions.

* `aes_string()` now only parses character inputs. This fixes bugs when
  using it with numbers and non default `OutDec` settings (#1045).

* `annotation_custom()` automatically adds a unique id to each grob name,
  making it easier to plot multiple grobs with the same name (e.g. grobs of
  ggplot2 graphics) in the same plot (#1256).

* `borders()` now accepts xlim and ylim arguments for specifying the geographical 
  region of interest (@markpayneatwork, #1392).

* `coord_cartesian()` applies the same expansion factor to limits as for scales. 
  You can suppress with `expand = FALSE` (#1207).

* `coord_trans()` now works when breaks are suppressed (#1422).

* `cut_number()` gives error message if the number of requested bins can
  be created because there are two few unique values (#1046).

* Character labels in `facet_grid()` are no longer (incorrectly) coerced into
  factors. This caused problems with custom label functions (#1070).

* `facet_wrap()` and `facet_grid()` now allow you to use non-standard
  variable names by surrounding them with backticks (#1067).

* `facet_wrap()` more carefully checks its `nrow` and `ncol` arguments
  to ensure that they're specified correctly (@richierocks, #962)

* `facet_wrap()` gains a `dir` argument to control the direction the
  panels are wrapped in. The default is "h" for horizontal. Use "v" for
  vertical layout (#1260).

* `geom_abline()`, `geom_hline()` and `geom_vline()` have been rewritten to
  have simpler behaviour and be more consistent:

    * `stat_abline()`, `stat_hline()` and `stat_vline()` have been removed:
      these were never suitable for use other than with `geom_abline()` etc
      and were not documented.

    * `geom_abline()`, `geom_vline()` and `geom_hline()` are bound to
      `stat_identity()` and `position_identity()`

    * Intercept parameters can no longer be set to a function.

    * They are all documented in one file, since they are so closely related.

* `geom_bin2d()` will now let you specify one dimension's breaks exactly,
  without touching the other dimension's default breaks at all (#1126).

* `geom_crossbar()` sets grouping correctly so you can display multiple
  crossbars on one plot. It also makes the default `fatten` argument a little
  bigger to make the middle line more obvious (#1125).

* `geom_histogram()` and `geom_smooth()` now only inform you about the
  default values once per layer, rather than once per panel (#1220).

* `geom_pointrange()` gains `fatten` argument so you can control the
  size of the point relative to the size of the line.

* `geom_segment()` annotations were not transforming with scales 
  (@BrianDiggs, #859).

* `geom_smooth()` is no longer so chatty. If you want to know what the deafult
  smoothing method is, look it up in the documentation! (#1247)

* `geom_violin()` now has the ability to draw quantile lines (@DanRuderman).

* `ggplot()` now captures the parent frame to use for evaluation,
  rather than always defaulting to the global environment. This should
  make ggplot more suitable to use in more situations (e.g. with knitr)

* `ggsave()` has been simplified a little to make it easier to maintain.
  It no longer checks that you're printing a ggplot2 object (so now also
  works with any grid grob) (#970), and always requires a filename.
  Parameter `device` now supports character argument to specify which supported
  device to use ('pdf', 'png', 'jpeg', etc.), for when it cannot be correctly
  inferred from the file extension (for example when a temporary filename is
  supplied server side in shiny apps) (@sebkopf, #939). It no longer opens
  a graphics device if one isn't already open - this is annoying when you're
  running from a script (#1326).

* `guide_colorbar()` creates correct legend if only one color (@krlmlr, #943).

* `guide_colorbar()` no longer fails when the legend is empty - previously
  this often masked misspecifications elsewhere in the plot (#967).

* New `layer_data()` function extracts the data used for plotting for a given
  layer. It's mostly useful for testing.

* User supplied `minor_breaks` can now be supplied on the same scale as 
  the data, and will be automatically transformed with by scale (#1385).

* You can now suppress the appearance of an axis/legend title (and the space
  that would allocated for it) with `NULL` in the `scale_` function. To
  use the default lable, use `waiver()` (#1145).

* Position adjustments no longer warn about potentially varying ranges
  because the problem rarely occurs in practice and there are currently a
  lot of false positives since I don't understand exactly what FP criteria
  I should be testing.

* `scale_fill_grey()` now uses red for missing values. This matches
  `scale_colour_grey()` and makes it obvious where missing values lie.
  Override with `na.value`.

* `scale_*_gradient2()` defaults to using Lab colour space.

* `scale_*_gradientn()` now allows `colours` or `colors` (#1290)

* `scale_y_continuous()` now also transforms the `lower`, `middle` and `upper`
  aesthetics used by `geom_boxplot()`: this only affects
  `geom_boxplot(stat = "identity")` (#1020).

* Legends no longer inherit aesthetics if `inherit.aes` is FALSE (#1267).

* `lims()` makes it easy to set the limits of any axis (#1138).

* `labels = NULL` now works with `guide_legend()` and `guide_colorbar()`.
  (#1175, #1183).

* `override.aes` now works with American aesthetic spelling, e.g. color

* Scales no longer round data points to improve performance of colour
  palettes. Instead the scales package now uses a much faster colour
  interpolation algorithm (#1022).

* `scale_*_brewer()` and `scale_*_distiller()` add new `direction` argument of 
  `scales::brewer_pal`, making it easier to change the order of colours 
  (@jiho, #1139).

* `scale_x_date()` now clips dates outside the limits in the same way as
  `scale_x_continuous()` (#1090).

* `stat_bin()` gains `bins` arguments, which denotes the number of bins. Now
  you can set `bins=100` instead of `binwidth=0.5`. Note that `breaks` or
  `binwidth` will override it (@tmshn, #1158, #102).

* `stat_boxplot()` warns if a continuous variable is used for the `x` aesthetic
  without also supplying a `group` aesthetic (#992, @krlmlr).

* `stat_summary_2d()` and `stat_bin_2d()` now share exactly the same code for 
  determining breaks from `bins`, `binwidth`, and `origin`. 
  
* `stat_summary_2d()` and `stat_bin_2d()` now output in tile/raster compatible 
  form instead of rect compatible form. 

* Automatically computed breaks do not lead to an error for transformations like
  "probit" where the inverse can map to infinity (#871, @krlmlr)

* `stat_function()` now always evaluates the function on the original scale.
  Previously it computed the function on transformed scales, giving incorrect
  values (@BrianDiggs, #1011).

* `strip_dots` works with anonymous functions within calculated aesthetics 
  (e.g. `aes(sapply(..density.., function(x) mean(x))))` (#1154, @NikNakk)

* `theme()` gains `validate = FALSE` parameter to turn off validation, and 
  hence store arbitrary additional data in the themes. (@tdhock, #1121)

* Improved the calculation of segments needed to draw the curve representing
  a line when plotted in polar coordinates. In some cases, the last segment
  of a multi-segment line was not drawn (@BrianDiggs, #952)<|MERGE_RESOLUTION|>--- conflicted
+++ resolved
@@ -124,15 +124,13 @@
 
 * `sec_axis()` now accepts functions as well as formulas (@yutannihilation, #3031).
 
-<<<<<<< HEAD
-* `geom_*()` and `stat_*()` now accepts purrr-style lambda notation
-  (@yutannihilation, #3138).
-=======
 *   New theme elements allowing different ticks lengths for each axis. For instance,
     this can be used to have inwards ticks on the x-axis (`axis.ticks.length.x`) and
     outwards ticks on the y-axis (`axis.ticks.length.y`) (@pank, #2935).
 
->>>>>>> 92099706
+* `geom_*()` and `stat_*()` now accepts purrr-style lambda notation
+  (@yutannihilation, #3138).
+
 
 # ggplot2 3.1.0
 

--- conflicted
+++ resolved
@@ -1,9 +1,7 @@
 # ggplot2 (development version)
 
-<<<<<<< HEAD
 * New `coord_cartesian(ratio)` argument that supersedes `coord_fixed()` and 
   `coord_equal()`.
-=======
 * `annotation_borders()` replaces the now-deprecated `borders()` 
   (@teunbrand, #6392)
 * New `make_constructor()` function that builds a standard constructor for
@@ -11,7 +9,6 @@
 * In continuous scales, when `breaks` is a function and `n.breaks` is set, the 
   `n.breaks` will be passed to the `breaks` function. Previously, `n.breaks` 
   only applied to the default break calculation (@teunbrand, #5972)
->>>>>>> 863cb95e
 * (internal) New `Facet$draw_panel_content()` method for delegating panel 
   assembly (@Yunuuuu, #6406).
 * Facet gains a new method `setup_panel_params` to interact with the

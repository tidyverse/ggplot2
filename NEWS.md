# ggplot2 (development version)

<<<<<<< HEAD
* The `name` argument in most scales is now explicitly the first argument 
  (#5535)

=======
* New `display` argument in `guide_colourbar()` supplants the `raster` argument.
  In R 4.1.0 and above, `display = "gradient"` will draw a gradient.
>>>>>>> dd7887ff
* When using `geom_dotplot(binaxis = "x")` with a discrete y-variable, dots are
  now stacked from the y-position rather than from 0 (@teunbrand, #5462)

* (breaking) In the `scale_{colour/fill}_gradient2()` and 
  `scale_{colour/fill}_steps2()` functions, the `midpoint` argument is 
  transformed by the scale transformation (#3198).

* `guide_colourbar()` and `guide_coloursteps()` gain an `alpha` argument to
  set the transparency of the bar (#5085).

* `stat_count()` treats `x` as unique in the same manner `unique()` does 
  (#4609).

* `position_stack()` no longer silently removes missing data, which is now
  handled by the geom instead of position (#3532).

* Legend keys that can draw arrows have their size adjusted for arrows.

* The `trans` argument in scales and secondary axes has been renamed to 
  `transform`. The `trans` argument itself is deprecated. To access the
  transformation from the scale, a new `get_transformation()` method is 
  added to Scale-classes (#5558).

* `guide_*()` functions get a new `theme` argument to style individual guides.
  The `theme()` function has gained additional arguments for styling guides:
  `legend.key.spacing{.x/.y}`, `legend.frame`, `legend.axis.line`, 
  `legend.ticks`, `legend.ticks.length`, `legend.text.position` and 
  `legend.title.position`. Previous style arguments in the `guide_*()` functions 
  have been soft-deprecated.

* When legend titles are larger than the legend, title justification extends
  to the placement of keys and labels (#1903).

* `draw_key_label()` now better reflects the appearance of labels.

* The `minor_breaks` function argument in scales can now take a function with
  two arguments: the scale's limits and the scale's major breaks (#3583).
  
* (internal) The `ScaleContinuous$get_breaks()` method no longer censors
  the computed breaks.

* Plot scales now ignore `AsIs` objects constructed with `I(x)`, instead of
  invoking the identity scale. This allows these columns to co-exist with other
  layers that need a non-identity scale for the same aesthetic. Also, it makes
  it easy to specify relative positions (@teunbrand, #5142).

* The `fill` aesthetic in many geoms now accepts grid's patterns and gradients.
  For developers of layer extensions, this feature can be enabled by switching 
  from `fill = alpha(fill, alpha)` to `fill = fill_alpha(fill, alpha)` when 
  providing fills to `grid::gpar()` (@teunbrand, #3997).

* The plot's title, subtitle and caption now obey horizontal text margins
  (#5533).

* New `guide_axis_stack()` to combine other axis guides on top of one another.

* New `guide_custom()` function for drawing custom graphical objects (grobs)
  unrelated to scales in legend positions (#5416).
  
* `theme()` now supports splicing a list of arguments (#5542).

* Contour functions will not fail when `options("OutDec")` is not `.` (@eliocamp, #5555).

* The `legend.key` theme element is set to inherit from the `panel.background`
  theme element. The default themes no longer set the `legend.key` element.
  This causes a visual change with the default `theme_gray()` (#5549).

* Lines where `linewidth = NA` are now dropped in `geom_sf()` (#5204).

* New `guide_axis_logticks()` can be used to draw logarithmic tick marks as
  an axis. It supersedes the `annotation_logticks()` function 
  (@teunbrand, #5325).

* Glyphs drawing functions of the `draw_key_*()` family can now set `"width"`
  and `"height"` attributes (in centimetres) to the produced keys to control
  their displayed size in the legend.

* `coord_radial()` is a successor to `coord_polar()` with more customisation 
  options. `coord_radial()` can:
  
  * integrate with the new guide system via a dedicated `guide_axis_theta()` to
    display the angle coordinate.
  * in addition to drawing full circles, also draw circle sectors by using the 
    `end` argument.
  * avoid data vanishing in the center of the plot by setting the `donut` 
    argument.
  * adjust the `angle` aesthetic of layers, such as `geom_text()`, to align 
    with the coordinate system using the `rotate_angle` argument.

* By default, `guide_legend()` now only draws a key glyph for a layer when
  the value is is the layer's data. To revert to the old behaviour, you
  can still set `show.legend = c({aesthetic} = TRUE)` (@teunbrand, #3648).

* The spacing between legend keys and their labels, in addition to legends
  and their titles, is now controlled by the text's `margin` setting. Not
  specifying margins will automatically add appropriate text margins. To
  control the spacing within a legend between keys, the new 
  `key.spacing.{x/y}` argument can be used. This leaves the 
  `legend.spacing` dedicated to controlling the spacing between
  different guides (#5455).

* In the theme element hierarchy, parent elements that are a strict subclass
  of child elements now confer their subclass upon the children (#5457).

* `ggsave()` no longer sometimes creates new directories, which is now 
  controlled by the new `create.dir` argument (#5489).

* `guide_coloursteps(even.steps = FALSE)` now draws one rectangle per interval
  instead of many small ones (#5481).

* (internal) guide building is now part of `ggplot_build()` instead of 
  `ggplot_gtable()` to allow guides to observe unmapped data (#5483).

* `geom_violin()` gains a `bounds` argument analogous to `geom_density()`s (@eliocamp, #5493).

* Legend titles no longer take up space if they've been removed by setting 
  `legend.title = element_blank()` (@teunbrand, #3587).

* New function `check_device()` for testing the availability of advanced 
  graphics features introduced in R 4.1.0 onwards (@teunbrand, #5332).

* Failing to fit or predict in `stat_smooth()` now gives a warning and omits
  the failed group, instead of throwing an error (@teunbrand, #5352).
  
* `resolution()` has a small tolerance, preventing spuriously small resolutions 
  due to rounding errors (@teunbrand, #2516).

* `stage()` now works correctly, even with aesthetics that do not have scales 
  (#5408)

* `labeller()` now handles unspecified entries from lookup tables
  (@92amartins, #4599).

* `fortify.default()` now accepts a data-frame-like object granted the object
  exhibits healthy `dim()`, `colnames()`, and `as.data.frame()` behaviors
  (@hpages, #5390).

* `ScaleContinuous$get_breaks()` now only calls `scales::zero_range()` on limits
  in transformed space, rather than in data space (#5304).

* Scales throw more informative messages (@teunbrand, #4185, #4258)

* The `scale_name` argument in `continuous_scale()`, `discrete_scale()` and
  `binned_scale()` is soft-deprecated (@teunbrand, #1312).

* In `theme()`, some elements can be specified with `rel()` to inherit from
  `unit`-class objects in a relative fashion (@teunbrand, #3951).

* `stat_ydensity()` with incomplete groups calculates the default `width` 
  parameter more stably (@teunbrand, #5396)

* `geom_boxplot()` gains a new argument, `staplewidth` that can draw staples
  at the ends of whiskers (@teunbrand, #5126)

* The `size` argument in `annotation_logticks()` has been deprecated in favour
  of the `linewidth` argument (#5292).

* `geom_boxplot()` gains an `outliers` argument to switch outliers on or off,
  in a manner that does affects the scale range. For hiding outliers that does
  not affect the scale range, you can continue to use `outlier.shape = NA` 
  (@teunbrand, #4892).

* Binned scales now treat `NA`s in limits the same way continuous scales do 
  (#5355).

* Binned scales work better with `trans = "reverse"` (#5355).

* The `legend.text.align` and `legend.title.align` arguments in `theme()` are 
  deprecated. The `hjust` setting of the `legend.text` and `legend.title` 
  elements continues to fulfil the role of text alignment (@teunbrand, #5347).

* Integers are once again valid input to theme arguments that expect numeric
  input (@teunbrand, #5369)

* Nicer error messages for xlim/ylim arguments in coord-* functions
  (@92amartins, #4601, #5297).

* `coord_sf()` now uses customisable guides provided in the scales or 
  `guides()` function (@teunbrand).

* Legends in `scale_*_manual()` can show `NA` values again when the `values` is
  a named vector (@teunbrand, #5214, #5286).
  
* `scale_*_manual()` with a named `values` argument now emits a warning when
  none of those names match the values found in the data (@teunbrand, #5298).

* `coord_munch()` can now close polygon shapes (@teunbrand, #3271)

* You can now omit either `xend` or `yend` from `geom_segment()` as only one
  of these is now required. If one is missing, it will be filled from the `x`
  and `y` aesthetics respectively. This makes drawing horizontal or vertical
  segments a little bit more convenient (@teunbrand, #5140).
  
* New `plot.tag.location` in `theme()` can control placement of the plot tag
  in the `"margin"`, `"plot"` or the new `"panel"` option (#4297).

* `geom_text()` and `geom_label()` gained a `size.unit` parameter that set the 
  text size to millimetres, points, centimetres, inches or picas 
  (@teunbrand, #3799).

* The guide system, as the last remaining chunk of ggplot2, has been rewritten 
  in ggproto. The axes and legends now inherit from a <Guide> class, which makes
  them extensible in the same manner as geoms, stats, facets and coords 
  (#3329, @teunbrand). In addition, the following changes were made:
    * A fallback for old S3 guides is encapsulated in the `GuideOld` ggproto
      class, which mostly just calls the old S3 generics.
    * While the S3 guide generics are still in place, the S3 methods for 
      `guide_train()`, `guide_merge()`, `guide_geom()`, `guide_transform()`,
      `guide_gengrob()` have been superseded by the respective ggproto methods.
      In practise, this will mean that `NextMethod()` or sub-classing ggplot2's
      guides with the S3 system will no longer work.
    * Styling theme parts of the guide now inherit from the plot's theme 
      (#2728). 
    * Styling non-theme parts of the guides accept <element> objects, so that
      the following is possible: `guide_colourbar(frame = element_rect(...))`.
    * Primary axis titles are now placed at the primary guide, so that
      `guides(x = guide_axis(position = "top"))` will display the title at the
      top by default (#4650).
    * Unknown secondary axis guide positions are now inferred as the opposite 
      of the primary axis guide when the latter has a known `position` (#4650).
    * `guide_colourbar()`, `guide_coloursteps()` and `guide_bins()` gain a
      `ticks.length` argument.
    * In `guide_bins()`, the title no longer arbitrarily becomes offset from
      the guide when it has long labels.
    * The `order` argument of guides now strictly needs to be a length-1 
      integer (#4958).
    * More informative error for mismatched 
     `direction`/`theme(legend.direction = ...)` arguments (#4364, #4930).
    * `guide_coloursteps()` and `guide_bins()` sort breaks (#5152).
    * `guide_axis()` gains a `minor.ticks` argument to draw minor ticks (#4387).
    * `guide_axis()` gains a `cap` argument that can be used to trim the
      axis line to extreme breaks (#4907).
    * `guide_colourbar()` and `guide_coloursteps()` merge properly when one
      of aesthetics is dropped (#5324).
    * Fixed regression in `guide_legend()` where the `linewidth` key size
      wasn't adapted to the width of the lines (#5160).

* `geom_label()` now uses the `angle` aesthetic (@teunbrand, #2785)
* 'lines' units in `geom_label()`, often used in the `label.padding` argument, 
  are now are relative to the text size. This causes a visual change, but fixes 
  a misalignment issue between the textbox and text (@teunbrand, #4753)
* The `label.padding` argument in `geom_label()` now supports inputs created
  with the `margin()` function (#5030).
* As an internal change, the `titleGrob()` has been refactored to be faster.
* The `translate_shape_string()` internal function is now exported for use in
  extensions of point layers (@teunbrand, #5191).
* Fixed bug in `coord_sf()` where graticule lines didn't obey 
  `panel.grid.major`'s linewidth setting (@teunbrand, #5179)
* Fixed bug in `annotation_logticks()` when no suitable tick positions could
  be found (@teunbrand, #5248).
* To improve `width` calculation in bar plots with empty factor levels, 
  `resolution()` considers `mapped_discrete` values as having resolution 1 
  (@teunbrand, #5211)
* When `geom_path()` has aesthetics varying within groups, the `arrow()` is
  applied to groups instead of individual segments (@teunbrand, #4935).
* The default width of `geom_bar()` is now based on panel-wise resolution of
  the data, rather than global resolution (@teunbrand, #4336).
* To apply dodging more consistently in violin plots, `stat_ydensity()` now
  has a `drop` argument to keep or discard groups with 1 observation.
* Aesthetics listed in `geom_*()` and `stat_*()` layers now point to relevant
  documentation (@teunbrand, #5123).
* `coord_flip()` has been marked as superseded. The recommended alternative is
  to swap the `x` and `y` aesthetic and/or using the `orientation` argument in
  a layer (@teunbrand, #5130).
* `stat_align()` is now applied per panel instead of globally, preventing issues
  when facets have different ranges (@teunbrand, #5227).
* A stacking bug in `stat_align()` was fixed (@teunbrand, #5176).
* `stat_contour()` and `stat_contour_filled()` now warn about and remove
  duplicated coordinates (@teunbrand, #5215).
* Improve performance of layers without positional scales (@zeehio, #4990)

# ggplot2 3.4.4

This hotfix release adapts to a change in r-devel's `base::is.atomic()` and 
the upcoming retirement of maptools.

* `fortify()` for sp objects (e.g., `SpatialPolygonsDataFrame`) is now deprecated
  and will be removed soon in support of [the upcoming retirement of rgdal, rgeos,
  and maptools](https://r-spatial.org/r/2023/05/15/evolution4.html). In advance
  of the whole removal, `fortify(<SpatialPolygonsDataFrame>, region = ...)`
  no longer works as of this version (@yutannihilation, #5244).

# ggplot2 3.4.3
This hotfix release addresses a version comparison change in r-devel. There are
no user-facing or breaking changes.

# ggplot2 3.4.2
This is a hotfix release anticipating changes in r-devel, but folds in upkeep
changes and a few bug fixes as well.

## Minor improvements

* Various type checks and their messages have been standardised 
  (@teunbrand, #4834).
  
* ggplot2 now uses `scales::DiscreteRange` and `scales::ContinuousRange`, which
  are available to write scale extensions from scratch (@teunbrand, #2710).
  
* The `layer_data()`, `layer_scales()` and `layer_grob()` now have the default
  `plot = last_plot()` (@teunbrand, #5166).
  
* The `datetime_scale()` scale constructor is now exported for use in extension
  packages (@teunbrand, #4701).
  
## Bug fixes

* `update_geom_defaults()` and `update_stat_defaults()` now return properly 
  classed objects and have updated docs (@dkahle, #5146).

* For the purposes of checking required or non-missing aesthetics, character 
  vectors are no longer considered non-finite (@teunbrand, @4284).

* `annotation_logticks()` skips drawing ticks when the scale range is non-finite
  instead of throwing an error (@teunbrand, #5229).
  
* Fixed spurious warnings when the `weight` was used in `stat_bin_2d()`, 
  `stat_boxplot()`, `stat_contour()`, `stat_bin_hex()` and `stat_quantile()`
  (@teunbrand, #5216).

* To prevent changing the plotting order, `stat_sf()` is now computed per panel 
  instead of per group (@teunbrand, #4340).

* Fixed bug in `coord_sf()` where graticule lines didn't obey 
  `panel.grid.major`'s linewidth setting (@teunbrand, #5179).

* `geom_text()` drops observations where `angle = NA` instead of throwing an
  error (@teunbrand, #2757).
  
# ggplot2 3.4.1
This is a small release focusing on fixing regressions in the 3.4.0 release
and minor polishes.

## Breaking changes

* The computed variable `y` in `stat_ecdf()` has been superseded by `ecdf` to 
  prevent incorrect scale transformations (@teunbrand, #5113 and #5112).
  
## New features

* Added `scale_linewidth_manual()` and `scale_linewidth_identity()` to support
  the `linewidth` aesthetic (@teunbrand, #5050).
  
* `ggsave()` warns when multiple `filename`s are given, and only writes to the
  first file (@teunbrand, #5114).

## Bug fixes

* Fixed a regression in `geom_hex()` where aesthetics were replicated across 
  bins (@thomasp85, #5037 and #5044).
  
* Using two ordered factors as facetting variables in 
  `facet_grid(..., as.table = FALSE)` now throws a warning instead of an
  error (@teunbrand, #5109).
  
* Fixed misbehaviour of `draw_key_boxplot()` and `draw_key_crossbar()` with 
  skewed key aspect ratio (@teunbrand, #5082).
  
* Fixed spurious warning when `weight` aesthetic was used in `stat_smooth()` 
  (@teunbrand based on @clauswilke's suggestion, #5053).
  
* The `lwd` alias is now correctly replaced by `linewidth` instead of `size` 
  (@teunbrand based on @clauswilke's suggestion #5051).
  
* Fixed a regression in `Coord$train_panel_guides()` where names of guides were 
  dropped (@maxsutton, #5063).

In binned scales:

* Automatic breaks should no longer be out-of-bounds, and automatic limits are
  adjusted to include breaks (@teunbrand, #5082).
  
* Zero-range limits no longer throw an error and are treated akin to continuous
  scales with zero-range limits (@teunbrand, #5066).
  
* The `trans = "date"` and `trans = "time"` transformations were made compatible
  (@teunbrand, #4217).

# ggplot2 3.4.0
This is a minor release focusing on tightening up the internals and ironing out
some inconsistencies in the API. The biggest change is the addition of the 
`linewidth` aesthetic that takes of sizing the width of any line from `size`. 
This change, while attempting to be as non-breaking as possible, has the 
potential to change the look of some of your plots.

Other notable changes is a complete redo of the error and warning messaging in
ggplot2 using the cli package. Messaging is now better contextualised and it 
should be easier to identify which layer an error is coming from. Last, we have
now made the switch to using the vctrs package internally which means that 
support for vctrs classes as variables should improve, along with some small 
gains in rendering speed.

## Breaking changes

* A `linewidth` aesthetic has been introduced and supersedes the `size` 
  aesthetic for scaling the width of lines in line based geoms. `size` will 
  remain functioning but deprecated for these geoms and it is recommended to 
  update all code to reflect the new aesthetic. For geoms that have _both_ point 
  sizing and linewidth sizing (`geom_pointrange()` and `geom_sf`) `size` now 
  **only** refers to sizing of points which can leads to a visual change in old
  code (@thomasp85, #3672)
  
* The default line width for polygons in `geom_sf()` have been decreased to 0.2 
  to reflect that this is usually used for demarking borders where a thinner 
  line is better suited. This change was made since we already induced a 
  visual change in `geom_sf()` with the introduction of the `linewidth` 
  aesthetic.
  
* The dot-dot notation (`..var..`) and `stat()`, which have been superseded by
  `after_stat()`, are now formally deprecated (@yutannihilation, #3693).

* `qplot()` is now formally deprecated (@yutannihilation, #3956).

* `stage()` now properly refers to the values without scale transformations for
  the stage of `after_stat`. If your code requires the scaled version of the
  values for some reason, you have to apply the same transformation by yourself,
  e.g. `sqrt()` for `scale_{x,y}_sqrt()` (@yutannihilation and @teunbrand, #4155).

* Use `rlang::hash()` instead of `digest::digest()`. This update may lead to 
  changes in the automatic sorting of legends. In order to enforce a specific
  legend order use the `order` argument in the guide. (@thomasp85, #4458)

* referring to `x` in backquoted expressions with `label_bquote()` is no longer
  possible.

* The `ticks.linewidth` and `frame.linewidth` parameters of `guide_colourbar()`
  are now multiplied with `.pt` like elsewhere in ggplot2. It can cause visual
  changes when these arguments are not the defaults and these changes can be 
  restored to their previous behaviour by adding `/ .pt` (@teunbrand #4314).

* `scale_*_viridis_b()` now uses the full range of the viridis scales 
  (@gregleleu, #4737)

## New features

* `geom_col()` and `geom_bar()` gain a new `just` argument. This is set to `0.5`
  by default; use `just = 0`/`just = 1` to place columns on the left/right
  of the axis breaks.
  (@wurli, #4899)

* `geom_density()` and `stat_density()` now support `bounds` argument
  to estimate density with boundary correction (@echasnovski, #4013).

* ggplot now checks during statistical transformations whether any data 
  columns were dropped and warns about this. If stats intend to drop
  data columns they can declare them in the new field `dropped_aes`.
  (@clauswilke, #3250)

* `...` supports `rlang::list2` dynamic dots in all public functions. 
  (@mone27, #4764) 

* `theme()` now has a `strip.clip` argument, that can be set to `"off"` to 
  prevent the clipping of strip text and background borders (@teunbrand, #4118)
  
* `geom_contour()` now accepts a function in the `breaks` argument 
  (@eliocamp, #4652).

## Minor improvements and bug fixes

* Fix a bug in `position_jitter()` where infinity values were dropped (@javlon,
  #4790).

* `geom_linerange()` now respects the `na.rm` argument (#4927, @thomasp85)

* Improve the support for `guide_axis()` on `coord_trans()` 
  (@yutannihilation, #3959)
  
* Added `stat_align()` to align data without common x-coordinates prior to
  stacking. This is now the default stat for `geom_area()` (@thomasp85, #4850)

* Fix a bug in `stat_contour_filled()` where break value differences below a 
  certain number of digits would cause the computations to fail (@thomasp85, 
  #4874)

* Secondary axis ticks are now positioned more precisely, removing small visual
  artefacts with alignment between grid and ticks (@thomasp85, #3576)

* Improve `stat_function` documentation regarding `xlim` argument. 
  (@92amartins, #4474)

* Fix various issues with how `labels`, `breaks`, `limits`, and `show.limits`
  interact in the different binning guides (@thomasp85, #4831)

* Automatic break calculation now squishes the scale limits to the domain
  of the transformation. This allows `scale_{x/y}_sqrt()` to find breaks at 0   
  when appropriate (@teunbrand, #980).

* Using multiple modified aesthetics correctly will no longer trigger warnings. 
  If used incorrectly, the warning will now report the duplicated aesthetic 
  instead of `NA` (@teunbrand, #4707).

* `aes()` now supports the `!!!` operator in its first two arguments
  (#2675). Thanks to @yutannihilation and @teunbrand for draft
  implementations.

* Require rlang >= 1.0.0 (@billybarc, #4797)

* `geom_violin()` no longer issues "collapsing to unique 'x' values" warning
  (@bersbersbers, #4455)

* `annotate()` now documents unsupported geoms (`geom_abline()`, `geom_hline()`
  and `geom_vline()`), and warns when they are requested (@mikmart, #4719)

* `presidential` dataset now includes Trump's presidency (@bkmgit, #4703).

* `position_stack()` now works fully with `geom_text()` (@thomasp85, #4367)

* `geom_tile()` now correctly recognises missing data in `xmin`, `xmax`, `ymin`,
  and `ymax` (@thomasp85 and @sigmapi, #4495)

* `geom_hex()` will now use the binwidth from `stat_bin_hex()` if present, 
  instead of deriving it (@thomasp85, #4580)
  
* `geom_hex()` now works on non-linear coordinate systems (@thomasp85)

* Fixed a bug throwing errors when trying to render an empty plot with secondary
  axes (@thomasp85, #4509)

* Axes are now added correctly in `facet_wrap()` when `as.table = FALSE`
  (@thomasp85, #4553)

* Better compatibility of custom device functions in `ggsave()` 
  (@thomasp85, #4539)

* Binning scales are now more resilient to calculated limits that ends up being
  `NaN` after transformations (@thomasp85, #4510)

* Strip padding in `facet_grid()` is now only in effect if 
  `strip.placement = "outside"` _and_ an axis is present between the strip and 
  the panel (@thomasp85, #4610)

* Aesthetics of length 1 are now recycled to 0 if the length of the data is 0 
  (@thomasp85, #4588)

* Setting `size = NA` will no longer cause `guide_legend()` to error 
  (@thomasp85, #4559)

* Setting `stroke` to `NA` in `geom_point()` will no longer impair the sizing of
  the points (@thomasp85, #4624)

* `stat_bin_2d()` now correctly recognises the `weight` aesthetic 
  (@thomasp85, #4646)
  
* All geoms now have consistent exposure of linejoin and lineend parameters, and
  the guide keys will now respect these settings (@thomasp85, #4653)

* `geom_sf()` now respects `arrow` parameter for lines (@jakeruss, #4659)

* Updated documentation for `print.ggplot` to reflect that it returns
  the original plot, not the result of `ggplot_build()`. (@r2evans, #4390)

* `scale_*_manual()` no longer displays extra legend keys, or changes their 
  order, when a named `values` argument has more items than the data. To display
  all `values` on the legend instead, use
  `scale_*_manual(values = vals, limits = names(vals))`. (@teunbrand, @banfai, 
  #4511, #4534)

* Updated documentation for `geom_contour()` to correctly reflect argument 
  precedence between `bins` and `binwidth`. (@eliocamp, #4651)

* Dots in `geom_dotplot()` are now correctly aligned to the baseline when
  `stackratio != 1` and `stackdir != "up"` (@mjskay, #4614)

* Key glyphs for `geom_boxplot()`, `geom_crossbar()`, `geom_pointrange()`, and
  `geom_linerange()` are now orientation-aware (@mjskay, #4732)
  
* Updated documentation for `geom_smooth()` to more clearly describe effects of 
  the `fullrange` parameter (@thoolihan, #4399).

# ggplot2 3.3.6
This is a very small release only applying an internal change to comply with 
R 4.2 and its deprecation of `default.stringsAsFactors()`. There are no user
facing changes and no breaking changes.

# ggplot2 3.3.5
This is a very small release focusing on fixing a couple of untenable issues 
that surfaced with the 3.3.4 release

* Revert changes made in #4434 (apply transform to intercept in `geom_abline()`) 
  as it introduced undesirable issues far worse than the bug it fixed 
  (@thomasp85, #4514)
* Fixes an issue in `ggsave()` when producing emf/wmf files (@yutannihilation, 
  #4521)
* Warn when grDevices specific arguments are passed to ragg devices (@thomasp85, 
  #4524)
* Fix an issue where `coord_sf()` was reporting that it is non-linear
  even when data is provided in projected coordinates (@clauswilke, #4527)

# ggplot2 3.3.4
This is a larger patch release fixing a huge number of bugs and introduces a 
small selection of feature refinements.

## Features

* Alt-text can now be added to a plot using the `alt` label, i.e 
  `+ labs(alt = ...)`. Currently this alt text is not automatically propagated, 
  but we plan to integrate into Shiny, RMarkdown, and other tools in the future. 
  (@thomasp85, #4477)

* Add support for the BrailleR package for creating descriptions of the plot
  when rendered (@thomasp85, #4459)
  
* `coord_sf()` now has an argument `default_crs` that specifies the coordinate
  reference system (CRS) for non-sf layers and scale/coord limits. This argument
  defaults to `NULL`, which means non-sf layers are assumed to be in projected
  coordinates, as in prior ggplot2 versions. Setting `default_crs = sf::st_crs(4326)`
  provides a simple way to interpret x and y positions as longitude and latitude,
  regardless of the CRS used by `coord_sf()`. Authors of extension packages
  implementing `stat_sf()`-like functionality are encouraged to look at the source
  code of `stat_sf()`'s `compute_group()` function to see how to provide scale-limit
  hints to `coord_sf()` (@clauswilke, #3659).

* `ggsave()` now uses ragg to render raster output if ragg is available. It also
  handles custom devices that sets a default unit (e.g. `ragg::agg_png`) 
  correctly (@thomasp85, #4388)

* `ggsave()` now returns the saved file location invisibly (#3379, @eliocamp).
  Note that, as a side effect, an unofficial hack `<ggplot object> + ggsave()`
  no longer works (#4513).

* The scale arguments `limits`, `breaks`, `minor_breaks`, `labels`, `rescaler`
  and `oob` now accept purrr style lambda notation (@teunbrand, #4427). The same 
  is true for `as_labeller()` (and therefore also `labeller()`) 
  (@netique, #4188).

* Manual scales now allow named vectors passed to `values` to contain fewer 
  elements than existing in the data. Elements not present in values will be set
  to `NA` (@thomasp85, #3451)
  
* Date and datetime position scales support out-of-bounds (oob) arguments to 
  control how limits affect data outside those limits (@teunbrand, #4199).
  
## Fixes

* Fix a bug that `after_stat()` and `after_scale()` cannot refer to aesthetics
  if it's specified in the plot-global mapping (@yutannihilation, #4260).
  
* Fix bug in `annotate_logticks()` that would cause an error when used together
  with `coord_flip()` (@thomasp85, #3954)
  
* Fix a bug in `geom_abline()` that resulted in `intercept` not being subjected
  to the transformation of the y scale (@thomasp85, #3741)
  
* Extent the range of the line created by `geom_abline()` so that line ending
  is not visible for large linewidths (@thomasp85, #4024)

* Fix bug in `geom_dotplot()` where dots would be positioned wrong with 
  `stackgroups = TRUE` (@thomasp85, #1745)

* Fix calculation of confidence interval for locfit smoothing in `geom_smooth()`
  (@topepo, #3806)
  
* Fix bug in `geom_text()` where `"outward"` and `"inward"` justification for 
  some `angle` values was reversed (@aphalo, #4169, #4447)

* `ggsave()` now sets the default background to match the fill value of the
  `plot.background` theme element (@karawoo, #4057)

* It is now deprecated to specify `guides(<scale> = FALSE)` or
  `scale_*(guide = FALSE)` to remove a guide. Please use 
  `guides(<scale> = "none")` or `scale_*(guide = "none")` instead 
  (@yutannihilation, #4097)
  
* Fix a bug in `guide_bins()` where keys would disappear if the guide was 
  reversed (@thomasp85, #4210)
  
* Fix bug in `guide_coloursteps()` that would repeat the terminal bins if the
  breaks coincided with the limits of the scale (@thomasp85, #4019)

* Make sure that default labels from default mappings doesn't overwrite default
  labels from explicit mappings (@thomasp85, #2406)

* Fix bug in `labeller()` where parsing was turned off if `.multiline = FALSE`
  (@thomasp85, #4084)
  
* Make sure `label_bquote()` has access to the calling environment when 
  evaluating the labels (@thomasp85, #4141)

* Fix a bug in the layer implementation that introduced a new state after the 
  first render which could lead to a different look when rendered the second 
  time (@thomasp85, #4204)

* Fix a bug in legend justification where justification was lost of the legend
  dimensions exceeded the available size (@thomasp85, #3635)

* Fix a bug in `position_dodge2()` where `NA` values in thee data would cause an
  error (@thomasp85, #2905)

* Make sure `position_jitter()` creates the same jittering independent of 
  whether it is called by name or with constructor (@thomasp85, #2507)

* Fix a bug in `position_jitter()` where different jitters would be applied to 
  different position aesthetics of the same axis (@thomasp85, #2941)
  
* Fix a bug in `qplot()` when supplying `c(NA, NA)` as axis limits 
  (@thomasp85, #4027)
  
* Remove cross-inheritance of default discrete colour/fill scales and check the
  type and aesthetic of function output if `type` is a function 
  (@thomasp85, #4149)

* Fix bug in `scale_[x|y]_date()` where custom breaks functions that resulted in
  fractional dates would get misaligned (@thomasp85, #3965)
  
* Fix bug in `scale_[x|y]_datetime()` where a specified timezone would be 
  ignored by the scale (@thomasp85, #4007)
  
* Fix issue in `sec_axis()` that would throw warnings in the absence of any 
  secondary breaks (@thomasp85, #4368)

* `stat_bin()`'s computed variable `width` is now documented (#3522).
  
* `stat_count()` now computes width based on the full dataset instead of per 
  group (@thomasp85, #2047)

* Extended `stat_ecdf()` to calculate the cdf from either x or y instead from y 
  only (@jgjl, #4005)
  
* Fix a bug in `stat_summary_bin()` where one more than the requested number of
  bins would be created (@thomasp85, #3824)

* Only drop groups in `stat_ydensity()` when there are fewer than two data 
  points and throw a warning (@andrewwbutler, #4111).

* Fixed a bug in strip assembly when theme has `strip.text = element_blank()`
  and plots are faceted with multi-layered strips (@teunbrand, #4384).
  
* Using `theme(aspect.ratio = ...)` together with free space in `facet_grid()`
  now correctly throws an error (@thomasp85, #3834)

* Fixed a bug in `labeller()` so that `.default` is passed to `as_labeller()`
  when labellers are specified by naming faceting variables. (@waltersom, #4031)
  
* Updated style for example code (@rjake, #4092)

* ggplot2 now requires R >= 3.3 (#4247).

* ggplot2 now uses `rlang::check_installed()` to check if a suggested package is
  installed, which will offer to install the package before continuing (#4375, 
  @malcolmbarrett)

* Improved error with hint when piping a `ggplot` object into a facet function
  (#4379, @mitchelloharawild).

# ggplot2 3.3.3
This is a small patch release mainly intended to address changes in R and CRAN.
It further changes the licensing model of ggplot2 to an MIT license.

* Update the ggplot2 licence to an MIT license (#4231, #4232, #4233, and #4281)

* Use vdiffr conditionally so ggplot2 can be tested on systems without vdiffr

* Update tests to work with the new `all.equal()` defaults in R >4.0.3

* Fixed a bug that `guide_bins()` mistakenly ignore `override.aes` argument
  (@yutannihilation, #4085).

# ggplot2 3.3.2
This is a small release focusing on fixing regressions introduced in 3.3.1.

* Added an `outside` option to `annotation_logticks()` that places tick marks
  outside of the plot bounds. (#3783, @kbodwin)

* `annotation_raster()` adds support for native rasters. For large rasters,
  native rasters render significantly faster than arrays (@kent37, #3388)
  
* Facet strips now have dedicated position-dependent theme elements 
  (`strip.text.x.top`, `strip.text.x.bottom`, `strip.text.y.left`, 
  `strip.text.y.right`) that inherit from `strip.text.x` and `strip.text.y`, 
  respectively. As a consequence, some theme stylings now need to be applied to 
  the position-dependent elements rather than to the parent elements. This 
  change was already introduced in ggplot2 3.3.0 but not listed in the 
  changelog. (@thomasp85, #3683)

* Facets now handle layers containing no data (@yutannihilation, #3853).
  
* A newly added geom `geom_density_2d_filled()` and associated stat 
  `stat_density_2d_filled()` can draw filled density contours
  (@clauswilke, #3846).

* A newly added `geom_function()` is now recommended to use in conjunction
  with/instead of `stat_function()`. In addition, `stat_function()` now
  works with transformed y axes, e.g. `scale_y_log10()`, and in plots
  containing no other data or layers (@clauswilke, #3611, #3905, #3983).

* Fixed a bug in `geom_sf()` that caused problems with legend-type
  autodetection (@clauswilke, #3963).
  
* Support graphics devices that use the `file` argument instead of `fileneame` 
  in `ggsave()` (@bwiernik, #3810)
  
* Default discrete color scales are now configurable through the `options()` of 
  `ggplot2.discrete.colour` and `ggplot2.discrete.fill`. When set to a character 
  vector of colour codes (or list of character vectors)  with sufficient length, 
  these colours are used for the default scale. See `help(scale_colour_discrete)` 
  for more details and examples (@cpsievert, #3833).

* Default continuous colour scales (i.e., the `options()` 
  `ggplot2.continuous.colour` and `ggplot2.continuous.fill`, which inform the 
  `type` argument of `scale_fill_continuous()` and `scale_colour_continuous()`) 
  now accept a function, which allows more control over these default 
  `continuous_scale()`s (@cpsievert, #3827).

* A bug was fixed in `stat_contour()` when calculating breaks based on 
  the `bins` argument (@clauswilke, #3879, #4004).
  
* Data columns can now contain `Vector` S4 objects, which are widely used in the 
  Bioconductor project. (@teunbrand, #3837)

# ggplot2 3.3.1

This is a small release with no code change. It removes all malicious links to a 
site that got hijacked from the readme and pkgdown site.

# ggplot2 3.3.0

This is a minor release but does contain a range of substantial new features, 
along with the standard bug fixes. The release contains a few visual breaking
changes, along with breaking changes for extension developers due to a shift in
internal representation of the position scales and their axes. No user breaking
changes are included.

This release also adds Dewey Dunnington (@paleolimbot) to the core team.

## Breaking changes
There are no user-facing breaking changes, but a change in some internal 
representations that extension developers may have relied on, along with a few 
breaking visual changes which may cause visual tests in downstream packages to 
fail.

* The `panel_params` field in the `Layout` now contains a list of list of 
  `ViewScale` objects, describing the trained coordinate system scales, instead
  of the list object used before. Any extensions that use this field will likely
  break, as will unit tests that checks aspects of this.

* `element_text()` now issues a warning when vectorized arguments are provided, 
  as in `colour = c("red", "green", "blue")`. Such use is discouraged and not 
  officially supported (@clauswilke, #3492).

* Changed `theme_grey()` setting for legend key so that it creates no border 
  (`NA`) rather than drawing a white one. (@annennenne, #3180)

* `geom_ribbon()` now draws separate lines for the upper and lower intervals if
  `colour` is mapped. Similarly, `geom_area()` and `geom_density()` now draw
  the upper lines only in the same case by default. If you want old-style full
  stroking, use `outline.type = "full"` (@yutannihilation, #3503 / @thomasp85, #3708).

## New features

* The evaluation time of aesthetics can now be controlled to a finer degree. 
  `after_stat()` supersedes the use of `stat()` and `..var..`-notation, and is
  joined by `after_scale()` to allow for mapping to scaled aesthetic values. 
  Remapping of the same aesthetic is now supported with `stage()`, so you can 
  map a data variable to a stat aesthetic, and remap the same aesthetic to 
  something else after statistical transformation (@thomasp85, #3534)

* All `coord_*()` functions with `xlim` and `ylim` arguments now accept
  vectors with `NA` as a placeholder for the minimum or maximum value
  (e.g., `ylim = c(0, NA)` would zoom the y-axis from 0 to the 
  maximum value observed in the data). This mimics the behaviour
  of the `limits` argument in continuous scale functions
  (@paleolimbot, #2907).

* Allowed reversing of discrete scales by re-writing `get_limits()` 
  (@AnneLyng, #3115)
  
* All geoms and stats that had a direction (i.e. where the x and y axes had 
  different interpretation), can now freely choose their direction, instead of
  relying on `coord_flip()`. The direction is deduced from the aesthetic 
  mapping, but can also be specified directly with the new `orientation` 
  argument (@thomasp85, #3506).
  
* Position guides can now be customized using the new `guide_axis()`, which can 
  be passed to position `scale_*()` functions or via `guides()`. The new axis 
  guide (`guide_axis()`) comes with arguments `check.overlap` (automatic removal 
  of overlapping labels), `angle` (easy rotation of axis labels), and
  `n.dodge` (dodge labels into multiple rows/columns) (@paleolimbot, #3322).
  
* A new scale type has been added, that allows binning of aesthetics at the 
  scale level. It has versions for both position and non-position aesthetics and
  comes with two new guides (`guide_bins` and `guide_coloursteps`) 
  (@thomasp85, #3096)
  
* `scale_x_continuous()` and `scale_y_continuous()` gains an `n.breaks` argument
  guiding the number of automatic generated breaks (@thomasp85, #3102)

* Added `stat_contour_filled()` and `geom_contour_filled()`, which compute 
  and draw filled contours of gridded data (@paleolimbot, #3044). 
  `geom_contour()` and `stat_contour()` now use the isoband package
  to compute contour lines. The `complete` parameter (which was undocumented
  and has been unused for at least four years) was removed (@paleolimbot, #3044).
  
* Themes have gained two new parameters, `plot.title.position` and 
  `plot.caption.position`, that can be used to customize how plot
  title/subtitle and plot caption are positioned relative to the overall plot
  (@clauswilke, #3252).

## Extensions
  
* `Geom` now gains a `setup_params()` method in line with the other ggproto
  classes (@thomasp85, #3509)

* The newly added function `register_theme_elements()` now allows developers
  of extension packages to define their own new theme elements and place them
  into the ggplot2 element tree (@clauswilke, #2540).

## Minor improvements and bug fixes

* `coord_trans()` now draws second axes and accepts `xlim`, `ylim`,
  and `expand` arguments to bring it up to feature parity with 
  `coord_cartesian()`. The `xtrans` and `ytrans` arguments that were 
  deprecated in version 1.0.1 in favour of `x` and `y` 
  were removed (@paleolimbot, #2990).

* `coord_trans()` now calculates breaks using the expanded range 
  (previously these were calculated using the unexpanded range, 
  which resulted in differences between plots made with `coord_trans()`
  and those made with `coord_cartesian()`). The expansion for discrete axes 
  in `coord_trans()` was also updated such that it behaves identically
  to that in `coord_cartesian()` (@paleolimbot, #3338).

* `expand_scale()` was deprecated in favour of `expansion()` for setting
  the `expand` argument of `x` and `y` scales (@paleolimbot).

* `geom_abline()`, `geom_hline()`, and `geom_vline()` now issue 
  more informative warnings when supplied with set aesthetics
  (i.e., `slope`, `intercept`, `yintercept`, and/or `xintercept`)
  and mapped aesthetics (i.e., `data` and/or `mapping`).

* Fix a bug in `geom_raster()` that squeezed the image when it went outside 
  scale limits (#3539, @thomasp85)

* `geom_sf()` now determines the legend type automatically (@microly, #3646).
  
* `geom_sf()` now removes rows that can't be plotted due to `NA` aesthetics 
  (#3546, @thomasp85)

* `geom_sf()` now applies alpha to linestring geometries 
  (#3589, @yutannihilation).

* `gg_dep()` was deprecated (@perezp44, #3382).

* Added function `ggplot_add.by()` for lists created with `by()`, allowing such
  lists to be added to ggplot objects (#2734, @Maschette)

* ggplot2 no longer depends on reshape2, which means that it no longer 
  (recursively) needs plyr, stringr, or stringi packages.

* Increase the default `nbin` of `guide_colourbar()` to place the ticks more 
  precisely (#3508, @yutannihilation).

* `manual_scale()` now matches `values` with the order of `breaks` whenever
  `values` is an unnamed vector. Previously, unnamed `values` would match with
  the limits of the scale and ignore the order of any `breaks` provided. Note
  that this may change the appearance of plots that previously relied on the
  unordered behaviour (#2429, @idno0001).

* `scale_manual_*(limits = ...)` now actually limits the scale (#3262,
  @yutannihilation).

* Fix a bug when `show.legend` is a named logical vector 
  (#3461, @yutannihilation).

* Added weight aesthetic option to `stat_density()` and made scaling of 
  weights the default (@annennenne, #2902)
  
* `stat_density2d()` can now take an `adjust` parameter to scale the default 
  bandwidth. (#2860, @haleyjeppson)

* `stat_smooth()` uses `REML` by default, if `method = "gam"` and
  `gam`'s method is not specified (@ikosmidis, #2630).

* stacking text when calculating the labels and the y axis with
  `stat_summary()` now works (@ikosmidis, #2709)
  
* `stat_summary()` and related functions now support rlang-style lambda functions
  (#3568, @dkahle).

* The data mask pronoun, `.data`, is now stripped from default labels.

* Addition of partial themes to plots has been made more predictable;
  stepwise addition of individual partial themes is now equivalent to
  addition of multple theme elements at once (@clauswilke, #3039).

* Facets now don't fail even when some variable in the spec are not available
  in all layers (@yutannihilation, #2963).

# ggplot2 3.2.1

This is a patch release fixing a few regressions introduced in 3.2.0 as well as
fixing some unit tests that broke due to upstream changes.

* `position_stack()` no longer changes the order of the input data. Changes to 
  the internal behaviour of `geom_ribbon()` made this reordering problematic 
  with ribbons that spanned `y = 0` (#3471)
* Using `qplot()` with a single positional aesthetic will no longer title the
  non-specified scale as `"NULL"` (#3473)
* Fixes unit tests for sf graticule labels caused by changes to sf

# ggplot2 3.2.0

This is a minor release with an emphasis on internal changes to make ggplot2 
faster and more consistent. The few interface changes will only affect the 
aesthetics of the plot in minor ways, and will only potentially break code of
extension developers if they have relied on internals that have been changed. 
This release also sees the addition of Hiroaki Yutani (@yutannihilation) to the 
core developer team.

With the release of R 3.6, ggplot2 now requires the R version to be at least 3.2,
as the tidyverse is committed to support 5 major versions of R.

## Breaking changes

* Two patches (#2996 and #3050) fixed minor rendering problems. In most cases,
  the visual changes are so subtle that they are difficult to see with the naked
  eye. However, these changes are detected by the vdiffr package, and therefore
  any package developers who use vdiffr to test for visual correctness of ggplot2
  plots will have to regenerate all reference images.
  
* In some cases, ggplot2 now produces a warning or an error for code that previously
  produced plot output. In all these cases, the previous plot output was accidental,
  and the plotting code uses the ggplot2 API in a way that would lead to undefined
  behavior. Examples include a missing `group` aesthetic in `geom_boxplot()` (#3316),
  annotations across multiple facets (#3305), and not using aesthetic mappings when
  drawing ribbons with `geom_ribbon()` (#3318).

## New features

* This release includes a range of internal changes that speeds up plot 
  generation. None of the changes are user facing and will not break any code,
  but in general ggplot2 should feel much faster. The changes includes, but are
  not limited to:
  
  - Caching ascent and descent dimensions of text to avoid recalculating it for
    every title.
  
  - Using a faster data.frame constructor as well as faster indexing into 
    data.frames
    
  - Removing the plyr dependency, replacing plyr functions with faster 
    equivalents.

* `geom_polygon()` can now draw polygons with holes using the new `subgroup` 
  aesthetic. This functionality requires R 3.6.0 (@thomasp85, #3128)

* Aesthetic mappings now accept functions that return `NULL` (@yutannihilation,
  #2997).

* `stat_function()` now accepts rlang/purrr style anonymous functions for the 
  `fun` parameter (@dkahle, #3159).

* `geom_rug()` gains an "outside" option to allow for moving the rug tassels to 
  outside the plot area (@njtierney, #3085) and a `length` option to allow for 
  changing the length of the rug lines (@daniel-wells, #3109). 
  
* All geoms now take a `key_glyph` paramter that allows users to customize
  how legend keys are drawn (@clauswilke, #3145). In addition, a new key glyph
  `timeseries` is provided to draw nice legends for time series
  (@mitchelloharawild, #3145).

## Extensions

* Layers now have a new member function `setup_layer()` which is called at the
  very beginning of the plot building process and which has access to the 
  original input data and the plot object being built. This function allows the 
  creation of custom layers that autogenerate aesthetic mappings based on the 
  input data or that filter the input data in some form. For the time being, this
  feature is not exported, but it has enabled the development of a new layer type,
  `layer_sf()` (see next item). Other special-purpose layer types may be added
  in the future (@clauswilke, #2872).
  
* A new layer type `layer_sf()` can auto-detect and auto-map sf geometry
  columns in the data. It should be used by extension developers who are writing
  new sf-based geoms or stats (@clauswilke, #3232).

* `x0` and `y0` are now recognized positional aesthetics so they will get scaled 
  if used in extension geoms and stats (@thomasp85, #3168)
  
* Continuous scale limits now accept functions which accept the default
  limits and return adjusted limits. This makes it possible to write
  a function that e.g. ensures the limits are always a multiple of 100,
  regardless of the data (@econandrew, #2307).

## Minor improvements and bug fixes

* `cut_width()` now accepts `...` to pass further arguments to `base::cut.default()`
   like `cut_number()` and `cut_interval()` already did (@cderv, #3055)

* `coord_map()` now can have axes on the top and right (@karawoo, #3042).

* `coord_polar()` now correctly rescales the secondary axis (@linzi-sg, #3278)

* `coord_sf()`, `coord_map()`, and `coord_polar()` now squash `-Inf` and `Inf`
  into the min and max of the plot (@yutannihilation, #2972).

* `coord_sf()` graticule lines are now drawn in the same thickness as panel grid 
  lines in `coord_cartesian()`, and seting panel grid lines to `element_blank()` 
  now also works in `coord_sf()` 
  (@clauswilke, #2991, #2525).

* `economics` data has been regenerated. This leads to some changes in the
  values of all columns (especially in `psavert`), but more importantly, strips 
  the grouping attributes from `economics_long`.

* `element_line()` now fills closed arrows (@yutannihilation, #2924).

* Facet strips on the left side of plots now have clipping turned on, preventing
  text from running out of the strip and borders from looking thicker than for
  other strips (@karawoo, #2772 and #3061).

* ggplot2 now works in Turkish locale (@yutannihilation, #3011).

* Clearer error messages for inappropriate aesthetics (@clairemcwhite, #3060).

* ggplot2 no longer attaches any external packages when using functions that 
  depend on packages that are suggested but not imported by ggplot2. The 
  affected functions include `geom_hex()`, `stat_binhex()`, 
  `stat_summary_hex()`, `geom_quantile()`, `stat_quantile()`, and `map_data()` 
  (@clauswilke, #3126).
  
* `geom_area()` and `geom_ribbon()` now sort the data along the x-axis in the 
  `setup_data()` method rather than as part of `draw_group()` (@thomasp85, 
  #3023)

* `geom_hline()`, `geom_vline()`, and `geom_abline()` now throw a warning if the 
  user supplies both an `xintercept`, `yintercept`, or `slope` value and a 
  mapping (@RichardJActon, #2950).

* `geom_rug()` now works with `coord_flip()` (@has2k1, #2987).

* `geom_violin()` no longer throws an error when quantile lines fall outside 
  the violin polygon (@thomasp85, #3254).

* `guide_legend()` and `guide_colorbar()` now use appropriate spacing between legend
  key glyphs and legend text even if the legend title is missing (@clauswilke, #2943).

* Default labels are now generated more consistently; e.g., symbols no longer
  get backticks, and long expressions are abbreviated with `...`
  (@yutannihilation, #2981).

* All-`Inf` layers are now ignored for picking the scale (@yutannihilation, 
  #3184).
  
* Diverging Brewer colour palette now use the correct mid-point colour 
  (@dariyasydykova, #3072).
  
* `scale_color_continuous()` now points to `scale_colour_continuous()` so that 
  it will handle `type = "viridis"` as the documentation states (@hlendway, 
  #3079).

* `scale_shape_identity()` now works correctly with `guide = "legend"` 
  (@malcolmbarrett, #3029)
  
* `scale_continuous` will now draw axis line even if the length of breaks is 0
  (@thomasp85, #3257)

* `stat_bin()` will now error when the number of bins exceeds 1e6 to avoid 
  accidentally freezing the user session (@thomasp85).
  
* `sec_axis()` now places ticks accurately when using nonlinear transformations (@dpseidel, #2978).

* `facet_wrap()` and `facet_grid()` now automatically remove NULL from facet
  specs, and accept empty specs (@yutannihilation, #3070, #2986).

* `stat_bin()` now handles data with only one unique value (@yutannihilation 
  #3047).

* `sec_axis()` now accepts functions as well as formulas (@yutannihilation, #3031).

*   New theme elements allowing different ticks lengths for each axis. For instance,
    this can be used to have inwards ticks on the x-axis (`axis.ticks.length.x`) and
    outwards ticks on the y-axis (`axis.ticks.length.y`) (@pank, #2935).

* The arguments of `Stat*$compute_layer()` and `Position*$compute_layer()` are
  now renamed to always match the ones of `Stat$compute_layer()` and
  `Position$compute_layer()` (@yutannihilation, #3202).

* `geom_*()` and `stat_*()` now accepts purrr-style lambda notation
  (@yutannihilation, #3138).

* `geom_tile()` and `geom_rect()` now draw rectangles without notches at the
  corners. The style of the corner can be controlled by `linejoin` parameters
  (@yutannihilation, #3050).

# ggplot2 3.1.0

## Breaking changes

This is a minor release and breaking changes have been kept to a minimum. End users of 
ggplot2 are unlikely to encounter any issues. However, there are a few items that developers 
of ggplot2 extensions should be aware of. For additional details, see also the discussion 
accompanying issue #2890.

*   In non-user-facing internal code (specifically in the `aes()` function and in
    the `aesthetics` argument of scale functions), ggplot2 now always uses the British
    spelling for aesthetics containing the word "colour". When users specify a "color"
    aesthetic it is automatically renamed to "colour". This renaming is also applied
    to non-standard aesthetics that contain the word "color". For example, "point_color"
    is renamed to "point_colour". This convention makes it easier to support both
    British and American spelling for novel, non-standard aesthetics, but it may require
    some adjustment for packages that have previously introduced non-standard color
    aesthetics using American spelling. A new function `standardise_aes_names()` is
    provided in case extension writers need to perform this renaming in their own code
    (@clauswilke, #2649).

*   Functions that generate other functions (closures) now force the arguments that are
    used from the generated functions, to avoid hard-to-catch errors. This may affect
    some users of manual scales (such as `scale_colour_manual()`, `scale_fill_manual()`,
    etc.) who depend on incorrect behavior (@krlmlr, #2807).
    
*   `Coord` objects now have a function `backtransform_range()` that returns the
    panel range in data coordinates. This change may affect developers of custom coords,
    who now should implement this function. It may also affect developers of custom
    geoms that use the `range()` function. In some applications, `backtransform_range()`
    may be more appropriate (@clauswilke, #2821).


## New features

*   `coord_sf()` has much improved customization of axis tick labels. Labels can now
    be set manually, and there are two new parameters, `label_graticule` and
    `label_axes`, that can be used to specify which graticules to label on which side
    of the plot (@clauswilke, #2846, #2857, #2881).
    
*   Two new geoms `geom_sf_label()` and `geom_sf_text()` can draw labels and text
    on sf objects. Under the hood, a new `stat_sf_coordinates()` calculates the
    x and y coordinates from the coordinates of the sf geometries. You can customize
    the calculation method via `fun.geometry` argument (@yutannihilation, #2761).
    

## Minor improvements and fixes

*   `benchplot()` now uses tidy evaluation (@dpseidel, #2699).

*   The error message in `compute_aesthetics()` now only provides the names of
    aesthetics with mismatched lengths, rather than all aesthetics (@karawoo,
    #2853).

*   For faceted plots, data is no longer internally reordered. This makes it
    safer to feed data columns into `aes()` or into parameters of geoms or
    stats. However, doing so remains discouraged (@clauswilke, #2694).

*   `coord_sf()` now also understands the `clip` argument, just like the other
    coords (@clauswilke, #2938).

*   `fortify()` now displays a more informative error message for
    `grouped_df()` objects when dplyr is not installed (@jimhester, #2822).

*   All `geom_*()` now display an informative error message when required 
    aesthetics are missing (@dpseidel, #2637 and #2706).

*   `geom_boxplot()` now understands the `width` parameter even when used with
    a non-standard stat, such as `stat_identity()` (@clauswilke, #2893).
    
*  `geom_hex()` now understands the `size` and `linetype` aesthetics
   (@mikmart, #2488).
    
*   `geom_hline()`, `geom_vline()`, and `geom_abline()` now work properly
    with `coord_trans()` (@clauswilke, #2149, #2812).
    
*   `geom_text(..., parse = TRUE)` now correctly renders the expected number of
    items instead of silently dropping items that are empty expressions, e.g.
    the empty string "". If an expression spans multiple lines, we take just
    the first line and drop the rest. This same issue is also fixed for
    `geom_label()` and the axis labels for `geom_sf()` (@slowkow, #2867).

*   `geom_sf()` now respects `lineend`, `linejoin`, and `linemitre` parameters 
    for lines and polygons (@alistaire47, #2826).
    
*   `ggsave()` now exits without creating a new graphics device if previously
    none was open (@clauswilke, #2363).

*   `labs()` now has named arguments `title`, `subtitle`, `caption`, and `tag`.
    Also, `labs()` now accepts tidyeval (@yutannihilation, #2669).

*   `position_nudge()` is now more robust and nudges only in the direction
    requested. This enables, for example, the horizontal nudging of boxplots
    (@clauswilke, #2733).

*   `sec_axis()` and `dup_axis()` now return appropriate breaks for the secondary
    axis when applied to log transformed scales (@dpseidel, #2729).

*   `sec_axis()` now works as expected when used in combination with tidy eval
    (@dpseidel, #2788).

*   `scale_*_date()`, `scale_*_time()` and `scale_*_datetime()` can now display 
    a secondary axis that is a __one-to-one__ transformation of the primary axis,
    implemented using the `sec.axis` argument to the scale constructor 
    (@dpseidel, #2244).
    
*   `stat_contour()`, `stat_density2d()`, `stat_bin2d()`,  `stat_binhex()`
    now calculate normalized statistics including `nlevel`, `ndensity`, and
    `ncount`. Also, `stat_density()` now includes the calculated statistic 
    `nlevel`, an alias for `scaled`, to better match the syntax of `stat_bin()`
    (@bjreisman, #2679).

# ggplot2 3.0.0

## Breaking changes

*   ggplot2 now supports/uses tidy evaluation (as described below). This is a 
    major change and breaks a number of packages; we made this breaking change 
    because it is important to make ggplot2 more programmable, and to be more 
    consistent with the rest of the tidyverse. The best general (and detailed)
    introduction to tidy evaluation can be found in the meta programming
    chapters in [Advanced R](https://adv-r.hadley.nz).
    
    The primary developer facing change is that `aes()` now contains 
    quosures (expression + environment pairs) rather than symbols, and you'll 
    need to take a different approach to extracting the information you need. 
    A common symptom of this change are errors "undefined columns selected" or 
    "invalid 'type' (list) of argument" (#2610). As in the previous version,
    constants (like `aes(x = 1)` or `aes(colour = "smoothed")`) are stored
    as is.
    
    In this version of ggplot2, if you need to describe a mapping in a string, 
    use `quo_name()` (to generate single-line strings; longer expressions may 
    be abbreviated) or `quo_text()` (to generate non-abbreviated strings that
    may span multiple lines). If you do need to extract the value of a variable
    instead use `rlang::eval_tidy()`. You may want to condition on 
    `(packageVersion("ggplot2") <= "2.2.1")` so that your code can work with
    both released and development versions of ggplot2.
    
    We recognise that this is a big change and if you're not already familiar
    with rlang, there's a lot to learn. If you are stuck, or need any help,
    please reach out on <https://community.rstudio.com>.

*   Error: Column `y` must be a 1d atomic vector or a list

    Internally, ggplot2 now uses `as.data.frame(tibble::as_tibble(x))` to
    convert a list into a data frame. This improves ggplot2's support for
    list-columns (needed for sf support), at a small cost: you can no longer
    use matrix-columns. Note that unlike tibble we still allow column vectors
    such as returned by `base::scale()` because of their widespread use.

*   Error: More than one expression parsed
  
    Previously `aes_string(x = c("a", "b", "c"))` silently returned 
    `aes(x = a)`. Now this is a clear error.

*   Error: `data` must be uniquely named but has duplicate columns
  
    If layer data contains columns with identical names an error will be 
    thrown. In earlier versions the first occurring column was chosen silently,
    potentially masking that the wrong data was chosen.

*   Error: Aesthetics must be either length 1 or the same as the data
    
    Layers are stricter about the columns they will combine into a single
    data frame. Each aesthetic now must be either the same length as the data
    frame or a single value. This makes silent recycling errors much less likely.

*   Error: `coord_*` doesn't support free scales 
   
    Free scales only work with selected coordinate systems; previously you'd
    get an incorrect plot.

*   Error in f(...) : unused argument (range = c(0, 1))

    This is because the `oob` argument to scale has been set to a function
    that only takes a single argument; it needs to take two arguments
    (`x`, and `range`). 

*   Error: unused argument (output)
  
    The function `guide_train()` now has an optional parameter `aesthetic`
    that allows you to override the `aesthetic` setting in the scale.
    To make your code work with the both released and development versions of 
    ggplot2 appropriate, add `aesthetic = NULL` to the `guide_train()` method
    signature.
    
    ```R
    # old
    guide_train.legend <- function(guide, scale) {...}
    
    # new 
    guide_train.legend <- function(guide, scale, aesthetic = NULL) {...}
    ```
    
    Then, inside the function, replace `scale$aesthetics[1]`,
    `aesthetic %||% scale$aesthetics[1]`. (The %||% operator is defined in the 
    rlang package).
    
    ```R
    # old
    setNames(list(scale$map(breaks)), scale$aesthetics[1])

    # new
    setNames(list(scale$map(breaks)), aesthetic %||% scale$aesthetics[1])
    ```

*   The long-deprecated `subset` argument to `layer()` has been removed.

## Tidy evaluation

* `aes()` now supports quasiquotation so that you can use `!!`, `!!!`,
  and `:=`. This replaces `aes_()` and `aes_string()` which are now
  soft-deprecated (but will remain around for a long time).

* `facet_wrap()` and `facet_grid()` now support `vars()` inputs. Like
  `dplyr::vars()`, this helper quotes its inputs and supports
  quasiquotation. For instance, you can now supply faceting variables
  like this: `facet_wrap(vars(am, cyl))` instead of 
  `facet_wrap(~am + cyl)`. Note that the formula interface is not going 
  away and will not be deprecated. `vars()` is simply meant to make it 
  easier to create functions around `facet_wrap()` and `facet_grid()`.

  The first two arguments of `facet_grid()` become `rows` and `cols`
  and now support `vars()` inputs. Note however that we took special
  care to ensure complete backward compatibility. With this change
  `facet_grid(vars(cyl), vars(am, vs))` is equivalent to
  `facet_grid(cyl ~ am + vs)`, and `facet_grid(cols = vars(am, vs))` is
  equivalent to `facet_grid(. ~ am + vs)`.

  One nice aspect of the new interface is that you can now easily
  supply names: `facet_grid(vars(Cylinder = cyl), labeller =
  label_both)` will give nice label titles to the facets. Of course,
  those names can be unquoted with the usual tidy eval syntax.

### sf

* ggplot2 now has full support for sf with `geom_sf()` and `coord_sf()`:

  ```r
  nc <- sf::st_read(system.file("shape/nc.shp", package = "sf"), quiet = TRUE)
  ggplot(nc) +
    geom_sf(aes(fill = AREA))
  ```
  It supports all simple features, automatically aligns CRS across layers, sets
  up the correct aspect ratio, and draws a graticule.

## New features

* ggplot2 now works on R 3.1 onwards, and uses the 
  [vdiffr](https://github.com/r-lib/vdiffr) package for visual testing.

* In most cases, accidentally using `%>%` instead of `+` will generate an 
  informative error (#2400).

* New syntax for calculated aesthetics. Instead of using `aes(y = ..count..)` 
  you can (and should!) use `aes(y = stat(count))`. `stat()` is a real function 
  with documentation which hopefully will make this part of ggplot2 less 
  confusing (#2059).
  
  `stat()` is particularly nice for more complex calculations because you 
  only need to specify it once: `aes(y = stat(count / max(count)))`,
  rather than `aes(y = ..count.. / max(..count..))`
  
* New `tag` label for adding identification tags to plots, typically used for 
  labelling a subplot with a letter. Add a tag with `labs(tag = "A")`, style it 
  with the `plot.tag` theme element, and control position with the
  `plot.tag.position` theme setting (@thomasp85).

### Layers: geoms, stats, and position adjustments

* `geom_segment()` and `geom_curve()` have a new `arrow.fill` parameter which 
  allows you to specify a separate fill colour for closed arrowheads 
  (@hrbrmstr and @clauswilke, #2375).

* `geom_point()` and friends can now take shapes as strings instead of integers,
  e.g. `geom_point(shape = "diamond")` (@daniel-barnett, #2075).

* `position_dodge()` gains a `preserve` argument that allows you to control
  whether the `total` width at each `x` value is preserved (the current 
  default), or ensure that the width of a `single` element is preserved
  (what many people want) (#1935).

* New `position_dodge2()` provides enhanced dodging for boxplots. Compared to
  `position_dodge()`, `position_dodge2()` compares `xmin` and `xmax` values  
  to determine which elements overlap, and spreads overlapping elements evenly
  within the region of overlap. `position_dodge2()` is now the default position
  adjustment for `geom_boxplot()`, because it handles `varwidth = TRUE`, and 
  will be considered for other geoms in the future.
  
  The `padding` parameter adds a small amount of padding between elements 
  (@karawoo, #2143) and a `reverse` parameter allows you to reverse the order 
  of placement (@karawoo, #2171).
  
* New `stat_qq_line()` makes it easy to add a simple line to a Q-Q plot, which 
  makes it easier to judge the fit of the theoretical distribution 
  (@nicksolomon).

### Scales and guides

* Improved support for mapping date/time variables to `alpha`, `size`, `colour`, 
  and `fill` aesthetics, including `date_breaks` and `date_labels` arguments 
  (@karawoo, #1526), and new `scale_alpha()` variants (@karawoo, #1526).

* Improved support for ordered factors. Ordered factors throw a warning when 
  mapped to shape (unordered factors do not), and do not throw warnings when 
  mapped to size or alpha (unordered factors do). Viridis is used as the 
  default colour and fill scale for ordered factors (@karawoo, #1526).

* The `expand` argument of `scale_*_continuous()` and `scale_*_discrete()`
  now accepts separate expansion values for the lower and upper range
  limits. The expansion limits can be specified using the convenience
  function `expand_scale()`.
  
  Separate expansion limits may be useful for bar charts, e.g. if one
  wants the bottom of the bars to be flush with the x axis but still 
  leave some (automatically calculated amount of) space above them:
  
    ```r
    ggplot(mtcars) +
        geom_bar(aes(x = factor(cyl))) +
        scale_y_continuous(expand = expand_scale(mult = c(0, .1)))
    ```
  
  It can also be useful for line charts, e.g. for counts over time,
  where one wants to have a ’hard’ lower limit of y = 0 but leave the
  upper limit unspecified (and perhaps differing between panels), with
  some extra space above the highest point on the line (with symmetrical 
  limits, the extra space above the highest point could in some cases 
  cause the lower limit to be negative).
  
  The old syntax for the `expand` argument will, of course, continue
  to work (@huftis, #1669).

* `scale_colour_continuous()` and `scale_colour_gradient()` are now controlled 
  by global options `ggplot2.continuous.colour` and `ggplot2.continuous.fill`. 
  These can be set to `"gradient"` (the default) or `"viridis"` (@karawoo).

* New `scale_colour_viridis_c()`/`scale_fill_viridis_c()` (continuous) and
  `scale_colour_viridis_d()`/`scale_fill_viridis_d()` (discrete) make it
  easy to use Viridis colour scales (@karawoo, #1526).

* Guides for `geom_text()` now accept custom labels with 
  `guide_legend(override.aes = list(label = "foo"))` (@brianwdavis, #2458).

### Margins

* Strips gain margins on all sides by default. This means that to fully justify
  text to the edge of a strip, you will need to also set the margins to 0
  (@karawoo).

* Rotated strip labels now correctly understand `hjust` and `vjust` parameters
  at all angles (@karawoo).

* Strip labels now understand justification relative to the direction of the
  text, meaning that in y facets, the strip text can be placed at either end of
  the strip using `hjust` (@karawoo).

* Legend titles and labels get a little extra space around them, which 
  prevents legend titles from overlapping the legend at large font sizes 
  (@karawoo, #1881).

## Extension points

* New `autolayer()` S3 generic (@mitchelloharawild, #1974). This is similar
  to `autoplot()` but produces layers rather than complete plots.

* Custom objects can now be added using `+` if a `ggplot_add` method has been
  defined for the class of the object (@thomasp85).

* Theme elements can now be subclassed. Add a `merge_element` method to control
  how properties are inherited from the parent element. Add an `element_grob` 
  method to define how elements are rendered into grobs (@thomasp85, #1981).

* Coords have gained new extension mechanisms.
  
    If you have an existing coord extension, you will need to revise the
    specification of the `train()` method. It is now called 
    `setup_panel_params()` (better reflecting what it actually does) and now 
    has arguments `scale_x`, and `scale_y` (the x and y scales respectively) 
    and `param`, a list of plot specific parameters generated by 
    `setup_params()`.

    What was formerly called `scale_details` (in coords), `panel_ranges` 
    (in layout) and `panel_scales` (in geoms) are now consistently called
    `panel_params` (#1311). These are parameters of the coord that vary from
    panel to panel.

* `ggplot_build()` and `ggplot_gtable()` are now generics, so ggplot-subclasses 
  can define additional behavior during the build stage.

* `guide_train()`, `guide_merge()`, `guide_geom()`, and `guide_gengrob()`
  are now exported as they are needed if you want to design your own guide.
  They are not currently documented; use at your own risk (#2528).

* `scale_type()` generic is now exported and documented. Use this if you 
  want to extend ggplot2 to work with a new type of vector.

## Minor bug fixes and improvements

### Faceting

* `facet_grid()` gives a more informative error message if you try to use
  a variable in both rows and cols (#1928).

* `facet_grid()` and `facet_wrap()` both give better error messages if you
  attempt to use an unsupported coord with free scales (#2049).

* `label_parsed()` works once again (#2279).

* You can now style the background of horizontal and vertical strips
  independently with `strip.background.x` and `strip.background.y` 
  theme settings (#2249).

### Scales

* `discrete_scale()` documentation now inherits shared definitions from 
  `continuous_scale()` (@alistaire47, #2052).

* `guide_colorbar()` shows all colours of the scale (@has2k1, #2343).

* `scale_identity()` once again produces legends by default (#2112).

* Tick marks for secondary axes with strong transformations are more 
  accurately placed (@thomasp85, #1992).

* Missing line types now reliably generate missing lines (with standard 
  warning) (#2206).

* Legends now ignore set aesthetics that are not length one (#1932).

* All colour and fill scales now have an `aesthetics` argument that can
  be used to set the aesthetic(s) the scale works with. This makes it
  possible to apply a colour scale to both colour and fill aesthetics
  at the same time, via `aesthetics = c("colour", "fill")` (@clauswilke).
  
* Three new generic scales work with any aesthetic or set of aesthetics: 
  `scale_continuous_identity()`, `scale_discrete_identity()`, and
  `scale_discrete_manual()` (@clauswilke).

* `scale_*_gradient2()` now consistently omits points outside limits by 
  rescaling after the limits are enforced (@foo-bar-baz-qux, #2230).

### Layers

* `geom_label()` now correctly produces unbordered labels when `label.size` 
  is 0, even when saving to PDF (@bfgray3, #2407).

* `layer()` gives considerably better error messages for incorrectly specified
  `geom`, `stat`, or `position` (#2401).

* In all layers that use it, `linemitre` now defaults to 10 (instead of 1)
  to better match base R.

* `geom_boxplot()` now supplies a default value if no `x` aesthetic is present
  (@foo-bar-baz-qux, #2110).

* `geom_density()` drops groups with fewer than two data points and throws a
  warning. For groups with two data points, density values are now calculated 
  with `stats::density` (@karawoo, #2127).

* `geom_segment()` now also takes a `linejoin` parameter. This allows more 
  control over the appearance of the segments, which is especially useful for 
  plotting thick arrows (@Ax3man, #774).

* `geom_smooth()` now reports the formula used when `method = "auto"` 
  (@davharris #1951). `geom_smooth()` now orders by the `x` aesthetic, making it 
  easier to pass pre-computed values without manual ordering (@izahn, #2028). It 
  also now knows it has `ymin` and `ymax` aesthetics (#1939). The legend 
  correctly reflects the status of the `se` argument when used with stats 
  other than the default (@clauswilke, #1546).

* `geom_tile()` now once again interprets `width` and `height` correctly 
  (@malcolmbarrett, #2510).

* `position_jitter()` and `position_jitterdodge()` gain a `seed` argument that
  allows the specification of a random seed for reproducible jittering 
  (@krlmlr, #1996 and @slowkow, #2445).

* `stat_density()` has better behaviour if all groups are dropped because they
  are too small (#2282).

* `stat_summary_bin()` now understands the `breaks` parameter (@karawoo, #2214).

* `stat_bin()` now accepts functions for `binwidth`. This allows better binning 
  when faceting along variables with different ranges (@botanize).

* `stat_bin()` and `geom_histogram()` now sum correctly when using the `weight` 
  aesthetic (@jiho, #1921).

* `stat_bin()` again uses correct scaling for the computed variable `ndensity` 
  (@timgoodman, #2324).

* `stat_bin()` and `stat_bin_2d()` now properly handle the `breaks` parameter 
  when the scales are transformed (@has2k1, #2366).

* `update_geom_defaults()` and `update_stat_defaults()` allow American 
  spelling of aesthetic parameters (@foo-bar-baz-qux, #2299).

* The `show.legend` parameter now accepts a named logical vector to hide/show
  only some aesthetics in the legend (@tutuchan, #1798).

* Layers now silently ignore unknown aesthetics with value `NULL` (#1909).

### Coords

* Clipping to the plot panel is now configurable, through a `clip` argument
  to coordinate systems, e.g. `coord_cartesian(clip = "off")` 
  (@clauswilke, #2536).

* Like scales, coordinate systems now give you a message when you're 
  replacing an existing coordinate system (#2264).

* `coord_polar()` now draws secondary axis ticks and labels 
  (@dylan-stark, #2072), and can draw the radius axis on the right 
  (@thomasp85, #2005).

* `coord_trans()` now generates a warning when a transformation generates 
  non-finite values (@foo-bar-baz-qux, #2147).

### Themes

* Complete themes now always override all elements of the default theme
  (@has2k1, #2058, #2079).

* Themes now set default grid colour in `panel.grid` rather than individually
  in `panel.grid.major` and `panel.grid.minor` individually. This makes it 
  slightly easier to customise the theme (#2352).

* Fixed bug when setting strips to `element_blank()` (@thomasp85). 

* Axes positioned on the top and to the right can now customize their ticks and
  lines separately (@thomasp85, #1899).

* Built-in themes gain parameters `base_line_size` and `base_rect_size` which 
  control the default sizes of line and rectangle elements (@karawoo, #2176).

* Default themes use `rel()` to set line widths (@baptiste).

* Themes were tweaked for visual consistency and more graceful behavior when 
  changing the base font size. All absolute heights or widths were replaced 
  with heights or widths that are proportional to the base font size. One 
  relative font size was eliminated (@clauswilke).
  
* The height of descenders is now calculated solely on font metrics and doesn't
  change with the specific letters in the string. This fixes minor alignment 
  issues with plot titles, subtitles, and legend titles (#2288, @clauswilke).

### Guides

* `guide_colorbar()` is more configurable: tick marks and color bar frame
  can now by styled with arguments `ticks.colour`, `ticks.linewidth`, 
  `frame.colour`, `frame.linewidth`, and `frame.linetype`
  (@clauswilke).
  
* `guide_colorbar()` now uses `legend.spacing.x` and `legend.spacing.y` 
  correctly, and it can handle multi-line titles. Minor tweaks were made to 
  `guide_legend()` to make sure the two legend functions behave as similarly as
  possible (@clauswilke, #2397 and #2398).
  
* The theme elements `legend.title` and `legend.text` now respect the settings 
  of `margin`, `hjust`, and `vjust` (@clauswilke, #2465, #1502).

* Non-angle parameters of `label.theme` or `title.theme` can now be set in 
  `guide_legend()` and `guide_colorbar()` (@clauswilke, #2544).

### Other

* `fortify()` gains a method for tbls (@karawoo, #2218).

* `ggplot` gains a method for `grouped_df`s that adds a `.group` variable,
  which computes a unique value for each group. Use it with 
  `aes(group = .group)` (#2351).

* `ggproto()` produces objects with class `c("ggproto", "gg")`, allowing for
  a more informative error message when adding layers, scales, or other ggproto 
  objects (@jrnold, #2056).

* `ggsave()`'s DPI argument now supports 3 string options: "retina" (320
  DPI), "print" (300 DPI), and "screen" (72 DPI) (@foo-bar-baz-qux, #2156).
  `ggsave()` now uses full argument names to avoid partial match warnings 
  (#2355), and correctly restores the previous graphics device when several
  graphics devices are open (#2363).

* `print.ggplot()` now returns the original ggplot object, instead of the 
  output from `ggplot_build()`. Also, the object returned from 
  `ggplot_build()` now has the class `"ggplot_built"` (#2034).

* `map_data()` now works even when purrr is loaded (tidyverse#66).

* New functions `summarise_layout()`, `summarise_coord()`, and 
  `summarise_layers()` summarise the layout, coordinate systems, and layers 
  of a built ggplot object (#2034, @wch). This provides a tested API that 
  (e.g.) shiny can depend on.

* Updated startup messages reflect new resources (#2410, @mine-cetinkaya-rundel).

# ggplot2 2.2.1

* Fix usage of `structure(NULL)` for R-devel compatibility (#1968).

# ggplot2 2.2.0

## Major new features

### Subtitle and caption

Thanks to @hrbrmstr plots now have subtitles and captions, which can be set with 
the `subtitle`  and `caption` arguments to `ggtitle()` and `labs()`. You can 
control their appearance with the theme settings `plot.caption` and 
`plot.subtitle`. The main plot title is now left-aligned to better work better 
with a subtitle. The caption is right-aligned (@hrbrmstr).

### Stacking

`position_stack()` and `position_fill()` now sort the stacking order to match 
grouping order. This allows you to control the order through grouping, and 
ensures that the default legend matches the plot (#1552, #1593). If you want the 
opposite order (useful if you have horizontal bars and horizontal legend), you 
can request reverse stacking by using `position = position_stack(reverse = TRUE)` 
(#1837).
  
`position_stack()` and `position_fill()` now accepts negative values which will 
create stacks extending below the x-axis (#1691).

`position_stack()` and `position_fill()` gain a `vjust` argument which makes it 
easy to (e.g.) display labels in the middle of stacked bars (#1821).

### Layers

`geom_col()` was added to complement `geom_bar()` (@hrbrmstr). It uses 
`stat="identity"` by default, making the `y` aesthetic mandatory. It does not 
support any other `stat_()` and does not provide fallback support for the 
`binwidth` parameter. Examples and references in other functions were updated to
demonstrate `geom_col()` usage. 

When creating a layer, ggplot2 will warn if you use an unknown aesthetic or an 
unknown parameter. Compared to the previous version, this is stricter for 
aesthetics (previously there was no message), and less strict for parameters 
(previously this threw an error) (#1585).

### Facetting

The facet system, as well as the internal panel class, has been rewritten in 
ggproto. Facets are now extendable in the same manner as geoms and stats, as 
described in `vignette("extending-ggplot2")`.

We have also added the following new features.
  
* `facet_grid()` and `facet_wrap()` now allow expressions in their faceting 
  formulas (@DanRuderman, #1596).

* When `facet_wrap()` results in an uneven number of panels, axes will now be
  drawn underneath the hanging panels (fixes #1607)

* Strips can now be freely positioned in `facet_wrap()` using the 
  `strip.position` argument (deprecates `switch`).

* The relative order of panel, strip, and axis can now be controlled with 
  the theme setting `strip.placement` that takes either `inside` (strip between 
  panel and axis) or `outside` (strip after axis).

* The theme option `panel.margin` has been deprecated in favour of 
  `panel.spacing` to more clearly communicate intent.

### Extensions

Unfortunately there was a major oversight in the construction of ggproto which 
lead to extensions capturing the super object at package build time, instead of 
at package run time (#1826). This problem has been fixed, but requires 
re-installation of all extension packages.

## Scales

* The position of x and y axes can now be changed using the `position` argument
  in `scale_x_*`and `scale_y_*` which can take `top` and `bottom`, and `left`
  and `right` respectively. The themes of top and right axes can be modified 
  using the `.top` and `.right` modifiers to `axis.text.*` and `axis.title.*`.

### Continuous scales

* `scale_x_continuous()` and `scale_y_continuous()` can now display a secondary 
  axis that is a __one-to-one__ transformation of the primary axis (e.g. degrees 
  Celcius to degrees Fahrenheit). The secondary axis will be positioned opposite 
  to the primary axis and can be controlled with the `sec.axis` argument to 
  the scale constructor.

* Scales worry less about having breaks. If no breaks can be computed, the
  plot will work instead of throwing an uninformative error (#791). This 
  is particularly helpful when you have facets with free scales, and not
  all panels contain data.

* Scales now warn when transformation introduces infinite values (#1696).

### Date time

* `scale_*_datetime()` now supports time zones. It will use the timezone 
  attached to the variable by default, but can be overridden with the 
  `timezone` argument.

* New `scale_x_time()` and `scale_y_time()` generate reasonable default
  breaks and labels for hms vectors (#1752).

### Discrete scales

The treatment of missing values by discrete scales has been thoroughly 
overhauled (#1584). The underlying principle is that we can naturally represent 
missing values on discrete variables (by treating just like another level), so 
by default we should. 

This principle applies to:

* character vectors
* factors with implicit NA
* factors with explicit NA

And to all scales (both position and non-position.)

Compared to the previous version of ggplot2, there are three main changes:

1.  `scale_x_discrete()` and `scale_y_discrete()` always show discrete NA,
    regardless of their source

1.  If present, `NA`s are shown in discrete legends.

1.  All discrete scales gain a `na.translate` argument that allows you to 
    control whether `NA`s are translated to something that can be visualised,
    or should be left as missing. Note that if you don't translate (i.e. 
    `na.translate = FALSE)` the missing values will passed on to the layer, 
    which will warning that it's dropping missing values. To suppress the
    warnings, you'll also need to add `na.rm = TRUE` to the layer call. 

There were also a number of other smaller changes

* Correctly use scale expansion factors.
* Don't preserve space for dropped levels (#1638).
* Only issue one warning when when asking for too many levels (#1674).
* Unicode labels work better on Windows (#1827).
* Warn when used with only continuous data (#1589)

## Themes

* The `theme()` constructor now has named arguments rather than ellipses. This 
  should make autocomplete substantially more useful. The documentation
  (including examples) has been considerably improved.
  
* Built-in themes are more visually homogeneous, and match `theme_grey` better.
  (@jiho, #1679)
  
* When computing the height of titles, ggplot2 now includes the height of the
  descenders (i.e. the bits of `g` and `y` that hang beneath the baseline). This 
  improves the margins around titles, particularly the y axis label (#1712).
  I have also very slightly increased the inner margins of axis titles, and 
  removed the outer margins. 

* Theme element inheritance is now easier to work with as modification now
  overrides default `element_blank` elements (#1555, #1557, #1565, #1567)
  
* Horizontal legends (i.e. legends on the top or bottom) are horizontally
  aligned by default (#1842). Use `legend.box = "vertical"` to switch back
  to the previous behaviour.
  
* `element_line()` now takes an `arrow` argument to specify arrows at the end of
  lines (#1740)

There were a number of tweaks to the theme elements that control legends:
  
* `legend.justification` now controls appearance will plotting the legend
  outside of the plot area. For example, you can use 
  `theme(legend.justification = "top")` to make the legend align with the 
  top of the plot.

* `panel.margin` and `legend.margin` have been renamed to `panel.spacing` and 
  `legend.spacing` respectively, to better communicate intent (they only
  affect spacing between legends and panels, not the margins around them)

* `legend.margin` now controls margin around individual legends.

* New `legend.box.background`, `legend.box.spacing`, and `legend.box.margin`
  control the background, spacing, and margin of the legend box (the region
  that contains all legends).

## Bug fixes and minor improvements

* ggplot2 now imports tibble. This ensures that all built-in datasets print 
  compactly even if you haven't explicitly loaded tibble or dplyr (#1677).

* Class of aesthetic mapping is preserved when adding `aes()` objects (#1624).

* `+.gg` now works for lists that include data frames.

* `annotation_x()` now works in the absense of global data (#1655)

* `geom_*(show.legend = FALSE)` now works for `guide_colorbar`.

* `geom_boxplot()` gains new `outlier.alpha` (@jonathan-g) and 
  `outlier.fill` (@schloerke, #1787) parameters to control the alpha/fill of
   outlier points independently of the alpha of the boxes. 

* `position_jitter()` (and hence `geom_jitter()`) now correctly computes 
  the jitter width/jitter when supplied by the user (#1775, @has2k1).

* `geom_contour()` more clearly describes what inputs it needs (#1577).

* `geom_curve()` respects the `lineend` parameter (#1852).

* `geom_histogram()` and `stat_bin()` understand the `breaks` parameter once 
  more. (#1665). The floating point adjustment for histogram bins is now 
  actually used - it was previously inadvertently ignored (#1651).

* `geom_violin()` no longer transforms quantile lines with the alpha aesthetic
  (@mnbram, #1714). It no longer errors when quantiles are requested but data
  have zero range (#1687). When `trim = FALSE` it once again has a nice 
  range that allows the density to reach zero (by extending the range 3 
  bandwidths to either side of the data) (#1700).

* `geom_dotplot()` works better when faceting and binning on the y-axis. 
  (#1618, @has2k1).
  
* `geom_hexbin()` once again supports `..density..` (@mikebirdgeneau, #1688).

* `geom_step()` gives useful warning if only one data point in layer (#1645).

* `layer()` gains new `check.aes` and `check.param` arguments. These allow
  geom/stat authors to optional suppress checks for known aesthetics/parameters.
  Currently this is used only in `geom_blank()` which powers `expand_limits()` 
  (#1795).

* All `stat_*()` display a better error message when required aesthetics are
  missing.
  
* `stat_bin()` and `stat_summary_hex()` now accept length 1 `binwidth` (#1610)

* `stat_density()` gains new argument `n`, which is passed to underlying function
  `stats::density` ("number of equally spaced points at which the
  density is to be estimated"). (@hbuschme)

* `stat_binhex()` now again returns `count` rather than `value` (#1747)

* `stat_ecdf()` respects `pad` argument (#1646).

* `stat_smooth()` once again informs you about the method it has chosen.
  It also correctly calculates the size of the largest group within facets.

* `x` and `y` scales are now symmetric regarding the list of
  aesthetics they accept: `xmin_final`, `xmax_final`, `xlower`,
  `xmiddle` and `xupper` are now valid `x` aesthetics.

* `Scale` extensions can now override the `make_title` and `make_sec_title` 
  methods to let the scale modify the axis/legend titles.

* The random stream is now reset after calling `.onAttach()` (#2409).

# ggplot2 2.1.0

## New features

* When mapping an aesthetic to a constant (e.g. 
  `geom_smooth(aes(colour = "loess")))`), the default guide title is the name 
  of the aesthetic (i.e. "colour"), not the value (i.e. "loess") (#1431).

* `layer()` now accepts a function as the data argument. The function will be
  applied to the data passed to the `ggplot()` function and must return a
  data.frame (#1527, @thomasp85). This is a more general version of the 
  deprecated `subset` argument.

* `theme_update()` now uses the `+` operator instead of `%+replace%`, so that
  unspecified values will no longer be `NULL`ed out. `theme_replace()`
  preserves the old behaviour if desired (@oneillkza, #1519). 

* `stat_bin()` has been overhauled to use the same algorithm as ggvis, which 
  has been considerably improved thanks to the advice of Randy Prium (@rpruim).
  This includes:
  
    * Better arguments and a better algorithm for determining the origin.
      You can now specify either `boundary` or the `center` of a bin.
      `origin` has been deprecated in favour of these arguments.
      
    * `drop` is deprecated in favour of `pad`, which adds extra 0-count bins
      at either end (needed for frequency polygons). `geom_histogram()` defaults 
      to `pad = FALSE` which considerably improves the default limits for 
      the histogram, especially when the bins are big (#1477).
      
    * The default algorithm does a (somewhat) better job at picking nice widths 
      and origins across a wider range of input data.
      
    * `bins = n` now gives a histogram with `n` bins, not `n + 1` (#1487).

## Bug fixes

* All `\donttest{}` examples run.

* All `geom_()` and `stat_()` functions now have consistent argument order:
  data + mapping, then geom/stat/position, then `...`, then specific arguments, 
  then arguments common to all layers (#1305). This may break code if you were
  previously relying on partial name matching, but in the long-term should make 
  ggplot2 easier to use. In particular, you can now set the `n` parameter
  in `geom_density2d()` without it partially matching `na.rm` (#1485).

* For geoms with both `colour` and `fill`, `alpha` once again only affects
  fill (Reverts #1371, #1523). This was causing problems for people.

* `facet_wrap()`/`facet_grid()` works with multiple empty panels of data 
  (#1445).

* `facet_wrap()` correctly swaps `nrow` and `ncol` when faceting vertically
  (#1417).

* `ggsave("x.svg")` now uses svglite to produce the svg (#1432).

* `geom_boxplot()` now understands `outlier.color` (#1455).

* `geom_path()` knows that "solid" (not just 1) represents a solid line (#1534).

* `geom_ribbon()` preserves missing values so they correctly generate a 
  gap in the ribbon (#1549).

* `geom_tile()` once again accepts `width` and `height` parameters (#1513). 
  It uses `draw_key_polygon()` for better a legend, including a coloured 
  outline (#1484).

* `layer()` now automatically adds a `na.rm` parameter if none is explicitly
  supplied.

* `position_jitterdodge()` now works on all possible dodge aesthetics, 
  e.g. `color`, `linetype` etc. instead of only based on `fill` (@bleutner)

* `position = "nudge"` now works (although it doesn't do anything useful)
  (#1428).

* The default scale for columns of class "AsIs" is now "identity" (#1518).

* `scale_*_discrete()` has better defaults when used with purely continuous
  data (#1542).

* `scale_size()` warns when used with categorical data.

* `scale_size()`, `scale_colour()`, and `scale_fill()` gain date and date-time
  variants (#1526).

* `stat_bin_hex()` and `stat_bin_summary()` now use the same underlying 
  algorithm so results are consistent (#1383). `stat_bin_hex()` now accepts
  a `weight` aesthetic. To be consistent with related stats, the output variable 
  from `stat_bin_hex()` is now value instead of count.

* `stat_density()` gains a `bw` parameter which makes it easy to get consistent 
   smoothing between facets (@jiho)

* `stat-density-2d()` no longer ignores the `h` parameter, and now accepts 
  `bins` and `binwidth` parameters to control the number of contours 
  (#1448, @has2k1).

* `stat_ecdf()` does a better job of adding padding to -Inf/Inf, and gains
  an argument `pad` to suppress the padding if not needed (#1467).

* `stat_function()` gains an `xlim` parameter (#1528). It once again works 
  with discrete x values (#1509).

* `stat_summary()` preserves sorted x order which avoids artefacts when
  display results with `geom_smooth()` (#1520).

* All elements should now inherit correctly for all themes except `theme_void()`.
  (@Katiedaisey, #1555) 

* `theme_void()` was completely void of text but facets and legends still
  need labels. They are now visible (@jiho). 

* You can once again set legend key and height width to unit arithmetic
  objects (like `2 * unit(1, "cm")`) (#1437).

* Eliminate spurious warning if you have a layer with no data and no aesthetics
  (#1451).

* Removed a superfluous comma in `theme-defaults.r` code (@jschoeley)

* Fixed a compatibility issue with `ggproto` and R versions prior to 3.1.2.
  (#1444)

* Fixed issue where `coord_map()` fails when given an explicit `parameters`
  argument (@tdmcarthur, #1729)
  
* Fixed issue where `geom_errorbarh()` had a required `x` aesthetic (#1933)  

# ggplot2 2.0.0

## Major changes

* ggplot no longer throws an error if your plot has no layers. Instead it 
  automatically adds `geom_blank()` (#1246).
  
* New `cut_width()` is a convenient replacement for the verbose
  `plyr::round_any()`, with the additional benefit of offering finer
  control.

* New `geom_count()` is a convenient alias to `stat_sum()`. Use it when you
  have overlapping points on a scatterplot. `stat_sum()` now defaults to 
  using counts instead of proportions.

* New `geom_curve()` adds curved lines, with a similar specification to 
  `geom_segment()` (@veraanadi, #1088).

* Date and datetime scales now have `date_breaks`, `date_minor_breaks` and
  `date_labels` arguments so that you never need to use the long
  `scales::date_breaks()` or `scales::date_format()`.
  
* `geom_bar()` now has it's own stat, distinct from `stat_bin()` which was
  also used by `geom_histogram()`. `geom_bar()` now uses `stat_count()` 
  which counts values at each distinct value of x (i.e. it does not bin
  the data first). This can be useful when you want to show exactly which 
  values are used in a continuous variable.

* `geom_point()` gains a `stroke` aesthetic which controls the border width of 
  shapes 21-25 (#1133, @SeySayux). `size` and `stroke` are additive so a point 
  with `size = 5` and `stroke = 5` will have a diameter of 10mm. (#1142)

* New `position_nudge()` allows you to slightly offset labels (or other 
  geoms) from their corresponding points (#1109).

* `scale_size()` now maps values to _area_, not radius. Use `scale_radius()`
  if you want the old behaviour (not recommended, except perhaps for lines).

* New `stat_summary_bin()` works like `stat_summary()` but on binned data. 
  It's a generalisation of `stat_bin()` that can compute any aggregate,
  not just counts (#1274). Both default to `mean_se()` if no aggregation
  functions are supplied (#1386).

* Layers are now much stricter about their arguments - you will get an error
  if you've supplied an argument that isn't an aesthetic or a parameter.
  This is likely to cause some short-term pain but in the long-term it will make
  it much easier to spot spelling mistakes and other errors (#1293).
  
    This change does break a handful of geoms/stats that used `...` to pass 
    additional arguments on to the underlying computation. Now 
    `geom_smooth()`/`stat_smooth()` and `geom_quantile()`/`stat_quantile()` 
    use `method.args` instead (#1245, #1289); and `stat_summary()` (#1242), 
    `stat_summary_hex()`, and `stat_summary2d()` use `fun.args`.

### Extensibility

There is now an official mechanism for defining Stats, Geoms, and Positions in 
other packages. See `vignette("extending-ggplot2")` for details.

* All Geoms, Stats and Positions are now exported, so you can inherit from them
  when making your own objects (#989).

* ggplot2 no longer uses proto or reference classes. Instead, we now use 
  ggproto, a new OO system designed specifically for ggplot2. Unlike proto
  and RC, ggproto supports clean cross-package inheritance. Creating a new OO
  system isn't usually the right way to solve a problem, but I'm pretty sure
  it was necessary here. Read more about it in the vignette.

* `aes_()` replaces `aes_q()`. It also supports formulas, so the most concise 
  SE version of `aes(carat, price)` is now `aes_(~carat, ~price)`. You may
  want to use this form in packages, as it will avoid spurious `R CMD check` 
  warnings about undefined global variables.

### Text

* `geom_text()` has been overhauled to make labelling your data a little
  easier. It:
  
    * `nudge_x` and `nudge_y` arguments let you offset labels from their
      corresponding points (#1120). 
      
    * `check_overlap = TRUE` provides a simple way to avoid overplotting 
      of labels: labels that would otherwise overlap are omitted (#1039).
      
    * `hjust` and `vjust` can now be character vectors: "left", "center", 
      "right", "bottom", "middle", "top". New options include "inward" and 
      "outward" which align text towards and away from the center of the plot 
      respectively.

* `geom_label()` works like `geom_text()` but draws a rounded rectangle 
  underneath each label (#1039). This is useful when you want to label plots
  that are dense with data.

### Deprecated features

* The little used `aes_auto()` has been deprecated. 

* `aes_q()` has been replaced with `aes_()` to be consistent with SE versions
  of NSE functions in other packages.

* The `order` aesthetic is officially deprecated. It never really worked, and 
  was poorly documented.

* The `stat` and `position` arguments to `qplot()` have been deprecated.
  `qplot()` is designed for quick plots - if you need to specify position
  or stat, use `ggplot()` instead.

* The theme setting `axis.ticks.margin` has been deprecated: now use the margin 
  property of `axis.text`.
  
* `stat_abline()`, `stat_hline()` and `stat_vline()` have been removed:
  these were never suitable for use other than with `geom_abline()` etc
  and were not documented.

* `show_guide` has been renamed to `show.legend`: this more accurately
  reflects what it does (controls appearance of layer in legend), and uses the 
  same convention as other ggplot2 arguments (i.e. a `.` between names).
  (Yes, I know that's inconsistent with function names with use `_`, but it's
  too late to change now.)

A number of geoms have been renamed to be internally consistent:

* `stat_binhex()` and `stat_bin2d()` have been renamed to `stat_bin_hex()` 
  and `stat_bin_2d()` (#1274). `stat_summary2d()` has been renamed to 
  `stat_summary_2d()`, `geom_density2d()`/`stat_density2d()` has been renamed 
  to `geom_density_2d()`/`stat_density_2d()`.

* `stat_spoke()` is now `geom_spoke()` since I realised it's a
  reparameterisation of `geom_segment()`.

* `stat_bindot()` has been removed because it's so tightly coupled to
  `geom_dotplot()`. If you happened to use `stat_bindot()`, just change to
  `geom_dotplot()` (#1194).

All defunct functions have been removed.

### Default appearance

* The default `theme_grey()` background colour has been changed from "grey90" 
  to "grey92": this makes the background a little less visually prominent.

* Labels and titles have been tweaked for readability:

    * Axes labels are darker.
    
    * Legend and axis titles are given the same visual treatment.
    
    * The default font size dropped from 12 to 11. You might be surprised that 
      I've made the default text size smaller as it was already hard for
      many people to read. It turns out there was a bug in RStudio (fixed in 
      0.99.724), that shrunk the text of all grid based graphics. Once that
      was resolved the defaults seemed too big to my eyes.
    
    * More spacing between titles and borders.
    
    * Default margins scale with the theme font size, so the appearance at 
      larger font sizes should be considerably improved (#1228). 

* `alpha` now affects both fill and colour aesthetics (#1371).

* `element_text()` gains a margins argument which allows you to add additional
  padding around text elements. To help see what's going on use `debug = TRUE` 
  to display the text region and anchors.

* The default font size in `geom_text()` has been decreased from 5mm (14 pts)
  to 3.8 mm (11 pts) to match the new default theme sizes.

* A diagonal line is no longer drawn on bar and rectangle legends. Instead, the
  border has been tweaked to be more visible, and more closely match the size of 
  line drawn on the plot.

* `geom_pointrange()` and `geom_linerange()` get vertical (not horizontal)
  lines in the legend (#1389).

* The default line `size` for `geom_smooth()` has been increased from 0.5 to 1 
  to make it easier to see when overlaid on data.
  
* `geom_bar()` and `geom_rect()` use a slightly paler shade of grey so they
  aren't so visually heavy.
  
* `geom_boxplot()` now colours outliers the same way as the boxes.

* `geom_point()` now uses shape 19 instead of 16. This looks much better on 
  the default Linux graphics device. (It's very slightly smaller than the old 
  point, but it shouldn't affect any graphics significantly)

* Sizes in ggplot2 are measured in mm. Previously they were converted to pts 
  (for use in grid) by multiplying by 72 / 25.4. However, grid uses printer's 
  points, not Adobe (big pts), so sizes are now correctly multiplied by 
  72.27 / 25.4. This is unlikely to noticeably affect display, but it's
  technically correct (<https://youtu.be/hou0lU8WMgo>).

* The default legend will now allocate multiple rows (if vertical) or
  columns (if horizontal) in order to make a legend that is more likely to
  fit on the screen. You can override with the `nrow`/`ncol` arguments
  to `guide_legend()`

    ```R
    p <- ggplot(mpg, aes(displ,hwy, colour = model)) + geom_point()
    p
    p + theme(legend.position = "bottom")
    # Previous behaviour
    p + guides(colour = guide_legend(ncol = 1))
    ```

### New and updated themes

* New `theme_void()` is completely empty. It's useful for plots with non-
  standard coordinates or for drawings (@jiho, #976).

* New `theme_dark()` has a dark background designed to make colours pop out
  (@jiho, #1018)

* `theme_minimal()` became slightly more minimal by removing the axis ticks:
  labels now line up directly beneath grid lines (@tomschloss, #1084)

* New theme setting `panel.ontop` (logical) make it possible to place 
  background elements (i.e., gridlines) on top of data. Best used with 
  transparent `panel.background` (@noamross. #551).

### Labelling

The facet labelling system was updated with many new features and a
more flexible interface (@lionel-). It now works consistently across
grid and wrap facets. The most important user visible changes are:

* `facet_wrap()` gains a `labeller` option (#25).

* `facet_grid()` and `facet_wrap()` gain a `switch` argument to
  display the facet titles near the axes. When switched, the labels
  become axes subtitles. `switch` can be set to "x", "y" or "both"
  (the latter only for grids) to control which margin is switched.

The labellers (such as `label_value()` or `label_both()`) also get
some new features:

* They now offer the `multi_line` argument to control whether to
  display composite facets (those specified as `~var1 + var2`) on one
  or multiple lines.

* In `label_bquote()` you now refer directly to the names of
  variables. With this change, you can create math expressions that
  depend on more than one variable. This math expression can be
  specified either for the rows or the columns and you can also
  provide different expressions to each margin.

  As a consequence of these changes, referring to `x` in backquoted
  expressions is deprecated.

* Similarly to `label_bquote()`, `labeller()` now take `.rows` and
  `.cols` arguments. In addition, it also takes `.default`.
  `labeller()` is useful to customise how particular variables are
  labelled. The three additional arguments specify how to label the
  variables are not specifically mentioned, respectively for rows,
  columns or both. This makes it especially easy to set up a
  project-wide labeller dispatcher that can be reused across all your
  plots. See the documentation for an example.

* The new labeller `label_context()` adapts to the number of factors
  facetted over. With a single factor, it displays only the values,
  just as before. But with multiple factors in a composite margin
  (e.g. with `~cyl + am`), the labels are passed over to
  `label_both()`. This way the variables names are displayed with the
  values to help identifying them.

On the programming side, the labeller API has been rewritten in order
to offer more control when faceting over multiple factors (e.g. with
formulae such as `~cyl + am`). This also means that if you have
written custom labellers, you will need to update them for this
version of ggplot.

* Previously, a labeller function would take `variable` and `value`
  arguments and return a character vector. Now, they take a data frame
  of character vectors and return a list. The input data frame has one
  column per factor facetted over and each column in the returned list
  becomes one line in the strip label. See documentation for more
  details.

* The labels received by a labeller now contain metadata: their margin
  (in the "type" attribute) and whether they come from a wrap or a
  grid facet (in the "facet" attribute).

* Note that the new `as_labeller()` function operator provides an easy
  way to transform an existing function to a labeller function. The
  existing function just needs to take and return a character vector.

## Documentation

* Improved documentation for `aes()`, `layer()` and much much more.

* I've tried to reduce the use of `...` so that you can see all the 
  documentation in one place rather than having to integrate multiple pages.
  In some cases this has involved adding additional arguments to geoms
  to make it more clear what you can do:
  
    *  `geom_smooth()` gains explicit `method`, `se` and `formula` arguments.
    
    * `geom_histogram()` gains `binwidth`, `bins`, `origin` and `right` 
      arguments.
      
    * `geom_jitter()` gains `width` and `height` arguments to make it easier
      to control the amount of jittering without using the lengthy 
      `position_jitter()` function (#1116)

* Use of `qplot()` in examples has been minimised (#1123, @hrbrmstr). This is
  inline with the 2nd edition of the ggplot2 box, which minimises the use of 
  `qplot()` in favour of `ggplot()`.

* Tightly linked geoms and stats (e.g. `geom_boxplot()` and `stat_boxplot()`) 
  are now documented in the same file so you can see all the arguments in one
  place. Variations of the same idea (e.g. `geom_path()`, `geom_line()`, and
  `geom_step()`) are also documented together.

* It's now obvious that you can set the `binwidth` parameter for
  `stat_bin_hex()`, `stat_summary_hex()`, `stat_bin_2d()`, and
  `stat_summary_2d()`. 

* The internals of positions have been cleaned up considerably. You're unlikely
  to notice any external changes, although the documentation should be a little
  less confusing since positions now don't list parameters they never use.

## Data

* All datasets have class `tbl_df` so if you also use dplyr, you get a better
  print method.

* `economics` has been brought up to date to 2015-04-01.

* New `economics_long` is the economics data in long form.

* New `txhousing` dataset containing information about the Texas housing
  market. Useful for examples that need multiple time series, and for
  demonstrating model+vis methods.

* New `luv_colours` dataset which contains the locations of all
  built-in `colors()` in Luv space.

* `movies` has been moved into its own package, ggplot2movies, because it was 
  large and not terribly useful. If you've used the movies dataset, you'll now 
  need to explicitly load the package with `library(ggplot2movies)`.

## Bug fixes and minor improvements

* All partially matched arguments and `$` have been been replaced with 
  full matches (@jimhester, #1134).

* ggplot2 now exports `alpha()` from the scales package (#1107), and `arrow()` 
  and `unit()` from grid (#1225). This means you don't need attach scales/grid 
  or do `scales::`/`grid::` for these commonly used functions.

* `aes_string()` now only parses character inputs. This fixes bugs when
  using it with numbers and non default `OutDec` settings (#1045).

* `annotation_custom()` automatically adds a unique id to each grob name,
  making it easier to plot multiple grobs with the same name (e.g. grobs of
  ggplot2 graphics) in the same plot (#1256).

* `borders()` now accepts xlim and ylim arguments for specifying the geographical 
  region of interest (@markpayneatwork, #1392).

* `coord_cartesian()` applies the same expansion factor to limits as for scales. 
  You can suppress with `expand = FALSE` (#1207).

* `coord_trans()` now works when breaks are suppressed (#1422).

* `cut_number()` gives error message if the number of requested bins can
  be created because there are two few unique values (#1046).

* Character labels in `facet_grid()` are no longer (incorrectly) coerced into
  factors. This caused problems with custom label functions (#1070).

* `facet_wrap()` and `facet_grid()` now allow you to use non-standard
  variable names by surrounding them with backticks (#1067).

* `facet_wrap()` more carefully checks its `nrow` and `ncol` arguments
  to ensure that they're specified correctly (@richierocks, #962)

* `facet_wrap()` gains a `dir` argument to control the direction the
  panels are wrapped in. The default is "h" for horizontal. Use "v" for
  vertical layout (#1260).

* `geom_abline()`, `geom_hline()` and `geom_vline()` have been rewritten to
  have simpler behaviour and be more consistent:

    * `stat_abline()`, `stat_hline()` and `stat_vline()` have been removed:
      these were never suitable for use other than with `geom_abline()` etc
      and were not documented.

    * `geom_abline()`, `geom_vline()` and `geom_hline()` are bound to
      `stat_identity()` and `position_identity()`

    * Intercept parameters can no longer be set to a function.

    * They are all documented in one file, since they are so closely related.

* `geom_bin2d()` will now let you specify one dimension's breaks exactly,
  without touching the other dimension's default breaks at all (#1126).

* `geom_crossbar()` sets grouping correctly so you can display multiple
  crossbars on one plot. It also makes the default `fatten` argument a little
  bigger to make the middle line more obvious (#1125).

* `geom_histogram()` and `geom_smooth()` now only inform you about the
  default values once per layer, rather than once per panel (#1220).

* `geom_pointrange()` gains `fatten` argument so you can control the
  size of the point relative to the size of the line.

* `geom_segment()` annotations were not transforming with scales 
  (@BrianDiggs, #859).

* `geom_smooth()` is no longer so chatty. If you want to know what the default
  smoothing method is, look it up in the documentation! (#1247)

* `geom_violin()` now has the ability to draw quantile lines (@DanRuderman).

* `ggplot()` now captures the parent frame to use for evaluation,
  rather than always defaulting to the global environment. This should
  make ggplot more suitable to use in more situations (e.g. with knitr)

* `ggsave()` has been simplified a little to make it easier to maintain.
  It no longer checks that you're printing a ggplot2 object (so now also
  works with any grid grob) (#970), and always requires a filename.
  Parameter `device` now supports character argument to specify which supported
  device to use ('pdf', 'png', 'jpeg', etc.), for when it cannot be correctly
  inferred from the file extension (for example when a temporary filename is
  supplied server side in shiny apps) (@sebkopf, #939). It no longer opens
  a graphics device if one isn't already open - this is annoying when you're
  running from a script (#1326).

* `guide_colorbar()` creates correct legend if only one color (@krlmlr, #943).

* `guide_colorbar()` no longer fails when the legend is empty - previously
  this often masked misspecifications elsewhere in the plot (#967).

* New `layer_data()` function extracts the data used for plotting for a given
  layer. It's mostly useful for testing.

* User supplied `minor_breaks` can now be supplied on the same scale as 
  the data, and will be automatically transformed with by scale (#1385).

* You can now suppress the appearance of an axis/legend title (and the space
  that would allocated for it) with `NULL` in the `scale_` function. To
  use the default label, use `waiver()` (#1145).

* Position adjustments no longer warn about potentially varying ranges
  because the problem rarely occurs in practice and there are currently a
  lot of false positives since I don't understand exactly what FP criteria
  I should be testing.

* `scale_fill_grey()` now uses red for missing values. This matches
  `scale_colour_grey()` and makes it obvious where missing values lie.
  Override with `na.value`.

* `scale_*_gradient2()` defaults to using Lab colour space.

* `scale_*_gradientn()` now allows `colours` or `colors` (#1290)

* `scale_y_continuous()` now also transforms the `lower`, `middle` and `upper`
  aesthetics used by `geom_boxplot()`: this only affects
  `geom_boxplot(stat = "identity")` (#1020).

* Legends no longer inherit aesthetics if `inherit.aes` is FALSE (#1267).

* `lims()` makes it easy to set the limits of any axis (#1138).

* `labels = NULL` now works with `guide_legend()` and `guide_colorbar()`.
  (#1175, #1183).

* `override.aes` now works with American aesthetic spelling, e.g. color

* Scales no longer round data points to improve performance of colour
  palettes. Instead the scales package now uses a much faster colour
  interpolation algorithm (#1022).

* `scale_*_brewer()` and `scale_*_distiller()` add new `direction` argument of 
  `scales::brewer_pal`, making it easier to change the order of colours 
  (@jiho, #1139).

* `scale_x_date()` now clips dates outside the limits in the same way as
  `scale_x_continuous()` (#1090).

* `stat_bin()` gains `bins` arguments, which denotes the number of bins. Now
  you can set `bins=100` instead of `binwidth=0.5`. Note that `breaks` or
  `binwidth` will override it (@tmshn, #1158, #102).

* `stat_boxplot()` warns if a continuous variable is used for the `x` aesthetic
  without also supplying a `group` aesthetic (#992, @krlmlr).

* `stat_summary_2d()` and `stat_bin_2d()` now share exactly the same code for 
  determining breaks from `bins`, `binwidth`, and `origin`. 
  
* `stat_summary_2d()` and `stat_bin_2d()` now output in tile/raster compatible 
  form instead of rect compatible form. 

* Automatically computed breaks do not lead to an error for transformations like
  "probit" where the inverse can map to infinity (#871, @krlmlr)

* `stat_function()` now always evaluates the function on the original scale.
  Previously it computed the function on transformed scales, giving incorrect
  values (@BrianDiggs, #1011).

* `strip_dots` works with anonymous functions within calculated aesthetics 
  (e.g. `aes(sapply(..density.., function(x) mean(x))))` (#1154, @NikNakk)

* `theme()` gains `validate = FALSE` parameter to turn off validation, and 
  hence store arbitrary additional data in the themes. (@tdhock, #1121)

* Improved the calculation of segments needed to draw the curve representing
  a line when plotted in polar coordinates. In some cases, the last segment
  of a multi-segment line was not drawn (@BrianDiggs, #952)<|MERGE_RESOLUTION|>--- conflicted
+++ resolved
@@ -1,13 +1,11 @@
 # ggplot2 (development version)
 
-<<<<<<< HEAD
 * The `name` argument in most scales is now explicitly the first argument 
   (#5535)
 
-=======
 * New `display` argument in `guide_colourbar()` supplants the `raster` argument.
   In R 4.1.0 and above, `display = "gradient"` will draw a gradient.
->>>>>>> dd7887ff
+  
 * When using `geom_dotplot(binaxis = "x")` with a discrete y-variable, dots are
   now stacked from the y-position rather than from 0 (@teunbrand, #5462)
 

# ggplot2 (development version)

<<<<<<< HEAD
* The `trans` argument in scales and secondary axes has been renamed to 
  `transform`. The `trans` argument itself is deprecated (#5558).
=======
* The plot's title, subtitle and caption now obey horizontal text margins
  (#5533).

* New `guide_axis_stack()` to combine other axis guides on top of one another.
>>>>>>> 15bde2fd

* New `guide_custom()` function for drawing custom graphical objects (grobs)
  unrelated to scales in legend positions (#5416).
  
* `theme()` now supports splicing a list of arguments (#5542).

* Contour functions will not fail when `options("OutDec")` is not `.` (@eliocamp, #5555).

* The `legend.key` theme element is set to inherit from the `panel.background`
  theme element. The default themes no longer set the `legend.key` element.
  This causes a visual change with the default `theme_gray()` (#5549).

* Lines where `linewidth = NA` are now dropped in `geom_sf()` (#5204).

* New `guide_axis_logticks()` can be used to draw logarithmic tick marks as
  an axis. It supersedes the `annotation_logticks()` function 
  (@teunbrand, #5325).

* Glyphs drawing functions of the `draw_key_*()` family can now set `"width"`
  and `"height"` attributes (in centimetres) to the produced keys to control
  their displayed size in the legend.

* `coord_radial()` is a successor to `coord_polar()` with more customisation 
  options. `coord_radial()` can:
  
  * integrate with the new guide system via a dedicated `guide_axis_theta()` to
    display the angle coordinate.
  * in addition to drawing full circles, also draw circle sectors by using the 
    `end` argument.
  * avoid data vanishing in the center of the plot by setting the `donut` 
    argument.
  * adjust the `angle` aesthetic of layers, such as `geom_text()`, to align 
    with the coordinate system using the `rotate_angle` argument.

* By default, `guide_legend()` now only draws a key glyph for a layer when
  the value is is the layer's data. To revert to the old behaviour, you
  can still set `show.legend = c({aesthetic} = TRUE)` (@teunbrand, #3648).

* The spacing between legend keys and their labels, in addition to legends
  and their titles, is now controlled by the text's `margin` setting. Not
  specifying margins will automatically add appropriate text margins. To
  control the spacing within a legend between keys, the new 
  `key.spacing.{x/y}` argument can be used. This leaves the 
  `legend.spacing` dedicated to controlling the spacing between
  different guides (#5455).

* In the theme element hierarchy, parent elements that are a strict subclass
  of child elements now confer their subclass upon the children (#5457).

* `ggsave()` no longer sometimes creates new directories, which is now 
  controlled by the new `create.dir` argument (#5489).

* `guide_coloursteps(even.steps = FALSE)` now draws one rectangle per interval
  instead of many small ones (#5481).

* (internal) guide building is now part of `ggplot_build()` instead of 
  `ggplot_gtable()` to allow guides to observe unmapped data (#5483).

* `geom_violin()` gains a `bounds` argument analogous to `geom_density()`s (@eliocamp, #5493).

* Legend titles no longer take up space if they've been removed by setting 
  `legend.title = element_blank()` (@teunbrand, #3587).

* New function `check_device()` for testing the availability of advanced 
  graphics features introduced in R 4.1.0 onwards (@teunbrand, #5332).

* Failing to fit or predict in `stat_smooth()` now gives a warning and omits
  the failed group, instead of throwing an error (@teunbrand, #5352).
  
* `resolution()` has a small tolerance, preventing spuriously small resolutions 
  due to rounding errors (@teunbrand, #2516).

* `stage()` now works correctly, even with aesthetics that do not have scales 
  (#5408)

* `labeller()` now handles unspecified entries from lookup tables
  (@92amartins, #4599).

* `fortify.default()` now accepts a data-frame-like object granted the object
  exhibits healthy `dim()`, `colnames()`, and `as.data.frame()` behaviors
  (@hpages, #5390).

* `ScaleContinuous$get_breaks()` now only calls `scales::zero_range()` on limits
  in transformed space, rather than in data space (#5304).

* Scales throw more informative messages (@teunbrand, #4185, #4258)

* The `scale_name` argument in `continuous_scale()`, `discrete_scale()` and
  `binned_scale()` is soft-deprecated (@teunbrand, #1312).

* In `theme()`, some elements can be specified with `rel()` to inherit from
  `unit`-class objects in a relative fashion (@teunbrand, #3951).

* `stat_ydensity()` with incomplete groups calculates the default `width` 
  parameter more stably (@teunbrand, #5396)

* `geom_boxplot()` gains a new argument, `staplewidth` that can draw staples
  at the ends of whiskers (@teunbrand, #5126)

* The `size` argument in `annotation_logticks()` has been deprecated in favour
  of the `linewidth` argument (#5292).

* `geom_boxplot()` gains an `outliers` argument to switch outliers on or off,
  in a manner that does affects the scale range. For hiding outliers that does
  not affect the scale range, you can continue to use `outlier.shape = NA` 
  (@teunbrand, #4892).

* Binned scales now treat `NA`s in limits the same way continuous scales do 
  (#5355).

* Binned scales work better with `trans = "reverse"` (#5355).

* The `legend.text.align` and `legend.title.align` arguments in `theme()` are 
  deprecated. The `hjust` setting of the `legend.text` and `legend.title` 
  elements continues to fulfil the role of text alignment (@teunbrand, #5347).

* Integers are once again valid input to theme arguments that expect numeric
  input (@teunbrand, #5369)

* Nicer error messages for xlim/ylim arguments in coord-* functions
  (@92amartins, #4601, #5297).

* `coord_sf()` now uses customisable guides provided in the scales or 
  `guides()` function (@teunbrand).

* Legends in `scale_*_manual()` can show `NA` values again when the `values` is
  a named vector (@teunbrand, #5214, #5286).
  
* `scale_*_manual()` with a named `values` argument now emits a warning when
  none of those names match the values found in the data (@teunbrand, #5298).

* `coord_munch()` can now close polygon shapes (@teunbrand, #3271)

* You can now omit either `xend` or `yend` from `geom_segment()` as only one
  of these is now required. If one is missing, it will be filled from the `x`
  and `y` aesthetics respectively. This makes drawing horizontal or vertical
  segments a little bit more convenient (@teunbrand, #5140).
  
* New `plot.tag.location` in `theme()` can control placement of the plot tag
  in the `"margin"`, `"plot"` or the new `"panel"` option (#4297).

* `geom_text()` and `geom_label()` gained a `size.unit` parameter that set the 
  text size to millimetres, points, centimetres, inches or picas 
  (@teunbrand, #3799).

* The guide system, as the last remaining chunk of ggplot2, has been rewritten 
  in ggproto. The axes and legends now inherit from a <Guide> class, which makes
  them extensible in the same manner as geoms, stats, facets and coords 
  (#3329, @teunbrand). In addition, the following changes were made:
    * A fallback for old S3 guides is encapsulated in the `GuideOld` ggproto
      class, which mostly just calls the old S3 generics.
    * While the S3 guide generics are still in place, the S3 methods for 
      `guide_train()`, `guide_merge()`, `guide_geom()`, `guide_transform()`,
      `guide_gengrob()` have been superseded by the respective ggproto methods.
      In practise, this will mean that `NextMethod()` or sub-classing ggplot2's
      guides with the S3 system will no longer work.
    * Styling theme parts of the guide now inherit from the plot's theme 
      (#2728). 
    * Styling non-theme parts of the guides accept <element> objects, so that
      the following is possible: `guide_colourbar(frame = element_rect(...))`.
    * Primary axis titles are now placed at the primary guide, so that
      `guides(x = guide_axis(position = "top"))` will display the title at the
      top by default (#4650).
    * Unknown secondary axis guide positions are now inferred as the opposite 
      of the primary axis guide when the latter has a known `position` (#4650).
    * `guide_colourbar()`, `guide_coloursteps()` and `guide_bins()` gain a
      `ticks.length` argument.
    * In `guide_bins()`, the title no longer arbitrarily becomes offset from
      the guide when it has long labels.
    * The `order` argument of guides now strictly needs to be a length-1 
      integer (#4958).
    * More informative error for mismatched 
     `direction`/`theme(legend.direction = ...)` arguments (#4364, #4930).
    * `guide_coloursteps()` and `guide_bins()` sort breaks (#5152).
    * `guide_axis()` gains a `minor.ticks` argument to draw minor ticks (#4387).
    * `guide_axis()` gains a `cap` argument that can be used to trim the
      axis line to extreme breaks (#4907).
    * `guide_colourbar()` and `guide_coloursteps()` merge properly when one
      of aesthetics is dropped (#5324).
    * Fixed regression in `guide_legend()` where the `linewidth` key size
      wasn't adapted to the width of the lines (#5160).

* `geom_label()` now uses the `angle` aesthetic (@teunbrand, #2785)
* 'lines' units in `geom_label()`, often used in the `label.padding` argument, 
  are now are relative to the text size. This causes a visual change, but fixes 
  a misalignment issue between the textbox and text (@teunbrand, #4753)
* The `label.padding` argument in `geom_label()` now supports inputs created
  with the `margin()` function (#5030).
* As an internal change, the `titleGrob()` has been refactored to be faster.
* The `translate_shape_string()` internal function is now exported for use in
  extensions of point layers (@teunbrand, #5191).
* Fixed bug in `coord_sf()` where graticule lines didn't obey 
  `panel.grid.major`'s linewidth setting (@teunbrand, #5179)
* Fixed bug in `annotation_logticks()` when no suitable tick positions could
  be found (@teunbrand, #5248).
* To improve `width` calculation in bar plots with empty factor levels, 
  `resolution()` considers `mapped_discrete` values as having resolution 1 
  (@teunbrand, #5211)
* When `geom_path()` has aesthetics varying within groups, the `arrow()` is
  applied to groups instead of individual segments (@teunbrand, #4935).
* The default width of `geom_bar()` is now based on panel-wise resolution of
  the data, rather than global resolution (@teunbrand, #4336).
* To apply dodging more consistently in violin plots, `stat_ydensity()` now
  has a `drop` argument to keep or discard groups with 1 observation.
* Aesthetics listed in `geom_*()` and `stat_*()` layers now point to relevant
  documentation (@teunbrand, #5123).
* `coord_flip()` has been marked as superseded. The recommended alternative is
  to swap the `x` and `y` aesthetic and/or using the `orientation` argument in
  a layer (@teunbrand, #5130).
* `stat_align()` is now applied per panel instead of globally, preventing issues
  when facets have different ranges (@teunbrand, #5227).
* A stacking bug in `stat_align()` was fixed (@teunbrand, #5176).
* `stat_contour()` and `stat_contour_filled()` now warn about and remove
  duplicated coordinates (@teunbrand, #5215).
* Improve performance of layers without positional scales (@zeehio, #4990)

# ggplot2 3.4.4

This hotfix release adapts to a change in r-devel's `base::is.atomic()` and 
the upcoming retirement of maptools.

* `fortify()` for sp objects (e.g., `SpatialPolygonsDataFrame`) is now deprecated
  and will be removed soon in support of [the upcoming retirement of rgdal, rgeos,
  and maptools](https://r-spatial.org/r/2023/05/15/evolution4.html). In advance
  of the whole removal, `fortify(<SpatialPolygonsDataFrame>, region = ...)`
  no longer works as of this version (@yutannihilation, #5244).

# ggplot2 3.4.3
This hotfix release addresses a version comparison change in r-devel. There are
no user-facing or breaking changes.

# ggplot2 3.4.2
This is a hotfix release anticipating changes in r-devel, but folds in upkeep
changes and a few bug fixes as well.

## Minor improvements

* Various type checks and their messages have been standardised 
  (@teunbrand, #4834).
  
* ggplot2 now uses `scales::DiscreteRange` and `scales::ContinuousRange`, which
  are available to write scale extensions from scratch (@teunbrand, #2710).
  
* The `layer_data()`, `layer_scales()` and `layer_grob()` now have the default
  `plot = last_plot()` (@teunbrand, #5166).
  
* The `datetime_scale()` scale constructor is now exported for use in extension
  packages (@teunbrand, #4701).
  
## Bug fixes

* `update_geom_defaults()` and `update_stat_defaults()` now return properly 
  classed objects and have updated docs (@dkahle, #5146).

* For the purposes of checking required or non-missing aesthetics, character 
  vectors are no longer considered non-finite (@teunbrand, @4284).

* `annotation_logticks()` skips drawing ticks when the scale range is non-finite
  instead of throwing an error (@teunbrand, #5229).
  
* Fixed spurious warnings when the `weight` was used in `stat_bin_2d()`, 
  `stat_boxplot()`, `stat_contour()`, `stat_bin_hex()` and `stat_quantile()`
  (@teunbrand, #5216).

* To prevent changing the plotting order, `stat_sf()` is now computed per panel 
  instead of per group (@teunbrand, #4340).

* Fixed bug in `coord_sf()` where graticule lines didn't obey 
  `panel.grid.major`'s linewidth setting (@teunbrand, #5179).

* `geom_text()` drops observations where `angle = NA` instead of throwing an
  error (@teunbrand, #2757).
  
# ggplot2 3.4.1
This is a small release focusing on fixing regressions in the 3.4.0 release
and minor polishes.

## Breaking changes

* The computed variable `y` in `stat_ecdf()` has been superseded by `ecdf` to 
  prevent incorrect scale transformations (@teunbrand, #5113 and #5112).
  
## New features

* Added `scale_linewidth_manual()` and `scale_linewidth_identity()` to support
  the `linewidth` aesthetic (@teunbrand, #5050).
  
* `ggsave()` warns when multiple `filename`s are given, and only writes to the
  first file (@teunbrand, #5114).

## Bug fixes

* Fixed a regression in `geom_hex()` where aesthetics were replicated across 
  bins (@thomasp85, #5037 and #5044).
  
* Using two ordered factors as facetting variables in 
  `facet_grid(..., as.table = FALSE)` now throws a warning instead of an
  error (@teunbrand, #5109).
  
* Fixed misbehaviour of `draw_key_boxplot()` and `draw_key_crossbar()` with 
  skewed key aspect ratio (@teunbrand, #5082).
  
* Fixed spurious warning when `weight` aesthetic was used in `stat_smooth()` 
  (@teunbrand based on @clauswilke's suggestion, #5053).
  
* The `lwd` alias is now correctly replaced by `linewidth` instead of `size` 
  (@teunbrand based on @clauswilke's suggestion #5051).
  
* Fixed a regression in `Coord$train_panel_guides()` where names of guides were 
  dropped (@maxsutton, #5063).

In binned scales:

* Automatic breaks should no longer be out-of-bounds, and automatic limits are
  adjusted to include breaks (@teunbrand, #5082).
  
* Zero-range limits no longer throw an error and are treated akin to continuous
  scales with zero-range limits (@teunbrand, #5066).
  
* The `trans = "date"` and `trans = "time"` transformations were made compatible
  (@teunbrand, #4217).

# ggplot2 3.4.0
This is a minor release focusing on tightening up the internals and ironing out
some inconsistencies in the API. The biggest change is the addition of the 
`linewidth` aesthetic that takes of sizing the width of any line from `size`. 
This change, while attempting to be as non-breaking as possible, has the 
potential to change the look of some of your plots.

Other notable changes is a complete redo of the error and warning messaging in
ggplot2 using the cli package. Messaging is now better contextualised and it 
should be easier to identify which layer an error is coming from. Last, we have
now made the switch to using the vctrs package internally which means that 
support for vctrs classes as variables should improve, along with some small 
gains in rendering speed.

## Breaking changes

* A `linewidth` aesthetic has been introduced and supersedes the `size` 
  aesthetic for scaling the width of lines in line based geoms. `size` will 
  remain functioning but deprecated for these geoms and it is recommended to 
  update all code to reflect the new aesthetic. For geoms that have _both_ point 
  sizing and linewidth sizing (`geom_pointrange()` and `geom_sf`) `size` now 
  **only** refers to sizing of points which can leads to a visual change in old
  code (@thomasp85, #3672)
  
* The default line width for polygons in `geom_sf()` have been decreased to 0.2 
  to reflect that this is usually used for demarking borders where a thinner 
  line is better suited. This change was made since we already induced a 
  visual change in `geom_sf()` with the introduction of the `linewidth` 
  aesthetic.
  
* The dot-dot notation (`..var..`) and `stat()`, which have been superseded by
  `after_stat()`, are now formally deprecated (@yutannihilation, #3693).

* `qplot()` is now formally deprecated (@yutannihilation, #3956).

* `stage()` now properly refers to the values without scale transformations for
  the stage of `after_stat`. If your code requires the scaled version of the
  values for some reason, you have to apply the same transformation by yourself,
  e.g. `sqrt()` for `scale_{x,y}_sqrt()` (@yutannihilation and @teunbrand, #4155).

* Use `rlang::hash()` instead of `digest::digest()`. This update may lead to 
  changes in the automatic sorting of legends. In order to enforce a specific
  legend order use the `order` argument in the guide. (@thomasp85, #4458)

* referring to `x` in backquoted expressions with `label_bquote()` is no longer
  possible.

* The `ticks.linewidth` and `frame.linewidth` parameters of `guide_colourbar()`
  are now multiplied with `.pt` like elsewhere in ggplot2. It can cause visual
  changes when these arguments are not the defaults and these changes can be 
  restored to their previous behaviour by adding `/ .pt` (@teunbrand #4314).

* `scale_*_viridis_b()` now uses the full range of the viridis scales 
  (@gregleleu, #4737)

## New features

* `geom_col()` and `geom_bar()` gain a new `just` argument. This is set to `0.5`
  by default; use `just = 0`/`just = 1` to place columns on the left/right
  of the axis breaks.
  (@wurli, #4899)

* `geom_density()` and `stat_density()` now support `bounds` argument
  to estimate density with boundary correction (@echasnovski, #4013).

* ggplot now checks during statistical transformations whether any data 
  columns were dropped and warns about this. If stats intend to drop
  data columns they can declare them in the new field `dropped_aes`.
  (@clauswilke, #3250)

* `...` supports `rlang::list2` dynamic dots in all public functions. 
  (@mone27, #4764) 

* `theme()` now has a `strip.clip` argument, that can be set to `"off"` to 
  prevent the clipping of strip text and background borders (@teunbrand, #4118)
  
* `geom_contour()` now accepts a function in the `breaks` argument 
  (@eliocamp, #4652).

## Minor improvements and bug fixes

* Fix a bug in `position_jitter()` where infinity values were dropped (@javlon,
  #4790).

* `geom_linerange()` now respects the `na.rm` argument (#4927, @thomasp85)

* Improve the support for `guide_axis()` on `coord_trans()` 
  (@yutannihilation, #3959)
  
* Added `stat_align()` to align data without common x-coordinates prior to
  stacking. This is now the default stat for `geom_area()` (@thomasp85, #4850)

* Fix a bug in `stat_contour_filled()` where break value differences below a 
  certain number of digits would cause the computations to fail (@thomasp85, 
  #4874)

* Secondary axis ticks are now positioned more precisely, removing small visual
  artefacts with alignment between grid and ticks (@thomasp85, #3576)

* Improve `stat_function` documentation regarding `xlim` argument. 
  (@92amartins, #4474)

* Fix various issues with how `labels`, `breaks`, `limits`, and `show.limits`
  interact in the different binning guides (@thomasp85, #4831)

* Automatic break calculation now squishes the scale limits to the domain
  of the transformation. This allows `scale_{x/y}_sqrt()` to find breaks at 0   
  when appropriate (@teunbrand, #980).

* Using multiple modified aesthetics correctly will no longer trigger warnings. 
  If used incorrectly, the warning will now report the duplicated aesthetic 
  instead of `NA` (@teunbrand, #4707).

* `aes()` now supports the `!!!` operator in its first two arguments
  (#2675). Thanks to @yutannihilation and @teunbrand for draft
  implementations.

* Require rlang >= 1.0.0 (@billybarc, #4797)

* `geom_violin()` no longer issues "collapsing to unique 'x' values" warning
  (@bersbersbers, #4455)

* `annotate()` now documents unsupported geoms (`geom_abline()`, `geom_hline()`
  and `geom_vline()`), and warns when they are requested (@mikmart, #4719)

* `presidential` dataset now includes Trump's presidency (@bkmgit, #4703).

* `position_stack()` now works fully with `geom_text()` (@thomasp85, #4367)

* `geom_tile()` now correctly recognises missing data in `xmin`, `xmax`, `ymin`,
  and `ymax` (@thomasp85 and @sigmapi, #4495)

* `geom_hex()` will now use the binwidth from `stat_bin_hex()` if present, 
  instead of deriving it (@thomasp85, #4580)
  
* `geom_hex()` now works on non-linear coordinate systems (@thomasp85)

* Fixed a bug throwing errors when trying to render an empty plot with secondary
  axes (@thomasp85, #4509)

* Axes are now added correctly in `facet_wrap()` when `as.table = FALSE`
  (@thomasp85, #4553)

* Better compatibility of custom device functions in `ggsave()` 
  (@thomasp85, #4539)

* Binning scales are now more resilient to calculated limits that ends up being
  `NaN` after transformations (@thomasp85, #4510)

* Strip padding in `facet_grid()` is now only in effect if 
  `strip.placement = "outside"` _and_ an axis is present between the strip and 
  the panel (@thomasp85, #4610)

* Aesthetics of length 1 are now recycled to 0 if the length of the data is 0 
  (@thomasp85, #4588)

* Setting `size = NA` will no longer cause `guide_legend()` to error 
  (@thomasp85, #4559)

* Setting `stroke` to `NA` in `geom_point()` will no longer impair the sizing of
  the points (@thomasp85, #4624)

* `stat_bin_2d()` now correctly recognises the `weight` aesthetic 
  (@thomasp85, #4646)
  
* All geoms now have consistent exposure of linejoin and lineend parameters, and
  the guide keys will now respect these settings (@thomasp85, #4653)

* `geom_sf()` now respects `arrow` parameter for lines (@jakeruss, #4659)

* Updated documentation for `print.ggplot` to reflect that it returns
  the original plot, not the result of `ggplot_build()`. (@r2evans, #4390)

* `scale_*_manual()` no longer displays extra legend keys, or changes their 
  order, when a named `values` argument has more items than the data. To display
  all `values` on the legend instead, use
  `scale_*_manual(values = vals, limits = names(vals))`. (@teunbrand, @banfai, 
  #4511, #4534)

* Updated documentation for `geom_contour()` to correctly reflect argument 
  precedence between `bins` and `binwidth`. (@eliocamp, #4651)

* Dots in `geom_dotplot()` are now correctly aligned to the baseline when
  `stackratio != 1` and `stackdir != "up"` (@mjskay, #4614)

* Key glyphs for `geom_boxplot()`, `geom_crossbar()`, `geom_pointrange()`, and
  `geom_linerange()` are now orientation-aware (@mjskay, #4732)
  
* Updated documentation for `geom_smooth()` to more clearly describe effects of 
  the `fullrange` parameter (@thoolihan, #4399).

# ggplot2 3.3.6
This is a very small release only applying an internal change to comply with 
R 4.2 and its deprecation of `default.stringsAsFactors()`. There are no user
facing changes and no breaking changes.

# ggplot2 3.3.5
This is a very small release focusing on fixing a couple of untenable issues 
that surfaced with the 3.3.4 release

* Revert changes made in #4434 (apply transform to intercept in `geom_abline()`) 
  as it introduced undesirable issues far worse than the bug it fixed 
  (@thomasp85, #4514)
* Fixes an issue in `ggsave()` when producing emf/wmf files (@yutannihilation, 
  #4521)
* Warn when grDevices specific arguments are passed to ragg devices (@thomasp85, 
  #4524)
* Fix an issue where `coord_sf()` was reporting that it is non-linear
  even when data is provided in projected coordinates (@clauswilke, #4527)

# ggplot2 3.3.4
This is a larger patch release fixing a huge number of bugs and introduces a 
small selection of feature refinements.

## Features

* Alt-text can now be added to a plot using the `alt` label, i.e 
  `+ labs(alt = ...)`. Currently this alt text is not automatically propagated, 
  but we plan to integrate into Shiny, RMarkdown, and other tools in the future. 
  (@thomasp85, #4477)

* Add support for the BrailleR package for creating descriptions of the plot
  when rendered (@thomasp85, #4459)
  
* `coord_sf()` now has an argument `default_crs` that specifies the coordinate
  reference system (CRS) for non-sf layers and scale/coord limits. This argument
  defaults to `NULL`, which means non-sf layers are assumed to be in projected
  coordinates, as in prior ggplot2 versions. Setting `default_crs = sf::st_crs(4326)`
  provides a simple way to interpret x and y positions as longitude and latitude,
  regardless of the CRS used by `coord_sf()`. Authors of extension packages
  implementing `stat_sf()`-like functionality are encouraged to look at the source
  code of `stat_sf()`'s `compute_group()` function to see how to provide scale-limit
  hints to `coord_sf()` (@clauswilke, #3659).

* `ggsave()` now uses ragg to render raster output if ragg is available. It also
  handles custom devices that sets a default unit (e.g. `ragg::agg_png`) 
  correctly (@thomasp85, #4388)

* `ggsave()` now returns the saved file location invisibly (#3379, @eliocamp).
  Note that, as a side effect, an unofficial hack `<ggplot object> + ggsave()`
  no longer works (#4513).

* The scale arguments `limits`, `breaks`, `minor_breaks`, `labels`, `rescaler`
  and `oob` now accept purrr style lambda notation (@teunbrand, #4427). The same 
  is true for `as_labeller()` (and therefore also `labeller()`) 
  (@netique, #4188).

* Manual scales now allow named vectors passed to `values` to contain fewer 
  elements than existing in the data. Elements not present in values will be set
  to `NA` (@thomasp85, #3451)
  
* Date and datetime position scales support out-of-bounds (oob) arguments to 
  control how limits affect data outside those limits (@teunbrand, #4199).
  
## Fixes

* Fix a bug that `after_stat()` and `after_scale()` cannot refer to aesthetics
  if it's specified in the plot-global mapping (@yutannihilation, #4260).
  
* Fix bug in `annotate_logticks()` that would cause an error when used together
  with `coord_flip()` (@thomasp85, #3954)
  
* Fix a bug in `geom_abline()` that resulted in `intercept` not being subjected
  to the transformation of the y scale (@thomasp85, #3741)
  
* Extent the range of the line created by `geom_abline()` so that line ending
  is not visible for large linewidths (@thomasp85, #4024)

* Fix bug in `geom_dotplot()` where dots would be positioned wrong with 
  `stackgroups = TRUE` (@thomasp85, #1745)

* Fix calculation of confidence interval for locfit smoothing in `geom_smooth()`
  (@topepo, #3806)
  
* Fix bug in `geom_text()` where `"outward"` and `"inward"` justification for 
  some `angle` values was reversed (@aphalo, #4169, #4447)

* `ggsave()` now sets the default background to match the fill value of the
  `plot.background` theme element (@karawoo, #4057)

* It is now deprecated to specify `guides(<scale> = FALSE)` or
  `scale_*(guide = FALSE)` to remove a guide. Please use 
  `guides(<scale> = "none")` or `scale_*(guide = "none")` instead 
  (@yutannihilation, #4097)
  
* Fix a bug in `guide_bins()` where keys would disappear if the guide was 
  reversed (@thomasp85, #4210)
  
* Fix bug in `guide_coloursteps()` that would repeat the terminal bins if the
  breaks coincided with the limits of the scale (@thomasp85, #4019)

* Make sure that default labels from default mappings doesn't overwrite default
  labels from explicit mappings (@thomasp85, #2406)

* Fix bug in `labeller()` where parsing was turned off if `.multiline = FALSE`
  (@thomasp85, #4084)
  
* Make sure `label_bquote()` has access to the calling environment when 
  evaluating the labels (@thomasp85, #4141)

* Fix a bug in the layer implementation that introduced a new state after the 
  first render which could lead to a different look when rendered the second 
  time (@thomasp85, #4204)

* Fix a bug in legend justification where justification was lost of the legend
  dimensions exceeded the available size (@thomasp85, #3635)

* Fix a bug in `position_dodge2()` where `NA` values in thee data would cause an
  error (@thomasp85, #2905)

* Make sure `position_jitter()` creates the same jittering independent of 
  whether it is called by name or with constructor (@thomasp85, #2507)

* Fix a bug in `position_jitter()` where different jitters would be applied to 
  different position aesthetics of the same axis (@thomasp85, #2941)
  
* Fix a bug in `qplot()` when supplying `c(NA, NA)` as axis limits 
  (@thomasp85, #4027)
  
* Remove cross-inheritance of default discrete colour/fill scales and check the
  type and aesthetic of function output if `type` is a function 
  (@thomasp85, #4149)

* Fix bug in `scale_[x|y]_date()` where custom breaks functions that resulted in
  fractional dates would get misaligned (@thomasp85, #3965)
  
* Fix bug in `scale_[x|y]_datetime()` where a specified timezone would be 
  ignored by the scale (@thomasp85, #4007)
  
* Fix issue in `sec_axis()` that would throw warnings in the absence of any 
  secondary breaks (@thomasp85, #4368)

* `stat_bin()`'s computed variable `width` is now documented (#3522).
  
* `stat_count()` now computes width based on the full dataset instead of per 
  group (@thomasp85, #2047)

* Extended `stat_ecdf()` to calculate the cdf from either x or y instead from y 
  only (@jgjl, #4005)
  
* Fix a bug in `stat_summary_bin()` where one more than the requested number of
  bins would be created (@thomasp85, #3824)

* Only drop groups in `stat_ydensity()` when there are fewer than two data 
  points and throw a warning (@andrewwbutler, #4111).

* Fixed a bug in strip assembly when theme has `strip.text = element_blank()`
  and plots are faceted with multi-layered strips (@teunbrand, #4384).
  
* Using `theme(aspect.ratio = ...)` together with free space in `facet_grid()`
  now correctly throws an error (@thomasp85, #3834)

* Fixed a bug in `labeller()` so that `.default` is passed to `as_labeller()`
  when labellers are specified by naming faceting variables. (@waltersom, #4031)
  
* Updated style for example code (@rjake, #4092)

* ggplot2 now requires R >= 3.3 (#4247).

* ggplot2 now uses `rlang::check_installed()` to check if a suggested package is
  installed, which will offer to install the package before continuing (#4375, 
  @malcolmbarrett)

* Improved error with hint when piping a `ggplot` object into a facet function
  (#4379, @mitchelloharawild).

# ggplot2 3.3.3
This is a small patch release mainly intended to address changes in R and CRAN.
It further changes the licensing model of ggplot2 to an MIT license.

* Update the ggplot2 licence to an MIT license (#4231, #4232, #4233, and #4281)

* Use vdiffr conditionally so ggplot2 can be tested on systems without vdiffr

* Update tests to work with the new `all.equal()` defaults in R >4.0.3

* Fixed a bug that `guide_bins()` mistakenly ignore `override.aes` argument
  (@yutannihilation, #4085).

# ggplot2 3.3.2
This is a small release focusing on fixing regressions introduced in 3.3.1.

* Added an `outside` option to `annotation_logticks()` that places tick marks
  outside of the plot bounds. (#3783, @kbodwin)

* `annotation_raster()` adds support for native rasters. For large rasters,
  native rasters render significantly faster than arrays (@kent37, #3388)
  
* Facet strips now have dedicated position-dependent theme elements 
  (`strip.text.x.top`, `strip.text.x.bottom`, `strip.text.y.left`, 
  `strip.text.y.right`) that inherit from `strip.text.x` and `strip.text.y`, 
  respectively. As a consequence, some theme stylings now need to be applied to 
  the position-dependent elements rather than to the parent elements. This 
  change was already introduced in ggplot2 3.3.0 but not listed in the 
  changelog. (@thomasp85, #3683)

* Facets now handle layers containing no data (@yutannihilation, #3853).
  
* A newly added geom `geom_density_2d_filled()` and associated stat 
  `stat_density_2d_filled()` can draw filled density contours
  (@clauswilke, #3846).

* A newly added `geom_function()` is now recommended to use in conjunction
  with/instead of `stat_function()`. In addition, `stat_function()` now
  works with transformed y axes, e.g. `scale_y_log10()`, and in plots
  containing no other data or layers (@clauswilke, #3611, #3905, #3983).

* Fixed a bug in `geom_sf()` that caused problems with legend-type
  autodetection (@clauswilke, #3963).
  
* Support graphics devices that use the `file` argument instead of `fileneame` 
  in `ggsave()` (@bwiernik, #3810)
  
* Default discrete color scales are now configurable through the `options()` of 
  `ggplot2.discrete.colour` and `ggplot2.discrete.fill`. When set to a character 
  vector of colour codes (or list of character vectors)  with sufficient length, 
  these colours are used for the default scale. See `help(scale_colour_discrete)` 
  for more details and examples (@cpsievert, #3833).

* Default continuous colour scales (i.e., the `options()` 
  `ggplot2.continuous.colour` and `ggplot2.continuous.fill`, which inform the 
  `type` argument of `scale_fill_continuous()` and `scale_colour_continuous()`) 
  now accept a function, which allows more control over these default 
  `continuous_scale()`s (@cpsievert, #3827).

* A bug was fixed in `stat_contour()` when calculating breaks based on 
  the `bins` argument (@clauswilke, #3879, #4004).
  
* Data columns can now contain `Vector` S4 objects, which are widely used in the 
  Bioconductor project. (@teunbrand, #3837)

# ggplot2 3.3.1

This is a small release with no code change. It removes all malicious links to a 
site that got hijacked from the readme and pkgdown site.

# ggplot2 3.3.0

This is a minor release but does contain a range of substantial new features, 
along with the standard bug fixes. The release contains a few visual breaking
changes, along with breaking changes for extension developers due to a shift in
internal representation of the position scales and their axes. No user breaking
changes are included.

This release also adds Dewey Dunnington (@paleolimbot) to the core team.

## Breaking changes
There are no user-facing breaking changes, but a change in some internal 
representations that extension developers may have relied on, along with a few 
breaking visual changes which may cause visual tests in downstream packages to 
fail.

* The `panel_params` field in the `Layout` now contains a list of list of 
  `ViewScale` objects, describing the trained coordinate system scales, instead
  of the list object used before. Any extensions that use this field will likely
  break, as will unit tests that checks aspects of this.

* `element_text()` now issues a warning when vectorized arguments are provided, 
  as in `colour = c("red", "green", "blue")`. Such use is discouraged and not 
  officially supported (@clauswilke, #3492).

* Changed `theme_grey()` setting for legend key so that it creates no border 
  (`NA`) rather than drawing a white one. (@annennenne, #3180)

* `geom_ribbon()` now draws separate lines for the upper and lower intervals if
  `colour` is mapped. Similarly, `geom_area()` and `geom_density()` now draw
  the upper lines only in the same case by default. If you want old-style full
  stroking, use `outline.type = "full"` (@yutannihilation, #3503 / @thomasp85, #3708).

## New features

* The evaluation time of aesthetics can now be controlled to a finer degree. 
  `after_stat()` supersedes the use of `stat()` and `..var..`-notation, and is
  joined by `after_scale()` to allow for mapping to scaled aesthetic values. 
  Remapping of the same aesthetic is now supported with `stage()`, so you can 
  map a data variable to a stat aesthetic, and remap the same aesthetic to 
  something else after statistical transformation (@thomasp85, #3534)

* All `coord_*()` functions with `xlim` and `ylim` arguments now accept
  vectors with `NA` as a placeholder for the minimum or maximum value
  (e.g., `ylim = c(0, NA)` would zoom the y-axis from 0 to the 
  maximum value observed in the data). This mimics the behaviour
  of the `limits` argument in continuous scale functions
  (@paleolimbot, #2907).

* Allowed reversing of discrete scales by re-writing `get_limits()` 
  (@AnneLyng, #3115)
  
* All geoms and stats that had a direction (i.e. where the x and y axes had 
  different interpretation), can now freely choose their direction, instead of
  relying on `coord_flip()`. The direction is deduced from the aesthetic 
  mapping, but can also be specified directly with the new `orientation` 
  argument (@thomasp85, #3506).
  
* Position guides can now be customized using the new `guide_axis()`, which can 
  be passed to position `scale_*()` functions or via `guides()`. The new axis 
  guide (`guide_axis()`) comes with arguments `check.overlap` (automatic removal 
  of overlapping labels), `angle` (easy rotation of axis labels), and
  `n.dodge` (dodge labels into multiple rows/columns) (@paleolimbot, #3322).
  
* A new scale type has been added, that allows binning of aesthetics at the 
  scale level. It has versions for both position and non-position aesthetics and
  comes with two new guides (`guide_bins` and `guide_coloursteps`) 
  (@thomasp85, #3096)
  
* `scale_x_continuous()` and `scale_y_continuous()` gains an `n.breaks` argument
  guiding the number of automatic generated breaks (@thomasp85, #3102)

* Added `stat_contour_filled()` and `geom_contour_filled()`, which compute 
  and draw filled contours of gridded data (@paleolimbot, #3044). 
  `geom_contour()` and `stat_contour()` now use the isoband package
  to compute contour lines. The `complete` parameter (which was undocumented
  and has been unused for at least four years) was removed (@paleolimbot, #3044).
  
* Themes have gained two new parameters, `plot.title.position` and 
  `plot.caption.position`, that can be used to customize how plot
  title/subtitle and plot caption are positioned relative to the overall plot
  (@clauswilke, #3252).

## Extensions
  
* `Geom` now gains a `setup_params()` method in line with the other ggproto
  classes (@thomasp85, #3509)

* The newly added function `register_theme_elements()` now allows developers
  of extension packages to define their own new theme elements and place them
  into the ggplot2 element tree (@clauswilke, #2540).

## Minor improvements and bug fixes

* `coord_trans()` now draws second axes and accepts `xlim`, `ylim`,
  and `expand` arguments to bring it up to feature parity with 
  `coord_cartesian()`. The `xtrans` and `ytrans` arguments that were 
  deprecated in version 1.0.1 in favour of `x` and `y` 
  were removed (@paleolimbot, #2990).

* `coord_trans()` now calculates breaks using the expanded range 
  (previously these were calculated using the unexpanded range, 
  which resulted in differences between plots made with `coord_trans()`
  and those made with `coord_cartesian()`). The expansion for discrete axes 
  in `coord_trans()` was also updated such that it behaves identically
  to that in `coord_cartesian()` (@paleolimbot, #3338).

* `expand_scale()` was deprecated in favour of `expansion()` for setting
  the `expand` argument of `x` and `y` scales (@paleolimbot).

* `geom_abline()`, `geom_hline()`, and `geom_vline()` now issue 
  more informative warnings when supplied with set aesthetics
  (i.e., `slope`, `intercept`, `yintercept`, and/or `xintercept`)
  and mapped aesthetics (i.e., `data` and/or `mapping`).

* Fix a bug in `geom_raster()` that squeezed the image when it went outside 
  scale limits (#3539, @thomasp85)

* `geom_sf()` now determines the legend type automatically (@microly, #3646).
  
* `geom_sf()` now removes rows that can't be plotted due to `NA` aesthetics 
  (#3546, @thomasp85)

* `geom_sf()` now applies alpha to linestring geometries 
  (#3589, @yutannihilation).

* `gg_dep()` was deprecated (@perezp44, #3382).

* Added function `ggplot_add.by()` for lists created with `by()`, allowing such
  lists to be added to ggplot objects (#2734, @Maschette)

* ggplot2 no longer depends on reshape2, which means that it no longer 
  (recursively) needs plyr, stringr, or stringi packages.

* Increase the default `nbin` of `guide_colourbar()` to place the ticks more 
  precisely (#3508, @yutannihilation).

* `manual_scale()` now matches `values` with the order of `breaks` whenever
  `values` is an unnamed vector. Previously, unnamed `values` would match with
  the limits of the scale and ignore the order of any `breaks` provided. Note
  that this may change the appearance of plots that previously relied on the
  unordered behaviour (#2429, @idno0001).

* `scale_manual_*(limits = ...)` now actually limits the scale (#3262,
  @yutannihilation).

* Fix a bug when `show.legend` is a named logical vector 
  (#3461, @yutannihilation).

* Added weight aesthetic option to `stat_density()` and made scaling of 
  weights the default (@annennenne, #2902)
  
* `stat_density2d()` can now take an `adjust` parameter to scale the default 
  bandwidth. (#2860, @haleyjeppson)

* `stat_smooth()` uses `REML` by default, if `method = "gam"` and
  `gam`'s method is not specified (@ikosmidis, #2630).

* stacking text when calculating the labels and the y axis with
  `stat_summary()` now works (@ikosmidis, #2709)
  
* `stat_summary()` and related functions now support rlang-style lambda functions
  (#3568, @dkahle).

* The data mask pronoun, `.data`, is now stripped from default labels.

* Addition of partial themes to plots has been made more predictable;
  stepwise addition of individual partial themes is now equivalent to
  addition of multple theme elements at once (@clauswilke, #3039).

* Facets now don't fail even when some variable in the spec are not available
  in all layers (@yutannihilation, #2963).

# ggplot2 3.2.1

This is a patch release fixing a few regressions introduced in 3.2.0 as well as
fixing some unit tests that broke due to upstream changes.

* `position_stack()` no longer changes the order of the input data. Changes to 
  the internal behaviour of `geom_ribbon()` made this reordering problematic 
  with ribbons that spanned `y = 0` (#3471)
* Using `qplot()` with a single positional aesthetic will no longer title the
  non-specified scale as `"NULL"` (#3473)
* Fixes unit tests for sf graticule labels caused by changes to sf

# ggplot2 3.2.0

This is a minor release with an emphasis on internal changes to make ggplot2 
faster and more consistent. The few interface changes will only affect the 
aesthetics of the plot in minor ways, and will only potentially break code of
extension developers if they have relied on internals that have been changed. 
This release also sees the addition of Hiroaki Yutani (@yutannihilation) to the 
core developer team.

With the release of R 3.6, ggplot2 now requires the R version to be at least 3.2,
as the tidyverse is committed to support 5 major versions of R.

## Breaking changes

* Two patches (#2996 and #3050) fixed minor rendering problems. In most cases,
  the visual changes are so subtle that they are difficult to see with the naked
  eye. However, these changes are detected by the vdiffr package, and therefore
  any package developers who use vdiffr to test for visual correctness of ggplot2
  plots will have to regenerate all reference images.
  
* In some cases, ggplot2 now produces a warning or an error for code that previously
  produced plot output. In all these cases, the previous plot output was accidental,
  and the plotting code uses the ggplot2 API in a way that would lead to undefined
  behavior. Examples include a missing `group` aesthetic in `geom_boxplot()` (#3316),
  annotations across multiple facets (#3305), and not using aesthetic mappings when
  drawing ribbons with `geom_ribbon()` (#3318).

## New features

* This release includes a range of internal changes that speeds up plot 
  generation. None of the changes are user facing and will not break any code,
  but in general ggplot2 should feel much faster. The changes includes, but are
  not limited to:
  
  - Caching ascent and descent dimensions of text to avoid recalculating it for
    every title.
  
  - Using a faster data.frame constructor as well as faster indexing into 
    data.frames
    
  - Removing the plyr dependency, replacing plyr functions with faster 
    equivalents.

* `geom_polygon()` can now draw polygons with holes using the new `subgroup` 
  aesthetic. This functionality requires R 3.6.0 (@thomasp85, #3128)

* Aesthetic mappings now accept functions that return `NULL` (@yutannihilation,
  #2997).

* `stat_function()` now accepts rlang/purrr style anonymous functions for the 
  `fun` parameter (@dkahle, #3159).

* `geom_rug()` gains an "outside" option to allow for moving the rug tassels to 
  outside the plot area (@njtierney, #3085) and a `length` option to allow for 
  changing the length of the rug lines (@daniel-wells, #3109). 
  
* All geoms now take a `key_glyph` paramter that allows users to customize
  how legend keys are drawn (@clauswilke, #3145). In addition, a new key glyph
  `timeseries` is provided to draw nice legends for time series
  (@mitchelloharawild, #3145).

## Extensions

* Layers now have a new member function `setup_layer()` which is called at the
  very beginning of the plot building process and which has access to the 
  original input data and the plot object being built. This function allows the 
  creation of custom layers that autogenerate aesthetic mappings based on the 
  input data or that filter the input data in some form. For the time being, this
  feature is not exported, but it has enabled the development of a new layer type,
  `layer_sf()` (see next item). Other special-purpose layer types may be added
  in the future (@clauswilke, #2872).
  
* A new layer type `layer_sf()` can auto-detect and auto-map sf geometry
  columns in the data. It should be used by extension developers who are writing
  new sf-based geoms or stats (@clauswilke, #3232).

* `x0` and `y0` are now recognized positional aesthetics so they will get scaled 
  if used in extension geoms and stats (@thomasp85, #3168)
  
* Continuous scale limits now accept functions which accept the default
  limits and return adjusted limits. This makes it possible to write
  a function that e.g. ensures the limits are always a multiple of 100,
  regardless of the data (@econandrew, #2307).

## Minor improvements and bug fixes

* `cut_width()` now accepts `...` to pass further arguments to `base::cut.default()`
   like `cut_number()` and `cut_interval()` already did (@cderv, #3055)

* `coord_map()` now can have axes on the top and right (@karawoo, #3042).

* `coord_polar()` now correctly rescales the secondary axis (@linzi-sg, #3278)

* `coord_sf()`, `coord_map()`, and `coord_polar()` now squash `-Inf` and `Inf`
  into the min and max of the plot (@yutannihilation, #2972).

* `coord_sf()` graticule lines are now drawn in the same thickness as panel grid 
  lines in `coord_cartesian()`, and seting panel grid lines to `element_blank()` 
  now also works in `coord_sf()` 
  (@clauswilke, #2991, #2525).

* `economics` data has been regenerated. This leads to some changes in the
  values of all columns (especially in `psavert`), but more importantly, strips 
  the grouping attributes from `economics_long`.

* `element_line()` now fills closed arrows (@yutannihilation, #2924).

* Facet strips on the left side of plots now have clipping turned on, preventing
  text from running out of the strip and borders from looking thicker than for
  other strips (@karawoo, #2772 and #3061).

* ggplot2 now works in Turkish locale (@yutannihilation, #3011).

* Clearer error messages for inappropriate aesthetics (@clairemcwhite, #3060).

* ggplot2 no longer attaches any external packages when using functions that 
  depend on packages that are suggested but not imported by ggplot2. The 
  affected functions include `geom_hex()`, `stat_binhex()`, 
  `stat_summary_hex()`, `geom_quantile()`, `stat_quantile()`, and `map_data()` 
  (@clauswilke, #3126).
  
* `geom_area()` and `geom_ribbon()` now sort the data along the x-axis in the 
  `setup_data()` method rather than as part of `draw_group()` (@thomasp85, 
  #3023)

* `geom_hline()`, `geom_vline()`, and `geom_abline()` now throw a warning if the 
  user supplies both an `xintercept`, `yintercept`, or `slope` value and a 
  mapping (@RichardJActon, #2950).

* `geom_rug()` now works with `coord_flip()` (@has2k1, #2987).

* `geom_violin()` no longer throws an error when quantile lines fall outside 
  the violin polygon (@thomasp85, #3254).

* `guide_legend()` and `guide_colorbar()` now use appropriate spacing between legend
  key glyphs and legend text even if the legend title is missing (@clauswilke, #2943).

* Default labels are now generated more consistently; e.g., symbols no longer
  get backticks, and long expressions are abbreviated with `...`
  (@yutannihilation, #2981).

* All-`Inf` layers are now ignored for picking the scale (@yutannihilation, 
  #3184).
  
* Diverging Brewer colour palette now use the correct mid-point colour 
  (@dariyasydykova, #3072).
  
* `scale_color_continuous()` now points to `scale_colour_continuous()` so that 
  it will handle `type = "viridis"` as the documentation states (@hlendway, 
  #3079).

* `scale_shape_identity()` now works correctly with `guide = "legend"` 
  (@malcolmbarrett, #3029)
  
* `scale_continuous` will now draw axis line even if the length of breaks is 0
  (@thomasp85, #3257)

* `stat_bin()` will now error when the number of bins exceeds 1e6 to avoid 
  accidentally freezing the user session (@thomasp85).
  
* `sec_axis()` now places ticks accurately when using nonlinear transformations (@dpseidel, #2978).

* `facet_wrap()` and `facet_grid()` now automatically remove NULL from facet
  specs, and accept empty specs (@yutannihilation, #3070, #2986).

* `stat_bin()` now handles data with only one unique value (@yutannihilation 
  #3047).

* `sec_axis()` now accepts functions as well as formulas (@yutannihilation, #3031).

*   New theme elements allowing different ticks lengths for each axis. For instance,
    this can be used to have inwards ticks on the x-axis (`axis.ticks.length.x`) and
    outwards ticks on the y-axis (`axis.ticks.length.y`) (@pank, #2935).

* The arguments of `Stat*$compute_layer()` and `Position*$compute_layer()` are
  now renamed to always match the ones of `Stat$compute_layer()` and
  `Position$compute_layer()` (@yutannihilation, #3202).

* `geom_*()` and `stat_*()` now accepts purrr-style lambda notation
  (@yutannihilation, #3138).

* `geom_tile()` and `geom_rect()` now draw rectangles without notches at the
  corners. The style of the corner can be controlled by `linejoin` parameters
  (@yutannihilation, #3050).

# ggplot2 3.1.0

## Breaking changes

This is a minor release and breaking changes have been kept to a minimum. End users of 
ggplot2 are unlikely to encounter any issues. However, there are a few items that developers 
of ggplot2 extensions should be aware of. For additional details, see also the discussion 
accompanying issue #2890.

*   In non-user-facing internal code (specifically in the `aes()` function and in
    the `aesthetics` argument of scale functions), ggplot2 now always uses the British
    spelling for aesthetics containing the word "colour". When users specify a "color"
    aesthetic it is automatically renamed to "colour". This renaming is also applied
    to non-standard aesthetics that contain the word "color". For example, "point_color"
    is renamed to "point_colour". This convention makes it easier to support both
    British and American spelling for novel, non-standard aesthetics, but it may require
    some adjustment for packages that have previously introduced non-standard color
    aesthetics using American spelling. A new function `standardise_aes_names()` is
    provided in case extension writers need to perform this renaming in their own code
    (@clauswilke, #2649).

*   Functions that generate other functions (closures) now force the arguments that are
    used from the generated functions, to avoid hard-to-catch errors. This may affect
    some users of manual scales (such as `scale_colour_manual()`, `scale_fill_manual()`,
    etc.) who depend on incorrect behavior (@krlmlr, #2807).
    
*   `Coord` objects now have a function `backtransform_range()` that returns the
    panel range in data coordinates. This change may affect developers of custom coords,
    who now should implement this function. It may also affect developers of custom
    geoms that use the `range()` function. In some applications, `backtransform_range()`
    may be more appropriate (@clauswilke, #2821).


## New features

*   `coord_sf()` has much improved customization of axis tick labels. Labels can now
    be set manually, and there are two new parameters, `label_graticule` and
    `label_axes`, that can be used to specify which graticules to label on which side
    of the plot (@clauswilke, #2846, #2857, #2881).
    
*   Two new geoms `geom_sf_label()` and `geom_sf_text()` can draw labels and text
    on sf objects. Under the hood, a new `stat_sf_coordinates()` calculates the
    x and y coordinates from the coordinates of the sf geometries. You can customize
    the calculation method via `fun.geometry` argument (@yutannihilation, #2761).
    

## Minor improvements and fixes

*   `benchplot()` now uses tidy evaluation (@dpseidel, #2699).

*   The error message in `compute_aesthetics()` now only provides the names of
    aesthetics with mismatched lengths, rather than all aesthetics (@karawoo,
    #2853).

*   For faceted plots, data is no longer internally reordered. This makes it
    safer to feed data columns into `aes()` or into parameters of geoms or
    stats. However, doing so remains discouraged (@clauswilke, #2694).

*   `coord_sf()` now also understands the `clip` argument, just like the other
    coords (@clauswilke, #2938).

*   `fortify()` now displays a more informative error message for
    `grouped_df()` objects when dplyr is not installed (@jimhester, #2822).

*   All `geom_*()` now display an informative error message when required 
    aesthetics are missing (@dpseidel, #2637 and #2706).

*   `geom_boxplot()` now understands the `width` parameter even when used with
    a non-standard stat, such as `stat_identity()` (@clauswilke, #2893).
    
*  `geom_hex()` now understands the `size` and `linetype` aesthetics
   (@mikmart, #2488).
    
*   `geom_hline()`, `geom_vline()`, and `geom_abline()` now work properly
    with `coord_trans()` (@clauswilke, #2149, #2812).
    
*   `geom_text(..., parse = TRUE)` now correctly renders the expected number of
    items instead of silently dropping items that are empty expressions, e.g.
    the empty string "". If an expression spans multiple lines, we take just
    the first line and drop the rest. This same issue is also fixed for
    `geom_label()` and the axis labels for `geom_sf()` (@slowkow, #2867).

*   `geom_sf()` now respects `lineend`, `linejoin`, and `linemitre` parameters 
    for lines and polygons (@alistaire47, #2826).
    
*   `ggsave()` now exits without creating a new graphics device if previously
    none was open (@clauswilke, #2363).

*   `labs()` now has named arguments `title`, `subtitle`, `caption`, and `tag`.
    Also, `labs()` now accepts tidyeval (@yutannihilation, #2669).

*   `position_nudge()` is now more robust and nudges only in the direction
    requested. This enables, for example, the horizontal nudging of boxplots
    (@clauswilke, #2733).

*   `sec_axis()` and `dup_axis()` now return appropriate breaks for the secondary
    axis when applied to log transformed scales (@dpseidel, #2729).

*   `sec_axis()` now works as expected when used in combination with tidy eval
    (@dpseidel, #2788).

*   `scale_*_date()`, `scale_*_time()` and `scale_*_datetime()` can now display 
    a secondary axis that is a __one-to-one__ transformation of the primary axis,
    implemented using the `sec.axis` argument to the scale constructor 
    (@dpseidel, #2244).
    
*   `stat_contour()`, `stat_density2d()`, `stat_bin2d()`,  `stat_binhex()`
    now calculate normalized statistics including `nlevel`, `ndensity`, and
    `ncount`. Also, `stat_density()` now includes the calculated statistic 
    `nlevel`, an alias for `scaled`, to better match the syntax of `stat_bin()`
    (@bjreisman, #2679).

# ggplot2 3.0.0

## Breaking changes

*   ggplot2 now supports/uses tidy evaluation (as described below). This is a 
    major change and breaks a number of packages; we made this breaking change 
    because it is important to make ggplot2 more programmable, and to be more 
    consistent with the rest of the tidyverse. The best general (and detailed)
    introduction to tidy evaluation can be found in the meta programming
    chapters in [Advanced R](https://adv-r.hadley.nz).
    
    The primary developer facing change is that `aes()` now contains 
    quosures (expression + environment pairs) rather than symbols, and you'll 
    need to take a different approach to extracting the information you need. 
    A common symptom of this change are errors "undefined columns selected" or 
    "invalid 'type' (list) of argument" (#2610). As in the previous version,
    constants (like `aes(x = 1)` or `aes(colour = "smoothed")`) are stored
    as is.
    
    In this version of ggplot2, if you need to describe a mapping in a string, 
    use `quo_name()` (to generate single-line strings; longer expressions may 
    be abbreviated) or `quo_text()` (to generate non-abbreviated strings that
    may span multiple lines). If you do need to extract the value of a variable
    instead use `rlang::eval_tidy()`. You may want to condition on 
    `(packageVersion("ggplot2") <= "2.2.1")` so that your code can work with
    both released and development versions of ggplot2.
    
    We recognise that this is a big change and if you're not already familiar
    with rlang, there's a lot to learn. If you are stuck, or need any help,
    please reach out on <https://community.rstudio.com>.

*   Error: Column `y` must be a 1d atomic vector or a list

    Internally, ggplot2 now uses `as.data.frame(tibble::as_tibble(x))` to
    convert a list into a data frame. This improves ggplot2's support for
    list-columns (needed for sf support), at a small cost: you can no longer
    use matrix-columns. Note that unlike tibble we still allow column vectors
    such as returned by `base::scale()` because of their widespread use.

*   Error: More than one expression parsed
  
    Previously `aes_string(x = c("a", "b", "c"))` silently returned 
    `aes(x = a)`. Now this is a clear error.

*   Error: `data` must be uniquely named but has duplicate columns
  
    If layer data contains columns with identical names an error will be 
    thrown. In earlier versions the first occurring column was chosen silently,
    potentially masking that the wrong data was chosen.

*   Error: Aesthetics must be either length 1 or the same as the data
    
    Layers are stricter about the columns they will combine into a single
    data frame. Each aesthetic now must be either the same length as the data
    frame or a single value. This makes silent recycling errors much less likely.

*   Error: `coord_*` doesn't support free scales 
   
    Free scales only work with selected coordinate systems; previously you'd
    get an incorrect plot.

*   Error in f(...) : unused argument (range = c(0, 1))

    This is because the `oob` argument to scale has been set to a function
    that only takes a single argument; it needs to take two arguments
    (`x`, and `range`). 

*   Error: unused argument (output)
  
    The function `guide_train()` now has an optional parameter `aesthetic`
    that allows you to override the `aesthetic` setting in the scale.
    To make your code work with the both released and development versions of 
    ggplot2 appropriate, add `aesthetic = NULL` to the `guide_train()` method
    signature.
    
    ```R
    # old
    guide_train.legend <- function(guide, scale) {...}
    
    # new 
    guide_train.legend <- function(guide, scale, aesthetic = NULL) {...}
    ```
    
    Then, inside the function, replace `scale$aesthetics[1]`,
    `aesthetic %||% scale$aesthetics[1]`. (The %||% operator is defined in the 
    rlang package).
    
    ```R
    # old
    setNames(list(scale$map(breaks)), scale$aesthetics[1])

    # new
    setNames(list(scale$map(breaks)), aesthetic %||% scale$aesthetics[1])
    ```

*   The long-deprecated `subset` argument to `layer()` has been removed.

## Tidy evaluation

* `aes()` now supports quasiquotation so that you can use `!!`, `!!!`,
  and `:=`. This replaces `aes_()` and `aes_string()` which are now
  soft-deprecated (but will remain around for a long time).

* `facet_wrap()` and `facet_grid()` now support `vars()` inputs. Like
  `dplyr::vars()`, this helper quotes its inputs and supports
  quasiquotation. For instance, you can now supply faceting variables
  like this: `facet_wrap(vars(am, cyl))` instead of 
  `facet_wrap(~am + cyl)`. Note that the formula interface is not going 
  away and will not be deprecated. `vars()` is simply meant to make it 
  easier to create functions around `facet_wrap()` and `facet_grid()`.

  The first two arguments of `facet_grid()` become `rows` and `cols`
  and now support `vars()` inputs. Note however that we took special
  care to ensure complete backward compatibility. With this change
  `facet_grid(vars(cyl), vars(am, vs))` is equivalent to
  `facet_grid(cyl ~ am + vs)`, and `facet_grid(cols = vars(am, vs))` is
  equivalent to `facet_grid(. ~ am + vs)`.

  One nice aspect of the new interface is that you can now easily
  supply names: `facet_grid(vars(Cylinder = cyl), labeller =
  label_both)` will give nice label titles to the facets. Of course,
  those names can be unquoted with the usual tidy eval syntax.

### sf

* ggplot2 now has full support for sf with `geom_sf()` and `coord_sf()`:

  ```r
  nc <- sf::st_read(system.file("shape/nc.shp", package = "sf"), quiet = TRUE)
  ggplot(nc) +
    geom_sf(aes(fill = AREA))
  ```
  It supports all simple features, automatically aligns CRS across layers, sets
  up the correct aspect ratio, and draws a graticule.

## New features

* ggplot2 now works on R 3.1 onwards, and uses the 
  [vdiffr](https://github.com/r-lib/vdiffr) package for visual testing.

* In most cases, accidentally using `%>%` instead of `+` will generate an 
  informative error (#2400).

* New syntax for calculated aesthetics. Instead of using `aes(y = ..count..)` 
  you can (and should!) use `aes(y = stat(count))`. `stat()` is a real function 
  with documentation which hopefully will make this part of ggplot2 less 
  confusing (#2059).
  
  `stat()` is particularly nice for more complex calculations because you 
  only need to specify it once: `aes(y = stat(count / max(count)))`,
  rather than `aes(y = ..count.. / max(..count..))`
  
* New `tag` label for adding identification tags to plots, typically used for 
  labelling a subplot with a letter. Add a tag with `labs(tag = "A")`, style it 
  with the `plot.tag` theme element, and control position with the
  `plot.tag.position` theme setting (@thomasp85).

### Layers: geoms, stats, and position adjustments

* `geom_segment()` and `geom_curve()` have a new `arrow.fill` parameter which 
  allows you to specify a separate fill colour for closed arrowheads 
  (@hrbrmstr and @clauswilke, #2375).

* `geom_point()` and friends can now take shapes as strings instead of integers,
  e.g. `geom_point(shape = "diamond")` (@daniel-barnett, #2075).

* `position_dodge()` gains a `preserve` argument that allows you to control
  whether the `total` width at each `x` value is preserved (the current 
  default), or ensure that the width of a `single` element is preserved
  (what many people want) (#1935).

* New `position_dodge2()` provides enhanced dodging for boxplots. Compared to
  `position_dodge()`, `position_dodge2()` compares `xmin` and `xmax` values  
  to determine which elements overlap, and spreads overlapping elements evenly
  within the region of overlap. `position_dodge2()` is now the default position
  adjustment for `geom_boxplot()`, because it handles `varwidth = TRUE`, and 
  will be considered for other geoms in the future.
  
  The `padding` parameter adds a small amount of padding between elements 
  (@karawoo, #2143) and a `reverse` parameter allows you to reverse the order 
  of placement (@karawoo, #2171).
  
* New `stat_qq_line()` makes it easy to add a simple line to a Q-Q plot, which 
  makes it easier to judge the fit of the theoretical distribution 
  (@nicksolomon).

### Scales and guides

* Improved support for mapping date/time variables to `alpha`, `size`, `colour`, 
  and `fill` aesthetics, including `date_breaks` and `date_labels` arguments 
  (@karawoo, #1526), and new `scale_alpha()` variants (@karawoo, #1526).

* Improved support for ordered factors. Ordered factors throw a warning when 
  mapped to shape (unordered factors do not), and do not throw warnings when 
  mapped to size or alpha (unordered factors do). Viridis is used as the 
  default colour and fill scale for ordered factors (@karawoo, #1526).

* The `expand` argument of `scale_*_continuous()` and `scale_*_discrete()`
  now accepts separate expansion values for the lower and upper range
  limits. The expansion limits can be specified using the convenience
  function `expand_scale()`.
  
  Separate expansion limits may be useful for bar charts, e.g. if one
  wants the bottom of the bars to be flush with the x axis but still 
  leave some (automatically calculated amount of) space above them:
  
    ```r
    ggplot(mtcars) +
        geom_bar(aes(x = factor(cyl))) +
        scale_y_continuous(expand = expand_scale(mult = c(0, .1)))
    ```
  
  It can also be useful for line charts, e.g. for counts over time,
  where one wants to have a ’hard’ lower limit of y = 0 but leave the
  upper limit unspecified (and perhaps differing between panels), with
  some extra space above the highest point on the line (with symmetrical 
  limits, the extra space above the highest point could in some cases 
  cause the lower limit to be negative).
  
  The old syntax for the `expand` argument will, of course, continue
  to work (@huftis, #1669).

* `scale_colour_continuous()` and `scale_colour_gradient()` are now controlled 
  by global options `ggplot2.continuous.colour` and `ggplot2.continuous.fill`. 
  These can be set to `"gradient"` (the default) or `"viridis"` (@karawoo).

* New `scale_colour_viridis_c()`/`scale_fill_viridis_c()` (continuous) and
  `scale_colour_viridis_d()`/`scale_fill_viridis_d()` (discrete) make it
  easy to use Viridis colour scales (@karawoo, #1526).

* Guides for `geom_text()` now accept custom labels with 
  `guide_legend(override.aes = list(label = "foo"))` (@brianwdavis, #2458).

### Margins

* Strips gain margins on all sides by default. This means that to fully justify
  text to the edge of a strip, you will need to also set the margins to 0
  (@karawoo).

* Rotated strip labels now correctly understand `hjust` and `vjust` parameters
  at all angles (@karawoo).

* Strip labels now understand justification relative to the direction of the
  text, meaning that in y facets, the strip text can be placed at either end of
  the strip using `hjust` (@karawoo).

* Legend titles and labels get a little extra space around them, which 
  prevents legend titles from overlapping the legend at large font sizes 
  (@karawoo, #1881).

## Extension points

* New `autolayer()` S3 generic (@mitchelloharawild, #1974). This is similar
  to `autoplot()` but produces layers rather than complete plots.

* Custom objects can now be added using `+` if a `ggplot_add` method has been
  defined for the class of the object (@thomasp85).

* Theme elements can now be subclassed. Add a `merge_element` method to control
  how properties are inherited from the parent element. Add an `element_grob` 
  method to define how elements are rendered into grobs (@thomasp85, #1981).

* Coords have gained new extension mechanisms.
  
    If you have an existing coord extension, you will need to revise the
    specification of the `train()` method. It is now called 
    `setup_panel_params()` (better reflecting what it actually does) and now 
    has arguments `scale_x`, and `scale_y` (the x and y scales respectively) 
    and `param`, a list of plot specific parameters generated by 
    `setup_params()`.

    What was formerly called `scale_details` (in coords), `panel_ranges` 
    (in layout) and `panel_scales` (in geoms) are now consistently called
    `panel_params` (#1311). These are parameters of the coord that vary from
    panel to panel.

* `ggplot_build()` and `ggplot_gtable()` are now generics, so ggplot-subclasses 
  can define additional behavior during the build stage.

* `guide_train()`, `guide_merge()`, `guide_geom()`, and `guide_gengrob()`
  are now exported as they are needed if you want to design your own guide.
  They are not currently documented; use at your own risk (#2528).

* `scale_type()` generic is now exported and documented. Use this if you 
  want to extend ggplot2 to work with a new type of vector.

## Minor bug fixes and improvements

### Faceting

* `facet_grid()` gives a more informative error message if you try to use
  a variable in both rows and cols (#1928).

* `facet_grid()` and `facet_wrap()` both give better error messages if you
  attempt to use an unsupported coord with free scales (#2049).

* `label_parsed()` works once again (#2279).

* You can now style the background of horizontal and vertical strips
  independently with `strip.background.x` and `strip.background.y` 
  theme settings (#2249).

### Scales

* `discrete_scale()` documentation now inherits shared definitions from 
  `continuous_scale()` (@alistaire47, #2052).

* `guide_colorbar()` shows all colours of the scale (@has2k1, #2343).

* `scale_identity()` once again produces legends by default (#2112).

* Tick marks for secondary axes with strong transformations are more 
  accurately placed (@thomasp85, #1992).

* Missing line types now reliably generate missing lines (with standard 
  warning) (#2206).

* Legends now ignore set aesthetics that are not length one (#1932).

* All colour and fill scales now have an `aesthetics` argument that can
  be used to set the aesthetic(s) the scale works with. This makes it
  possible to apply a colour scale to both colour and fill aesthetics
  at the same time, via `aesthetics = c("colour", "fill")` (@clauswilke).
  
* Three new generic scales work with any aesthetic or set of aesthetics: 
  `scale_continuous_identity()`, `scale_discrete_identity()`, and
  `scale_discrete_manual()` (@clauswilke).

* `scale_*_gradient2()` now consistently omits points outside limits by 
  rescaling after the limits are enforced (@foo-bar-baz-qux, #2230).

### Layers

* `geom_label()` now correctly produces unbordered labels when `label.size` 
  is 0, even when saving to PDF (@bfgray3, #2407).

* `layer()` gives considerably better error messages for incorrectly specified
  `geom`, `stat`, or `position` (#2401).

* In all layers that use it, `linemitre` now defaults to 10 (instead of 1)
  to better match base R.

* `geom_boxplot()` now supplies a default value if no `x` aesthetic is present
  (@foo-bar-baz-qux, #2110).

* `geom_density()` drops groups with fewer than two data points and throws a
  warning. For groups with two data points, density values are now calculated 
  with `stats::density` (@karawoo, #2127).

* `geom_segment()` now also takes a `linejoin` parameter. This allows more 
  control over the appearance of the segments, which is especially useful for 
  plotting thick arrows (@Ax3man, #774).

* `geom_smooth()` now reports the formula used when `method = "auto"` 
  (@davharris #1951). `geom_smooth()` now orders by the `x` aesthetic, making it 
  easier to pass pre-computed values without manual ordering (@izahn, #2028). It 
  also now knows it has `ymin` and `ymax` aesthetics (#1939). The legend 
  correctly reflects the status of the `se` argument when used with stats 
  other than the default (@clauswilke, #1546).

* `geom_tile()` now once again interprets `width` and `height` correctly 
  (@malcolmbarrett, #2510).

* `position_jitter()` and `position_jitterdodge()` gain a `seed` argument that
  allows the specification of a random seed for reproducible jittering 
  (@krlmlr, #1996 and @slowkow, #2445).

* `stat_density()` has better behaviour if all groups are dropped because they
  are too small (#2282).

* `stat_summary_bin()` now understands the `breaks` parameter (@karawoo, #2214).

* `stat_bin()` now accepts functions for `binwidth`. This allows better binning 
  when faceting along variables with different ranges (@botanize).

* `stat_bin()` and `geom_histogram()` now sum correctly when using the `weight` 
  aesthetic (@jiho, #1921).

* `stat_bin()` again uses correct scaling for the computed variable `ndensity` 
  (@timgoodman, #2324).

* `stat_bin()` and `stat_bin_2d()` now properly handle the `breaks` parameter 
  when the scales are transformed (@has2k1, #2366).

* `update_geom_defaults()` and `update_stat_defaults()` allow American 
  spelling of aesthetic parameters (@foo-bar-baz-qux, #2299).

* The `show.legend` parameter now accepts a named logical vector to hide/show
  only some aesthetics in the legend (@tutuchan, #1798).

* Layers now silently ignore unknown aesthetics with value `NULL` (#1909).

### Coords

* Clipping to the plot panel is now configurable, through a `clip` argument
  to coordinate systems, e.g. `coord_cartesian(clip = "off")` 
  (@clauswilke, #2536).

* Like scales, coordinate systems now give you a message when you're 
  replacing an existing coordinate system (#2264).

* `coord_polar()` now draws secondary axis ticks and labels 
  (@dylan-stark, #2072), and can draw the radius axis on the right 
  (@thomasp85, #2005).

* `coord_trans()` now generates a warning when a transformation generates 
  non-finite values (@foo-bar-baz-qux, #2147).

### Themes

* Complete themes now always override all elements of the default theme
  (@has2k1, #2058, #2079).

* Themes now set default grid colour in `panel.grid` rather than individually
  in `panel.grid.major` and `panel.grid.minor` individually. This makes it 
  slightly easier to customise the theme (#2352).

* Fixed bug when setting strips to `element_blank()` (@thomasp85). 

* Axes positioned on the top and to the right can now customize their ticks and
  lines separately (@thomasp85, #1899).

* Built-in themes gain parameters `base_line_size` and `base_rect_size` which 
  control the default sizes of line and rectangle elements (@karawoo, #2176).

* Default themes use `rel()` to set line widths (@baptiste).

* Themes were tweaked for visual consistency and more graceful behavior when 
  changing the base font size. All absolute heights or widths were replaced 
  with heights or widths that are proportional to the base font size. One 
  relative font size was eliminated (@clauswilke).
  
* The height of descenders is now calculated solely on font metrics and doesn't
  change with the specific letters in the string. This fixes minor alignment 
  issues with plot titles, subtitles, and legend titles (#2288, @clauswilke).

### Guides

* `guide_colorbar()` is more configurable: tick marks and color bar frame
  can now by styled with arguments `ticks.colour`, `ticks.linewidth`, 
  `frame.colour`, `frame.linewidth`, and `frame.linetype`
  (@clauswilke).
  
* `guide_colorbar()` now uses `legend.spacing.x` and `legend.spacing.y` 
  correctly, and it can handle multi-line titles. Minor tweaks were made to 
  `guide_legend()` to make sure the two legend functions behave as similarly as
  possible (@clauswilke, #2397 and #2398).
  
* The theme elements `legend.title` and `legend.text` now respect the settings 
  of `margin`, `hjust`, and `vjust` (@clauswilke, #2465, #1502).

* Non-angle parameters of `label.theme` or `title.theme` can now be set in 
  `guide_legend()` and `guide_colorbar()` (@clauswilke, #2544).

### Other

* `fortify()` gains a method for tbls (@karawoo, #2218).

* `ggplot` gains a method for `grouped_df`s that adds a `.group` variable,
  which computes a unique value for each group. Use it with 
  `aes(group = .group)` (#2351).

* `ggproto()` produces objects with class `c("ggproto", "gg")`, allowing for
  a more informative error message when adding layers, scales, or other ggproto 
  objects (@jrnold, #2056).

* `ggsave()`'s DPI argument now supports 3 string options: "retina" (320
  DPI), "print" (300 DPI), and "screen" (72 DPI) (@foo-bar-baz-qux, #2156).
  `ggsave()` now uses full argument names to avoid partial match warnings 
  (#2355), and correctly restores the previous graphics device when several
  graphics devices are open (#2363).

* `print.ggplot()` now returns the original ggplot object, instead of the 
  output from `ggplot_build()`. Also, the object returned from 
  `ggplot_build()` now has the class `"ggplot_built"` (#2034).

* `map_data()` now works even when purrr is loaded (tidyverse#66).

* New functions `summarise_layout()`, `summarise_coord()`, and 
  `summarise_layers()` summarise the layout, coordinate systems, and layers 
  of a built ggplot object (#2034, @wch). This provides a tested API that 
  (e.g.) shiny can depend on.

* Updated startup messages reflect new resources (#2410, @mine-cetinkaya-rundel).

# ggplot2 2.2.1

* Fix usage of `structure(NULL)` for R-devel compatibility (#1968).

# ggplot2 2.2.0

## Major new features

### Subtitle and caption

Thanks to @hrbrmstr plots now have subtitles and captions, which can be set with 
the `subtitle`  and `caption` arguments to `ggtitle()` and `labs()`. You can 
control their appearance with the theme settings `plot.caption` and 
`plot.subtitle`. The main plot title is now left-aligned to better work better 
with a subtitle. The caption is right-aligned (@hrbrmstr).

### Stacking

`position_stack()` and `position_fill()` now sort the stacking order to match 
grouping order. This allows you to control the order through grouping, and 
ensures that the default legend matches the plot (#1552, #1593). If you want the 
opposite order (useful if you have horizontal bars and horizontal legend), you 
can request reverse stacking by using `position = position_stack(reverse = TRUE)` 
(#1837).
  
`position_stack()` and `position_fill()` now accepts negative values which will 
create stacks extending below the x-axis (#1691).

`position_stack()` and `position_fill()` gain a `vjust` argument which makes it 
easy to (e.g.) display labels in the middle of stacked bars (#1821).

### Layers

`geom_col()` was added to complement `geom_bar()` (@hrbrmstr). It uses 
`stat="identity"` by default, making the `y` aesthetic mandatory. It does not 
support any other `stat_()` and does not provide fallback support for the 
`binwidth` parameter. Examples and references in other functions were updated to
demonstrate `geom_col()` usage. 

When creating a layer, ggplot2 will warn if you use an unknown aesthetic or an 
unknown parameter. Compared to the previous version, this is stricter for 
aesthetics (previously there was no message), and less strict for parameters 
(previously this threw an error) (#1585).

### Facetting

The facet system, as well as the internal panel class, has been rewritten in 
ggproto. Facets are now extendable in the same manner as geoms and stats, as 
described in `vignette("extending-ggplot2")`.

We have also added the following new features.
  
* `facet_grid()` and `facet_wrap()` now allow expressions in their faceting 
  formulas (@DanRuderman, #1596).

* When `facet_wrap()` results in an uneven number of panels, axes will now be
  drawn underneath the hanging panels (fixes #1607)

* Strips can now be freely positioned in `facet_wrap()` using the 
  `strip.position` argument (deprecates `switch`).

* The relative order of panel, strip, and axis can now be controlled with 
  the theme setting `strip.placement` that takes either `inside` (strip between 
  panel and axis) or `outside` (strip after axis).

* The theme option `panel.margin` has been deprecated in favour of 
  `panel.spacing` to more clearly communicate intent.

### Extensions

Unfortunately there was a major oversight in the construction of ggproto which 
lead to extensions capturing the super object at package build time, instead of 
at package run time (#1826). This problem has been fixed, but requires 
re-installation of all extension packages.

## Scales

* The position of x and y axes can now be changed using the `position` argument
  in `scale_x_*`and `scale_y_*` which can take `top` and `bottom`, and `left`
  and `right` respectively. The themes of top and right axes can be modified 
  using the `.top` and `.right` modifiers to `axis.text.*` and `axis.title.*`.

### Continuous scales

* `scale_x_continuous()` and `scale_y_continuous()` can now display a secondary 
  axis that is a __one-to-one__ transformation of the primary axis (e.g. degrees 
  Celcius to degrees Fahrenheit). The secondary axis will be positioned opposite 
  to the primary axis and can be controlled with the `sec.axis` argument to 
  the scale constructor.

* Scales worry less about having breaks. If no breaks can be computed, the
  plot will work instead of throwing an uninformative error (#791). This 
  is particularly helpful when you have facets with free scales, and not
  all panels contain data.

* Scales now warn when transformation introduces infinite values (#1696).

### Date time

* `scale_*_datetime()` now supports time zones. It will use the timezone 
  attached to the variable by default, but can be overridden with the 
  `timezone` argument.

* New `scale_x_time()` and `scale_y_time()` generate reasonable default
  breaks and labels for hms vectors (#1752).

### Discrete scales

The treatment of missing values by discrete scales has been thoroughly 
overhauled (#1584). The underlying principle is that we can naturally represent 
missing values on discrete variables (by treating just like another level), so 
by default we should. 

This principle applies to:

* character vectors
* factors with implicit NA
* factors with explicit NA

And to all scales (both position and non-position.)

Compared to the previous version of ggplot2, there are three main changes:

1.  `scale_x_discrete()` and `scale_y_discrete()` always show discrete NA,
    regardless of their source

1.  If present, `NA`s are shown in discrete legends.

1.  All discrete scales gain a `na.translate` argument that allows you to 
    control whether `NA`s are translated to something that can be visualised,
    or should be left as missing. Note that if you don't translate (i.e. 
    `na.translate = FALSE)` the missing values will passed on to the layer, 
    which will warning that it's dropping missing values. To suppress the
    warnings, you'll also need to add `na.rm = TRUE` to the layer call. 

There were also a number of other smaller changes

* Correctly use scale expansion factors.
* Don't preserve space for dropped levels (#1638).
* Only issue one warning when when asking for too many levels (#1674).
* Unicode labels work better on Windows (#1827).
* Warn when used with only continuous data (#1589)

## Themes

* The `theme()` constructor now has named arguments rather than ellipses. This 
  should make autocomplete substantially more useful. The documentation
  (including examples) has been considerably improved.
  
* Built-in themes are more visually homogeneous, and match `theme_grey` better.
  (@jiho, #1679)
  
* When computing the height of titles, ggplot2 now includes the height of the
  descenders (i.e. the bits of `g` and `y` that hang beneath the baseline). This 
  improves the margins around titles, particularly the y axis label (#1712).
  I have also very slightly increased the inner margins of axis titles, and 
  removed the outer margins. 

* Theme element inheritance is now easier to work with as modification now
  overrides default `element_blank` elements (#1555, #1557, #1565, #1567)
  
* Horizontal legends (i.e. legends on the top or bottom) are horizontally
  aligned by default (#1842). Use `legend.box = "vertical"` to switch back
  to the previous behaviour.
  
* `element_line()` now takes an `arrow` argument to specify arrows at the end of
  lines (#1740)

There were a number of tweaks to the theme elements that control legends:
  
* `legend.justification` now controls appearance will plotting the legend
  outside of the plot area. For example, you can use 
  `theme(legend.justification = "top")` to make the legend align with the 
  top of the plot.

* `panel.margin` and `legend.margin` have been renamed to `panel.spacing` and 
  `legend.spacing` respectively, to better communicate intent (they only
  affect spacing between legends and panels, not the margins around them)

* `legend.margin` now controls margin around individual legends.

* New `legend.box.background`, `legend.box.spacing`, and `legend.box.margin`
  control the background, spacing, and margin of the legend box (the region
  that contains all legends).

## Bug fixes and minor improvements

* ggplot2 now imports tibble. This ensures that all built-in datasets print 
  compactly even if you haven't explicitly loaded tibble or dplyr (#1677).

* Class of aesthetic mapping is preserved when adding `aes()` objects (#1624).

* `+.gg` now works for lists that include data frames.

* `annotation_x()` now works in the absense of global data (#1655)

* `geom_*(show.legend = FALSE)` now works for `guide_colorbar`.

* `geom_boxplot()` gains new `outlier.alpha` (@jonathan-g) and 
  `outlier.fill` (@schloerke, #1787) parameters to control the alpha/fill of
   outlier points independently of the alpha of the boxes. 

* `position_jitter()` (and hence `geom_jitter()`) now correctly computes 
  the jitter width/jitter when supplied by the user (#1775, @has2k1).

* `geom_contour()` more clearly describes what inputs it needs (#1577).

* `geom_curve()` respects the `lineend` parameter (#1852).

* `geom_histogram()` and `stat_bin()` understand the `breaks` parameter once 
  more. (#1665). The floating point adjustment for histogram bins is now 
  actually used - it was previously inadvertently ignored (#1651).

* `geom_violin()` no longer transforms quantile lines with the alpha aesthetic
  (@mnbram, #1714). It no longer errors when quantiles are requested but data
  have zero range (#1687). When `trim = FALSE` it once again has a nice 
  range that allows the density to reach zero (by extending the range 3 
  bandwidths to either side of the data) (#1700).

* `geom_dotplot()` works better when faceting and binning on the y-axis. 
  (#1618, @has2k1).
  
* `geom_hexbin()` once again supports `..density..` (@mikebirdgeneau, #1688).

* `geom_step()` gives useful warning if only one data point in layer (#1645).

* `layer()` gains new `check.aes` and `check.param` arguments. These allow
  geom/stat authors to optional suppress checks for known aesthetics/parameters.
  Currently this is used only in `geom_blank()` which powers `expand_limits()` 
  (#1795).

* All `stat_*()` display a better error message when required aesthetics are
  missing.
  
* `stat_bin()` and `stat_summary_hex()` now accept length 1 `binwidth` (#1610)

* `stat_density()` gains new argument `n`, which is passed to underlying function
  `stats::density` ("number of equally spaced points at which the
  density is to be estimated"). (@hbuschme)

* `stat_binhex()` now again returns `count` rather than `value` (#1747)

* `stat_ecdf()` respects `pad` argument (#1646).

* `stat_smooth()` once again informs you about the method it has chosen.
  It also correctly calculates the size of the largest group within facets.

* `x` and `y` scales are now symmetric regarding the list of
  aesthetics they accept: `xmin_final`, `xmax_final`, `xlower`,
  `xmiddle` and `xupper` are now valid `x` aesthetics.

* `Scale` extensions can now override the `make_title` and `make_sec_title` 
  methods to let the scale modify the axis/legend titles.

* The random stream is now reset after calling `.onAttach()` (#2409).

# ggplot2 2.1.0

## New features

* When mapping an aesthetic to a constant (e.g. 
  `geom_smooth(aes(colour = "loess")))`), the default guide title is the name 
  of the aesthetic (i.e. "colour"), not the value (i.e. "loess") (#1431).

* `layer()` now accepts a function as the data argument. The function will be
  applied to the data passed to the `ggplot()` function and must return a
  data.frame (#1527, @thomasp85). This is a more general version of the 
  deprecated `subset` argument.

* `theme_update()` now uses the `+` operator instead of `%+replace%`, so that
  unspecified values will no longer be `NULL`ed out. `theme_replace()`
  preserves the old behaviour if desired (@oneillkza, #1519). 

* `stat_bin()` has been overhauled to use the same algorithm as ggvis, which 
  has been considerably improved thanks to the advice of Randy Prium (@rpruim).
  This includes:
  
    * Better arguments and a better algorithm for determining the origin.
      You can now specify either `boundary` or the `center` of a bin.
      `origin` has been deprecated in favour of these arguments.
      
    * `drop` is deprecated in favour of `pad`, which adds extra 0-count bins
      at either end (needed for frequency polygons). `geom_histogram()` defaults 
      to `pad = FALSE` which considerably improves the default limits for 
      the histogram, especially when the bins are big (#1477).
      
    * The default algorithm does a (somewhat) better job at picking nice widths 
      and origins across a wider range of input data.
      
    * `bins = n` now gives a histogram with `n` bins, not `n + 1` (#1487).

## Bug fixes

* All `\donttest{}` examples run.

* All `geom_()` and `stat_()` functions now have consistent argument order:
  data + mapping, then geom/stat/position, then `...`, then specific arguments, 
  then arguments common to all layers (#1305). This may break code if you were
  previously relying on partial name matching, but in the long-term should make 
  ggplot2 easier to use. In particular, you can now set the `n` parameter
  in `geom_density2d()` without it partially matching `na.rm` (#1485).

* For geoms with both `colour` and `fill`, `alpha` once again only affects
  fill (Reverts #1371, #1523). This was causing problems for people.

* `facet_wrap()`/`facet_grid()` works with multiple empty panels of data 
  (#1445).

* `facet_wrap()` correctly swaps `nrow` and `ncol` when faceting vertically
  (#1417).

* `ggsave("x.svg")` now uses svglite to produce the svg (#1432).

* `geom_boxplot()` now understands `outlier.color` (#1455).

* `geom_path()` knows that "solid" (not just 1) represents a solid line (#1534).

* `geom_ribbon()` preserves missing values so they correctly generate a 
  gap in the ribbon (#1549).

* `geom_tile()` once again accepts `width` and `height` parameters (#1513). 
  It uses `draw_key_polygon()` for better a legend, including a coloured 
  outline (#1484).

* `layer()` now automatically adds a `na.rm` parameter if none is explicitly
  supplied.

* `position_jitterdodge()` now works on all possible dodge aesthetics, 
  e.g. `color`, `linetype` etc. instead of only based on `fill` (@bleutner)

* `position = "nudge"` now works (although it doesn't do anything useful)
  (#1428).

* The default scale for columns of class "AsIs" is now "identity" (#1518).

* `scale_*_discrete()` has better defaults when used with purely continuous
  data (#1542).

* `scale_size()` warns when used with categorical data.

* `scale_size()`, `scale_colour()`, and `scale_fill()` gain date and date-time
  variants (#1526).

* `stat_bin_hex()` and `stat_bin_summary()` now use the same underlying 
  algorithm so results are consistent (#1383). `stat_bin_hex()` now accepts
  a `weight` aesthetic. To be consistent with related stats, the output variable 
  from `stat_bin_hex()` is now value instead of count.

* `stat_density()` gains a `bw` parameter which makes it easy to get consistent 
   smoothing between facets (@jiho)

* `stat-density-2d()` no longer ignores the `h` parameter, and now accepts 
  `bins` and `binwidth` parameters to control the number of contours 
  (#1448, @has2k1).

* `stat_ecdf()` does a better job of adding padding to -Inf/Inf, and gains
  an argument `pad` to suppress the padding if not needed (#1467).

* `stat_function()` gains an `xlim` parameter (#1528). It once again works 
  with discrete x values (#1509).

* `stat_summary()` preserves sorted x order which avoids artefacts when
  display results with `geom_smooth()` (#1520).

* All elements should now inherit correctly for all themes except `theme_void()`.
  (@Katiedaisey, #1555) 

* `theme_void()` was completely void of text but facets and legends still
  need labels. They are now visible (@jiho). 

* You can once again set legend key and height width to unit arithmetic
  objects (like `2 * unit(1, "cm")`) (#1437).

* Eliminate spurious warning if you have a layer with no data and no aesthetics
  (#1451).

* Removed a superfluous comma in `theme-defaults.r` code (@jschoeley)

* Fixed a compatibility issue with `ggproto` and R versions prior to 3.1.2.
  (#1444)

* Fixed issue where `coord_map()` fails when given an explicit `parameters`
  argument (@tdmcarthur, #1729)
  
* Fixed issue where `geom_errorbarh()` had a required `x` aesthetic (#1933)  

# ggplot2 2.0.0

## Major changes

* ggplot no longer throws an error if your plot has no layers. Instead it 
  automatically adds `geom_blank()` (#1246).
  
* New `cut_width()` is a convenient replacement for the verbose
  `plyr::round_any()`, with the additional benefit of offering finer
  control.

* New `geom_count()` is a convenient alias to `stat_sum()`. Use it when you
  have overlapping points on a scatterplot. `stat_sum()` now defaults to 
  using counts instead of proportions.

* New `geom_curve()` adds curved lines, with a similar specification to 
  `geom_segment()` (@veraanadi, #1088).

* Date and datetime scales now have `date_breaks`, `date_minor_breaks` and
  `date_labels` arguments so that you never need to use the long
  `scales::date_breaks()` or `scales::date_format()`.
  
* `geom_bar()` now has it's own stat, distinct from `stat_bin()` which was
  also used by `geom_histogram()`. `geom_bar()` now uses `stat_count()` 
  which counts values at each distinct value of x (i.e. it does not bin
  the data first). This can be useful when you want to show exactly which 
  values are used in a continuous variable.

* `geom_point()` gains a `stroke` aesthetic which controls the border width of 
  shapes 21-25 (#1133, @SeySayux). `size` and `stroke` are additive so a point 
  with `size = 5` and `stroke = 5` will have a diameter of 10mm. (#1142)

* New `position_nudge()` allows you to slightly offset labels (or other 
  geoms) from their corresponding points (#1109).

* `scale_size()` now maps values to _area_, not radius. Use `scale_radius()`
  if you want the old behaviour (not recommended, except perhaps for lines).

* New `stat_summary_bin()` works like `stat_summary()` but on binned data. 
  It's a generalisation of `stat_bin()` that can compute any aggregate,
  not just counts (#1274). Both default to `mean_se()` if no aggregation
  functions are supplied (#1386).

* Layers are now much stricter about their arguments - you will get an error
  if you've supplied an argument that isn't an aesthetic or a parameter.
  This is likely to cause some short-term pain but in the long-term it will make
  it much easier to spot spelling mistakes and other errors (#1293).
  
    This change does break a handful of geoms/stats that used `...` to pass 
    additional arguments on to the underlying computation. Now 
    `geom_smooth()`/`stat_smooth()` and `geom_quantile()`/`stat_quantile()` 
    use `method.args` instead (#1245, #1289); and `stat_summary()` (#1242), 
    `stat_summary_hex()`, and `stat_summary2d()` use `fun.args`.

### Extensibility

There is now an official mechanism for defining Stats, Geoms, and Positions in 
other packages. See `vignette("extending-ggplot2")` for details.

* All Geoms, Stats and Positions are now exported, so you can inherit from them
  when making your own objects (#989).

* ggplot2 no longer uses proto or reference classes. Instead, we now use 
  ggproto, a new OO system designed specifically for ggplot2. Unlike proto
  and RC, ggproto supports clean cross-package inheritance. Creating a new OO
  system isn't usually the right way to solve a problem, but I'm pretty sure
  it was necessary here. Read more about it in the vignette.

* `aes_()` replaces `aes_q()`. It also supports formulas, so the most concise 
  SE version of `aes(carat, price)` is now `aes_(~carat, ~price)`. You may
  want to use this form in packages, as it will avoid spurious `R CMD check` 
  warnings about undefined global variables.

### Text

* `geom_text()` has been overhauled to make labelling your data a little
  easier. It:
  
    * `nudge_x` and `nudge_y` arguments let you offset labels from their
      corresponding points (#1120). 
      
    * `check_overlap = TRUE` provides a simple way to avoid overplotting 
      of labels: labels that would otherwise overlap are omitted (#1039).
      
    * `hjust` and `vjust` can now be character vectors: "left", "center", 
      "right", "bottom", "middle", "top". New options include "inward" and 
      "outward" which align text towards and away from the center of the plot 
      respectively.

* `geom_label()` works like `geom_text()` but draws a rounded rectangle 
  underneath each label (#1039). This is useful when you want to label plots
  that are dense with data.

### Deprecated features

* The little used `aes_auto()` has been deprecated. 

* `aes_q()` has been replaced with `aes_()` to be consistent with SE versions
  of NSE functions in other packages.

* The `order` aesthetic is officially deprecated. It never really worked, and 
  was poorly documented.

* The `stat` and `position` arguments to `qplot()` have been deprecated.
  `qplot()` is designed for quick plots - if you need to specify position
  or stat, use `ggplot()` instead.

* The theme setting `axis.ticks.margin` has been deprecated: now use the margin 
  property of `axis.text`.
  
* `stat_abline()`, `stat_hline()` and `stat_vline()` have been removed:
  these were never suitable for use other than with `geom_abline()` etc
  and were not documented.

* `show_guide` has been renamed to `show.legend`: this more accurately
  reflects what it does (controls appearance of layer in legend), and uses the 
  same convention as other ggplot2 arguments (i.e. a `.` between names).
  (Yes, I know that's inconsistent with function names with use `_`, but it's
  too late to change now.)

A number of geoms have been renamed to be internally consistent:

* `stat_binhex()` and `stat_bin2d()` have been renamed to `stat_bin_hex()` 
  and `stat_bin_2d()` (#1274). `stat_summary2d()` has been renamed to 
  `stat_summary_2d()`, `geom_density2d()`/`stat_density2d()` has been renamed 
  to `geom_density_2d()`/`stat_density_2d()`.

* `stat_spoke()` is now `geom_spoke()` since I realised it's a
  reparameterisation of `geom_segment()`.

* `stat_bindot()` has been removed because it's so tightly coupled to
  `geom_dotplot()`. If you happened to use `stat_bindot()`, just change to
  `geom_dotplot()` (#1194).

All defunct functions have been removed.

### Default appearance

* The default `theme_grey()` background colour has been changed from "grey90" 
  to "grey92": this makes the background a little less visually prominent.

* Labels and titles have been tweaked for readability:

    * Axes labels are darker.
    
    * Legend and axis titles are given the same visual treatment.
    
    * The default font size dropped from 12 to 11. You might be surprised that 
      I've made the default text size smaller as it was already hard for
      many people to read. It turns out there was a bug in RStudio (fixed in 
      0.99.724), that shrunk the text of all grid based graphics. Once that
      was resolved the defaults seemed too big to my eyes.
    
    * More spacing between titles and borders.
    
    * Default margins scale with the theme font size, so the appearance at 
      larger font sizes should be considerably improved (#1228). 

* `alpha` now affects both fill and colour aesthetics (#1371).

* `element_text()` gains a margins argument which allows you to add additional
  padding around text elements. To help see what's going on use `debug = TRUE` 
  to display the text region and anchors.

* The default font size in `geom_text()` has been decreased from 5mm (14 pts)
  to 3.8 mm (11 pts) to match the new default theme sizes.

* A diagonal line is no longer drawn on bar and rectangle legends. Instead, the
  border has been tweaked to be more visible, and more closely match the size of 
  line drawn on the plot.

* `geom_pointrange()` and `geom_linerange()` get vertical (not horizontal)
  lines in the legend (#1389).

* The default line `size` for `geom_smooth()` has been increased from 0.5 to 1 
  to make it easier to see when overlaid on data.
  
* `geom_bar()` and `geom_rect()` use a slightly paler shade of grey so they
  aren't so visually heavy.
  
* `geom_boxplot()` now colours outliers the same way as the boxes.

* `geom_point()` now uses shape 19 instead of 16. This looks much better on 
  the default Linux graphics device. (It's very slightly smaller than the old 
  point, but it shouldn't affect any graphics significantly)

* Sizes in ggplot2 are measured in mm. Previously they were converted to pts 
  (for use in grid) by multiplying by 72 / 25.4. However, grid uses printer's 
  points, not Adobe (big pts), so sizes are now correctly multiplied by 
  72.27 / 25.4. This is unlikely to noticeably affect display, but it's
  technically correct (<https://youtu.be/hou0lU8WMgo>).

* The default legend will now allocate multiple rows (if vertical) or
  columns (if horizontal) in order to make a legend that is more likely to
  fit on the screen. You can override with the `nrow`/`ncol` arguments
  to `guide_legend()`

    ```R
    p <- ggplot(mpg, aes(displ,hwy, colour = model)) + geom_point()
    p
    p + theme(legend.position = "bottom")
    # Previous behaviour
    p + guides(colour = guide_legend(ncol = 1))
    ```

### New and updated themes

* New `theme_void()` is completely empty. It's useful for plots with non-
  standard coordinates or for drawings (@jiho, #976).

* New `theme_dark()` has a dark background designed to make colours pop out
  (@jiho, #1018)

* `theme_minimal()` became slightly more minimal by removing the axis ticks:
  labels now line up directly beneath grid lines (@tomschloss, #1084)

* New theme setting `panel.ontop` (logical) make it possible to place 
  background elements (i.e., gridlines) on top of data. Best used with 
  transparent `panel.background` (@noamross. #551).

### Labelling

The facet labelling system was updated with many new features and a
more flexible interface (@lionel-). It now works consistently across
grid and wrap facets. The most important user visible changes are:

* `facet_wrap()` gains a `labeller` option (#25).

* `facet_grid()` and `facet_wrap()` gain a `switch` argument to
  display the facet titles near the axes. When switched, the labels
  become axes subtitles. `switch` can be set to "x", "y" or "both"
  (the latter only for grids) to control which margin is switched.

The labellers (such as `label_value()` or `label_both()`) also get
some new features:

* They now offer the `multi_line` argument to control whether to
  display composite facets (those specified as `~var1 + var2`) on one
  or multiple lines.

* In `label_bquote()` you now refer directly to the names of
  variables. With this change, you can create math expressions that
  depend on more than one variable. This math expression can be
  specified either for the rows or the columns and you can also
  provide different expressions to each margin.

  As a consequence of these changes, referring to `x` in backquoted
  expressions is deprecated.

* Similarly to `label_bquote()`, `labeller()` now take `.rows` and
  `.cols` arguments. In addition, it also takes `.default`.
  `labeller()` is useful to customise how particular variables are
  labelled. The three additional arguments specify how to label the
  variables are not specifically mentioned, respectively for rows,
  columns or both. This makes it especially easy to set up a
  project-wide labeller dispatcher that can be reused across all your
  plots. See the documentation for an example.

* The new labeller `label_context()` adapts to the number of factors
  facetted over. With a single factor, it displays only the values,
  just as before. But with multiple factors in a composite margin
  (e.g. with `~cyl + am`), the labels are passed over to
  `label_both()`. This way the variables names are displayed with the
  values to help identifying them.

On the programming side, the labeller API has been rewritten in order
to offer more control when faceting over multiple factors (e.g. with
formulae such as `~cyl + am`). This also means that if you have
written custom labellers, you will need to update them for this
version of ggplot.

* Previously, a labeller function would take `variable` and `value`
  arguments and return a character vector. Now, they take a data frame
  of character vectors and return a list. The input data frame has one
  column per factor facetted over and each column in the returned list
  becomes one line in the strip label. See documentation for more
  details.

* The labels received by a labeller now contain metadata: their margin
  (in the "type" attribute) and whether they come from a wrap or a
  grid facet (in the "facet" attribute).

* Note that the new `as_labeller()` function operator provides an easy
  way to transform an existing function to a labeller function. The
  existing function just needs to take and return a character vector.

## Documentation

* Improved documentation for `aes()`, `layer()` and much much more.

* I've tried to reduce the use of `...` so that you can see all the 
  documentation in one place rather than having to integrate multiple pages.
  In some cases this has involved adding additional arguments to geoms
  to make it more clear what you can do:
  
    *  `geom_smooth()` gains explicit `method`, `se` and `formula` arguments.
    
    * `geom_histogram()` gains `binwidth`, `bins`, `origin` and `right` 
      arguments.
      
    * `geom_jitter()` gains `width` and `height` arguments to make it easier
      to control the amount of jittering without using the lengthy 
      `position_jitter()` function (#1116)

* Use of `qplot()` in examples has been minimised (#1123, @hrbrmstr). This is
  inline with the 2nd edition of the ggplot2 box, which minimises the use of 
  `qplot()` in favour of `ggplot()`.

* Tightly linked geoms and stats (e.g. `geom_boxplot()` and `stat_boxplot()`) 
  are now documented in the same file so you can see all the arguments in one
  place. Variations of the same idea (e.g. `geom_path()`, `geom_line()`, and
  `geom_step()`) are also documented together.

* It's now obvious that you can set the `binwidth` parameter for
  `stat_bin_hex()`, `stat_summary_hex()`, `stat_bin_2d()`, and
  `stat_summary_2d()`. 

* The internals of positions have been cleaned up considerably. You're unlikely
  to notice any external changes, although the documentation should be a little
  less confusing since positions now don't list parameters they never use.

## Data

* All datasets have class `tbl_df` so if you also use dplyr, you get a better
  print method.

* `economics` has been brought up to date to 2015-04-01.

* New `economics_long` is the economics data in long form.

* New `txhousing` dataset containing information about the Texas housing
  market. Useful for examples that need multiple time series, and for
  demonstrating model+vis methods.

* New `luv_colours` dataset which contains the locations of all
  built-in `colors()` in Luv space.

* `movies` has been moved into its own package, ggplot2movies, because it was 
  large and not terribly useful. If you've used the movies dataset, you'll now 
  need to explicitly load the package with `library(ggplot2movies)`.

## Bug fixes and minor improvements

* All partially matched arguments and `$` have been been replaced with 
  full matches (@jimhester, #1134).

* ggplot2 now exports `alpha()` from the scales package (#1107), and `arrow()` 
  and `unit()` from grid (#1225). This means you don't need attach scales/grid 
  or do `scales::`/`grid::` for these commonly used functions.

* `aes_string()` now only parses character inputs. This fixes bugs when
  using it with numbers and non default `OutDec` settings (#1045).

* `annotation_custom()` automatically adds a unique id to each grob name,
  making it easier to plot multiple grobs with the same name (e.g. grobs of
  ggplot2 graphics) in the same plot (#1256).

* `borders()` now accepts xlim and ylim arguments for specifying the geographical 
  region of interest (@markpayneatwork, #1392).

* `coord_cartesian()` applies the same expansion factor to limits as for scales. 
  You can suppress with `expand = FALSE` (#1207).

* `coord_trans()` now works when breaks are suppressed (#1422).

* `cut_number()` gives error message if the number of requested bins can
  be created because there are two few unique values (#1046).

* Character labels in `facet_grid()` are no longer (incorrectly) coerced into
  factors. This caused problems with custom label functions (#1070).

* `facet_wrap()` and `facet_grid()` now allow you to use non-standard
  variable names by surrounding them with backticks (#1067).

* `facet_wrap()` more carefully checks its `nrow` and `ncol` arguments
  to ensure that they're specified correctly (@richierocks, #962)

* `facet_wrap()` gains a `dir` argument to control the direction the
  panels are wrapped in. The default is "h" for horizontal. Use "v" for
  vertical layout (#1260).

* `geom_abline()`, `geom_hline()` and `geom_vline()` have been rewritten to
  have simpler behaviour and be more consistent:

    * `stat_abline()`, `stat_hline()` and `stat_vline()` have been removed:
      these were never suitable for use other than with `geom_abline()` etc
      and were not documented.

    * `geom_abline()`, `geom_vline()` and `geom_hline()` are bound to
      `stat_identity()` and `position_identity()`

    * Intercept parameters can no longer be set to a function.

    * They are all documented in one file, since they are so closely related.

* `geom_bin2d()` will now let you specify one dimension's breaks exactly,
  without touching the other dimension's default breaks at all (#1126).

* `geom_crossbar()` sets grouping correctly so you can display multiple
  crossbars on one plot. It also makes the default `fatten` argument a little
  bigger to make the middle line more obvious (#1125).

* `geom_histogram()` and `geom_smooth()` now only inform you about the
  default values once per layer, rather than once per panel (#1220).

* `geom_pointrange()` gains `fatten` argument so you can control the
  size of the point relative to the size of the line.

* `geom_segment()` annotations were not transforming with scales 
  (@BrianDiggs, #859).

* `geom_smooth()` is no longer so chatty. If you want to know what the default
  smoothing method is, look it up in the documentation! (#1247)

* `geom_violin()` now has the ability to draw quantile lines (@DanRuderman).

* `ggplot()` now captures the parent frame to use for evaluation,
  rather than always defaulting to the global environment. This should
  make ggplot more suitable to use in more situations (e.g. with knitr)

* `ggsave()` has been simplified a little to make it easier to maintain.
  It no longer checks that you're printing a ggplot2 object (so now also
  works with any grid grob) (#970), and always requires a filename.
  Parameter `device` now supports character argument to specify which supported
  device to use ('pdf', 'png', 'jpeg', etc.), for when it cannot be correctly
  inferred from the file extension (for example when a temporary filename is
  supplied server side in shiny apps) (@sebkopf, #939). It no longer opens
  a graphics device if one isn't already open - this is annoying when you're
  running from a script (#1326).

* `guide_colorbar()` creates correct legend if only one color (@krlmlr, #943).

* `guide_colorbar()` no longer fails when the legend is empty - previously
  this often masked misspecifications elsewhere in the plot (#967).

* New `layer_data()` function extracts the data used for plotting for a given
  layer. It's mostly useful for testing.

* User supplied `minor_breaks` can now be supplied on the same scale as 
  the data, and will be automatically transformed with by scale (#1385).

* You can now suppress the appearance of an axis/legend title (and the space
  that would allocated for it) with `NULL` in the `scale_` function. To
  use the default label, use `waiver()` (#1145).

* Position adjustments no longer warn about potentially varying ranges
  because the problem rarely occurs in practice and there are currently a
  lot of false positives since I don't understand exactly what FP criteria
  I should be testing.

* `scale_fill_grey()` now uses red for missing values. This matches
  `scale_colour_grey()` and makes it obvious where missing values lie.
  Override with `na.value`.

* `scale_*_gradient2()` defaults to using Lab colour space.

* `scale_*_gradientn()` now allows `colours` or `colors` (#1290)

* `scale_y_continuous()` now also transforms the `lower`, `middle` and `upper`
  aesthetics used by `geom_boxplot()`: this only affects
  `geom_boxplot(stat = "identity")` (#1020).

* Legends no longer inherit aesthetics if `inherit.aes` is FALSE (#1267).

* `lims()` makes it easy to set the limits of any axis (#1138).

* `labels = NULL` now works with `guide_legend()` and `guide_colorbar()`.
  (#1175, #1183).

* `override.aes` now works with American aesthetic spelling, e.g. color

* Scales no longer round data points to improve performance of colour
  palettes. Instead the scales package now uses a much faster colour
  interpolation algorithm (#1022).

* `scale_*_brewer()` and `scale_*_distiller()` add new `direction` argument of 
  `scales::brewer_pal`, making it easier to change the order of colours 
  (@jiho, #1139).

* `scale_x_date()` now clips dates outside the limits in the same way as
  `scale_x_continuous()` (#1090).

* `stat_bin()` gains `bins` arguments, which denotes the number of bins. Now
  you can set `bins=100` instead of `binwidth=0.5`. Note that `breaks` or
  `binwidth` will override it (@tmshn, #1158, #102).

* `stat_boxplot()` warns if a continuous variable is used for the `x` aesthetic
  without also supplying a `group` aesthetic (#992, @krlmlr).

* `stat_summary_2d()` and `stat_bin_2d()` now share exactly the same code for 
  determining breaks from `bins`, `binwidth`, and `origin`. 
  
* `stat_summary_2d()` and `stat_bin_2d()` now output in tile/raster compatible 
  form instead of rect compatible form. 

* Automatically computed breaks do not lead to an error for transformations like
  "probit" where the inverse can map to infinity (#871, @krlmlr)

* `stat_function()` now always evaluates the function on the original scale.
  Previously it computed the function on transformed scales, giving incorrect
  values (@BrianDiggs, #1011).

* `strip_dots` works with anonymous functions within calculated aesthetics 
  (e.g. `aes(sapply(..density.., function(x) mean(x))))` (#1154, @NikNakk)

* `theme()` gains `validate = FALSE` parameter to turn off validation, and 
  hence store arbitrary additional data in the themes. (@tdhock, #1121)

* Improved the calculation of segments needed to draw the curve representing
  a line when plotted in polar coordinates. In some cases, the last segment
  of a multi-segment line was not drawn (@BrianDiggs, #952)<|MERGE_RESOLUTION|>--- conflicted
+++ resolved
@@ -1,14 +1,11 @@
 # ggplot2 (development version)
 
-<<<<<<< HEAD
 * The `trans` argument in scales and secondary axes has been renamed to 
   `transform`. The `trans` argument itself is deprecated (#5558).
-=======
 * The plot's title, subtitle and caption now obey horizontal text margins
   (#5533).
 
 * New `guide_axis_stack()` to combine other axis guides on top of one another.
->>>>>>> 15bde2fd
 
 * New `guide_custom()` function for drawing custom graphical objects (grobs)
   unrelated to scales in legend positions (#5416).

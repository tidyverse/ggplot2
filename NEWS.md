--- conflicted
+++ resolved
@@ -1,11 +1,5 @@
 # ggplot2 (development version)
 
-<<<<<<< HEAD
-* All binning stats now use the `boundary`/`center` parametrisation rather
-  than `origin`, following in `stat_bin()`'s footsteps (@teunbrand).
-* `stat_summary_2d()` and `stat_bin_2d()` now deal with zero-range data
-  more elegantly (@teunbrand, #6207).
-=======
 * New default `geom_qq_line(geom = "abline")` for better clipping in the 
   vertical direction. In addition, `slope` and `intercept` are new computed
   variables in `stat_qq_line()` (@teunbrand, #6087).
@@ -21,7 +15,6 @@
   (@teunbrand, #5301).
 * `scale_{x/y}_discrete(continuous.limits)` is a new argument to control the
   display range of discrete scales (@teunbrand, #4174, #6259).
->>>>>>> 321b300b
 * `geom_ribbon()` now appropriately warns about, and removes, missing values 
   (@teunbrand, #6243).
 * `guide_*()` can now accept two inside legend theme elements:
@@ -279,6 +272,10 @@
 * Stricter check on `register_theme_elements(element_tree)` (@teunbrand, #6162)
 * Added `weight` aesthetic for `stat_ellipse()` (@teunbrand, #5272)
 * Fixed a bug where the `guide_custom(order)` wasn't working (@teunbrand, #6195)
+* All binning stats now use the `boundary`/`center` parametrisation rather
+  than `origin`, following in `stat_bin()`'s footsteps (@teunbrand).
+* `stat_summary_2d()` and `stat_bin_2d()` now deal with zero-range data
+  more elegantly (@teunbrand, #6207).
 
 # ggplot2 3.5.1
 

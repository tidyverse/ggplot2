# ggplot2 (development version)

<<<<<<< HEAD
* Changed `theme_grey()` setting for legend key so that it creates no 
  border (`NA`) rather than drawing a white one. (@annennenne, #3180)

* Added weight aesthetic option to stat_density() and made scaling of 
=======
* Added weight aesthetic option to `stat_density()` and made scaling of 
>>>>>>> 80a863d0
  weights the default (@annennenne, #2902)

* `expand_scale()` was deprecated in favour of `expansion()` for setting
  the `expand` argument of `x` and `y` scales (@paleolimbot).

* `coord_trans()` now draws second axes and accepts `xlim`, `ylim`,
  and `expand` arguments to bring it up to feature parity with 
  `coord_cartesian()`. The `xtrans` and `ytrans` arguments that were 
  deprecated in version 1.0.1 in favour of `x` and `y` 
  were removed (@paleolimbot, #2990).

* `coord_trans()` now calculates breaks using the expanded range 
  (previously these were calculated using the unexpanded range, 
  which resulted in differences between plots made with `coord_trans()`
  and those made with `coord_cartesian()`). The expansion for discrete axes 
  in `coord_trans()` was also updated such that it behaves identically
  to that in `coord_cartesian()` (@paleolimbot, #3338).

* All `coord_*()` functions with `xlim` and `ylim` arguments now accept
  vectors with `NA` as a placeholder for the minimum or maximum value
  (e.g., `ylim = c(0, NA)` would zoom the y-axis from 0 to the 
  maximum value observed in the data). This mimics the behaviour
  of the `limits` argument in continuous scale functions
  (@paleolimbot, #2907).

* `geom_abline()`, `geom_hline()`, and `geom_vline()` now issue 
  more informative warnings when supplied with set aesthetics
  (i.e., `slope`, `intercept`, `yintercept`, and/or `xintercept`)
  and mapped aesthetics (i.e., `data` and/or `mapping`).

# ggplot2 3.2.0

This is a minor release with an emphasis on internal changes to make ggplot2 
faster and more consistent. The few interface changes will only affect the 
aesthetics of the plot in minor ways, and will only potentially break code of
extension developers if they have relied on internals that have been changed. 
This release also sees the addition of Hiroaki Yutani (@yutannihilation) to the 
core developer team.

With the release of R 3.6, ggplot2 now requires the R version to be at least 3.2,
as the tidyverse is committed to support 5 major versions of R.

## Breaking changes

* Two patches (#2996 and #3050) fixed minor rendering problems. In most cases,
  the visual changes are so subtle that they are difficult to see with the naked
  eye. However, these changes are detected by the vdiffr package, and therefore
  any package developers who use vdiffr to test for visual correctness of ggplot2
  plots will have to regenerate all reference images.
  
* In some cases, ggplot2 now produces a warning or an error for code that previously
  produced plot output. In all these cases, the previous plot output was accidental,
  and the plotting code uses the ggplot2 API in a way that would lead to undefined
  behavior. Examples include a missing `group` aesthetic in `geom_boxplot()` (#3316),
  annotations across multiple facets (#3305), and not using aesthetic mappings when
  drawing ribbons with `geom_ribbon()` (#3318).

## New features

* This release includes a range of internal changes that speeds up plot 
  generation. None of the changes are user facing and will not break any code,
  but in general ggplot2 should feel much faster. The changes includes, but are
  not limited to:
  
  - Caching ascent and descent dimensions of text to avoid recalculating it for
    every title.
  
  - Using a faster data.frame constructor as well as faster indexing into 
    data.frames
    
  - Removing the plyr dependency, replacing plyr functions with faster 
    equivalents.

* `geom_polygon()` can now draw polygons with holes using the new `subgroup` 
  aesthetic. This functionality requires R 3.6.0 (@thomasp85, #3128)

* Aesthetic mappings now accept functions that return `NULL` (@yutannihilation,
  #2997).

* `stat_function()` now accepts rlang/purrr style anonymous functions for the 
  `fun` parameter (@dkahle, #3159).

* `geom_rug()` gains an "outside" option to allow for moving the rug tassels to 
  outside the plot area (@njtierney, #3085) and a `length` option to allow for 
  changing the length of the rug lines (@daniel-wells, #3109). 
  
* All geoms now take a `key_glyph` paramter that allows users to customize
  how legend keys are drawn (@clauswilke, #3145). In addition, a new key glyph
  `timeseries` is provided to draw nice legends for time series
  (@mitchelloharawild, #3145).

## Extensions

* Layers now have a new member function `setup_layer()` which is called at the
  very beginning of the plot building process and which has access to the 
  original input data and the plot object being built. This function allows the 
  creation of custom layers that autogenerate aesthetic mappings based on the 
  input data or that filter the input data in some form. For the time being, this
  feature is not exported, but it has enabled the development of a new layer type,
  `layer_sf()` (see next item). Other special-purpose layer types may be added
  in the future (@clauswilke, #2872).
  
* A new layer type `layer_sf()` can auto-detect and auto-map sf geometry
  columns in the data. It should be used by extension developers who are writing
  new sf-based geoms or stats (@clauswilke, #3232).

* `x0` and `y0` are now recognized positional aesthetics so they will get scaled 
  if used in extension geoms and stats (@thomasp85, #3168)
  
* Continuous scale limits now accept functions which accept the default
  limits and return adjusted limits. This makes it possible to write
  a function that e.g. ensures the limits are always a multiple of 100,
  regardless of the data (@econandrew, #2307).

## Minor improvements and bug fixes

* `cut_width()` now accepts `...` to pass further arguments to `base::cut.default()`
   like `cut_number()` and `cut_interval()` already did (@cderv, #3055)

* `coord_map()` now can have axes on the top and right (@karawoo, #3042).

* `coord_polar()` now correctly rescales the secondary axis (@linzi-sg, #3278)

* `coord_sf()`, `coord_map()`, and `coord_polar()` now squash `-Inf` and `Inf`
  into the min and max of the plot (@yutannihilation, #2972).

* `coord_sf()` graticule lines are now drawn in the same thickness as panel grid 
  lines in `coord_cartesian()`, and seting panel grid lines to `element_blank()` 
  now also works in `coord_sf()` 
  (@clauswilke, #2991, #2525).

* `economics` data has been regenerated. This leads to some changes in the
  values of all columns (especially in `psavert`), but more importantly, strips 
  the grouping attributes from `economics_long`.

* `element_line()` now fills closed arrows (@yutannihilation, #2924).

* Facet strips on the left side of plots now have clipping turned on, preventing
  text from running out of the strip and borders from looking thicker than for
  other strips (@karawoo, #2772 and #3061).

* ggplot2 now works in Turkish locale (@yutannihilation, #3011).

* Clearer error messages for inappropriate aesthetics (@clairemcwhite, #3060).

* ggplot2 no longer attaches any external packages when using functions that 
  depend on packages that are suggested but not imported by ggplot2. The 
  affected functions include `geom_hex()`, `stat_binhex()`, 
  `stat_summary_hex()`, `geom_quantile()`, `stat_quantile()`, and `map_data()` 
  (@clauswilke, #3126).
  
* `geom_area()` and `geom_ribbon()` now sort the data along the x-axis in the 
  `setup_data()` method rather than as part of `draw_group()` (@thomasp85, 
  #3023)

* `geom_hline()`, `geom_vline()`, and `geom_abline()` now throw a warning if the 
  user supplies both an `xintercept`, `yintercept`, or `slope` value and a 
  mapping (@RichardJActon, #2950).

* `geom_rug()` now works with `coord_flip()` (@has2k1, #2987).

* `geom_violin()` no longer throws an error when quantile lines fall outside 
  the violin polygon (@thomasp85, #3254).

* `guide_legend()` and `guide_colorbar()` now use appropriate spacing between legend
  key glyphs and legend text even if the legend title is missing (@clauswilke, #2943).

* Default labels are now generated more consistently; e.g., symbols no longer
  get backticks, and long expressions are abbreviated with `...`
  (@yutannihilation, #2981).

* All-`Inf` layers are now ignored for picking the scale (@yutannihilation, 
  #3184).
  
* Diverging Brewer colour palette now use the correct mid-point colour 
  (@dariyasydykova, #3072).
  
* `scale_color_continuous()` now points to `scale_colour_continuous()` so that 
  it will handle `type = "viridis"` as the documentation states (@hlendway, 
  #3079).

* `scale_shape_identity()` now works correctly with `guide = "legend"` 
  (@malcolmbarrett, #3029)
  
* `scale_continuous` will now draw axis line even if the length of breaks is 0
  (@thomasp85, #3257)

* `stat_bin()` will now error when the number of bins exceeds 1e6 to avoid 
  accidentally freezing the user session (@thomasp85).
  
* `sec_axis()` now places ticks accurately when using nonlinear transformations (@dpseidel, #2978).

* `facet_wrap()` and `facet_grid()` now automatically remove NULL from facet
  specs, and accept empty specs (@yutannihilation, #3070, #2986).

* `stat_bin()` now handles data with only one unique value (@yutannihilation 
  #3047).

* `sec_axis()` now accepts functions as well as formulas (@yutannihilation, #3031).

*   New theme elements allowing different ticks lengths for each axis. For instance,
    this can be used to have inwards ticks on the x-axis (`axis.ticks.length.x`) and
    outwards ticks on the y-axis (`axis.ticks.length.y`) (@pank, #2935).

* The arguments of `Stat*$compute_layer()` and `Position*$compute_layer()` are
  now renamed to always match the ones of `Stat$compute_layer()` and
  `Position$compute_layer()` (@yutannihilation, #3202).

* `geom_*()` and `stat_*()` now accepts purrr-style lambda notation
  (@yutannihilation, #3138).

* `geom_tile()` and `geom_rect()` now draw rectangles without notches at the
  corners. The style of the corner can be controlled by `linejoin` parameters
  (@yutannihilation, #3050).

# ggplot2 3.1.0

## Breaking changes

This is a minor release and breaking changes have been kept to a minimum. End users of ggplot2 are unlikely to encounter any issues. However, there are a few items that developers of ggplot2 extensions should be aware of. For additional details, see also the discussion accompanying issue #2890.

*   In non-user-facing internal code (specifically in the `aes()` function and in
    the `aesthetics` argument of scale functions), ggplot2 now always uses the British
    spelling for aesthetics containing the word "colour". When users specify a "color"
    aesthetic it is automatically renamed to "colour". This renaming is also applied
    to non-standard aesthetics that contain the word "color". For example, "point_color"
    is renamed to "point_colour". This convention makes it easier to support both
    British and American spelling for novel, non-standard aesthetics, but it may require
    some adjustment for packages that have previously introduced non-standard color
    aesthetics using American spelling. A new function `standardise_aes_names()` is
    provided in case extension writers need to perform this renaming in their own code
    (@clauswilke, #2649).

*   Functions that generate other functions (closures) now force the arguments that are
    used from the generated functions, to avoid hard-to-catch errors. This may affect
    some users of manual scales (such as `scale_colour_manual()`, `scale_fill_manual()`,
    etc.) who depend on incorrect behavior (@krlmlr, #2807).
    
*   `Coord` objects now have a function `backtransform_range()` that returns the
    panel range in data coordinates. This change may affect developers of custom coords,
    who now should implement this function. It may also affect developers of custom
    geoms that use the `range()` function. In some applications, `backtransform_range()`
    may be more appropriate (@clauswilke, #2821).


## New features

*   `coord_sf()` has much improved customization of axis tick labels. Labels can now
    be set manually, and there are two new parameters, `label_graticule` and
    `label_axes`, that can be used to specify which graticules to label on which side
    of the plot (@clauswilke, #2846, #2857, #2881).
    
*   Two new geoms `geom_sf_label()` and `geom_sf_text()` can draw labels and text
    on sf objects. Under the hood, a new `stat_sf_coordinates()` calculates the
    x and y coordinates from the coordinates of the sf geometries. You can customize
    the calculation method via `fun.geometry` argument (@yutannihilation, #2761).
    

## Minor improvements and fixes

*   `benchplot()` now uses tidy evaluation (@dpseidel, #2699).

*   The error message in `compute_aesthetics()` now only provides the names of
    aesthetics with mismatched lengths, rather than all aesthetics (@karawoo,
    #2853).

*   For faceted plots, data is no longer internally reordered. This makes it
    safer to feed data columns into `aes()` or into parameters of geoms or
    stats. However, doing so remains discouraged (@clauswilke, #2694).

*   `coord_sf()` now also understands the `clip` argument, just like the other
    coords (@clauswilke, #2938).

*   `fortify()` now displays a more informative error message for
    `grouped_df()` objects when dplyr is not installed (@jimhester, #2822).

*   All `geom_*()` now display an informative error message when required 
    aesthetics are missing (@dpseidel, #2637 and #2706).

*   `geom_boxplot()` now understands the `width` parameter even when used with
    a non-standard stat, such as `stat_identity()` (@clauswilke, #2893).
    
*  `geom_hex()` now understands the `size` and `linetype` aesthetics
   (@mikmart, #2488).
    
*   `geom_hline()`, `geom_vline()`, and `geom_abline()` now work properly
    with `coord_trans()` (@clauswilke, #2149, #2812).
    
*   `geom_text(..., parse = TRUE)` now correctly renders the expected number of
    items instead of silently dropping items that are empty expressions, e.g.
    the empty string "". If an expression spans multiple lines, we take just
    the first line and drop the rest. This same issue is also fixed for
    `geom_label()` and the axis labels for `geom_sf()` (@slowkow, #2867).

*   `geom_sf()` now respects `lineend`, `linejoin`, and `linemitre` parameters 
    for lines and polygons (@alistaire47, #2826).
    
*   `ggsave()` now exits without creating a new graphics device if previously
    none was open (@clauswilke, #2363).

*   `labs()` now has named arguments `title`, `subtitle`, `caption`, and `tag`.
    Also, `labs()` now accepts tidyeval (@yutannihilation, #2669).

*   `position_nudge()` is now more robust and nudges only in the direction
    requested. This enables, for example, the horizontal nudging of boxplots
    (@clauswilke, #2733).

*   `sec_axis()` and `dup_axis()` now return appropriate breaks for the secondary
    axis when applied to log transformed scales (@dpseidel, #2729).

*   `sec_axis()` now works as expected when used in combination with tidy eval
    (@dpseidel, #2788).

*   `scale_*_date()`, `scale_*_time()` and `scale_*_datetime()` can now display 
    a secondary axis that is a __one-to-one__ transformation of the primary axis,
    implemented using the `sec.axis` argument to the scale constructor 
    (@dpseidel, #2244).
    
*   `stat_contour()`, `stat_density2d()`, `stat_bin2d()`,  `stat_binhex()`
    now calculate normalized statistics including `nlevel`, `ndensity`, and
    `ncount`. Also, `stat_density()` now includes the calculated statistic 
    `nlevel`, an alias for `scaled`, to better match the syntax of `stat_bin()`
    (@bjreisman, #2679).

# ggplot2 3.0.0

## Breaking changes

*   ggplot2 now supports/uses tidy evaluation (as described below). This is a 
    major change and breaks a number of packages; we made this breaking change 
    because it is important to make ggplot2 more programmable, and to be more 
    consistent with the rest of the tidyverse. The best general (and detailed)
    introduction to tidy evaluation can be found in the meta programming
    chapters in [Advanced R](https://adv-r.hadley.nz).
    
    The primary developer facing change is that `aes()` now contains 
    quosures (expression + environment pairs) rather than symbols, and you'll 
    need to take a different approach to extracting the information you need. 
    A common symptom of this change are errors "undefined columns selected" or 
    "invalid 'type' (list) of argument" (#2610). As in the previous version,
    constants (like `aes(x = 1)` or `aes(colour = "smoothed")`) are stored
    as is.
    
    In this version of ggplot2, if you need to describe a mapping in a string, 
    use `quo_name()` (to generate single-line strings; longer expressions may 
    be abbreviated) or `quo_text()` (to generate non-abbreviated strings that
    may span multiple lines). If you do need to extract the value of a variable
    instead use `rlang::eval_tidy()`. You may want to condition on 
    `(packageVersion("ggplot2") <= "2.2.1")` so that your code can work with
    both released and development versions of ggplot2.
    
    We recognise that this is a big change and if you're not already familiar
    with rlang, there's a lot to learn. If you are stuck, or need any help,
    please reach out on <https://community.rstudio.com>.

*   Error: Column `y` must be a 1d atomic vector or a list

    Internally, ggplot2 now uses `as.data.frame(tibble::as_tibble(x))` to
    convert a list into a data frame. This improves ggplot2's support for
    list-columns (needed for sf support), at a small cost: you can no longer
    use matrix-columns. Note that unlike tibble we still allow column vectors
    such as returned by `base::scale()` because of their widespread use.

*   Error: More than one expression parsed
  
    Previously `aes_string(x = c("a", "b", "c"))` silently returned 
    `aes(x = a)`. Now this is a clear error.

*   Error: `data` must be uniquely named but has duplicate columns
  
    If layer data contains columns with identical names an error will be 
    thrown. In earlier versions the first occuring column was chosen silently,
    potentially masking that the wrong data was chosen.

*   Error: Aesthetics must be either length 1 or the same as the data
    
    Layers are stricter about the columns they will combine into a single
    data frame. Each aesthetic now must be either the same length as the data
    frame or a single value. This makes silent recycling errors much less likely.

*   Error: `coord_*` doesn't support free scales 
   
    Free scales only work with selected coordinate systems; previously you'd
    get an incorrect plot.

*   Error in f(...) : unused argument (range = c(0, 1))

    This is because the `oob` argument to scale has been set to a function
    that only takes a single argument; it needs to take two arguments
    (`x`, and `range`). 

*   Error: unused argument (output)
  
    The function `guide_train()` now has an optional parameter `aesthetic`
    that allows you to override the `aesthetic` setting in the scale.
    To make your code work with the both released and development versions of 
    ggplot2 appropriate, add `aesthetic = NULL` to the `guide_train()` method
    signature.
    
    ```R
    # old
    guide_train.legend <- function(guide, scale) {...}
    
    # new 
    guide_train.legend <- function(guide, scale, aesthetic = NULL) {...}
    ```
    
    Then, inside the function, replace `scale$aesthetics[1]`,
    `aesthetic %||% scale$aesthetics[1]`. (The %||% operator is defined in the 
    rlang package).
    
    ```R
    # old
    setNames(list(scale$map(breaks)), scale$aesthetics[1])

    # new
    setNames(list(scale$map(breaks)), aesthetic %||% scale$aesthetics[1])
    ```

*   The long-deprecated `subset` argument to `layer()` has been removed.

## Tidy evaluation

* `aes()` now supports quasiquotation so that you can use `!!`, `!!!`,
  and `:=`. This replaces `aes_()` and `aes_string()` which are now
  soft-deprecated (but will remain around for a long time).

* `facet_wrap()` and `facet_grid()` now support `vars()` inputs. Like
  `dplyr::vars()`, this helper quotes its inputs and supports
  quasiquotation. For instance, you can now supply faceting variables
  like this: `facet_wrap(vars(am, cyl))` instead of 
  `facet_wrap(~am + cyl)`. Note that the formula interface is not going 
  away and will not be deprecated. `vars()` is simply meant to make it 
  easier to create functions around `facet_wrap()` and `facet_grid()`.

  The first two arguments of `facet_grid()` become `rows` and `cols`
  and now support `vars()` inputs. Note however that we took special
  care to ensure complete backward compatibility. With this change
  `facet_grid(vars(cyl), vars(am, vs))` is equivalent to
  `facet_grid(cyl ~ am + vs)`, and `facet_grid(cols = vars(am, vs))` is
  equivalent to `facet_grid(. ~ am + vs)`.

  One nice aspect of the new interface is that you can now easily
  supply names: `facet_grid(vars(Cylinder = cyl), labeller =
  label_both)` will give nice label titles to the facets. Of course,
  those names can be unquoted with the usual tidy eval syntax.

### sf

* ggplot2 now has full support for sf with `geom_sf()` and `coord_sf()`:

  ```r
  nc <- sf::st_read(system.file("shape/nc.shp", package = "sf"), quiet = TRUE)
  ggplot(nc) +
    geom_sf(aes(fill = AREA))
  ```
  It supports all simple features, automatically aligns CRS across layers, sets
  up the correct aspect ratio, and draws a graticule.

## New features

* ggplot2 now works on R 3.1 onwards, and uses the 
  [vdiffr](https://github.com/lionel-/vdiffr) package for visual testing.

* In most cases, accidentally using `%>%` instead of `+` will generate an 
  informative error (#2400).

* New syntax for calculated aesthetics. Instead of using `aes(y = ..count..)` 
  you can (and should!) use `aes(y = stat(count))`. `stat()` is a real function 
  with documentation which hopefully will make this part of ggplot2 less 
  confusing (#2059).
  
  `stat()` is particularly nice for more complex calculations because you 
  only need to specify it once: `aes(y = stat(count / max(count)))`,
  rather than `aes(y = ..count.. / max(..count..))`
  
* New `tag` label for adding identification tags to plots, typically used for 
  labelling a subplot with a letter. Add a tag with `labs(tag = "A")`, style it 
  with the `plot.tag` theme element, and control position with the
  `plot.tag.position` theme setting (@thomasp85).

### Layers: geoms, stats, and position adjustments

* `geom_segment()` and `geom_curve()` have a new `arrow.fill` parameter which 
  allows you to specify a separate fill colour for closed arrowheads 
  (@hrbrmstr and @clauswilke, #2375).

* `geom_point()` and friends can now take shapes as strings instead of integers,
  e.g. `geom_point(shape = "diamond")` (@daniel-barnett, #2075).

* `position_dodge()` gains a `preserve` argument that allows you to control
  whether the `total` width at each `x` value is preserved (the current 
  default), or ensure that the width of a `single` element is preserved
  (what many people want) (#1935).

* New `position_dodge2()` provides enhanced dodging for boxplots. Compared to
  `position_dodge()`, `position_dodge2()` compares `xmin` and `xmax` values  
  to determine which elements overlap, and spreads overlapping elements evenly
  within the region of overlap. `position_dodge2()` is now the default position
  adjustment for `geom_boxplot()`, because it handles `varwidth = TRUE`, and 
  will be considered for other geoms in the future.
  
  The `padding` parameter adds a small amount of padding between elements 
  (@karawoo, #2143) and a `reverse` parameter allows you to reverse the order 
  of placement (@karawoo, #2171).
  
* New `stat_qq_line()` makes it easy to add a simple line to a Q-Q plot, which 
  makes it easier to judge the fit of the theoretical distribution 
  (@nicksolomon).

### Scales and guides

* Improved support for mapping date/time variables to `alpha`, `size`, `colour`, 
  and `fill` aesthetics, including `date_breaks` and `date_labels` arguments 
  (@karawoo, #1526), and new `scale_alpha()` variants (@karawoo, #1526).

* Improved support for ordered factors. Ordered factors throw a warning when 
  mapped to shape (unordered factors do not), and do not throw warnings when 
  mapped to size or alpha (unordered factors do). Viridis is used as the 
  default colour and fill scale for ordered factors (@karawoo, #1526).

* The `expand` argument of `scale_*_continuous()` and `scale_*_discrete()`
  now accepts separate expansion values for the lower and upper range
  limits. The expansion limits can be specified using the convenience
  function `expand_scale()`.
  
  Separate expansion limits may be useful for bar charts, e.g. if one
  wants the bottom of the bars to be flush with the x axis but still 
  leave some (automatically calculated amount of) space above them:
  
    ```r
    ggplot(mtcars) +
        geom_bar(aes(x = factor(cyl))) +
        scale_y_continuous(expand = expand_scale(mult = c(0, .1)))
    ```
  
  It can also be useful for line charts, e.g. for counts over time,
  where one wants to have a ’hard’ lower limit of y = 0 but leave the
  upper limit unspecified (and perhaps differing between panels), with
  some extra space above the highest point on the line (with symmetrical 
  limits, the extra space above the highest point could in some cases 
  cause the lower limit to be negative).
  
  The old syntax for the `expand` argument will, of course, continue
  to work (@huftis, #1669).

* `scale_colour_continuous()` and `scale_colour_gradient()` are now controlled 
  by global options `ggplot2.continuous.colour` and `ggplot2.continuous.fill`. 
  These can be set to `"gradient"` (the default) or `"viridis"` (@karawoo).

* New `scale_colour_viridis_c()`/`scale_fill_viridis_c()` (continuous) and
  `scale_colour_viridis_d()`/`scale_fill_viridis_d()` (discrete) make it
  easy to use Viridis colour scales (@karawoo, #1526).

* Guides for `geom_text()` now accept custom labels with 
  `guide_legend(override.aes = list(label = "foo"))` (@brianwdavis, #2458).

### Margins

* Strips gain margins on all sides by default. This means that to fully justify
  text to the edge of a strip, you will need to also set the margins to 0
  (@karawoo).

* Rotated strip labels now correctly understand `hjust` and `vjust` parameters
  at all angles (@karawoo).

* Strip labels now understand justification relative to the direction of the
  text, meaning that in y facets, the strip text can be placed at either end of
  the strip using `hjust` (@karawoo).

* Legend titles and labels get a little extra space around them, which 
  prevents legend titles from overlapping the legend at large font sizes 
  (@karawoo, #1881).

## Extension points

* New `autolayer()` S3 generic (@mitchelloharawild, #1974). This is similar
  to `autoplot()` but produces layers rather than complete plots.

* Custom objects can now be added using `+` if a `ggplot_add` method has been
  defined for the class of the object (@thomasp85).

* Theme elements can now be subclassed. Add a `merge_element` method to control
  how properties are inherited from the parent element. Add an `element_grob` 
  method to define how elements are rendered into grobs (@thomasp85, #1981).

* Coords have gained new extension mechanisms.
  
    If you have an existing coord extension, you will need to revise the
    specification of the `train()` method. It is now called 
    `setup_panel_params()` (better reflecting what it actually does) and now 
    has arguments `scale_x`, and `scale_y` (the x and y scales respectively) 
    and `param`, a list of plot specific parameters generated by 
    `setup_params()`.

    What was formerly called `scale_details` (in coords), `panel_ranges` 
    (in layout) and `panel_scales` (in geoms) are now consistently called
    `panel_params` (#1311). These are parameters of the coord that vary from
    panel to panel.

* `ggplot_build()` and `ggplot_gtable()` are now generics, so ggplot-subclasses 
  can define additional behavior during the build stage.

* `guide_train()`, `guide_merge()`, `guide_geom()`, and `guide_gengrob()`
  are now exported as they are needed if you want to design your own guide.
  They are not currently documented; use at your own risk (#2528).

* `scale_type()` generic is now exported and documented. Use this if you 
  want to extend ggplot2 to work with a new type of vector.

## Minor bug fixes and improvements

### Faceting

* `facet_grid()` gives a more informative error message if you try to use
  a variable in both rows and cols (#1928).

* `facet_grid()` and `facet_wrap()` both give better error messages if you
  attempt to use an unsupported coord with free scales (#2049).

* `label_parsed()` works once again (#2279).

* You can now style the background of horizontal and vertical strips
  independently with `strip.background.x` and `strip.background.y` 
  theme settings (#2249).

### Scales

* `discrete_scale()` documentation now inherits shared definitions from 
  `continuous_scale()` (@alistaire47, #2052).

* `guide_colorbar()` shows all colours of the scale (@has2k1, #2343).

* `scale_identity()` once again produces legends by default (#2112).

* Tick marks for secondary axes with strong transformations are more 
  accurately placed (@thomasp85, #1992).

* Missing line types now reliably generate missing lines (with standard 
  warning) (#2206).

* Legends now ignore set aesthetics that are not length one (#1932).

* All colour and fill scales now have an `aesthetics` argument that can
  be used to set the aesthetic(s) the scale works with. This makes it
  possible to apply a colour scale to both colour and fill aesthetics
  at the same time, via `aesthetics = c("colour", "fill")` (@clauswilke).
  
* Three new generic scales work with any aesthetic or set of aesthetics: 
  `scale_continuous_identity()`, `scale_discrete_identity()`, and
  `scale_discrete_manual()` (@clauswilke).

* `scale_*_gradient2()` now consistently omits points outside limits by 
  rescaling after the limits are enforced (@foo-bar-baz-qux, #2230).

### Layers

* `geom_label()` now correctly produces unbordered labels when `label.size` 
  is 0, even when saving to PDF (@bfgray3, #2407).

* `layer()` gives considerably better error messages for incorrectly specified
  `geom`, `stat`, or `position` (#2401).

* In all layers that use it, `linemitre` now defaults to 10 (instead of 1)
  to better match base R.

* `geom_boxplot()` now supplies a default value if no `x` aesthetic is present
  (@foo-bar-baz-qux, #2110).

* `geom_density()` drops groups with fewer than two data points and throws a
  warning. For groups with two data points, density values are now calculated 
  with `stats::density` (@karawoo, #2127).

* `geom_segment()` now also takes a `linejoin` parameter. This allows more 
  control over the appearance of the segments, which is especially useful for 
  plotting thick arrows (@Ax3man, #774).

* `geom_smooth()` now reports the formula used when `method = "auto"` 
  (@davharris #1951). `geom_smooth()` now orders by the `x` aesthetic, making it 
  easier to pass pre-computed values without manual ordering (@izahn, #2028). It 
  also now knows it has `ymin` and `ymax` aesthetics (#1939). The legend 
  correctly reflects the status of the `se` argument when used with stats 
  other than the default (@clauswilke, #1546).

* `geom_tile()` now once again interprets `width` and `height` correctly 
  (@malcolmbarrett, #2510).

* `position_jitter()` and `position_jitterdodge()` gain a `seed` argument that
  allows the specification of a random seed for reproducible jittering 
  (@krlmlr, #1996 and @slowkow, #2445).

* `stat_density()` has better behaviour if all groups are dropped because they
  are too small (#2282).

* `stat_summary_bin()` now understands the `breaks` parameter (@karawoo, #2214).

* `stat_bin()` now accepts functions for `binwidth`. This allows better binning 
  when faceting along variables with different ranges (@botanize).

* `stat_bin()` and `geom_histogram()` now sum correctly when using the `weight` 
  aesthetic (@jiho, #1921).

* `stat_bin()` again uses correct scaling for the computed variable `ndensity` 
  (@timgoodman, #2324).

* `stat_bin()` and `stat_bin_2d()` now properly handle the `breaks` parameter 
  when the scales are transformed (@has2k1, #2366).

* `update_geom_defaults()` and `update_stat_defaults()` allow American 
  spelling of aesthetic parameters (@foo-bar-baz-qux, #2299).

* The `show.legend` parameter now accepts a named logical vector to hide/show
  only some aesthetics in the legend (@tutuchan, #1798).

* Layers now silently ignore unknown aesthetics with value `NULL` (#1909).

### Coords

* Clipping to the plot panel is now configurable, through a `clip` argument
  to coordinate systems, e.g. `coord_cartesian(clip = "off")` 
  (@clauswilke, #2536).

* Like scales, coordinate systems now give you a message when you're 
  replacing an existing coordinate system (#2264).

* `coord_polar()` now draws secondary axis ticks and labels 
  (@dylan-stark, #2072), and can draw the radius axis on the right 
  (@thomasp85, #2005).

* `coord_trans()` now generates a warning when a transformation generates 
  non-finite values (@foo-bar-baz-qux, #2147).

### Themes

* Complete themes now always override all elements of the default theme
  (@has2k1, #2058, #2079).

* Themes now set default grid colour in `panel.grid` rather than individually
  in `panel.grid.major` and `panel.grid.minor` individually. This makes it 
  slightly easier to customise the theme (#2352).

* Fixed bug when setting strips to `element_blank()` (@thomasp85). 

* Axes positioned on the top and to the right can now customize their ticks and
  lines separately (@thomasp85, #1899).

* Built-in themes gain parameters `base_line_size` and `base_rect_size` which 
  control the default sizes of line and rectangle elements (@karawoo, #2176).

* Default themes use `rel()` to set line widths (@baptiste).

* Themes were tweaked for visual consistency and more graceful behavior when 
  changing the base font size. All absolute heights or widths were replaced 
  with heights or widths that are proportional to the base font size. One 
  relative font size was eliminated (@clauswilke).
  
* The height of descenders is now calculated solely on font metrics and doesn't
  change with the specific letters in the string. This fixes minor alignment 
  issues with plot titles, subtitles, and legend titles (#2288, @clauswilke).

### Guides

* `guide_colorbar()` is more configurable: tick marks and color bar frame
  can now by styled with arguments `ticks.colour`, `ticks.linewidth`, 
  `frame.colour`, `frame.linewidth`, and `frame.linetype`
  (@clauswilke).
  
* `guide_colorbar()` now uses `legend.spacing.x` and `legend.spacing.y` 
  correctly, and it can handle multi-line titles. Minor tweaks were made to 
  `guide_legend()` to make sure the two legend functions behave as similarly as
  possible (@clauswilke, #2397 and #2398).
  
* The theme elements `legend.title` and `legend.text` now respect the settings 
  of `margin`, `hjust`, and `vjust` (@clauswilke, #2465, #1502).

* Non-angle parameters of `label.theme` or `title.theme` can now be set in 
  `guide_legend()` and `guide_colorbar()` (@clauswilke, #2544).

### Other

* `fortify()` gains a method for tbls (@karawoo, #2218).

* `ggplot` gains a method for `grouped_df`s that adds a `.group` variable,
  which computes a unique value for each group. Use it with 
  `aes(group = .group)` (#2351).

* `ggproto()` produces objects with class `c("ggproto", "gg")`, allowing for
  a more informative error message when adding layers, scales, or other ggproto 
  objects (@jrnold, #2056).

* `ggsave()`'s DPI argument now supports 3 string options: "retina" (320
  DPI), "print" (300 DPI), and "screen" (72 DPI) (@foo-bar-baz-qux, #2156).
  `ggsave()` now uses full argument names to avoid partial match warnings 
  (#2355), and correctly restores the previous graphics device when several
  graphics devices are open (#2363).

* `print.ggplot()` now returns the original ggplot object, instead of the 
  output from `ggplot_build()`. Also, the object returned from 
  `ggplot_build()` now has the class `"ggplot_built"` (#2034).

* `map_data()` now works even when purrr is loaded (tidyverse#66).

* New functions `summarise_layout()`, `summarise_coord()`, and 
  `summarise_layers()` summarise the layout, coordinate systems, and layers 
  of a built ggplot object (#2034, @wch). This provides a tested API that 
  (e.g.) shiny can depend on.

* Updated startup messages reflect new resources (#2410, @mine-cetinkaya-rundel).

# ggplot2 2.2.1

* Fix usage of `structure(NULL)` for R-devel compatibility (#1968).

# ggplot2 2.2.0

## Major new features

### Subtitle and caption

Thanks to @hrbrmstr plots now have subtitles and captions, which can be set with the `subtitle`  and `caption` arguments to `ggtitle()` and `labs()`. You can control their appearance with the theme settings `plot.caption` and `plot.subtitle`. The main plot title is now left-aligned to better work better with a subtitle. The caption is right-aligned (@hrbrmstr).

### Stacking

`position_stack()` and `position_fill()` now sort the stacking order to match grouping order. This allows you to control the order through grouping, and ensures that the default legend matches the plot (#1552, #1593). If you want the opposite order (useful if you have horizontal bars and horizontal legend), you can request reverse stacking by using `position = position_stack(reverse = TRUE)` (#1837).
  
`position_stack()` and `position_fill()` now accepts negative values which will create stacks extending below the x-axis (#1691).

`position_stack()` and `position_fill()` gain a `vjust` argument which makes it easy to (e.g.) display labels in the middle of stacked bars (#1821).

### Layers

`geom_col()` was added to complement `geom_bar()` (@hrbrmstr). It uses `stat="identity"` by default, making the `y` aesthetic mandatory. It does not support any other `stat_()` and does not provide fallback support for the `binwidth` parameter. Examples and references in other functions were updated to demonstrate `geom_col()` usage. 

When creating a layer, ggplot2 will warn if you use an unknown aesthetic or an unknown parameter. Compared to the previous version, this is stricter for aesthetics (previously there was no message), and less strict for parameters (previously this threw an error) (#1585).

### Facetting

The facet system, as well as the internal panel class, has been rewritten in ggproto. Facets are now extendable in the same manner as geoms and stats, as described in `vignette("extending-ggplot2")`.

We have also added the following new fatures.
  
* `facet_grid()` and `facet_wrap()` now allow expressions in their faceting 
  formulas (@DanRuderman, #1596).

* When `facet_wrap()` results in an uneven number of panels, axes will now be
  drawn underneath the hanging panels (fixes #1607)

* Strips can now be freely positioned in `facet_wrap()` using the 
  `strip.position` argument (deprecates `switch`).

* The relative order of panel, strip, and axis can now be controlled with 
  the theme setting `strip.placement` that takes either `inside` (strip between 
  panel and axis) or `outside` (strip after axis).

* The theme option `panel.margin` has been deprecated in favour of 
  `panel.spacing` to more clearly communicate intent.

### Extensions

Unfortunately there was a major oversight in the construction of ggproto which lead to extensions capturing the super object at package build time, instead of at package run time (#1826). This problem has been fixed, but requires re-installation of all extension packages.

## Scales

* The position of x and y axes can now be changed using the `position` argument
  in `scale_x_*`and `scale_y_*` which can take `top` and `bottom`, and `left`
  and `right` respectively. The themes of top and right axes can be modified 
  using the `.top` and `.right` modifiers to `axis.text.*` and `axis.title.*`.

### Continuous scales

* `scale_x_continuous()` and `scale_y_continuous()` can now display a secondary 
  axis that is a __one-to-one__ transformation of the primary axis (e.g. degrees 
  Celcius to degrees Fahrenheit). The secondary axis will be positioned opposite 
  to the primary axis and can be controlled with the `sec.axis` argument to 
  the scale constructor.

* Scales worry less about having breaks. If no breaks can be computed, the
  plot will work instead of throwing an uninformative error (#791). This 
  is particularly helpful when you have facets with free scales, and not
  all panels contain data.

* Scales now warn when transformation introduces infinite values (#1696).

### Date time

* `scale_*_datetime()` now supports time zones. It will use the timezone 
  attached to the varaible by default, but can be overridden with the 
  `timezone` argument.

* New `scale_x_time()` and `scale_y_time()` generate reasonable default
  breaks and labels for hms vectors (#1752).

### Discrete scales

The treatment of missing values by discrete scales has been thoroughly overhauled (#1584). The underlying principle is that we can naturally represent missing values on discrete variables (by treating just like another level), so by default we should. 

This principle applies to:

* character vectors
* factors with implicit NA
* factors with explicit NA

And to all scales (both position and non-position.)

Compared to the previous version of ggplot2, there are three main changes:

1.  `scale_x_discrete()` and `scale_y_discrete()` always show discrete NA,
    regardless of their source

1.  If present, `NA`s are shown in discete legends.

1.  All discrete scales gain a `na.translate` argument that allows you to 
    control whether `NA`s are translated to something that can be visualised,
    or should be left as missing. Note that if you don't translate (i.e. 
    `na.translate = FALSE)` the missing values will passed on to the layer, 
    which will warning that it's dropping missing values. To suppress the
    warnings, you'll also need to add `na.rm = TRUE` to the layer call. 

There were also a number of other smaller changes

* Correctly use scale expansion factors.
* Don't preserve space for dropped levels (#1638).
* Only issue one warning when when asking for too many levels (#1674).
* Unicode labels work better on Windows (#1827).
* Warn when used with only continuous data (#1589)

## Themes

* The `theme()` constructor now has named arguments rather than ellipses. This 
  should make autocomplete substantially more useful. The documentation
  (including examples) has been considerably improved.
  
* Built-in themes are more visually homogeneous, and match `theme_grey` better.
  (@jiho, #1679)
  
* When computing the height of titles, ggplot2 now includes the height of the
  descenders (i.e. the bits of `g` and `y` that hang beneath the baseline). This 
  improves the margins around titles, particularly the y axis label (#1712).
  I have also very slightly increased the inner margins of axis titles, and 
  removed the outer margins. 

* Theme element inheritance is now easier to work with as modification now
  overrides default `element_blank` elements (#1555, #1557, #1565, #1567)
  
* Horizontal legends (i.e. legends on the top or bottom) are horizontally
  aligned by default (#1842). Use `legend.box = "vertical"` to switch back
  to the previous behaviour.
  
* `element_line()` now takes an `arrow` argument to specify arrows at the end of
  lines (#1740)

There were a number of tweaks to the theme elements that control legends:
  
* `legend.justification` now controls appearance will plotting the legend
  outside of the plot area. For example, you can use 
  `theme(legend.justification = "top")` to make the legend align with the 
  top of the plot.

* `panel.margin` and `legend.margin` have been renamed to `panel.spacing` and 
  `legend.spacing` respectively, to better communicate intent (they only
  affect spacing between legends and panels, not the margins around them)

* `legend.margin` now controls margin around individual legends.

* New `legend.box.background`, `legend.box.spacing`, and `legend.box.margin`
  control the background, spacing, and margin of the legend box (the region
  that contains all legends).

## Bug fixes and minor improvements

* ggplot2 now imports tibble. This ensures that all built-in datasets print 
  compactly even if you haven't explicitly loaded tibble or dplyr (#1677).

* Class of aesthetic mapping is preserved when adding `aes()` objects (#1624).

* `+.gg` now works for lists that include data frames.

* `annotation_x()` now works in the absense of global data (#1655)

* `geom_*(show.legend = FALSE)` now works for `guide_colorbar`.

* `geom_boxplot()` gains new `outlier.alpha` (@jonathan-g) and 
  `outlier.fill` (@schloerke, #1787) parameters to control the alpha/fill of
   outlier points independently of the alpha of the boxes. 

* `position_jitter()` (and hence `geom_jitter()`) now correctly computes 
  the jitter width/jitter when supplied by the user (#1775, @has2k1).

* `geom_contour()` more clearly describes what inputs it needs (#1577).

* `geom_curve()` respects the `lineend` paramater (#1852).

* `geom_histogram()` and `stat_bin()` understand the `breaks` parameter once 
  more. (#1665). The floating point adjustment for histogram bins is now 
  actually used - it was previously inadvertently ignored (#1651).

* `geom_violin()` no longer transforms quantile lines with the alpha aesthetic
  (@mnbram, #1714). It no longer errors when quantiles are requested but data
  have zero range (#1687). When `trim = FALSE` it once again has a nice 
  range that allows the density to reach zero (by extending the range 3 
  bandwidths to either side of the data) (#1700).

* `geom_dotplot()` works better when faceting and binning on the y-axis. 
  (#1618, @has2k1).
  
* `geom_hexbin()` once again supports `..density..` (@mikebirdgeneau, #1688).

* `geom_step()` gives useful warning if only one data point in layer (#1645).

* `layer()` gains new `check.aes` and `check.param` arguments. These allow
  geom/stat authors to optional suppress checks for known aesthetics/parameters.
  Currently this is used only in `geom_blank()` which powers `expand_limits()` 
  (#1795).

* All `stat_*()` display a better error message when required aesthetics are
  missing.
  
* `stat_bin()` and `stat_summary_hex()` now accept length 1 `binwidth` (#1610)

* `stat_density()` gains new argument `n`, which is passed to underlying function
  `stats::density` ("number of equally spaced points at which the
  density is to be estimated"). (@hbuschme)

* `stat_binhex()` now again returns `count` rather than `value` (#1747)

* `stat_ecdf()` respects `pad` argument (#1646).

* `stat_smooth()` once again informs you about the method it has chosen.
  It also correctly calculates the size of the largest group within facets.

* `x` and `y` scales are now symmetric regarding the list of
  aesthetics they accept: `xmin_final`, `xmax_final`, `xlower`,
  `xmiddle` and `xupper` are now valid `x` aesthetics.

* `Scale` extensions can now override the `make_title` and `make_sec_title` 
  methods to let the scale modify the axis/legend titles.

* The random stream is now reset after calling `.onAttach()` (#2409).

# ggplot2 2.1.0

## New features

* When mapping an aesthetic to a constant (e.g. 
  `geom_smooth(aes(colour = "loess")))`), the default guide title is the name 
  of the aesthetic (i.e. "colour"), not the value (i.e. "loess") (#1431).

* `layer()` now accepts a function as the data argument. The function will be
  applied to the data passed to the `ggplot()` function and must return a
  data.frame (#1527, @thomasp85). This is a more general version of the 
  deprecated `subset` argument.

* `theme_update()` now uses the `+` operator instead of `%+replace%`, so that
  unspecified values will no longer be `NULL`ed out. `theme_replace()`
  preserves the old behaviour if desired (@oneillkza, #1519). 

* `stat_bin()` has been overhauled to use the same algorithm as ggvis, which 
  has been considerably improved thanks to the advice of Randy Prium (@rpruim).
  This includes:
  
    * Better arguments and a better algorithm for determining the origin.
      You can now specify either `boundary` or the `center` of a bin.
      `origin` has been deprecated in favour of these arguments.
      
    * `drop` is deprecated in favour of `pad`, which adds extra 0-count bins
      at either end (needed for frequency polygons). `geom_histogram()` defaults 
      to `pad = FALSE` which considerably improves the default limits for 
      the histogram, especially when the bins are big (#1477).
      
    * The default algorithm does a (somewhat) better job at picking nice widths 
      and origins across a wider range of input data.
      
    * `bins = n` now gives a histogram with `n` bins, not `n + 1` (#1487).

## Bug fixes

* All `\donttest{}` examples run.

* All `geom_()` and `stat_()` functions now have consistent argument order:
  data + mapping, then geom/stat/position, then `...`, then specific arguments, 
  then arguments common to all layers (#1305). This may break code if you were
  previously relying on partial name matching, but in the long-term should make 
  ggplot2 easier to use. In particular, you can now set the `n` parameter
  in `geom_density2d()` without it partially matching `na.rm` (#1485).

* For geoms with both `colour` and `fill`, `alpha` once again only affects
  fill (Reverts #1371, #1523). This was causing problems for people.

* `facet_wrap()`/`facet_grid()` works with multiple empty panels of data 
  (#1445).

* `facet_wrap()` correctly swaps `nrow` and `ncol` when faceting vertically
  (#1417).

* `ggsave("x.svg")` now uses svglite to produce the svg (#1432).

* `geom_boxplot()` now understands `outlier.color` (#1455).

* `geom_path()` knows that "solid" (not just 1) represents a solid line (#1534).

* `geom_ribbon()` preserves missing values so they correctly generate a 
  gap in the ribbon (#1549).

* `geom_tile()` once again accepts `width` and `height` parameters (#1513). 
  It uses `draw_key_polygon()` for better a legend, including a coloured 
  outline (#1484).

* `layer()` now automatically adds a `na.rm` parameter if none is explicitly
  supplied.

* `position_jitterdodge()` now works on all possible dodge aesthetics, 
  e.g. `color`, `linetype` etc. instead of only based on `fill` (@bleutner)

* `position = "nudge"` now works (although it doesn't do anything useful)
  (#1428).

* The default scale for columns of class "AsIs" is now "identity" (#1518).

* `scale_*_discrete()` has better defaults when used with purely continuous
  data (#1542).

* `scale_size()` warns when used with categorical data.

* `scale_size()`, `scale_colour()`, and `scale_fill()` gain date and date-time
  variants (#1526).

* `stat_bin_hex()` and `stat_bin_summary()` now use the same underlying 
  algorithm so results are consistent (#1383). `stat_bin_hex()` now accepts
  a `weight` aesthetic. To be consistent with related stats, the output variable 
  from `stat_bin_hex()` is now value instead of count.

* `stat_density()` gains a `bw` parameter which makes it easy to get consistent 
   smoothing between facets (@jiho)

* `stat-density-2d()` no longer ignores the `h` parameter, and now accepts 
  `bins` and `binwidth` parameters to control the number of contours 
  (#1448, @has2k1).

* `stat_ecdf()` does a better job of adding padding to -Inf/Inf, and gains
  an argument `pad` to suppress the padding if not needed (#1467).

* `stat_function()` gains an `xlim` parameter (#1528). It once again works 
  with discrete x values (#1509).

* `stat_summary()` preserves sorted x order which avoids artefacts when
  display results with `geom_smooth()` (#1520).

* All elements should now inherit correctly for all themes except `theme_void()`.
  (@Katiedaisey, #1555) 

* `theme_void()` was completely void of text but facets and legends still
  need labels. They are now visible (@jiho). 

* You can once again set legend key and height width to unit arithmetic
  objects (like `2 * unit(1, "cm")`) (#1437).

* Eliminate spurious warning if you have a layer with no data and no aesthetics
  (#1451).

* Removed a superfluous comma in `theme-defaults.r` code (@jschoeley)

* Fixed a compatibility issue with `ggproto` and R versions prior to 3.1.2.
  (#1444)

* Fixed issue where `coord_map()` fails when given an explicit `parameters`
  argument (@tdmcarthur, #1729)
  
* Fixed issue where `geom_errorbarh()` had a required `x` aesthetic (#1933)  

# ggplot2 2.0.0

## Major changes

* ggplot no longer throws an error if your plot has no layers. Instead it 
  automatically adds `geom_blank()` (#1246).
  
* New `cut_width()` is a convenient replacement for the verbose
  `plyr::round_any()`, with the additional benefit of offering finer
  control.

* New `geom_count()` is a convenient alias to `stat_sum()`. Use it when you
  have overlapping points on a scatterplot. `stat_sum()` now defaults to 
  using counts instead of proportions.

* New `geom_curve()` adds curved lines, with a similar specification to 
  `geom_segment()` (@veraanadi, #1088).

* Date and datetime scales now have `date_breaks`, `date_minor_breaks` and
  `date_labels` arguments so that you never need to use the long
  `scales::date_breaks()` or `scales::date_format()`.
  
* `geom_bar()` now has it's own stat, distinct from `stat_bin()` which was
  also used by `geom_histogram()`. `geom_bar()` now uses `stat_count()` 
  which counts values at each distinct value of x (i.e. it does not bin
  the data first). This can be useful when you want to show exactly which 
  values are used in a continuous variable.

* `geom_point()` gains a `stroke` aesthetic which controls the border width of 
  shapes 21-25 (#1133, @SeySayux). `size` and `stroke` are additive so a point 
  with `size = 5` and `stroke = 5` will have a diameter of 10mm. (#1142)

* New `position_nudge()` allows you to slightly offset labels (or other 
  geoms) from their corresponding points (#1109).

* `scale_size()` now maps values to _area_, not radius. Use `scale_radius()`
  if you want the old behaviour (not recommended, except perhaps for lines).

* New `stat_summary_bin()` works like `stat_summary()` but on binned data. 
  It's a generalisation of `stat_bin()` that can compute any aggregate,
  not just counts (#1274). Both default to `mean_se()` if no aggregation
  functions are supplied (#1386).

* Layers are now much stricter about their arguments - you will get an error
  if you've supplied an argument that isn't an aesthetic or a parameter.
  This is likely to cause some short-term pain but in the long-term it will make
  it much easier to spot spelling mistakes and other errors (#1293).
  
    This change does break a handful of geoms/stats that used `...` to pass 
    additional arguments on to the underlying computation. Now 
    `geom_smooth()`/`stat_smooth()` and `geom_quantile()`/`stat_quantile()` 
    use `method.args` instead (#1245, #1289); and `stat_summary()` (#1242), 
    `stat_summary_hex()`, and `stat_summary2d()` use `fun.args`.

### Extensibility

There is now an official mechanism for defining Stats, Geoms, and Positions in other packages. See `vignette("extending-ggplot2")` for details.

* All Geoms, Stats and Positions are now exported, so you can inherit from them
  when making your own objects (#989).

* ggplot2 no longer uses proto or reference classes. Instead, we now use 
  ggproto, a new OO system designed specifically for ggplot2. Unlike proto
  and RC, ggproto supports clean cross-package inheritance. Creating a new OO
  system isn't usually the right way to solve a problem, but I'm pretty sure
  it was necessary here. Read more about it in the vignette.

* `aes_()` replaces `aes_q()`. It also supports formulas, so the most concise 
  SE version of `aes(carat, price)` is now `aes_(~carat, ~price)`. You may
  want to use this form in packages, as it will avoid spurious `R CMD check` 
  warnings about undefined global variables.

### Text

* `geom_text()` has been overhauled to make labelling your data a little
  easier. It:
  
    * `nudge_x` and `nudge_y` arguments let you offset labels from their
      corresponding points (#1120). 
      
    * `check_overlap = TRUE` provides a simple way to avoid overplotting 
      of labels: labels that would otherwise overlap are omitted (#1039).
      
    * `hjust` and `vjust` can now be character vectors: "left", "center", 
      "right", "bottom", "middle", "top". New options include "inward" and 
      "outward" which align text towards and away from the center of the plot 
      respectively.

* `geom_label()` works like `geom_text()` but draws a rounded rectangle 
  underneath each label (#1039). This is useful when you want to label plots
  that are dense with data.

### Deprecated features

* The little used `aes_auto()` has been deprecated. 

* `aes_q()` has been replaced with `aes_()` to be consistent with SE versions
  of NSE functions in other packages.

* The `order` aesthetic is officially deprecated. It never really worked, and 
  was poorly documented.

* The `stat` and `position` arguments to `qplot()` have been deprecated.
  `qplot()` is designed for quick plots - if you need to specify position
  or stat, use `ggplot()` instead.

* The theme setting `axis.ticks.margin` has been deprecated: now use the margin 
  property of `axis.text`.
  
* `stat_abline()`, `stat_hline()` and `stat_vline()` have been removed:
  these were never suitable for use other than with `geom_abline()` etc
  and were not documented.

* `show_guide` has been renamed to `show.legend`: this more accurately
  reflects what it does (controls appearance of layer in legend), and uses the 
  same convention as other ggplot2 arguments (i.e. a `.` between names).
  (Yes, I know that's inconsistent with function names with use `_`, but it's
  too late to change now.)

A number of geoms have been renamed to be internally consistent:

* `stat_binhex()` and `stat_bin2d()` have been renamed to `stat_bin_hex()` 
  and `stat_bin_2d()` (#1274). `stat_summary2d()` has been renamed to 
  `stat_summary_2d()`, `geom_density2d()`/`stat_density2d()` has been renamed 
  to `geom_density_2d()`/`stat_density_2d()`.

* `stat_spoke()` is now `geom_spoke()` since I realised it's a
  reparameterisation of `geom_segment().

* `stat_bindot()` has been removed because it's so tightly coupled to
  `geom_dotplot()`. If you happened to use `stat_bindot()`, just change to
  `geom_dotplot()` (#1194).

All defunct functions have been removed.

### Default appearance

* The default `theme_grey()` background colour has been changed from "grey90" 
  to "grey92": this makes the background a little less visually prominent.

* Labels and titles have been tweaked for readability:

    * Axes labels are darker.
    
    * Legend and axis titles are given the same visual treatment.
    
    * The default font size dropped from 12 to 11. You might be surprised that 
      I've made the default text size smaller as it was already hard for
      many people to read. It turns out there was a bug in RStudio (fixed in 
      0.99.724), that shrunk the text of all grid based graphics. Once that
      was resolved the defaults seemed too big to my eyes.
    
    * More spacing between titles and borders.
    
    * Default margins scale with the theme font size, so the appearance at 
      larger font sizes should be considerably improved (#1228). 

* `alpha` now affects both fill and colour aesthetics (#1371).

* `element_text()` gains a margins argument which allows you to add additional
  padding around text elements. To help see what's going on use `debug = TRUE` 
  to display the text region and anchors.

* The default font size in `geom_text()` has been decreased from 5mm (14 pts)
  to 3.8 mm (11 pts) to match the new default theme sizes.

* A diagonal line is no longer drawn on bar and rectangle legends. Instead, the
  border has been tweaked to be more visible, and more closely match the size of 
  line drawn on the plot.

* `geom_pointrange()` and `geom_linerange()` get vertical (not horizontal)
  lines in the legend (#1389).

* The default line `size` for `geom_smooth()` has been increased from 0.5 to 1 
  to make it easier to see when overlaid on data.
  
* `geom_bar()` and `geom_rect()` use a slightly paler shade of grey so they
  aren't so visually heavy.
  
* `geom_boxplot()` now colours outliers the same way as the boxes.

* `geom_point()` now uses shape 19 instead of 16. This looks much better on 
  the default Linux graphics device. (It's very slightly smaller than the old 
  point, but it shouldn't affect any graphics significantly)

* Sizes in ggplot2 are measured in mm. Previously they were converted to pts 
  (for use in grid) by multiplying by 72 / 25.4. However, grid uses printer's 
  points, not Adobe (big pts), so sizes are now correctly multiplied by 
  72.27 / 25.4. This is unlikely to noticeably affect display, but it's
  technically correct (<https://youtu.be/hou0lU8WMgo>).

* The default legend will now allocate multiple rows (if vertical) or
  columns (if horizontal) in order to make a legend that is more likely to
  fit on the screen. You can override with the `nrow`/`ncol` arguments
  to `guide_legend()`

    ```R
    p <- ggplot(mpg, aes(displ,hwy, colour = model)) + geom_point()
    p
    p + theme(legend.position = "bottom")
    # Previous behaviour
    p + guides(colour = guide_legend(ncol = 1))
    ```

### New and updated themes

* New `theme_void()` is completely empty. It's useful for plots with non-
  standard coordinates or for drawings (@jiho, #976).

* New `theme_dark()` has a dark background designed to make colours pop out
  (@jiho, #1018)

* `theme_minimal()` became slightly more minimal by removing the axis ticks:
  labels now line up directly beneath grid lines (@tomschloss, #1084)

* New theme setting `panel.ontop` (logical) make it possible to place 
  background elements (i.e., gridlines) on top of data. Best used with 
  transparent `panel.background` (@noamross. #551).

### Labelling

The facet labelling system was updated with many new features and a
more flexible interface (@lionel-). It now works consistently across
grid and wrap facets. The most important user visible changes are:

* `facet_wrap()` gains a `labeller` option (#25).

* `facet_grid()` and `facet_wrap()` gain a `switch` argument to
  display the facet titles near the axes. When switched, the labels
  become axes subtitles. `switch` can be set to "x", "y" or "both"
  (the latter only for grids) to control which margin is switched.

The labellers (such as `label_value()` or `label_both()`) also get
some new features:

* They now offer the `multi_line` argument to control whether to
  display composite facets (those specified as `~var1 + var2`) on one
  or multiple lines.

* In `label_bquote()` you now refer directly to the names of
  variables. With this change, you can create math expressions that
  depend on more than one variable. This math expression can be
  specified either for the rows or the columns and you can also
  provide different expressions to each margin.

  As a consequence of these changes, referring to `x` in backquoted
  expressions is deprecated.

* Similarly to `label_bquote()`, `labeller()` now take `.rows` and
  `.cols` arguments. In addition, it also takes `.default`.
  `labeller()` is useful to customise how particular variables are
  labelled. The three additional arguments specify how to label the
  variables are not specifically mentioned, respectively for rows,
  columns or both. This makes it especially easy to set up a
  project-wide labeller dispatcher that can be reused across all your
  plots. See the documentation for an example.

* The new labeller `label_context()` adapts to the number of factors
  facetted over. With a single factor, it displays only the values,
  just as before. But with multiple factors in a composite margin
  (e.g. with `~cyl + am`), the labels are passed over to
  `label_both()`. This way the variables names are displayed with the
  values to help identifying them.

On the programming side, the labeller API has been rewritten in order
to offer more control when faceting over multiple factors (e.g. with
formulae such as `~cyl + am`). This also means that if you have
written custom labellers, you will need to update them for this
version of ggplot.

* Previously, a labeller function would take `variable` and `value`
  arguments and return a character vector. Now, they take a data frame
  of character vectors and return a list. The input data frame has one
  column per factor facetted over and each column in the returned list
  becomes one line in the strip label. See documentation for more
  details.

* The labels received by a labeller now contain metadata: their margin
  (in the "type" attribute) and whether they come from a wrap or a
  grid facet (in the "facet" attribute).

* Note that the new `as_labeller()` function operator provides an easy
  way to transform an existing function to a labeller function. The
  existing function just needs to take and return a character vector.

## Documentation

* Improved documentation for `aes()`, `layer()` and much much more.

* I've tried to reduce the use of `...` so that you can see all the 
  documentation in one place rather than having to integrate multiple pages.
  In some cases this has involved adding additional arguments to geoms
  to make it more clear what you can do:
  
    *  `geom_smooth()` gains explicit `method`, `se` and `formula` arguments.
    
    * `geom_histogram()` gains `binwidth`, `bins`, origin` and `right` 
      arguments.
      
    * `geom_jitter()` gains `width` and `height` arguments to make it easier
      to control the amount of jittering without using the lengthy 
      `position_jitter()` function (#1116)

* Use of `qplot()` in examples has been minimised (#1123, @hrbrmstr). This is
  inline with the 2nd edition of the ggplot2 box, which minimises the use of 
  `qplot()` in favour of `ggplot()`.

* Tighly linked geoms and stats (e.g. `geom_boxplot()` and `stat_boxplot()`) 
  are now documented in the same file so you can see all the arguments in one
  place. Variations of the same idea (e.g. `geom_path()`, `geom_line()`, and
  `geom_step()`) are also documented together.

* It's now obvious that you can set the `binwidth` parameter for
  `stat_bin_hex()`, `stat_summary_hex()`, `stat_bin_2d()`, and
  `stat_summary_2d()`. 

* The internals of positions have been cleaned up considerably. You're unlikely
  to notice any external changes, although the documentation should be a little
  less confusing since positions now don't list parameters they never use.

## Data

* All datasets have class `tbl_df` so if you also use dplyr, you get a better
  print method.

* `economics` has been brought up to date to 2015-04-01.

* New `economics_long` is the economics data in long form.

* New `txhousing` dataset containing information about the Texas housing
  market. Useful for examples that need multiple time series, and for
  demonstrating model+vis methods.

* New `luv_colours` dataset which contains the locations of all
  built-in `colors()` in Luv space.

* `movies` has been moved into its own package, ggplot2movies, because it was 
  large and not terribly useful. If you've used the movies dataset, you'll now 
  need to explicitly load the package with `library(ggplot2movies)`.

## Bug fixes and minor improvements

* All partially matched arguments and `$` have been been replaced with 
  full matches (@jimhester, #1134).

* ggplot2 now exports `alpha()` from the scales package (#1107), and `arrow()` 
  and `unit()` from grid (#1225). This means you don't need attach scales/grid 
  or do `scales::`/`grid::` for these commonly used functions.

* `aes_string()` now only parses character inputs. This fixes bugs when
  using it with numbers and non default `OutDec` settings (#1045).

* `annotation_custom()` automatically adds a unique id to each grob name,
  making it easier to plot multiple grobs with the same name (e.g. grobs of
  ggplot2 graphics) in the same plot (#1256).

* `borders()` now accepts xlim and ylim arguments for specifying the geographical 
  region of interest (@markpayneatwork, #1392).

* `coord_cartesian()` applies the same expansion factor to limits as for scales. 
  You can suppress with `expand = FALSE` (#1207).

* `coord_trans()` now works when breaks are suppressed (#1422).

* `cut_number()` gives error message if the number of requested bins can
  be created because there are two few unique values (#1046).

* Character labels in `facet_grid()` are no longer (incorrectly) coerced into
  factors. This caused problems with custom label functions (#1070).

* `facet_wrap()` and `facet_grid()` now allow you to use non-standard
  variable names by surrounding them with backticks (#1067).

* `facet_wrap()` more carefully checks its `nrow` and `ncol` arguments
  to ensure that they're specified correctly (@richierocks, #962)

* `facet_wrap()` gains a `dir` argument to control the direction the
  panels are wrapped in. The default is "h" for horizontal. Use "v" for
  vertical layout (#1260).

* `geom_abline()`, `geom_hline()` and `geom_vline()` have been rewritten to
  have simpler behaviour and be more consistent:

    * `stat_abline()`, `stat_hline()` and `stat_vline()` have been removed:
      these were never suitable for use other than with `geom_abline()` etc
      and were not documented.

    * `geom_abline()`, `geom_vline()` and `geom_hline()` are bound to
      `stat_identity()` and `position_identity()`

    * Intercept parameters can no longer be set to a function.

    * They are all documented in one file, since they are so closely related.

* `geom_bin2d()` will now let you specify one dimension's breaks exactly,
  without touching the other dimension's default breaks at all (#1126).

* `geom_crossbar()` sets grouping correctly so you can display multiple
  crossbars on one plot. It also makes the default `fatten` argument a little
  bigger to make the middle line more obvious (#1125).

* `geom_histogram()` and `geom_smooth()` now only inform you about the
  default values once per layer, rather than once per panel (#1220).

* `geom_pointrange()` gains `fatten` argument so you can control the
  size of the point relative to the size of the line.

* `geom_segment()` annotations were not transforming with scales 
  (@BrianDiggs, #859).

* `geom_smooth()` is no longer so chatty. If you want to know what the deafult
  smoothing method is, look it up in the documentation! (#1247)

* `geom_violin()` now has the ability to draw quantile lines (@DanRuderman).

* `ggplot()` now captures the parent frame to use for evaluation,
  rather than always defaulting to the global environment. This should
  make ggplot more suitable to use in more situations (e.g. with knitr)

* `ggsave()` has been simplified a little to make it easier to maintain.
  It no longer checks that you're printing a ggplot2 object (so now also
  works with any grid grob) (#970), and always requires a filename.
  Parameter `device` now supports character argument to specify which supported
  device to use ('pdf', 'png', 'jpeg', etc.), for when it cannot be correctly
  inferred from the file extension (for example when a temporary filename is
  supplied server side in shiny apps) (@sebkopf, #939). It no longer opens
  a graphics device if one isn't already open - this is annoying when you're
  running from a script (#1326).

* `guide_colorbar()` creates correct legend if only one color (@krlmlr, #943).

* `guide_colorbar()` no longer fails when the legend is empty - previously
  this often masked misspecifications elsewhere in the plot (#967).

* New `layer_data()` function extracts the data used for plotting for a given
  layer. It's mostly useful for testing.

* User supplied `minor_breaks` can now be supplied on the same scale as 
  the data, and will be automatically transformed with by scale (#1385).

* You can now suppress the appearance of an axis/legend title (and the space
  that would allocated for it) with `NULL` in the `scale_` function. To
  use the default lable, use `waiver()` (#1145).

* Position adjustments no longer warn about potentially varying ranges
  because the problem rarely occurs in practice and there are currently a
  lot of false positives since I don't understand exactly what FP criteria
  I should be testing.

* `scale_fill_grey()` now uses red for missing values. This matches
  `scale_colour_grey()` and makes it obvious where missing values lie.
  Override with `na.value`.

* `scale_*_gradient2()` defaults to using Lab colour space.

* `scale_*_gradientn()` now allows `colours` or `colors` (#1290)

* `scale_y_continuous()` now also transforms the `lower`, `middle` and `upper`
  aesthetics used by `geom_boxplot()`: this only affects
  `geom_boxplot(stat = "identity")` (#1020).

* Legends no longer inherit aesthetics if `inherit.aes` is FALSE (#1267).

* `lims()` makes it easy to set the limits of any axis (#1138).

* `labels = NULL` now works with `guide_legend()` and `guide_colorbar()`.
  (#1175, #1183).

* `override.aes` now works with American aesthetic spelling, e.g. color

* Scales no longer round data points to improve performance of colour
  palettes. Instead the scales package now uses a much faster colour
  interpolation algorithm (#1022).

* `scale_*_brewer()` and `scale_*_distiller()` add new `direction` argument of 
  `scales::brewer_pal`, making it easier to change the order of colours 
  (@jiho, #1139).

* `scale_x_date()` now clips dates outside the limits in the same way as
  `scale_x_continuous()` (#1090).

* `stat_bin()` gains `bins` arguments, which denotes the number of bins. Now
  you can set `bins=100` instead of `binwidth=0.5`. Note that `breaks` or
  `binwidth` will override it (@tmshn, #1158, #102).

* `stat_boxplot()` warns if a continuous variable is used for the `x` aesthetic
  without also supplying a `group` aesthetic (#992, @krlmlr).

* `stat_summary_2d()` and `stat_bin_2d()` now share exactly the same code for 
  determining breaks from `bins`, `binwidth`, and `origin`. 
  
* `stat_summary_2d()` and `stat_bin_2d()` now output in tile/raster compatible 
  form instead of rect compatible form. 

* Automatically computed breaks do not lead to an error for transformations like
  "probit" where the inverse can map to infinity (#871, @krlmlr)

* `stat_function()` now always evaluates the function on the original scale.
  Previously it computed the function on transformed scales, giving incorrect
  values (@BrianDiggs, #1011).

* `strip_dots` works with anonymous functions within calculated aesthetics 
  (e.g. `aes(sapply(..density.., function(x) mean(x))))` (#1154, @NikNakk)

* `theme()` gains `validate = FALSE` parameter to turn off validation, and 
  hence store arbitrary additional data in the themes. (@tdhock, #1121)

* Improved the calculation of segments needed to draw the curve representing
  a line when plotted in polar coordinates. In some cases, the last segment
  of a multi-segment line was not drawn (@BrianDiggs, #952)<|MERGE_RESOLUTION|>--- conflicted
+++ resolved
@@ -1,14 +1,7 @@
 # ggplot2 (development version)
 
-<<<<<<< HEAD
 * Changed `theme_grey()` setting for legend key so that it creates no 
   border (`NA`) rather than drawing a white one. (@annennenne, #3180)
-
-* Added weight aesthetic option to stat_density() and made scaling of 
-=======
-* Added weight aesthetic option to `stat_density()` and made scaling of 
->>>>>>> 80a863d0
-  weights the default (@annennenne, #2902)
 
 * `expand_scale()` was deprecated in favour of `expansion()` for setting
   the `expand` argument of `x` and `y` scales (@paleolimbot).

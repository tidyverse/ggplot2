# ggplot2 (development version)

<<<<<<< HEAD
* The `fatten` argument has been deprecated in `geom_boxplot()`, 
  `geom_crossbar()` and `geom_pointrange()` (@teunbrand, #4881).
=======
* Axis labels are now preserved better when using `coord_sf(expand = TRUE)` and
  graticule lines are straight but do not meet the edge (@teunbrand, #2985).
* Attempt to boost detail in `coord_polar()` and `coord_radial()` near the 
  center (@teunbrand, #5023)
* Scale names, guide titles and aesthetic labels can now accept functions 
  (@teunbrand, #4313)
* Binned scales with zero-width data expand the default limits by 0.1 
  (@teunbrand, #5066)
* New default `geom_qq_line(geom = "abline")` for better clipping in the 
  vertical direction. In addition, `slope` and `intercept` are new computed
  variables in `stat_qq_line()` (@teunbrand, #6087).
* Position adjustments can now have auxiliary aesthetics (@teunbrand).
    * `position_nudge()` gains `nudge_x` and `nudge_y` aesthetics (#3026, #5445).
    * `position_dodge()` gains `order` aesthetic (#3022, #3345)
* More stability for vctrs-based palettes (@teunbrand, #6117).
* Fixed regression in `guide_bins(reverse = TRUE)` (@teunbrand, #6183).
* New function family for setting parts of a theme. For example, you can now use 
  `theme_sub_axis(line, text, ticks, ticks.length, line)` as a substitute for
  `theme(axis.line, axis.text, axis.ticks, axis.ticks.length, axis.line)`. This
  should allow slightly terser and more organised theme declarations 
  (@teunbrand, #5301).
* `scale_{x/y}_discrete(continuous.limits)` is a new argument to control the
  display range of discrete scales (@teunbrand, #4174, #6259).
* `geom_ribbon()` now appropriately warns about, and removes, missing values 
  (@teunbrand, #6243).
>>>>>>> 1b9ee73e
* `guide_*()` can now accept two inside legend theme elements:
  `legend.position.inside` and `legend.justification.inside`, allowing inside
  legends to be placed at different positions. Only inside legends with the same
  position and justification will be merged (@Yunuuuu, #6210).
* New stat: `stat_manual()` for arbitrary computations (@teunbrand, #3501)
* Reversal of a dimension, typically 'x' or 'y', is now controlled by the 
  `reverse` argument in `coord_cartesian()`, `coord_fixed()`, `coord_radial()`
  and `coord_sf()`. In `coord_radial()`, this replaces the older `direction` 
  argument (#4021, @teunbrand).
* `coord_radial()` displays minor gridlines now (@teunbrand).
* (internal) `continuous_scale()` and `binned_scale()` sort the `limits` 
  argument internally (@teunbrand).
* Theme margins can have NA-units to inherit from parent elements. The new
  function `margin_part()` has NA-units as default (@teunbrand, #6115)
* New `margin_auto()` specification for theme margins.
* New argument `labs(dictionary)` to label based on variable name rather than 
  based on aesthetic (@teunbrand, #5178)
* Fixed bug in out-of-bounds binned breaks (@teunbrand, #6054)
* Binned guides now accept expressions as labels (@teunbrand, #6005)
* (internal) `Scale$get_labels()` format expressions as lists.
* In non-orthogonal coordinate systems (`coord_sf()`, `coord_polar()` and 
  `coord_radial()`), using 'AsIs' variables escape transformation when
  both `x` and `y` is an 'AsIs' variable (@teunbrand, #6205).
* The following methods have been deprecated: `fortify.lm()`, `fortify.glht()`,
  `fortify.confint.glht()`, `fortify.summary.glht()` and `fortify.cld()`. It
  is recommend to use `broom::augment()` and `broom::tidy()` instead 
  (@teunbrand, #3816).
* Custom and raster annotation now respond to scale transformations, and can
  use AsIs variables for relative placement (@teunbrand based on 
  @yutannihilation's prior work, #3120)
* When discrete breaks have names, they'll be used as labels by default 
  (@teunbrand, #6147).
* The helper function `is.waiver()` is now exported to help extensions to work
  with `waiver()` objects (@arcresu, #6173).
* Date(time) scales now throw appropriate errors when `date_breaks`, 
  `date_minor_breaks` or `date_labels` are not strings (@RodDalBen, #5880)
* `geom_errorbarh()` is deprecated in favour of 
  `geom_errorbar(orientation = "y")` (@teunbrand, #5961).
* `geom_contour()` should be able to recognise a rotated grid of points 
  (@teunbrand, #4320)
* `geom_boxplot()` gains additional arguments to style the colour, linetype and
  linewidths of the box, whiskers, median line and staples (@teunbrand, #5126)
* `geom_violin()` gains additional arguments to style the colour, linetype and
  linewidths of the quantiles, which replace the now-deprecated `draw_quantiles` 
  argument (#5912).
* (breaking) `geom_violin(quantiles)` now has actual quantiles based on
  the data, rather than inferred quantiles based on the computed density. The
  `quantiles` parameter that replaces `draw_quantiles` now belongs to 
  `stat_ydensity()` instead of `geom_violin()` (@teunbrand, #4120).
* (internal) Using `after_scale()` in the `Geom*$default_aes()` field is now
  evaluated in the context of data (@teunbrand, #6135)
* Fixed bug where binned scales wouldn't simultaneously accept transformations
  and function-limits (@teunbrand, #6144).
* Fixed bug where the `ggplot2::`-prefix did not work with `stage()` 
  (@teunbrand, #6104).
* New `get_labs()` function for retrieving completed plot labels 
  (@teunbrand, #6008).
* Built-in `theme_*()` functions now have `ink` and `paper` arguments to control
  foreground and background colours respectively (@teunbrand)
* The `summary()` method for ggplots is now more terse about facets 
  (@teunbrand, #5989).
* `guide_bins()`, `guide_colourbar()` and `guide_coloursteps()` gain an `angle`
  argument to overrule theme settings, similar to `guide_axis(angle)` 
  (@teunbrand, #4594).
* `coord_*(expand)` can now take a logical vector to control expansion at any
  side of the panel (top, right, bottom, left) (@teunbrand, #6020)
* (Breaking) The defaults for all geoms can be set at one in the theme. 
  (@teunbrand based on pioneering work by @dpseidel, #2239)
    * A new `theme(geom)` argument is used to track these defaults.
    * The `element_geom()` function can be used to populate that argument.
    * The `from_theme()` function allows access to the theme default fields from
      inside the `aes()` function.
* Passing empty unmapped aesthetics to layers raises a warning instead of
  throwing an error (@teunbrand, #6009).
* Moved {mgcv} from Imports to Suggests (@teunbrand, #5986)
* New `reset_geom_defaults()` and `reset_stat_defaults()` to restore all geom or
  stat default aesthetics at once (@teunbrand, #5975).
* `facet_wrap()` can have `space = "free_x"` with 1-row layouts and 
  `space = "free_y"` with 1-column layouts (@teunbrand)
* Secondary axes respect `n.breaks` setting in continuous scales (@teunbrand, #4483).
* Layers can have names (@teunbrand, #4066).
* (internal) improvements to `pal_qualitative()` (@teunbrand, #5013)
* `coord_radial(clip = "on")` clips to the panel area when the graphics device
  supports clipping paths (@teunbrand, #5952).
* (internal) Panel clipping responsibility moved from Facet class to Coord 
  class through new `Coord$draw_panel()` method.
* `theme(strip.clip)` now defaults to `"on"` and is independent of Coord 
  clipping (@teunbrand, 5952).
* (internal) rearranged the code of `Facet$draw_panels()` method (@teunbrand).
* Axis labels are now justified across facet panels (@teunbrand, #5820)
* Fixed bug in `stat_function()` so x-axis title now produced automatically 
  when no data added. (@phispu, #5647).
* geom_sf now accepts shape names (@sierrajohnson, #5808)
* Added `gg` class to `labs()` (@phispu, #5553).
* Missing values from discrete palettes are no longer translated 
  (@teunbrand, #5929).
* Fixed bug in `facet_grid(margins = TRUE)` when using expresssions 
  (@teunbrand, #1864).
* `geom_step()` now supports the `orientation` argument (@teunbrand, #5936).
* `position_dodge()` and `position_jitterdodge()` now have a `reverse` argument 
  (@teunbrand, #3610)
* `coord_radial(r.axis.inside)` can now take a numeric value to control 
  placement of internally placed radius axes (@teunbrand, #5805).
* (internal) default labels are derived in `ggplot_build()` rather than
  in `ggplot_add.Layer()` (@teunbrand, #5894)
* An attempt is made to use a variable's label attribute as default label 
  (@teunbrand, #4631)
* Themes gain an additional `header_family` argument to easily set the font
  for headers and titles (#5886).
* The `plot.subtitle`, `plot.caption` and `plot.tag` theme elements now inherit 
  from the root `text` element instead of the `title` element (#5886).
* ggplot2 no longer imports {glue} (@teunbrand, #5986).
* `geom_rect()` can now derive the required corners positions from `x`/`width`
  or `y`/`height` parameterisation (@teunbrand, #5861).
* All position scales now use the same definition of `x` and `y` aesthetics.
  This lets uncommon aesthetics like `xintercept` expand scales as usual.
  (#3342, #4966, @teunbrand)
* Bare numeric values provided to Date or Datetime scales get inversely 
  transformed (cast to Date/POSIXct) with a warning (@teunbrand).
* `stat_bin()` now accepts functions for argument `breaks` (@aijordan, #4561)
* (internal) The plot's layout now has a coord parameter that is used to 
  prevent setting up identical panel parameters (#5427)
* (internal) rearranged the code of `Facet$draw_panels()` method (@teunbrand).
* `geom_rug()` prints a warning when `na.rm = FALSE`, as per documentation (@pn317, #5905)
* `position_dodge(preserve = "single")` now handles multi-row geoms better,
  such as `geom_violin()` (@teunbrand based on @clauswilke's work, #2801).
* `position_jitterdodge()` now dodges by `group` (@teunbrand, #3656)
* The `arrow.fill` parameter is now applied to more line-based functions: 
  `geom_path()`, `geom_line()`, `geom_step()` `geom_function()`, line 
   geometries in `geom_sf()` and `element_line()`.
* Fixed bug where binned guides would keep out-of-bounds breaks 
  (@teunbrand, #5870).
* The size of the `draw_key_polygon()` glyph now reflects the `linewidth` 
  aesthetic (#4852).
* New function `complete_theme()` to replicate how themes are handled during
  plot building (#5801).
* Special getter and setter functions have been renamed for consistency, allowing
  for better tab-completion with `get_*`- and `set_*`-prefixes. The old names 
  remain available for backward compatibility (@teunbrand, #5568).
  
  | New name             | Old name          |
  | -------------------- | ----------------- |
  | `get_theme()`        | `theme_get()`     |
  | `set_theme()`        | `theme_set()`     |
  | `replace_theme()`    | `theme_replace()` |
  | `update_theme()`     | `theme_update()`  |
  | `get_last_plot()`    | `last_plot()`     |
  | `get_layer_data()`   | `layer_data()`    |
  | `get_layer_grob()`   | `layer_grob()`    |
  | `get_panel_scales()` | `layer_scales()`  |

* Discrete scales now support `minor_breaks`. This may only make sense in
  discrete position scales, where it affects the placement of minor ticks
  and minor gridlines (#5434).
* Discrete position scales now expose the `palette` argument, which can be used 
  to customise spacings between levels (@teunbrand, #5770).
* The default `se` parameter in layers with `geom = "smooth"` will be `TRUE` 
  when the data has `ymin` and `ymax` parameters and `FALSE` if these are 
  absent. Note that this does not affect the default of `geom_smooth()` or
  `stat_smooth()` (@teunbrand, #5572).
* The bounded density option in `stat_density()` uses a wider range to
  prevent discontinuities (#5641).
* `geom_raster()` now falls back to rendering as `geom_rect()` when coordinates
  are not Cartesian (#5503).
* `stat_ecdf()` now has an optional `weight` aesthetic (@teunbrand, #5058).
* Position scales combined with `coord_sf()` can now use functions in the 
 `breaks` argument. In addition, `n.breaks` works as intended and 
 `breaks = NULL` removes grid lines and axes (@teunbrand, #4622).
* (Internal) Applying defaults in `geom_sf()` has moved from the internal 
  `sf_grob()` to `GeomSf$use_defaults()` (@teunbrand).
* `facet_wrap()` has new options for the `dir` argument to more precisely
  control panel directions. Internally `dir = "h"` or `dir = "v"` is deprecated 
  (@teunbrand, #5212).
* Prevented `facet_wrap(..., drop = FALSE)` from throwing spurious errors when
  a character facetting variable contained `NA`s (@teunbrand, #5485).
* When facets coerce the faceting variables to factors, the 'ordered' class
  is dropped (@teunbrand, #5666).
* `geom_curve()` now appropriately removes missing data instead of throwing
  errors (@teunbrand, #5831).
* `update_geom_defaults()` and `update_stat_defaults()` have a reset mechanism
  when using `new = NULL` and invisible return the previous defaults (#4993).
* Fixed regression in axes where `breaks = NULL` caused the axes to disappear
  instead of just rendering the axis line (@teunbrand, #5816).
* `geom_point()` can be dodged vertically by using 
  `position_dodge(..., orientation = "y")` (@teunbrand, #5809).
* Fixed bug where `na.value` was incorrectly mapped to non-`NA` values 
  (@teunbrand, #5756).
* Fixed bug in `guide_custom()` that would throw error with `theme_void()` 
  (@teunbrand, #5856).
* New helper function `gg_par()` to translate ggplot2's interpretation of 
  graphical parameters to {grid}'s interpretation (@teunbrand, #5866).
* `scale_{x/y}_discrete()` can now accept a `sec.axis`. It is recommended to
  only use `dup_axis()` to set custom breaks or labels, as discrete variables 
  cannot be transformed (@teunbrand, #3171).
* `stat_density()` has the new computed variable: `wdensity`, which is
  calculated as the density times the sum of weights (@teunbrand, #4176).
* `theme()` gets new `spacing` and `margins` arguments that all other spacings
  and (non-text) margins inherit from (@teunbrand, #5622).
* `geom_ribbon()` can have varying `fill` or `alpha` in linear coordinate
  systems (@teunbrand, #4690).
* `geom_tile()` computes default widths and heights per panel instead of
  per layer (@teunbrand, #5740).
* The `fill` of the `panel.border` theme setting is ignored and forced to be
  transparent (#5782).
* `stat_align()` skips computation when there is only 1 group and therefore
  alignment is not necessary (#5788).
* `position_stack()` skips computation when all `x` values are unique and 
  therefore stacking is not necessary (#5788).
* A new `ggplot_build()` S3 method for <ggplot_built> classes was added, which
  returns input unaltered (@teunbrand, #5800).
* `width` is implemented as aesthetic instead of parameter in `geom_col()` and
  `geom_bar()` (#3142).
* Fix a bug in `position_jitterdodge()` where different jitters would be applied
  to different position aesthetics of the same axis (@teunbrand, #5818).
* In `stat_bin()`, the default `boundary` is now chosen to better adhere to 
  the `nbin` argument (@teunbrand, #5882, #5036)
* `after_stat()` and `after_scale()` throw warnings when the computed aesthetics
  are not of the correct length (#5901).
* `guide_colourbar()` now correctly hands off `position` and `available_aes`
  parameters downstream (@teunbrand, #5930)
* `geom_hline()` and `geom_vline()` now have `position` argument
  (@yutannihilation, #4285).
* New function `get_strip_labels()` to retrieve facet labels (@teunbrand, #4979)
* Fixed bug in `position_dodge2()`'s identification of range overlaps 
  (@teunbrand, #5938, #4327).
* Fixed bug where empty discrete scales weren't recognised as such 
  (@teunbrand, #5945).
* (internal) The summary function of `stat_summary()` and `stat_summary_bin()` 
  is setup once in total instead of once per group (@teunbrand, #5971)
* `facet_grid(space = "free")` can now be combined with `coord_fixed()` 
  (@teunbrand, #4584).
* `theme_classic()` now has black ticks and text instead of dark gray. In 
  addition, `theme_classic()`'s axis line end is `"square"` (@teunbrand, #5978).
* {tibble} is now suggested instead of imported (@teunbrand, #5986)
* The ellipsis argument is now checked in `fortify()`, `get_alt_text()`, 
  `labs()` and several guides (@teunbrand, #3196).
* `stat_summary_bin()` no longer ignores `width` parameter (@teunbrand, #4647).
* Reintroduced `drop` argument to `stat_bin()` (@teunbrand, #3449)
* (internal) removed barriers for using 2D structures as aesthetics 
  (@teunbrand, #4189).
* `coord_sf()` no longer errors when dealing with empty graticules (@teunbrand, #6052)
* Added `theme_transparent()` with transparent backgrounds (@topepo).
* New theme elements `palette.{aes}.discrete` and `palette.{aes}.continuous`. 
  Theme palettes replace palettes in scales where `palette = NULL`, which is 
  the new default in many scales (@teunbrand, #4696).
* `guide_axis()` no longer reserves space for blank ticks 
  (@teunbrand, #4722, #6069).
* `geom_abline()` clips to the panel range in the vertical direction too
  (@teunbrand, #6086).
* Added `panel.widths` and `panel.heights` to `theme()` (#5338, @teunbrand).
* Standardised the calculation of `width`, which are now implemented as
  aesthetics (@teunbrand, #2800).
* Stricter check on `register_theme_elements(element_tree)` (@teunbrand, #6162)
* Added `weight` aesthetic for `stat_ellipse()` (@teunbrand, #5272)
* Fixed a bug where the `guide_custom(order)` wasn't working (@teunbrand, #6195)
* All binning stats now use the `boundary`/`center` parametrisation rather
  than `origin`, following in `stat_bin()`'s footsteps (@teunbrand).
* `stat_summary_2d()` and `stat_bin_2d()` now deal with zero-range data
  more elegantly (@teunbrand, #6207).
* Munching in `coord_polar()` and `coord_radial()` now adds more detail, 
  particularly for data-points with a low radius near the center 
  (@teunbrand, #5023).
* All scales now expose the `aesthetics` parameter (@teunbrand, #5841)

# ggplot2 3.5.1

This is a small release focusing on fixing regressions from 3.5.0 and 
documentation updates.

## Bug fixes

* Fixed bug where discrete scales could not map aesthetics only consisting of
  `NA`s (#5623)
* Fixed spurious warnings from `sec_axis()` with `breaks = NULL` (#5713).
* Patterns and gradients are now also enabled in `geom_sf()` 
  (@teunbrand, #5716).
* The default behaviour of `resolution()` has been reverted to pre-3.5.0 
  behaviour. Whether mapped discrete vectors should be treated as having 
  resolution of 1 is controlled by the new `discrete` argument.
* Fixed bug in `guide_bins()` and `guide_coloursteps()` where discrete breaks,
  such as the levels produced by `cut()`, were ordered incorrectly 
  (@teunbrand, #5757).
  
## Improvements

* When facets coerce the faceting variables to factors, the 'ordered' class
  is dropped (@teunbrand, #5666).
* `coord_map()` and `coord_polar()` throw informative warnings when used
  with the guide system (#5707).
* When passing a function to `stat_contour(breaks)`, that function is used to
  calculate the breaks even if `bins` and `binwidth` are missing 
  (@teunbrand, #5686).
* `geom_step()` now supports `lineend`, `linejoin` and `linemitre` parameters 
  (@teunbrand, #5705).
* Fixed performance loss when the `.data` pronoun is used in `aes()` (#5730).
* Facet evaluation is better at dealing with inherited errors 
  (@teunbrand, #5670).
* `stat_bin()` deals with non-finite breaks better (@teunbrand, #5665).
* While axes in `coord_radial()` don't neatly fit the top/right/bottom/left
  organisation, specifying `position = "top"` or `position = "right"` 
  in the scale will flip the placement of the radial axis (#5735)
* Theme elements that do not exist now throw warnings instead of errors (#5719).
* Fixed bug in `coord_radial()` where full circles were not treated as such 
  (@teunbrand, #5750).
* When legends detect the presence of values in a layer, `NA` is now detected
  if the data contains values outside the given breaks (@teunbrand, #5749).
* `annotate()` now warns about `stat` or `position` arguments (@teunbrand, #5151)
* `guide_coloursteps(even.steps = FALSE)` now works with discrete data that has 
  been formatted by `cut()` (@teunbrand, #3877).
* `ggsave()` now offers to install svglite if needed (@eliocamp, #6166).

# ggplot2 3.5.0

This is a minor release that turned out quite beefy. It is focused on 
overhauling the guide system: the system responsible for displaying information 
from scales in the guise of axes and legends. As part of that overhaul, new 
guides have been implemented and existing guides have been refined. The look 
and feel of guides has been mostly preserved, but their internals and 
styling options have changed drastically.

Briefly summarising other highlights, we also welcome `coord_radial()` as a 
successor of  `coord_polar()`. Initial support for newer graphical features, 
such as pattern fills has been added. The API has changed how `I()`/`<AsIs>` 
vectors interact with the scale system, namely: not at all. 

## Breaking changes

* The guide system. As a whole. See 'new features' for more information. 
  While the S3 guide generics are still in place, the S3 methods for 
  `guide_train()`, `guide_merge()`, `guide_geom()`, `guide_transform()`,
  `guide_gengrob()` have been superseded by the respective ggproto methods.
  In practice, this will mean that `NextMethod()` or sub-classing ggplot2's
  guides with the S3 system will no longer work.
  
* By default, `guide_legend()` now only draws a key glyph for a layer when
  the value is in the layer's data. To revert to the old behaviour, you
  can still set `show.legend = c({aesthetic} = TRUE)` (@teunbrand, #3648).

* In the `scale_{colour/fill}_gradient2()` and 
  `scale_{colour/fill}_steps2()` functions, the `midpoint` argument is 
  transformed by the scale transformation (#3198).
  
* The `legend.key` theme element is set to inherit from the `panel.background`
  theme element. The default themes no longer set the `legend.key` element.
  This causes a visual change with the default `theme_gray()` (#5549).
  
* The `scale_name` argument in `continuous_scale()`, `discrete_scale()` and
  `binned_scale()` is soft-deprecated. If you have implemented custom scales,
  be advised to double-check that unnamed arguments ends up where they should 
  (@teunbrand, #1312).  
  
* The `legend.text.align` and `legend.title.align` arguments in `theme()` are 
  deprecated. The `hjust` setting of the `legend.text` and `legend.title` 
  elements continues to fulfill the role of text alignment (@teunbrand, #5347).
  
* 'lines' units in `geom_label()`, often used in the `label.padding` argument, 
  are now are relative to the text size. This causes a visual change, but fixes 
  a misalignment issue between the textbox and text (@teunbrand, #4753)
  
* `coord_flip()` has been marked as superseded. The recommended alternative is
  to swap the `x` and `y` aesthetic and/or using the `orientation` argument in
  a layer (@teunbrand, #5130).
  
* The `trans` argument in scales and secondary axes has been renamed to 
  `transform`. The `trans` argument itself is deprecated. To access the
  transformation from the scale, a new `get_transformation()` method is 
  added to Scale-classes (#5558).
  
* Providing a numeric vector to `theme(legend.position)` has been deprecated.
  To set the default legend position inside the plot use 
  `theme(legend.position = "inside", legend.position.inside = c(...))` instead.

## New features

* Plot scales now ignore `AsIs` objects constructed with `I(x)`, instead of
  invoking the identity scale. This allows these columns to co-exist with other
  layers that need a non-identity scale for the same aesthetic. Also, it makes
  it easy to specify relative positions (@teunbrand, #5142).
  
* The `fill` aesthetic in many geoms now accepts grid's patterns and gradients.
  For developers of layer extensions, this feature can be enabled by switching 
  from `fill = alpha(fill, alpha)` to `fill = fill_alpha(fill, alpha)` when 
  providing fills to `grid::gpar()` (@teunbrand, #3997).
  
* New function `check_device()` for testing the availability of advanced 
  graphics features introduced in R 4.1.0 onward (@teunbrand, #5332).
  
* `coord_radial()` is a successor to `coord_polar()` with more customisation 
  options. `coord_radial()` can:
  
  * integrate with the new guide system via a dedicated `guide_axis_theta()` to
    display the angle coordinate.
  * in addition to drawing full circles, also draw circle sectors by using the 
    `end` argument.
  * avoid data vanishing in the center of the plot by setting the `donut` 
    argument.
  * adjust the `angle` aesthetic of layers, such as `geom_text()`, to align 
    with the coordinate system using the `rotate_angle` argument.
    
### The guide system

The guide system encompassing axes and legends, as the last remaining chunk of 
ggplot2, has been rewritten to use the `<ggproto>` system instead of the S3 
system. This change was a necessary step to officially break open the guide 
system for extension package developers. The axes and legends now inherit from 
a `<Guide>` class, which makes them extensible in the same manner as geoms, 
stats, facets and coords (#3329, @teunbrand)

* The most user-facing change is that the styling of guides is rewired through
  the theme system. Guides now have a `theme` argument that can style 
  individual guides, while `theme()` has gained additional arguments to style
  guides. Theme elements declared in the guide override theme elements set
  through the plot. The new theme elements for guides are: 
  `legend.key.spacing{.x/.y}`, `legend.frame`, `legend.axis.line`, 
  `legend.ticks`, `legend.ticks.length`, `legend.text.position` and 
  `legend.title.position`. Previous style options in the arguments of 
  `guide_*()` functions are soft-deprecated.

* Unfortunately, we could not fully preserve the function of pre-existing
  guide extensions written in the S3 system. A fallback for these old guides
  is encapsulated in the `<GuideOld>` class, which calls the old S3 generics.
  The S3 methods have been removed as part of cleaning up, so the old guides
  will still work if the S3 methods are reimplemented, but we encourage to
  switch to the new system (#2728).
  
* The `order` argument of guides now strictly needs to be a length-1 
  integer (#4958).
  
#### Axes

* New `guide_axis_stack()` to combine other axis guides on top of one another.

* New `guide_axis_theta()` to draw an axis in a circular arc in 
  `coord_radial()`. The guide can be controlled by adding 
  `guides(theta = guide_axis_theta(...))` to a plot.

* New `guide_axis_logticks()` can be used to draw logarithmic tick marks as
  an axis. It supersedes the `annotation_logticks()` function 
  (@teunbrand, #5325).

* `guide_axis()` gains a `minor.ticks` argument to draw minor ticks (#4387).

* `guide_axis()` gains a `cap` argument that can be used to trim the
      axis line to extreme breaks (#4907).

* Primary axis titles are now placed at the primary guide, so that
  `guides(x = guide_axis(position = "top"))` will display the title at the
  top by default (#4650).
  
* The default `vjust` for the `axis.title.y.right` element is now 1 instead of
  0.
  
* Unknown secondary axis guide positions are now inferred as the opposite 
  of the primary axis guide when the latter has a known `position` (#4650).
  
#### Legends

* New `guide_custom()` function for drawing custom graphical objects (grobs)
  unrelated to scales in legend positions (#5416).
  
* All legends have acquired a `position` argument, that allows individual guides
  to deviate from the `legend.position` set in the `theme()` function. This
  means that legends can now be placed at multiple sides of the plot (#5488).
  
* The spacing between legend keys and their labels, in addition to legends
  and their titles, is now controlled by the text's `margin` setting. Not
  specifying margins will automatically add appropriate text margins. To
  control the spacing within a legend between keys, the new 
  `legend.key.spacing.{x/y}` argument can be used in `theme()`. This leaves the 
  `legend.spacing` theme setting dedicated to solely controlling the spacing 
  between different guides (#5455).
  
* `guide_colourbar()` and `guide_coloursteps()` gain an `alpha` argument to
  set the transparency of the bar (#5085).

* New `display` argument in `guide_colourbar()` supplants the `raster` argument.
  In R 4.1.0 and above, `display = "gradient"` will draw a gradient.
  
* Legend keys that can draw arrows have their size adjusted for arrows.

* When legend titles are larger than the legend, title justification extends
  to the placement of keys and labels (#1903).

* Glyph drawing functions of the `draw_key_*()` family can now set `"width"`
  and `"height"` attributes (in centimetres) to the produced keys to control
  their displayed size in the legend.
  
* `coord_sf()` now uses customisable guides provided in the scales or 
  `guides()` function (@teunbrand).

## Improvements

* `guide_coloursteps(even.steps = FALSE)` now draws one rectangle per interval
  instead of many small ones (#5481).

* `draw_key_label()` now better reflects the appearance of labels (#5561).

* `position_stack()` no longer silently removes missing data, which is now
  handled by the geom instead of position (#3532).
  
* The `minor_breaks` function argument in scales can now also take a function 
  with two arguments: the scale's limits and the scale's major breaks (#3583).
  
* Failing to fit or predict in `stat_smooth()` now gives a warning and omits
  the failed group, instead of throwing an error (@teunbrand, #5352).
  
* `labeller()` now handles unspecified entries from lookup tables
  (@92amartins, #4599).
  
* `fortify.default()` now accepts a data-frame-like object granted the object
  exhibits healthy `dim()`, `colnames()`, and `as.data.frame()` behaviours
  (@hpages, #5390).

* `geom_violin()` gains a `bounds` argument analogous to `geom_density()`s 
  (@eliocamp, #5493).

* To apply dodging more consistently in violin plots, `stat_ydensity()` now
  has a `drop` argument to keep or discard groups with 1 observation.
  
* `geom_boxplot()` gains a new argument, `staplewidth` that can draw staples
  at the ends of whiskers (@teunbrand, #5126)
  
* `geom_boxplot()` gains an `outliers` argument to switch outliers on or off,
  in a manner that does affects the scale range. For hiding outliers that does
  not affect the scale range, you can continue to use `outlier.shape = NA` 
  (@teunbrand, #4892).
  
* Nicer error messages for xlim/ylim arguments in coord-* functions
  (@92amartins, #4601, #5297).

* You can now omit either `xend` or `yend` from `geom_segment()` as only one
  of these is now required. If one is missing, it will be filled from the `x`
  and `y` aesthetics respectively. This makes drawing horizontal or vertical
  segments a little bit more convenient (@teunbrand, #5140).
  
* When `geom_path()` has aesthetics varying within groups, the `arrow()` is
  applied to groups instead of individual segments (@teunbrand, #4935).
  
* `geom_text()` and `geom_label()` gained a `size.unit` parameter that set the 
  text size to millimetres, points, centimetres, inches or picas 
  (@teunbrand, #3799).
  
* `geom_label()` now uses the `angle` aesthetic (@teunbrand, #2785)

* The `label.padding` argument in `geom_label()` now supports inputs created
  with the `margin()` function (#5030).
  
* `ScaleContinuous$get_breaks()` now only calls `scales::zero_range()` on limits
  in transformed space, rather than in data space (#5304).
  
* Scales throw more informative messages (@teunbrand, #4185, #4258)
  
* `scale_*_manual()` with a named `values` argument now emits a warning when
  none of those names match the values found in the data (@teunbrand, #5298).
  
* The `name` argument in most scales is now explicitly the first argument 
  (#5535)
  
* The `translate_shape_string()` internal function is now exported for use in
  extensions of point layers (@teunbrand, #5191).
  
* To improve `width` calculation in bar plots with empty factor levels, 
  `resolution()` considers `mapped_discrete` values as having resolution 1 
  (@teunbrand, #5211)
  
* In `theme()`, some elements can be specified with `rel()` to inherit from
  `unit`-class objects in a relative fashion (@teunbrand, #3951).
  
* `theme()` now supports splicing a list of arguments (#5542).

* In the theme element hierarchy, parent elements that are a strict subclass
  of child elements now confer their subclass upon the children (#5457).
  
* New `plot.tag.location` in `theme()` can control placement of the plot tag
  in the `"margin"`, `"plot"` or the new `"panel"` option (#4297).
  
* `coord_munch()` can now close polygon shapes (@teunbrand, #3271)
  
* Aesthetics listed in `geom_*()` and `stat_*()` layers now point to relevant
  documentation (@teunbrand, #5123).
  
* The new argument `axes` in `facet_grid()` and `facet_wrap()` controls the
  display of axes at interior panel positions. Additionally, the `axis.labels`
  argument can be used to only draw tick marks or fully labelled axes 
  (@teunbrand, #4064).
  
* `coord_polar()` can have free scales in facets (@teunbrand, #2815).

* The `get_guide_data()` function can be used to extract position and label
  information from the plot (#5004).
  
* Improve performance of layers without positional scales (@zeehio, #4990)

* More informative error for mismatched 
  `direction`/`theme(legend.direction = ...)` arguments (#4364, #4930).

## Bug fixes

* Fixed regression in `guide_legend()` where the `linewidth` key size
  wasn't adapted to the width of the lines (#5160).

* In `guide_bins()`, the title no longer arbitrarily becomes offset from
  the guide when it has long labels.
  
* `guide_colourbar()` and `guide_coloursteps()` merge properly when one
  of the aesthetics is dropped (#5324).

* When using `geom_dotplot(binaxis = "x")` with a discrete y-variable, dots are
  now stacked from the y-position rather than from 0 (@teunbrand, #5462)
  
* `stat_count()` treats `x` as unique in the same manner `unique()` does 
  (#4609).
  
* The plot's title, subtitle and caption now obey horizontal text margins
  (#5533).
  
* Contour functions will not fail when `options("OutDec")` is not `.` (@eliocamp, #5555).

* Lines where `linewidth = NA` are now dropped in `geom_sf()` (#5204).

* `ggsave()` no longer sometimes creates new directories, which is now 
  controlled by the new `create.dir` argument (#5489).
  
* Legend titles no longer take up space if they've been removed by setting 
  `legend.title = element_blank()` (@teunbrand, #3587).
  
* `resolution()` has a small tolerance, preventing spuriously small resolutions 
  due to rounding errors (@teunbrand, #2516).
  
* `stage()` now works correctly, even with aesthetics that do not have scales 
  (#5408)
  
* `stat_ydensity()` with incomplete groups calculates the default `width` 
  parameter more stably (@teunbrand, #5396)
  
* The `size` argument in `annotation_logticks()` has been deprecated in favour
  of the `linewidth` argument (#5292).
  
* Binned scales now treat `NA`s in limits the same way continuous scales do 
  (#5355).

* Binned scales work better with `trans = "reverse"` (#5355).

* Integers are once again valid input to theme arguments that expect numeric
  input (@teunbrand, #5369)
  
* Legends in `scale_*_manual()` can show `NA` values again when the `values` is
  a named vector (@teunbrand, #5214, #5286).
  
* Fixed bug in `coord_sf()` where graticule lines didn't obey 
  `panel.grid.major`'s linewidth setting (@teunbrand, #5179)
  
* Fixed bug in `annotation_logticks()` when no suitable tick positions could
  be found (@teunbrand, #5248).
  
* The default width of `geom_bar()` is now based on panel-wise resolution of
  the data, rather than global resolution (@teunbrand, #4336).
  
* `stat_align()` is now applied per panel instead of globally, preventing issues
  when facets have different ranges (@teunbrand, #5227).
  
* A stacking bug in `stat_align()` was fixed (@teunbrand, #5176).

* `stat_contour()` and `stat_contour_filled()` now warn about and remove
  duplicated coordinates (@teunbrand, #5215).
  
* `guide_coloursteps()` and `guide_bins()` sort breaks (#5152). 
  
## Internal changes
  
* The `ScaleContinuous$get_breaks()` method no longer censors
  the computed breaks.
  
* The ggplot object now contains `$layout` which points to the `Layout` ggproto
  object and will be used by the `ggplot_build.ggplot` method. This was exposed
  so that package developers may extend the behaviour of the `Layout` ggproto 
  object without needing to develop an entirely new `ggplot_build` method 
  (@jtlandis, #5077).
  
* Guide building is now part of `ggplot_build()` instead of 
  `ggplot_gtable()` to allow guides to observe unmapped data (#5483).
  
* The `titleGrob()` function has been refactored to be faster and less
  complicated.

* The `scales_*()` functions related to managing the `<ScalesList>` class have
  been implemented as methods in the `<ScalesList>` class, rather than stray
  functions (#1310).
  
# ggplot2 3.4.4

This hotfix release adapts to a change in r-devel's `base::is.atomic()` and 
the upcoming retirement of maptools.

* `fortify()` for sp objects (e.g., `SpatialPolygonsDataFrame`) is now deprecated
  and will be removed soon in support of [the upcoming retirement of rgdal, rgeos,
  and maptools](https://r-spatial.org/r/2023/05/15/evolution4.html). In advance
  of the whole removal, `fortify(<SpatialPolygonsDataFrame>, region = ...)`
  no longer works as of this version (@yutannihilation, #5244).

# ggplot2 3.4.3
This hotfix release addresses a version comparison change in r-devel. There are
no user-facing or breaking changes.

# ggplot2 3.4.2
This is a hotfix release anticipating changes in r-devel, but folds in upkeep
changes and a few bug fixes as well.

## Minor improvements

* Various type checks and their messages have been standardised 
  (@teunbrand, #4834).
  
* ggplot2 now uses `scales::DiscreteRange` and `scales::ContinuousRange`, which
  are available to write scale extensions from scratch (@teunbrand, #2710).
  
* The `layer_data()`, `layer_scales()` and `layer_grob()` now have the default
  `plot = last_plot()` (@teunbrand, #5166).
  
* The `datetime_scale()` scale constructor is now exported for use in extension
  packages (@teunbrand, #4701).
  
## Bug fixes

* `update_geom_defaults()` and `update_stat_defaults()` now return properly 
  classed objects and have updated docs (@dkahle, #5146).

* For the purposes of checking required or non-missing aesthetics, character 
  vectors are no longer considered non-finite (@teunbrand, @4284).

* `annotation_logticks()` skips drawing ticks when the scale range is non-finite
  instead of throwing an error (@teunbrand, #5229).
  
* Fixed spurious warnings when the `weight` was used in `stat_bin_2d()`, 
  `stat_boxplot()`, `stat_contour()`, `stat_bin_hex()` and `stat_quantile()`
  (@teunbrand, #5216).

* To prevent changing the plotting order, `stat_sf()` is now computed per panel 
  instead of per group (@teunbrand, #4340).

* Fixed bug in `coord_sf()` where graticule lines didn't obey 
  `panel.grid.major`'s linewidth setting (@teunbrand, #5179).

* `geom_text()` drops observations where `angle = NA` instead of throwing an
  error (@teunbrand, #2757).
  
# ggplot2 3.4.1
This is a small release focusing on fixing regressions in the 3.4.0 release
and minor polishes.

## Breaking changes

* The computed variable `y` in `stat_ecdf()` has been superseded by `ecdf` to 
  prevent incorrect scale transformations (@teunbrand, #5113 and #5112).
  
## New features

* Added `scale_linewidth_manual()` and `scale_linewidth_identity()` to support
  the `linewidth` aesthetic (@teunbrand, #5050).
  
* `ggsave()` warns when multiple `filename`s are given, and only writes to the
  first file (@teunbrand, #5114).

## Bug fixes

* Fixed a regression in `geom_hex()` where aesthetics were replicated across 
  bins (@thomasp85, #5037 and #5044).
  
* Using two ordered factors as facetting variables in 
  `facet_grid(..., as.table = FALSE)` now throws a warning instead of an
  error (@teunbrand, #5109).
  
* Fixed misbehaviour of `draw_key_boxplot()` and `draw_key_crossbar()` with 
  skewed key aspect ratio (@teunbrand, #5082).
  
* Fixed spurious warning when `weight` aesthetic was used in `stat_smooth()` 
  (@teunbrand based on @clauswilke's suggestion, #5053).
  
* The `lwd` alias is now correctly replaced by `linewidth` instead of `size` 
  (@teunbrand based on @clauswilke's suggestion #5051).
  
* Fixed a regression in `Coord$train_panel_guides()` where names of guides were 
  dropped (@maxsutton, #5063).

In binned scales:

* Automatic breaks should no longer be out-of-bounds, and automatic limits are
  adjusted to include breaks (@teunbrand, #5082).
  
* Zero-range limits no longer throw an error and are treated akin to continuous
  scales with zero-range limits (@teunbrand, #5066).
  
* The `trans = "date"` and `trans = "time"` transformations were made compatible
  (@teunbrand, #4217).

# ggplot2 3.4.0
This is a minor release focusing on tightening up the internals and ironing out
some inconsistencies in the API. The biggest change is the addition of the 
`linewidth` aesthetic that takes of sizing the width of any line from `size`. 
This change, while attempting to be as non-breaking as possible, has the 
potential to change the look of some of your plots.

Other notable changes is a complete redo of the error and warning messaging in
ggplot2 using the cli package. Messaging is now better contextualised and it 
should be easier to identify which layer an error is coming from. Last, we have
now made the switch to using the vctrs package internally which means that 
support for vctrs classes as variables should improve, along with some small 
gains in rendering speed.

## Breaking changes

* A `linewidth` aesthetic has been introduced and supersedes the `size` 
  aesthetic for scaling the width of lines in line based geoms. `size` will 
  remain functioning but deprecated for these geoms and it is recommended to 
  update all code to reflect the new aesthetic. For geoms that have _both_ point 
  sizing and linewidth sizing (`geom_pointrange()` and `geom_sf`) `size` now 
  **only** refers to sizing of points which can leads to a visual change in old
  code (@thomasp85, #3672)
  
* The default line width for polygons in `geom_sf()` have been decreased to 0.2 
  to reflect that this is usually used for demarking borders where a thinner 
  line is better suited. This change was made since we already induced a 
  visual change in `geom_sf()` with the introduction of the `linewidth` 
  aesthetic.
  
* The dot-dot notation (`..var..`) and `stat()`, which have been superseded by
  `after_stat()`, are now formally deprecated (@yutannihilation, #3693).

* `qplot()` is now formally deprecated (@yutannihilation, #3956).

* `stage()` now properly refers to the values without scale transformations for
  the stage of `after_stat`. If your code requires the scaled version of the
  values for some reason, you have to apply the same transformation by yourself,
  e.g. `sqrt()` for `scale_{x,y}_sqrt()` (@yutannihilation and @teunbrand, #4155).

* Use `rlang::hash()` instead of `digest::digest()`. This update may lead to 
  changes in the automatic sorting of legends. In order to enforce a specific
  legend order use the `order` argument in the guide. (@thomasp85, #4458)

* referring to `x` in backquoted expressions with `label_bquote()` is no longer
  possible.

* The `ticks.linewidth` and `frame.linewidth` parameters of `guide_colourbar()`
  are now multiplied with `.pt` like elsewhere in ggplot2. It can cause visual
  changes when these arguments are not the defaults and these changes can be 
  restored to their previous behaviour by adding `/ .pt` (@teunbrand #4314).

* `scale_*_viridis_b()` now uses the full range of the viridis scales 
  (@gregleleu, #4737)

## New features

* `geom_col()` and `geom_bar()` gain a new `just` argument. This is set to `0.5`
  by default; use `just = 0`/`just = 1` to place columns on the left/right
  of the axis breaks.
  (@wurli, #4899)

* `geom_density()` and `stat_density()` now support `bounds` argument
  to estimate density with boundary correction (@echasnovski, #4013).

* ggplot now checks during statistical transformations whether any data 
  columns were dropped and warns about this. If stats intend to drop
  data columns they can declare them in the new field `dropped_aes`.
  (@clauswilke, #3250)

* `...` supports `rlang::list2` dynamic dots in all public functions. 
  (@mone27, #4764) 

* `theme()` now has a `strip.clip` argument, that can be set to `"off"` to 
  prevent the clipping of strip text and background borders (@teunbrand, #4118)
  
* `geom_contour()` now accepts a function in the `breaks` argument 
  (@eliocamp, #4652).

## Minor improvements and bug fixes

* Fix a bug in `position_jitter()` where infinity values were dropped (@javlon,
  #4790).

* `geom_linerange()` now respects the `na.rm` argument (#4927, @thomasp85)

* Improve the support for `guide_axis()` on `coord_trans()` 
  (@yutannihilation, #3959)
  
* Added `stat_align()` to align data without common x-coordinates prior to
  stacking. This is now the default stat for `geom_area()` (@thomasp85, #4850)

* Fix a bug in `stat_contour_filled()` where break value differences below a 
  certain number of digits would cause the computations to fail (@thomasp85, 
  #4874)

* Secondary axis ticks are now positioned more precisely, removing small visual
  artefacts with alignment between grid and ticks (@thomasp85, #3576)

* Improve `stat_function` documentation regarding `xlim` argument. 
  (@92amartins, #4474)

* Fix various issues with how `labels`, `breaks`, `limits`, and `show.limits`
  interact in the different binning guides (@thomasp85, #4831)

* Automatic break calculation now squishes the scale limits to the domain
  of the transformation. This allows `scale_{x/y}_sqrt()` to find breaks at 0   
  when appropriate (@teunbrand, #980).

* Using multiple modified aesthetics correctly will no longer trigger warnings. 
  If used incorrectly, the warning will now report the duplicated aesthetic 
  instead of `NA` (@teunbrand, #4707).

* `aes()` now supports the `!!!` operator in its first two arguments
  (#2675). Thanks to @yutannihilation and @teunbrand for draft
  implementations.

* Require rlang >= 1.0.0 (@billybarc, #4797)

* `geom_violin()` no longer issues "collapsing to unique 'x' values" warning
  (@bersbersbers, #4455)

* `annotate()` now documents unsupported geoms (`geom_abline()`, `geom_hline()`
  and `geom_vline()`), and warns when they are requested (@mikmart, #4719)

* `presidential` dataset now includes Trump's presidency (@bkmgit, #4703).

* `position_stack()` now works fully with `geom_text()` (@thomasp85, #4367)

* `geom_tile()` now correctly recognises missing data in `xmin`, `xmax`, `ymin`,
  and `ymax` (@thomasp85 and @sigmapi, #4495)

* `geom_hex()` will now use the binwidth from `stat_bin_hex()` if present, 
  instead of deriving it (@thomasp85, #4580)
  
* `geom_hex()` now works on non-linear coordinate systems (@thomasp85)

* Fixed a bug throwing errors when trying to render an empty plot with secondary
  axes (@thomasp85, #4509)

* Axes are now added correctly in `facet_wrap()` when `as.table = FALSE`
  (@thomasp85, #4553)

* Better compatibility of custom device functions in `ggsave()` 
  (@thomasp85, #4539)

* Binning scales are now more resilient to calculated limits that ends up being
  `NaN` after transformations (@thomasp85, #4510)

* Strip padding in `facet_grid()` is now only in effect if 
  `strip.placement = "outside"` _and_ an axis is present between the strip and 
  the panel (@thomasp85, #4610)

* Aesthetics of length 1 are now recycled to 0 if the length of the data is 0 
  (@thomasp85, #4588)

* Setting `size = NA` will no longer cause `guide_legend()` to error 
  (@thomasp85, #4559)

* Setting `stroke` to `NA` in `geom_point()` will no longer impair the sizing of
  the points (@thomasp85, #4624)

* `stat_bin_2d()` now correctly recognises the `weight` aesthetic 
  (@thomasp85, #4646)
  
* All geoms now have consistent exposure of linejoin and lineend parameters, and
  the guide keys will now respect these settings (@thomasp85, #4653)

* `geom_sf()` now respects `arrow` parameter for lines (@jakeruss, #4659)

* Updated documentation for `print.ggplot` to reflect that it returns
  the original plot, not the result of `ggplot_build()`. (@r2evans, #4390)

* `scale_*_manual()` no longer displays extra legend keys, or changes their 
  order, when a named `values` argument has more items than the data. To display
  all `values` on the legend instead, use
  `scale_*_manual(values = vals, limits = names(vals))`. (@teunbrand, @banfai, 
  #4511, #4534)

* Updated documentation for `geom_contour()` to correctly reflect argument 
  precedence between `bins` and `binwidth`. (@eliocamp, #4651)

* Dots in `geom_dotplot()` are now correctly aligned to the baseline when
  `stackratio != 1` and `stackdir != "up"` (@mjskay, #4614)

* Key glyphs for `geom_boxplot()`, `geom_crossbar()`, `geom_pointrange()`, and
  `geom_linerange()` are now orientation-aware (@mjskay, #4732)
  
* Updated documentation for `geom_smooth()` to more clearly describe effects of 
  the `fullrange` parameter (@thoolihan, #4399).

# ggplot2 3.3.6
This is a very small release only applying an internal change to comply with 
R 4.2 and its deprecation of `default.stringsAsFactors()`. There are no user
facing changes and no breaking changes.

# ggplot2 3.3.5
This is a very small release focusing on fixing a couple of untenable issues 
that surfaced with the 3.3.4 release

* Revert changes made in #4434 (apply transform to intercept in `geom_abline()`) 
  as it introduced undesirable issues far worse than the bug it fixed 
  (@thomasp85, #4514)
* Fixes an issue in `ggsave()` when producing emf/wmf files (@yutannihilation, 
  #4521)
* Warn when grDevices specific arguments are passed to ragg devices (@thomasp85, 
  #4524)
* Fix an issue where `coord_sf()` was reporting that it is non-linear
  even when data is provided in projected coordinates (@clauswilke, #4527)

# ggplot2 3.3.4
This is a larger patch release fixing a huge number of bugs and introduces a 
small selection of feature refinements.

## Features

* Alt-text can now be added to a plot using the `alt` label, i.e 
  `+ labs(alt = ...)`. Currently this alt text is not automatically propagated, 
  but we plan to integrate into Shiny, RMarkdown, and other tools in the future. 
  (@thomasp85, #4477)

* Add support for the BrailleR package for creating descriptions of the plot
  when rendered (@thomasp85, #4459)
  
* `coord_sf()` now has an argument `default_crs` that specifies the coordinate
  reference system (CRS) for non-sf layers and scale/coord limits. This argument
  defaults to `NULL`, which means non-sf layers are assumed to be in projected
  coordinates, as in prior ggplot2 versions. Setting `default_crs = sf::st_crs(4326)`
  provides a simple way to interpret x and y positions as longitude and latitude,
  regardless of the CRS used by `coord_sf()`. Authors of extension packages
  implementing `stat_sf()`-like functionality are encouraged to look at the source
  code of `stat_sf()`'s `compute_group()` function to see how to provide scale-limit
  hints to `coord_sf()` (@clauswilke, #3659).

* `ggsave()` now uses ragg to render raster output if ragg is available. It also
  handles custom devices that sets a default unit (e.g. `ragg::agg_png`) 
  correctly (@thomasp85, #4388)

* `ggsave()` now returns the saved file location invisibly (#3379, @eliocamp).
  Note that, as a side effect, an unofficial hack `<ggplot object> + ggsave()`
  no longer works (#4513).

* The scale arguments `limits`, `breaks`, `minor_breaks`, `labels`, `rescaler`
  and `oob` now accept purrr style lambda notation (@teunbrand, #4427). The same 
  is true for `as_labeller()` (and therefore also `labeller()`) 
  (@netique, #4188).

* Manual scales now allow named vectors passed to `values` to contain fewer 
  elements than existing in the data. Elements not present in values will be set
  to `NA` (@thomasp85, #3451)
  
* Date and datetime position scales support out-of-bounds (oob) arguments to 
  control how limits affect data outside those limits (@teunbrand, #4199).
  
## Fixes

* Fix a bug that `after_stat()` and `after_scale()` cannot refer to aesthetics
  if it's specified in the plot-global mapping (@yutannihilation, #4260).
  
* Fix bug in `annotate_logticks()` that would cause an error when used together
  with `coord_flip()` (@thomasp85, #3954)
  
* Fix a bug in `geom_abline()` that resulted in `intercept` not being subjected
  to the transformation of the y scale (@thomasp85, #3741)
  
* Extent the range of the line created by `geom_abline()` so that line ending
  is not visible for large linewidths (@thomasp85, #4024)

* Fix bug in `geom_dotplot()` where dots would be positioned wrong with 
  `stackgroups = TRUE` (@thomasp85, #1745)

* Fix calculation of confidence interval for locfit smoothing in `geom_smooth()`
  (@topepo, #3806)
  
* Fix bug in `geom_text()` where `"outward"` and `"inward"` justification for 
  some `angle` values was reversed (@aphalo, #4169, #4447)

* `ggsave()` now sets the default background to match the fill value of the
  `plot.background` theme element (@karawoo, #4057)

* It is now deprecated to specify `guides(<scale> = FALSE)` or
  `scale_*(guide = FALSE)` to remove a guide. Please use 
  `guides(<scale> = "none")` or `scale_*(guide = "none")` instead 
  (@yutannihilation, #4097)
  
* Fix a bug in `guide_bins()` where keys would disappear if the guide was 
  reversed (@thomasp85, #4210)
  
* Fix bug in `guide_coloursteps()` that would repeat the terminal bins if the
  breaks coincided with the limits of the scale (@thomasp85, #4019)

* Make sure that default labels from default mappings doesn't overwrite default
  labels from explicit mappings (@thomasp85, #2406)

* Fix bug in `labeller()` where parsing was turned off if `.multiline = FALSE`
  (@thomasp85, #4084)
  
* Make sure `label_bquote()` has access to the calling environment when 
  evaluating the labels (@thomasp85, #4141)

* Fix a bug in the layer implementation that introduced a new state after the 
  first render which could lead to a different look when rendered the second 
  time (@thomasp85, #4204)

* Fix a bug in legend justification where justification was lost of the legend
  dimensions exceeded the available size (@thomasp85, #3635)

* Fix a bug in `position_dodge2()` where `NA` values in thee data would cause an
  error (@thomasp85, #2905)

* Make sure `position_jitter()` creates the same jittering independent of 
  whether it is called by name or with constructor (@thomasp85, #2507)

* Fix a bug in `position_jitter()` where different jitters would be applied to 
  different position aesthetics of the same axis (@thomasp85, #2941)
  
* Fix a bug in `qplot()` when supplying `c(NA, NA)` as axis limits 
  (@thomasp85, #4027)
  
* Remove cross-inheritance of default discrete colour/fill scales and check the
  type and aesthetic of function output if `type` is a function 
  (@thomasp85, #4149)

* Fix bug in `scale_[x|y]_date()` where custom breaks functions that resulted in
  fractional dates would get misaligned (@thomasp85, #3965)
  
* Fix bug in `scale_[x|y]_datetime()` where a specified timezone would be 
  ignored by the scale (@thomasp85, #4007)
  
* Fix issue in `sec_axis()` that would throw warnings in the absence of any 
  secondary breaks (@thomasp85, #4368)

* `stat_bin()`'s computed variable `width` is now documented (#3522).
  
* `stat_count()` now computes width based on the full dataset instead of per 
  group (@thomasp85, #2047)

* Extended `stat_ecdf()` to calculate the cdf from either x or y instead from y 
  only (@jgjl, #4005)
  
* Fix a bug in `stat_summary_bin()` where one more than the requested number of
  bins would be created (@thomasp85, #3824)

* Only drop groups in `stat_ydensity()` when there are fewer than two data 
  points and throw a warning (@andrewwbutler, #4111).

* Fixed a bug in strip assembly when theme has `strip.text = element_blank()`
  and plots are faceted with multi-layered strips (@teunbrand, #4384).
  
* Using `theme(aspect.ratio = ...)` together with free space in `facet_grid()`
  now correctly throws an error (@thomasp85, #3834)

* Fixed a bug in `labeller()` so that `.default` is passed to `as_labeller()`
  when labellers are specified by naming faceting variables. (@waltersom, #4031)
  
* Updated style for example code (@rjake, #4092)

* ggplot2 now requires R >= 3.3 (#4247).

* ggplot2 now uses `rlang::check_installed()` to check if a suggested package is
  installed, which will offer to install the package before continuing (#4375, 
  @malcolmbarrett)

* Improved error with hint when piping a `ggplot` object into a facet function
  (#4379, @mitchelloharawild).

# ggplot2 3.3.3
This is a small patch release mainly intended to address changes in R and CRAN.
It further changes the licensing model of ggplot2 to an MIT license.

* Update the ggplot2 licence to an MIT license (#4231, #4232, #4233, and #4281)

* Use vdiffr conditionally so ggplot2 can be tested on systems without vdiffr

* Update tests to work with the new `all.equal()` defaults in R >4.0.3

* Fixed a bug that `guide_bins()` mistakenly ignore `override.aes` argument
  (@yutannihilation, #4085).

# ggplot2 3.3.2
This is a small release focusing on fixing regressions introduced in 3.3.1.

* Added an `outside` option to `annotation_logticks()` that places tick marks
  outside of the plot bounds. (#3783, @kbodwin)

* `annotation_raster()` adds support for native rasters. For large rasters,
  native rasters render significantly faster than arrays (@kent37, #3388)
  
* Facet strips now have dedicated position-dependent theme elements 
  (`strip.text.x.top`, `strip.text.x.bottom`, `strip.text.y.left`, 
  `strip.text.y.right`) that inherit from `strip.text.x` and `strip.text.y`, 
  respectively. As a consequence, some theme stylings now need to be applied to 
  the position-dependent elements rather than to the parent elements. This 
  change was already introduced in ggplot2 3.3.0 but not listed in the 
  changelog. (@thomasp85, #3683)

* Facets now handle layers containing no data (@yutannihilation, #3853).
  
* A newly added geom `geom_density_2d_filled()` and associated stat 
  `stat_density_2d_filled()` can draw filled density contours
  (@clauswilke, #3846).

* A newly added `geom_function()` is now recommended to use in conjunction
  with/instead of `stat_function()`. In addition, `stat_function()` now
  works with transformed y axes, e.g. `scale_y_log10()`, and in plots
  containing no other data or layers (@clauswilke, #3611, #3905, #3983).

* Fixed a bug in `geom_sf()` that caused problems with legend-type
  autodetection (@clauswilke, #3963).
  
* Support graphics devices that use the `file` argument instead of `fileneame` 
  in `ggsave()` (@bwiernik, #3810)
  
* Default discrete color scales are now configurable through the `options()` of 
  `ggplot2.discrete.colour` and `ggplot2.discrete.fill`. When set to a character 
  vector of colour codes (or list of character vectors)  with sufficient length, 
  these colours are used for the default scale. See `help(scale_colour_discrete)` 
  for more details and examples (@cpsievert, #3833).

* Default continuous colour scales (i.e., the `options()` 
  `ggplot2.continuous.colour` and `ggplot2.continuous.fill`, which inform the 
  `type` argument of `scale_fill_continuous()` and `scale_colour_continuous()`) 
  now accept a function, which allows more control over these default 
  `continuous_scale()`s (@cpsievert, #3827).

* A bug was fixed in `stat_contour()` when calculating breaks based on 
  the `bins` argument (@clauswilke, #3879, #4004).
  
* Data columns can now contain `Vector` S4 objects, which are widely used in the 
  Bioconductor project. (@teunbrand, #3837)

# ggplot2 3.3.1

This is a small release with no code change. It removes all malicious links to a 
site that got hijacked from the readme and pkgdown site.

# ggplot2 3.3.0

This is a minor release but does contain a range of substantial new features, 
along with the standard bug fixes. The release contains a few visual breaking
changes, along with breaking changes for extension developers due to a shift in
internal representation of the position scales and their axes. No user breaking
changes are included.

This release also adds Dewey Dunnington (@paleolimbot) to the core team.

## Breaking changes
There are no user-facing breaking changes, but a change in some internal 
representations that extension developers may have relied on, along with a few 
breaking visual changes which may cause visual tests in downstream packages to 
fail.

* The `panel_params` field in the `Layout` now contains a list of list of 
  `ViewScale` objects, describing the trained coordinate system scales, instead
  of the list object used before. Any extensions that use this field will likely
  break, as will unit tests that checks aspects of this.

* `element_text()` now issues a warning when vectorized arguments are provided, 
  as in `colour = c("red", "green", "blue")`. Such use is discouraged and not 
  officially supported (@clauswilke, #3492).

* Changed `theme_grey()` setting for legend key so that it creates no border 
  (`NA`) rather than drawing a white one. (@annennenne, #3180)

* `geom_ribbon()` now draws separate lines for the upper and lower intervals if
  `colour` is mapped. Similarly, `geom_area()` and `geom_density()` now draw
  the upper lines only in the same case by default. If you want old-style full
  stroking, use `outline.type = "full"` (@yutannihilation, #3503 / @thomasp85, #3708).

## New features

* The evaluation time of aesthetics can now be controlled to a finer degree. 
  `after_stat()` supersedes the use of `stat()` and `..var..`-notation, and is
  joined by `after_scale()` to allow for mapping to scaled aesthetic values. 
  Remapping of the same aesthetic is now supported with `stage()`, so you can 
  map a data variable to a stat aesthetic, and remap the same aesthetic to 
  something else after statistical transformation (@thomasp85, #3534)

* All `coord_*()` functions with `xlim` and `ylim` arguments now accept
  vectors with `NA` as a placeholder for the minimum or maximum value
  (e.g., `ylim = c(0, NA)` would zoom the y-axis from 0 to the 
  maximum value observed in the data). This mimics the behaviour
  of the `limits` argument in continuous scale functions
  (@paleolimbot, #2907).

* Allowed reversing of discrete scales by re-writing `get_limits()` 
  (@AnneLyng, #3115)
  
* All geoms and stats that had a direction (i.e. where the x and y axes had 
  different interpretation), can now freely choose their direction, instead of
  relying on `coord_flip()`. The direction is deduced from the aesthetic 
  mapping, but can also be specified directly with the new `orientation` 
  argument (@thomasp85, #3506).
  
* Position guides can now be customized using the new `guide_axis()`, which can 
  be passed to position `scale_*()` functions or via `guides()`. The new axis 
  guide (`guide_axis()`) comes with arguments `check.overlap` (automatic removal 
  of overlapping labels), `angle` (easy rotation of axis labels), and
  `n.dodge` (dodge labels into multiple rows/columns) (@paleolimbot, #3322).
  
* A new scale type has been added, that allows binning of aesthetics at the 
  scale level. It has versions for both position and non-position aesthetics and
  comes with two new guides (`guide_bins` and `guide_coloursteps`) 
  (@thomasp85, #3096)
  
* `scale_x_continuous()` and `scale_y_continuous()` gains an `n.breaks` argument
  guiding the number of automatic generated breaks (@thomasp85, #3102)

* Added `stat_contour_filled()` and `geom_contour_filled()`, which compute 
  and draw filled contours of gridded data (@paleolimbot, #3044). 
  `geom_contour()` and `stat_contour()` now use the isoband package
  to compute contour lines. The `complete` parameter (which was undocumented
  and has been unused for at least four years) was removed (@paleolimbot, #3044).
  
* Themes have gained two new parameters, `plot.title.position` and 
  `plot.caption.position`, that can be used to customize how plot
  title/subtitle and plot caption are positioned relative to the overall plot
  (@clauswilke, #3252).

## Extensions
  
* `Geom` now gains a `setup_params()` method in line with the other ggproto
  classes (@thomasp85, #3509)

* The newly added function `register_theme_elements()` now allows developers
  of extension packages to define their own new theme elements and place them
  into the ggplot2 element tree (@clauswilke, #2540).

## Minor improvements and bug fixes

* `coord_trans()` now draws second axes and accepts `xlim`, `ylim`,
  and `expand` arguments to bring it up to feature parity with 
  `coord_cartesian()`. The `xtrans` and `ytrans` arguments that were 
  deprecated in version 1.0.1 in favour of `x` and `y` 
  were removed (@paleolimbot, #2990).

* `coord_trans()` now calculates breaks using the expanded range 
  (previously these were calculated using the unexpanded range, 
  which resulted in differences between plots made with `coord_trans()`
  and those made with `coord_cartesian()`). The expansion for discrete axes 
  in `coord_trans()` was also updated such that it behaves identically
  to that in `coord_cartesian()` (@paleolimbot, #3338).

* `expand_scale()` was deprecated in favour of `expansion()` for setting
  the `expand` argument of `x` and `y` scales (@paleolimbot).

* `geom_abline()`, `geom_hline()`, and `geom_vline()` now issue 
  more informative warnings when supplied with set aesthetics
  (i.e., `slope`, `intercept`, `yintercept`, and/or `xintercept`)
  and mapped aesthetics (i.e., `data` and/or `mapping`).

* Fix a bug in `geom_raster()` that squeezed the image when it went outside 
  scale limits (#3539, @thomasp85)

* `geom_sf()` now determines the legend type automatically (@microly, #3646).
  
* `geom_sf()` now removes rows that can't be plotted due to `NA` aesthetics 
  (#3546, @thomasp85)

* `geom_sf()` now applies alpha to linestring geometries 
  (#3589, @yutannihilation).

* `gg_dep()` was deprecated (@perezp44, #3382).

* Added function `ggplot_add.by()` for lists created with `by()`, allowing such
  lists to be added to ggplot objects (#2734, @Maschette)

* ggplot2 no longer depends on reshape2, which means that it no longer 
  (recursively) needs plyr, stringr, or stringi packages.

* Increase the default `nbin` of `guide_colourbar()` to place the ticks more 
  precisely (#3508, @yutannihilation).

* `manual_scale()` now matches `values` with the order of `breaks` whenever
  `values` is an unnamed vector. Previously, unnamed `values` would match with
  the limits of the scale and ignore the order of any `breaks` provided. Note
  that this may change the appearance of plots that previously relied on the
  unordered behaviour (#2429, @idno0001).

* `scale_manual_*(limits = ...)` now actually limits the scale (#3262,
  @yutannihilation).

* Fix a bug when `show.legend` is a named logical vector 
  (#3461, @yutannihilation).

* Added weight aesthetic option to `stat_density()` and made scaling of 
  weights the default (@annennenne, #2902)
  
* `stat_density2d()` can now take an `adjust` parameter to scale the default 
  bandwidth. (#2860, @haleyjeppson)

* `stat_smooth()` uses `REML` by default, if `method = "gam"` and
  `gam`'s method is not specified (@ikosmidis, #2630).

* stacking text when calculating the labels and the y axis with
  `stat_summary()` now works (@ikosmidis, #2709)
  
* `stat_summary()` and related functions now support rlang-style lambda functions
  (#3568, @dkahle).

* The data mask pronoun, `.data`, is now stripped from default labels.

* Addition of partial themes to plots has been made more predictable;
  stepwise addition of individual partial themes is now equivalent to
  addition of multple theme elements at once (@clauswilke, #3039).

* Facets now don't fail even when some variable in the spec are not available
  in all layers (@yutannihilation, #2963).

# ggplot2 3.2.1

This is a patch release fixing a few regressions introduced in 3.2.0 as well as
fixing some unit tests that broke due to upstream changes.

* `position_stack()` no longer changes the order of the input data. Changes to 
  the internal behaviour of `geom_ribbon()` made this reordering problematic 
  with ribbons that spanned `y = 0` (#3471)
* Using `qplot()` with a single positional aesthetic will no longer title the
  non-specified scale as `"NULL"` (#3473)
* Fixes unit tests for sf graticule labels caused by changes to sf

# ggplot2 3.2.0

This is a minor release with an emphasis on internal changes to make ggplot2 
faster and more consistent. The few interface changes will only affect the 
aesthetics of the plot in minor ways, and will only potentially break code of
extension developers if they have relied on internals that have been changed. 
This release also sees the addition of Hiroaki Yutani (@yutannihilation) to the 
core developer team.

With the release of R 3.6, ggplot2 now requires the R version to be at least 3.2,
as the tidyverse is committed to support 5 major versions of R.

## Breaking changes

* Two patches (#2996 and #3050) fixed minor rendering problems. In most cases,
  the visual changes are so subtle that they are difficult to see with the naked
  eye. However, these changes are detected by the vdiffr package, and therefore
  any package developers who use vdiffr to test for visual correctness of ggplot2
  plots will have to regenerate all reference images.
  
* In some cases, ggplot2 now produces a warning or an error for code that previously
  produced plot output. In all these cases, the previous plot output was accidental,
  and the plotting code uses the ggplot2 API in a way that would lead to undefined
  behavior. Examples include a missing `group` aesthetic in `geom_boxplot()` (#3316),
  annotations across multiple facets (#3305), and not using aesthetic mappings when
  drawing ribbons with `geom_ribbon()` (#3318).

## New features

* This release includes a range of internal changes that speeds up plot 
  generation. None of the changes are user facing and will not break any code,
  but in general ggplot2 should feel much faster. The changes includes, but are
  not limited to:
  
  - Caching ascent and descent dimensions of text to avoid recalculating it for
    every title.
  
  - Using a faster data.frame constructor as well as faster indexing into 
    data.frames
    
  - Removing the plyr dependency, replacing plyr functions with faster 
    equivalents.

* `geom_polygon()` can now draw polygons with holes using the new `subgroup` 
  aesthetic. This functionality requires R 3.6.0 (@thomasp85, #3128)

* Aesthetic mappings now accept functions that return `NULL` (@yutannihilation,
  #2997).

* `stat_function()` now accepts rlang/purrr style anonymous functions for the 
  `fun` parameter (@dkahle, #3159).

* `geom_rug()` gains an "outside" option to allow for moving the rug tassels to 
  outside the plot area (@njtierney, #3085) and a `length` option to allow for 
  changing the length of the rug lines (@daniel-wells, #3109). 
  
* All geoms now take a `key_glyph` paramter that allows users to customize
  how legend keys are drawn (@clauswilke, #3145). In addition, a new key glyph
  `timeseries` is provided to draw nice legends for time series
  (@mitchelloharawild, #3145).

## Extensions

* Layers now have a new member function `setup_layer()` which is called at the
  very beginning of the plot building process and which has access to the 
  original input data and the plot object being built. This function allows the 
  creation of custom layers that autogenerate aesthetic mappings based on the 
  input data or that filter the input data in some form. For the time being, this
  feature is not exported, but it has enabled the development of a new layer type,
  `layer_sf()` (see next item). Other special-purpose layer types may be added
  in the future (@clauswilke, #2872).
  
* A new layer type `layer_sf()` can auto-detect and auto-map sf geometry
  columns in the data. It should be used by extension developers who are writing
  new sf-based geoms or stats (@clauswilke, #3232).

* `x0` and `y0` are now recognized positional aesthetics so they will get scaled 
  if used in extension geoms and stats (@thomasp85, #3168)
  
* Continuous scale limits now accept functions which accept the default
  limits and return adjusted limits. This makes it possible to write
  a function that e.g. ensures the limits are always a multiple of 100,
  regardless of the data (@econandrew, #2307).

## Minor improvements and bug fixes

* `cut_width()` now accepts `...` to pass further arguments to `base::cut.default()`
   like `cut_number()` and `cut_interval()` already did (@cderv, #3055)

* `coord_map()` now can have axes on the top and right (@karawoo, #3042).

* `coord_polar()` now correctly rescales the secondary axis (@linzi-sg, #3278)

* `coord_sf()`, `coord_map()`, and `coord_polar()` now squash `-Inf` and `Inf`
  into the min and max of the plot (@yutannihilation, #2972).

* `coord_sf()` graticule lines are now drawn in the same thickness as panel grid 
  lines in `coord_cartesian()`, and seting panel grid lines to `element_blank()` 
  now also works in `coord_sf()` 
  (@clauswilke, #2991, #2525).

* `economics` data has been regenerated. This leads to some changes in the
  values of all columns (especially in `psavert`), but more importantly, strips 
  the grouping attributes from `economics_long`.

* `element_line()` now fills closed arrows (@yutannihilation, #2924).

* Facet strips on the left side of plots now have clipping turned on, preventing
  text from running out of the strip and borders from looking thicker than for
  other strips (@karawoo, #2772 and #3061).

* ggplot2 now works in Turkish locale (@yutannihilation, #3011).

* Clearer error messages for inappropriate aesthetics (@clairemcwhite, #3060).

* ggplot2 no longer attaches any external packages when using functions that 
  depend on packages that are suggested but not imported by ggplot2. The 
  affected functions include `geom_hex()`, `stat_binhex()`, 
  `stat_summary_hex()`, `geom_quantile()`, `stat_quantile()`, and `map_data()` 
  (@clauswilke, #3126).
  
* `geom_area()` and `geom_ribbon()` now sort the data along the x-axis in the 
  `setup_data()` method rather than as part of `draw_group()` (@thomasp85, 
  #3023)

* `geom_hline()`, `geom_vline()`, and `geom_abline()` now throw a warning if the 
  user supplies both an `xintercept`, `yintercept`, or `slope` value and a 
  mapping (@RichardJActon, #2950).

* `geom_rug()` now works with `coord_flip()` (@has2k1, #2987).

* `geom_violin()` no longer throws an error when quantile lines fall outside 
  the violin polygon (@thomasp85, #3254).

* `guide_legend()` and `guide_colorbar()` now use appropriate spacing between legend
  key glyphs and legend text even if the legend title is missing (@clauswilke, #2943).

* Default labels are now generated more consistently; e.g., symbols no longer
  get backticks, and long expressions are abbreviated with `...`
  (@yutannihilation, #2981).

* All-`Inf` layers are now ignored for picking the scale (@yutannihilation, 
  #3184).
  
* Diverging Brewer colour palette now use the correct mid-point colour 
  (@dariyasydykova, #3072).
  
* `scale_color_continuous()` now points to `scale_colour_continuous()` so that 
  it will handle `type = "viridis"` as the documentation states (@hlendway, 
  #3079).

* `scale_shape_identity()` now works correctly with `guide = "legend"` 
  (@malcolmbarrett, #3029)
  
* `scale_continuous` will now draw axis line even if the length of breaks is 0
  (@thomasp85, #3257)

* `stat_bin()` will now error when the number of bins exceeds 1e6 to avoid 
  accidentally freezing the user session (@thomasp85).
  
* `sec_axis()` now places ticks accurately when using nonlinear transformations (@dpseidel, #2978).

* `facet_wrap()` and `facet_grid()` now automatically remove NULL from facet
  specs, and accept empty specs (@yutannihilation, #3070, #2986).

* `stat_bin()` now handles data with only one unique value (@yutannihilation 
  #3047).

* `sec_axis()` now accepts functions as well as formulas (@yutannihilation, #3031).

*   New theme elements allowing different ticks lengths for each axis. For instance,
    this can be used to have inwards ticks on the x-axis (`axis.ticks.length.x`) and
    outwards ticks on the y-axis (`axis.ticks.length.y`) (@pank, #2935).

* The arguments of `Stat*$compute_layer()` and `Position*$compute_layer()` are
  now renamed to always match the ones of `Stat$compute_layer()` and
  `Position$compute_layer()` (@yutannihilation, #3202).

* `geom_*()` and `stat_*()` now accepts purrr-style lambda notation
  (@yutannihilation, #3138).

* `geom_tile()` and `geom_rect()` now draw rectangles without notches at the
  corners. The style of the corner can be controlled by `linejoin` parameters
  (@yutannihilation, #3050).

# ggplot2 3.1.0

## Breaking changes

This is a minor release and breaking changes have been kept to a minimum. End users of 
ggplot2 are unlikely to encounter any issues. However, there are a few items that developers 
of ggplot2 extensions should be aware of. For additional details, see also the discussion 
accompanying issue #2890.

*   In non-user-facing internal code (specifically in the `aes()` function and in
    the `aesthetics` argument of scale functions), ggplot2 now always uses the British
    spelling for aesthetics containing the word "colour". When users specify a "color"
    aesthetic it is automatically renamed to "colour". This renaming is also applied
    to non-standard aesthetics that contain the word "color". For example, "point_color"
    is renamed to "point_colour". This convention makes it easier to support both
    British and American spelling for novel, non-standard aesthetics, but it may require
    some adjustment for packages that have previously introduced non-standard color
    aesthetics using American spelling. A new function `standardise_aes_names()` is
    provided in case extension writers need to perform this renaming in their own code
    (@clauswilke, #2649).

*   Functions that generate other functions (closures) now force the arguments that are
    used from the generated functions, to avoid hard-to-catch errors. This may affect
    some users of manual scales (such as `scale_colour_manual()`, `scale_fill_manual()`,
    etc.) who depend on incorrect behavior (@krlmlr, #2807).
    
*   `Coord` objects now have a function `backtransform_range()` that returns the
    panel range in data coordinates. This change may affect developers of custom coords,
    who now should implement this function. It may also affect developers of custom
    geoms that use the `range()` function. In some applications, `backtransform_range()`
    may be more appropriate (@clauswilke, #2821).


## New features

*   `coord_sf()` has much improved customization of axis tick labels. Labels can now
    be set manually, and there are two new parameters, `label_graticule` and
    `label_axes`, that can be used to specify which graticules to label on which side
    of the plot (@clauswilke, #2846, #2857, #2881).
    
*   Two new geoms `geom_sf_label()` and `geom_sf_text()` can draw labels and text
    on sf objects. Under the hood, a new `stat_sf_coordinates()` calculates the
    x and y coordinates from the coordinates of the sf geometries. You can customize
    the calculation method via `fun.geometry` argument (@yutannihilation, #2761).
    

## Minor improvements and fixes

*   `benchplot()` now uses tidy evaluation (@dpseidel, #2699).

*   The error message in `compute_aesthetics()` now only provides the names of
    aesthetics with mismatched lengths, rather than all aesthetics (@karawoo,
    #2853).

*   For faceted plots, data is no longer internally reordered. This makes it
    safer to feed data columns into `aes()` or into parameters of geoms or
    stats. However, doing so remains discouraged (@clauswilke, #2694).

*   `coord_sf()` now also understands the `clip` argument, just like the other
    coords (@clauswilke, #2938).

*   `fortify()` now displays a more informative error message for
    `grouped_df()` objects when dplyr is not installed (@jimhester, #2822).

*   All `geom_*()` now display an informative error message when required 
    aesthetics are missing (@dpseidel, #2637 and #2706).

*   `geom_boxplot()` now understands the `width` parameter even when used with
    a non-standard stat, such as `stat_identity()` (@clauswilke, #2893).
    
*  `geom_hex()` now understands the `size` and `linetype` aesthetics
   (@mikmart, #2488).
    
*   `geom_hline()`, `geom_vline()`, and `geom_abline()` now work properly
    with `coord_trans()` (@clauswilke, #2149, #2812).
    
*   `geom_text(..., parse = TRUE)` now correctly renders the expected number of
    items instead of silently dropping items that are empty expressions, e.g.
    the empty string "". If an expression spans multiple lines, we take just
    the first line and drop the rest. This same issue is also fixed for
    `geom_label()` and the axis labels for `geom_sf()` (@slowkow, #2867).

*   `geom_sf()` now respects `lineend`, `linejoin`, and `linemitre` parameters 
    for lines and polygons (@alistaire47, #2826).
    
*   `ggsave()` now exits without creating a new graphics device if previously
    none was open (@clauswilke, #2363).

*   `labs()` now has named arguments `title`, `subtitle`, `caption`, and `tag`.
    Also, `labs()` now accepts tidyeval (@yutannihilation, #2669).

*   `position_nudge()` is now more robust and nudges only in the direction
    requested. This enables, for example, the horizontal nudging of boxplots
    (@clauswilke, #2733).

*   `sec_axis()` and `dup_axis()` now return appropriate breaks for the secondary
    axis when applied to log transformed scales (@dpseidel, #2729).

*   `sec_axis()` now works as expected when used in combination with tidy eval
    (@dpseidel, #2788).

*   `scale_*_date()`, `scale_*_time()` and `scale_*_datetime()` can now display 
    a secondary axis that is a __one-to-one__ transformation of the primary axis,
    implemented using the `sec.axis` argument to the scale constructor 
    (@dpseidel, #2244).
    
*   `stat_contour()`, `stat_density2d()`, `stat_bin2d()`,  `stat_binhex()`
    now calculate normalized statistics including `nlevel`, `ndensity`, and
    `ncount`. Also, `stat_density()` now includes the calculated statistic 
    `nlevel`, an alias for `scaled`, to better match the syntax of `stat_bin()`
    (@bjreisman, #2679).

# ggplot2 3.0.0

## Breaking changes

*   ggplot2 now supports/uses tidy evaluation (as described below). This is a 
    major change and breaks a number of packages; we made this breaking change 
    because it is important to make ggplot2 more programmable, and to be more 
    consistent with the rest of the tidyverse. The best general (and detailed)
    introduction to tidy evaluation can be found in the meta programming
    chapters in [Advanced R](https://adv-r.hadley.nz).
    
    The primary developer facing change is that `aes()` now contains 
    quosures (expression + environment pairs) rather than symbols, and you'll 
    need to take a different approach to extracting the information you need. 
    A common symptom of this change are errors "undefined columns selected" or 
    "invalid 'type' (list) of argument" (#2610). As in the previous version,
    constants (like `aes(x = 1)` or `aes(colour = "smoothed")`) are stored
    as is.
    
    In this version of ggplot2, if you need to describe a mapping in a string, 
    use `quo_name()` (to generate single-line strings; longer expressions may 
    be abbreviated) or `quo_text()` (to generate non-abbreviated strings that
    may span multiple lines). If you do need to extract the value of a variable
    instead use `rlang::eval_tidy()`. You may want to condition on 
    `(packageVersion("ggplot2") <= "2.2.1")` so that your code can work with
    both released and development versions of ggplot2.
    
    We recognise that this is a big change and if you're not already familiar
    with rlang, there's a lot to learn. If you are stuck, or need any help,
    please reach out on <https://forum.posit.co/>.

*   Error: Column `y` must be a 1d atomic vector or a list

    Internally, ggplot2 now uses `as.data.frame(tibble::as_tibble(x))` to
    convert a list into a data frame. This improves ggplot2's support for
    list-columns (needed for sf support), at a small cost: you can no longer
    use matrix-columns. Note that unlike tibble we still allow column vectors
    such as returned by `base::scale()` because of their widespread use.

*   Error: More than one expression parsed
  
    Previously `aes_string(x = c("a", "b", "c"))` silently returned 
    `aes(x = a)`. Now this is a clear error.

*   Error: `data` must be uniquely named but has duplicate columns
  
    If layer data contains columns with identical names an error will be 
    thrown. In earlier versions the first occurring column was chosen silently,
    potentially masking that the wrong data was chosen.

*   Error: Aesthetics must be either length 1 or the same as the data
    
    Layers are stricter about the columns they will combine into a single
    data frame. Each aesthetic now must be either the same length as the data
    frame or a single value. This makes silent recycling errors much less likely.

*   Error: `coord_*` doesn't support free scales 
   
    Free scales only work with selected coordinate systems; previously you'd
    get an incorrect plot.

*   Error in f(...) : unused argument (range = c(0, 1))

    This is because the `oob` argument to scale has been set to a function
    that only takes a single argument; it needs to take two arguments
    (`x`, and `range`). 

*   Error: unused argument (output)
  
    The function `guide_train()` now has an optional parameter `aesthetic`
    that allows you to override the `aesthetic` setting in the scale.
    To make your code work with the both released and development versions of 
    ggplot2 appropriate, add `aesthetic = NULL` to the `guide_train()` method
    signature.
    
    ```R
    # old
    guide_train.legend <- function(guide, scale) {...}
    
    # new 
    guide_train.legend <- function(guide, scale, aesthetic = NULL) {...}
    ```
    
    Then, inside the function, replace `scale$aesthetics[1]`,
    `aesthetic %||% scale$aesthetics[1]`. (The %||% operator is defined in the 
    rlang package).
    
    ```R
    # old
    setNames(list(scale$map(breaks)), scale$aesthetics[1])

    # new
    setNames(list(scale$map(breaks)), aesthetic %||% scale$aesthetics[1])
    ```

*   The long-deprecated `subset` argument to `layer()` has been removed.

## Tidy evaluation

* `aes()` now supports quasiquotation so that you can use `!!`, `!!!`,
  and `:=`. This replaces `aes_()` and `aes_string()` which are now
  soft-deprecated (but will remain around for a long time).

* `facet_wrap()` and `facet_grid()` now support `vars()` inputs. Like
  `dplyr::vars()`, this helper quotes its inputs and supports
  quasiquotation. For instance, you can now supply faceting variables
  like this: `facet_wrap(vars(am, cyl))` instead of 
  `facet_wrap(~am + cyl)`. Note that the formula interface is not going 
  away and will not be deprecated. `vars()` is simply meant to make it 
  easier to create functions around `facet_wrap()` and `facet_grid()`.

  The first two arguments of `facet_grid()` become `rows` and `cols`
  and now support `vars()` inputs. Note however that we took special
  care to ensure complete backward compatibility. With this change
  `facet_grid(vars(cyl), vars(am, vs))` is equivalent to
  `facet_grid(cyl ~ am + vs)`, and `facet_grid(cols = vars(am, vs))` is
  equivalent to `facet_grid(. ~ am + vs)`.

  One nice aspect of the new interface is that you can now easily
  supply names: `facet_grid(vars(Cylinder = cyl), labeller =
  label_both)` will give nice label titles to the facets. Of course,
  those names can be unquoted with the usual tidy eval syntax.

### sf

* ggplot2 now has full support for sf with `geom_sf()` and `coord_sf()`:

  ```r
  nc <- sf::st_read(system.file("shape/nc.shp", package = "sf"), quiet = TRUE)
  ggplot(nc) +
    geom_sf(aes(fill = AREA))
  ```
  It supports all simple features, automatically aligns CRS across layers, sets
  up the correct aspect ratio, and draws a graticule.

## New features

* ggplot2 now works on R 3.1 onwards, and uses the 
  [vdiffr](https://github.com/r-lib/vdiffr) package for visual testing.

* In most cases, accidentally using `%>%` instead of `+` will generate an 
  informative error (#2400).

* New syntax for calculated aesthetics. Instead of using `aes(y = ..count..)` 
  you can (and should!) use `aes(y = stat(count))`. `stat()` is a real function 
  with documentation which hopefully will make this part of ggplot2 less 
  confusing (#2059).
  
  `stat()` is particularly nice for more complex calculations because you 
  only need to specify it once: `aes(y = stat(count / max(count)))`,
  rather than `aes(y = ..count.. / max(..count..))`
  
* New `tag` label for adding identification tags to plots, typically used for 
  labelling a subplot with a letter. Add a tag with `labs(tag = "A")`, style it 
  with the `plot.tag` theme element, and control position with the
  `plot.tag.position` theme setting (@thomasp85).

### Layers: geoms, stats, and position adjustments

* `geom_segment()` and `geom_curve()` have a new `arrow.fill` parameter which 
  allows you to specify a separate fill colour for closed arrowheads 
  (@hrbrmstr and @clauswilke, #2375).

* `geom_point()` and friends can now take shapes as strings instead of integers,
  e.g. `geom_point(shape = "diamond")` (@daniel-barnett, #2075).

* `position_dodge()` gains a `preserve` argument that allows you to control
  whether the `total` width at each `x` value is preserved (the current 
  default), or ensure that the width of a `single` element is preserved
  (what many people want) (#1935).

* New `position_dodge2()` provides enhanced dodging for boxplots. Compared to
  `position_dodge()`, `position_dodge2()` compares `xmin` and `xmax` values  
  to determine which elements overlap, and spreads overlapping elements evenly
  within the region of overlap. `position_dodge2()` is now the default position
  adjustment for `geom_boxplot()`, because it handles `varwidth = TRUE`, and 
  will be considered for other geoms in the future.
  
  The `padding` parameter adds a small amount of padding between elements 
  (@karawoo, #2143) and a `reverse` parameter allows you to reverse the order 
  of placement (@karawoo, #2171).
  
* New `stat_qq_line()` makes it easy to add a simple line to a Q-Q plot, which 
  makes it easier to judge the fit of the theoretical distribution 
  (@nicksolomon).

### Scales and guides

* Improved support for mapping date/time variables to `alpha`, `size`, `colour`, 
  and `fill` aesthetics, including `date_breaks` and `date_labels` arguments 
  (@karawoo, #1526), and new `scale_alpha()` variants (@karawoo, #1526).

* Improved support for ordered factors. Ordered factors throw a warning when 
  mapped to shape (unordered factors do not), and do not throw warnings when 
  mapped to size or alpha (unordered factors do). Viridis is used as the 
  default colour and fill scale for ordered factors (@karawoo, #1526).

* The `expand` argument of `scale_*_continuous()` and `scale_*_discrete()`
  now accepts separate expansion values for the lower and upper range
  limits. The expansion limits can be specified using the convenience
  function `expand_scale()`.
  
  Separate expansion limits may be useful for bar charts, e.g. if one
  wants the bottom of the bars to be flush with the x axis but still 
  leave some (automatically calculated amount of) space above them:
  
    ```r
    ggplot(mtcars) +
        geom_bar(aes(x = factor(cyl))) +
        scale_y_continuous(expand = expand_scale(mult = c(0, .1)))
    ```
  
  It can also be useful for line charts, e.g. for counts over time,
  where one wants to have a ’hard’ lower limit of y = 0 but leave the
  upper limit unspecified (and perhaps differing between panels), with
  some extra space above the highest point on the line (with symmetrical 
  limits, the extra space above the highest point could in some cases 
  cause the lower limit to be negative).
  
  The old syntax for the `expand` argument will, of course, continue
  to work (@huftis, #1669).

* `scale_colour_continuous()` and `scale_colour_gradient()` are now controlled 
  by global options `ggplot2.continuous.colour` and `ggplot2.continuous.fill`. 
  These can be set to `"gradient"` (the default) or `"viridis"` (@karawoo).

* New `scale_colour_viridis_c()`/`scale_fill_viridis_c()` (continuous) and
  `scale_colour_viridis_d()`/`scale_fill_viridis_d()` (discrete) make it
  easy to use Viridis colour scales (@karawoo, #1526).

* Guides for `geom_text()` now accept custom labels with 
  `guide_legend(override.aes = list(label = "foo"))` (@brianwdavis, #2458).

### Margins

* Strips gain margins on all sides by default. This means that to fully justify
  text to the edge of a strip, you will need to also set the margins to 0
  (@karawoo).

* Rotated strip labels now correctly understand `hjust` and `vjust` parameters
  at all angles (@karawoo).

* Strip labels now understand justification relative to the direction of the
  text, meaning that in y facets, the strip text can be placed at either end of
  the strip using `hjust` (@karawoo).

* Legend titles and labels get a little extra space around them, which 
  prevents legend titles from overlapping the legend at large font sizes 
  (@karawoo, #1881).

## Extension points

* New `autolayer()` S3 generic (@mitchelloharawild, #1974). This is similar
  to `autoplot()` but produces layers rather than complete plots.

* Custom objects can now be added using `+` if a `ggplot_add` method has been
  defined for the class of the object (@thomasp85).

* Theme elements can now be subclassed. Add a `merge_element` method to control
  how properties are inherited from the parent element. Add an `element_grob` 
  method to define how elements are rendered into grobs (@thomasp85, #1981).

* Coords have gained new extension mechanisms.
  
    If you have an existing coord extension, you will need to revise the
    specification of the `train()` method. It is now called 
    `setup_panel_params()` (better reflecting what it actually does) and now 
    has arguments `scale_x`, and `scale_y` (the x and y scales respectively) 
    and `param`, a list of plot specific parameters generated by 
    `setup_params()`.

    What was formerly called `scale_details` (in coords), `panel_ranges` 
    (in layout) and `panel_scales` (in geoms) are now consistently called
    `panel_params` (#1311). These are parameters of the coord that vary from
    panel to panel.

* `ggplot_build()` and `ggplot_gtable()` are now generics, so ggplot-subclasses 
  can define additional behavior during the build stage.

* `guide_train()`, `guide_merge()`, `guide_geom()`, and `guide_gengrob()`
  are now exported as they are needed if you want to design your own guide.
  They are not currently documented; use at your own risk (#2528).

* `scale_type()` generic is now exported and documented. Use this if you 
  want to extend ggplot2 to work with a new type of vector.

## Minor bug fixes and improvements

### Faceting

* `facet_grid()` gives a more informative error message if you try to use
  a variable in both rows and cols (#1928).

* `facet_grid()` and `facet_wrap()` both give better error messages if you
  attempt to use an unsupported coord with free scales (#2049).

* `label_parsed()` works once again (#2279).

* You can now style the background of horizontal and vertical strips
  independently with `strip.background.x` and `strip.background.y` 
  theme settings (#2249).

### Scales

* `discrete_scale()` documentation now inherits shared definitions from 
  `continuous_scale()` (@alistaire47, #2052).

* `guide_colorbar()` shows all colours of the scale (@has2k1, #2343).

* `scale_identity()` once again produces legends by default (#2112).

* Tick marks for secondary axes with strong transformations are more 
  accurately placed (@thomasp85, #1992).

* Missing line types now reliably generate missing lines (with standard 
  warning) (#2206).

* Legends now ignore set aesthetics that are not length one (#1932).

* All colour and fill scales now have an `aesthetics` argument that can
  be used to set the aesthetic(s) the scale works with. This makes it
  possible to apply a colour scale to both colour and fill aesthetics
  at the same time, via `aesthetics = c("colour", "fill")` (@clauswilke).
  
* Three new generic scales work with any aesthetic or set of aesthetics: 
  `scale_continuous_identity()`, `scale_discrete_identity()`, and
  `scale_discrete_manual()` (@clauswilke).

* `scale_*_gradient2()` now consistently omits points outside limits by 
  rescaling after the limits are enforced (@foo-bar-baz-qux, #2230).

### Layers

* `geom_label()` now correctly produces unbordered labels when `label.size` 
  is 0, even when saving to PDF (@bfgray3, #2407).

* `layer()` gives considerably better error messages for incorrectly specified
  `geom`, `stat`, or `position` (#2401).

* In all layers that use it, `linemitre` now defaults to 10 (instead of 1)
  to better match base R.

* `geom_boxplot()` now supplies a default value if no `x` aesthetic is present
  (@foo-bar-baz-qux, #2110).

* `geom_density()` drops groups with fewer than two data points and throws a
  warning. For groups with two data points, density values are now calculated 
  with `stats::density` (@karawoo, #2127).

* `geom_segment()` now also takes a `linejoin` parameter. This allows more 
  control over the appearance of the segments, which is especially useful for 
  plotting thick arrows (@Ax3man, #774).

* `geom_smooth()` now reports the formula used when `method = "auto"` 
  (@davharris #1951). `geom_smooth()` now orders by the `x` aesthetic, making it 
  easier to pass pre-computed values without manual ordering (@izahn, #2028). It 
  also now knows it has `ymin` and `ymax` aesthetics (#1939). The legend 
  correctly reflects the status of the `se` argument when used with stats 
  other than the default (@clauswilke, #1546).

* `geom_tile()` now once again interprets `width` and `height` correctly 
  (@malcolmbarrett, #2510).

* `position_jitter()` and `position_jitterdodge()` gain a `seed` argument that
  allows the specification of a random seed for reproducible jittering 
  (@krlmlr, #1996 and @slowkow, #2445).

* `stat_density()` has better behaviour if all groups are dropped because they
  are too small (#2282).

* `stat_summary_bin()` now understands the `breaks` parameter (@karawoo, #2214).

* `stat_bin()` now accepts functions for `binwidth`. This allows better binning 
  when faceting along variables with different ranges (@botanize).

* `stat_bin()` and `geom_histogram()` now sum correctly when using the `weight` 
  aesthetic (@jiho, #1921).

* `stat_bin()` again uses correct scaling for the computed variable `ndensity` 
  (@timgoodman, #2324).

* `stat_bin()` and `stat_bin_2d()` now properly handle the `breaks` parameter 
  when the scales are transformed (@has2k1, #2366).

* `update_geom_defaults()` and `update_stat_defaults()` allow American 
  spelling of aesthetic parameters (@foo-bar-baz-qux, #2299).

* The `show.legend` parameter now accepts a named logical vector to hide/show
  only some aesthetics in the legend (@tutuchan, #1798).

* Layers now silently ignore unknown aesthetics with value `NULL` (#1909).

### Coords

* Clipping to the plot panel is now configurable, through a `clip` argument
  to coordinate systems, e.g. `coord_cartesian(clip = "off")` 
  (@clauswilke, #2536).

* Like scales, coordinate systems now give you a message when you're 
  replacing an existing coordinate system (#2264).

* `coord_polar()` now draws secondary axis ticks and labels 
  (@dylan-stark, #2072), and can draw the radius axis on the right 
  (@thomasp85, #2005).

* `coord_trans()` now generates a warning when a transformation generates 
  non-finite values (@foo-bar-baz-qux, #2147).

### Themes

* Complete themes now always override all elements of the default theme
  (@has2k1, #2058, #2079).

* Themes now set default grid colour in `panel.grid` rather than individually
  in `panel.grid.major` and `panel.grid.minor` individually. This makes it 
  slightly easier to customise the theme (#2352).

* Fixed bug when setting strips to `element_blank()` (@thomasp85). 

* Axes positioned on the top and to the right can now customize their ticks and
  lines separately (@thomasp85, #1899).

* Built-in themes gain parameters `base_line_size` and `base_rect_size` which 
  control the default sizes of line and rectangle elements (@karawoo, #2176).

* Default themes use `rel()` to set line widths (@baptiste).

* Themes were tweaked for visual consistency and more graceful behavior when 
  changing the base font size. All absolute heights or widths were replaced 
  with heights or widths that are proportional to the base font size. One 
  relative font size was eliminated (@clauswilke).
  
* The height of descenders is now calculated solely on font metrics and doesn't
  change with the specific letters in the string. This fixes minor alignment 
  issues with plot titles, subtitles, and legend titles (#2288, @clauswilke).

### Guides

* `guide_colorbar()` is more configurable: tick marks and color bar frame
  can now by styled with arguments `ticks.colour`, `ticks.linewidth`, 
  `frame.colour`, `frame.linewidth`, and `frame.linetype`
  (@clauswilke).
  
* `guide_colorbar()` now uses `legend.spacing.x` and `legend.spacing.y` 
  correctly, and it can handle multi-line titles. Minor tweaks were made to 
  `guide_legend()` to make sure the two legend functions behave as similarly as
  possible (@clauswilke, #2397 and #2398).
  
* The theme elements `legend.title` and `legend.text` now respect the settings 
  of `margin`, `hjust`, and `vjust` (@clauswilke, #2465, #1502).

* Non-angle parameters of `label.theme` or `title.theme` can now be set in 
  `guide_legend()` and `guide_colorbar()` (@clauswilke, #2544).

### Other

* `fortify()` gains a method for tbls (@karawoo, #2218).

* `ggplot` gains a method for `grouped_df`s that adds a `.group` variable,
  which computes a unique value for each group. Use it with 
  `aes(group = .group)` (#2351).

* `ggproto()` produces objects with class `c("ggproto", "gg")`, allowing for
  a more informative error message when adding layers, scales, or other ggproto 
  objects (@jrnold, #2056).

* `ggsave()`'s DPI argument now supports 3 string options: "retina" (320
  DPI), "print" (300 DPI), and "screen" (72 DPI) (@foo-bar-baz-qux, #2156).
  `ggsave()` now uses full argument names to avoid partial match warnings 
  (#2355), and correctly restores the previous graphics device when several
  graphics devices are open (#2363).

* `print.ggplot()` now returns the original ggplot object, instead of the 
  output from `ggplot_build()`. Also, the object returned from 
  `ggplot_build()` now has the class `"ggplot_built"` (#2034).

* `map_data()` now works even when purrr is loaded (tidyverse#66).

* New functions `summarise_layout()`, `summarise_coord()`, and 
  `summarise_layers()` summarise the layout, coordinate systems, and layers 
  of a built ggplot object (#2034, @wch). This provides a tested API that 
  (e.g.) shiny can depend on.

* Updated startup messages reflect new resources (#2410, @mine-cetinkaya-rundel).

# ggplot2 2.2.1

* Fix usage of `structure(NULL)` for R-devel compatibility (#1968).

# ggplot2 2.2.0

## Major new features

### Subtitle and caption

Thanks to @hrbrmstr plots now have subtitles and captions, which can be set with 
the `subtitle`  and `caption` arguments to `ggtitle()` and `labs()`. You can 
control their appearance with the theme settings `plot.caption` and 
`plot.subtitle`. The main plot title is now left-aligned to better work better 
with a subtitle. The caption is right-aligned (@hrbrmstr).

### Stacking

`position_stack()` and `position_fill()` now sort the stacking order to match 
grouping order. This allows you to control the order through grouping, and 
ensures that the default legend matches the plot (#1552, #1593). If you want the 
opposite order (useful if you have horizontal bars and horizontal legend), you 
can request reverse stacking by using `position = position_stack(reverse = TRUE)` 
(#1837).
  
`position_stack()` and `position_fill()` now accepts negative values which will 
create stacks extending below the x-axis (#1691).

`position_stack()` and `position_fill()` gain a `vjust` argument which makes it 
easy to (e.g.) display labels in the middle of stacked bars (#1821).

### Layers

`geom_col()` was added to complement `geom_bar()` (@hrbrmstr). It uses 
`stat="identity"` by default, making the `y` aesthetic mandatory. It does not 
support any other `stat_()` and does not provide fallback support for the 
`binwidth` parameter. Examples and references in other functions were updated to
demonstrate `geom_col()` usage. 

When creating a layer, ggplot2 will warn if you use an unknown aesthetic or an 
unknown parameter. Compared to the previous version, this is stricter for 
aesthetics (previously there was no message), and less strict for parameters 
(previously this threw an error) (#1585).

### Facetting

The facet system, as well as the internal panel class, has been rewritten in 
ggproto. Facets are now extendable in the same manner as geoms and stats, as 
described in `vignette("extending-ggplot2")`.

We have also added the following new features.
  
* `facet_grid()` and `facet_wrap()` now allow expressions in their faceting 
  formulas (@DanRuderman, #1596).

* When `facet_wrap()` results in an uneven number of panels, axes will now be
  drawn underneath the hanging panels (fixes #1607)

* Strips can now be freely positioned in `facet_wrap()` using the 
  `strip.position` argument (deprecates `switch`).

* The relative order of panel, strip, and axis can now be controlled with 
  the theme setting `strip.placement` that takes either `inside` (strip between 
  panel and axis) or `outside` (strip after axis).

* The theme option `panel.margin` has been deprecated in favour of 
  `panel.spacing` to more clearly communicate intent.

### Extensions

Unfortunately there was a major oversight in the construction of ggproto which 
lead to extensions capturing the super object at package build time, instead of 
at package run time (#1826). This problem has been fixed, but requires 
re-installation of all extension packages.

## Scales

* The position of x and y axes can now be changed using the `position` argument
  in `scale_x_*`and `scale_y_*` which can take `top` and `bottom`, and `left`
  and `right` respectively. The themes of top and right axes can be modified 
  using the `.top` and `.right` modifiers to `axis.text.*` and `axis.title.*`.

### Continuous scales

* `scale_x_continuous()` and `scale_y_continuous()` can now display a secondary 
  axis that is a __one-to-one__ transformation of the primary axis (e.g. degrees 
  Celcius to degrees Fahrenheit). The secondary axis will be positioned opposite 
  to the primary axis and can be controlled with the `sec.axis` argument to 
  the scale constructor.

* Scales worry less about having breaks. If no breaks can be computed, the
  plot will work instead of throwing an uninformative error (#791). This 
  is particularly helpful when you have facets with free scales, and not
  all panels contain data.

* Scales now warn when transformation introduces infinite values (#1696).

### Date time

* `scale_*_datetime()` now supports time zones. It will use the timezone 
  attached to the variable by default, but can be overridden with the 
  `timezone` argument.

* New `scale_x_time()` and `scale_y_time()` generate reasonable default
  breaks and labels for hms vectors (#1752).

### Discrete scales

The treatment of missing values by discrete scales has been thoroughly 
overhauled (#1584). The underlying principle is that we can naturally represent 
missing values on discrete variables (by treating just like another level), so 
by default we should. 

This principle applies to:

* character vectors
* factors with implicit NA
* factors with explicit NA

And to all scales (both position and non-position.)

Compared to the previous version of ggplot2, there are three main changes:

1.  `scale_x_discrete()` and `scale_y_discrete()` always show discrete NA,
    regardless of their source

1.  If present, `NA`s are shown in discrete legends.

1.  All discrete scales gain a `na.translate` argument that allows you to 
    control whether `NA`s are translated to something that can be visualised,
    or should be left as missing. Note that if you don't translate (i.e. 
    `na.translate = FALSE)` the missing values will passed on to the layer, 
    which will warning that it's dropping missing values. To suppress the
    warnings, you'll also need to add `na.rm = TRUE` to the layer call. 

There were also a number of other smaller changes

* Correctly use scale expansion factors.
* Don't preserve space for dropped levels (#1638).
* Only issue one warning when when asking for too many levels (#1674).
* Unicode labels work better on Windows (#1827).
* Warn when used with only continuous data (#1589)

## Themes

* The `theme()` constructor now has named arguments rather than ellipses. This 
  should make autocomplete substantially more useful. The documentation
  (including examples) has been considerably improved.
  
* Built-in themes are more visually homogeneous, and match `theme_grey` better.
  (@jiho, #1679)
  
* When computing the height of titles, ggplot2 now includes the height of the
  descenders (i.e. the bits of `g` and `y` that hang beneath the baseline). This 
  improves the margins around titles, particularly the y axis label (#1712).
  I have also very slightly increased the inner margins of axis titles, and 
  removed the outer margins. 

* Theme element inheritance is now easier to work with as modification now
  overrides default `element_blank` elements (#1555, #1557, #1565, #1567)
  
* Horizontal legends (i.e. legends on the top or bottom) are horizontally
  aligned by default (#1842). Use `legend.box = "vertical"` to switch back
  to the previous behaviour.
  
* `element_line()` now takes an `arrow` argument to specify arrows at the end of
  lines (#1740)

There were a number of tweaks to the theme elements that control legends:
  
* `legend.justification` now controls appearance will plotting the legend
  outside of the plot area. For example, you can use 
  `theme(legend.justification = "top")` to make the legend align with the 
  top of the plot.

* `panel.margin` and `legend.margin` have been renamed to `panel.spacing` and 
  `legend.spacing` respectively, to better communicate intent (they only
  affect spacing between legends and panels, not the margins around them)

* `legend.margin` now controls margin around individual legends.

* New `legend.box.background`, `legend.box.spacing`, and `legend.box.margin`
  control the background, spacing, and margin of the legend box (the region
  that contains all legends).

## Bug fixes and minor improvements

* ggplot2 now imports tibble. This ensures that all built-in datasets print 
  compactly even if you haven't explicitly loaded tibble or dplyr (#1677).

* Class of aesthetic mapping is preserved when adding `aes()` objects (#1624).

* `+.gg` now works for lists that include data frames.

* `annotation_x()` now works in the absense of global data (#1655)

* `geom_*(show.legend = FALSE)` now works for `guide_colorbar`.

* `geom_boxplot()` gains new `outlier.alpha` (@jonathan-g) and 
  `outlier.fill` (@schloerke, #1787) parameters to control the alpha/fill of
   outlier points independently of the alpha of the boxes. 

* `position_jitter()` (and hence `geom_jitter()`) now correctly computes 
  the jitter width/jitter when supplied by the user (#1775, @has2k1).

* `geom_contour()` more clearly describes what inputs it needs (#1577).

* `geom_curve()` respects the `lineend` parameter (#1852).

* `geom_histogram()` and `stat_bin()` understand the `breaks` parameter once 
  more. (#1665). The floating point adjustment for histogram bins is now 
  actually used - it was previously inadvertently ignored (#1651).

* `geom_violin()` no longer transforms quantile lines with the alpha aesthetic
  (@mnbram, #1714). It no longer errors when quantiles are requested but data
  have zero range (#1687). When `trim = FALSE` it once again has a nice 
  range that allows the density to reach zero (by extending the range 3 
  bandwidths to either side of the data) (#1700).

* `geom_dotplot()` works better when faceting and binning on the y-axis. 
  (#1618, @has2k1).
  
* `geom_hexbin()` once again supports `..density..` (@mikebirdgeneau, #1688).

* `geom_step()` gives useful warning if only one data point in layer (#1645).

* `layer()` gains new `check.aes` and `check.param` arguments. These allow
  geom/stat authors to optional suppress checks for known aesthetics/parameters.
  Currently this is used only in `geom_blank()` which powers `expand_limits()` 
  (#1795).

* All `stat_*()` display a better error message when required aesthetics are
  missing.
  
* `stat_bin()` and `stat_summary_hex()` now accept length 1 `binwidth` (#1610)

* `stat_density()` gains new argument `n`, which is passed to underlying function
  `stats::density` ("number of equally spaced points at which the
  density is to be estimated"). (@hbuschme)

* `stat_binhex()` now again returns `count` rather than `value` (#1747)

* `stat_ecdf()` respects `pad` argument (#1646).

* `stat_smooth()` once again informs you about the method it has chosen.
  It also correctly calculates the size of the largest group within facets.

* `x` and `y` scales are now symmetric regarding the list of
  aesthetics they accept: `xmin_final`, `xmax_final`, `xlower`,
  `xmiddle` and `xupper` are now valid `x` aesthetics.

* `Scale` extensions can now override the `make_title` and `make_sec_title` 
  methods to let the scale modify the axis/legend titles.

* The random stream is now reset after calling `.onAttach()` (#2409).

# ggplot2 2.1.0

## New features

* When mapping an aesthetic to a constant (e.g. 
  `geom_smooth(aes(colour = "loess")))`), the default guide title is the name 
  of the aesthetic (i.e. "colour"), not the value (i.e. "loess") (#1431).

* `layer()` now accepts a function as the data argument. The function will be
  applied to the data passed to the `ggplot()` function and must return a
  data.frame (#1527, @thomasp85). This is a more general version of the 
  deprecated `subset` argument.

* `theme_update()` now uses the `+` operator instead of `%+replace%`, so that
  unspecified values will no longer be `NULL`ed out. `theme_replace()`
  preserves the old behaviour if desired (@oneillkza, #1519). 

* `stat_bin()` has been overhauled to use the same algorithm as ggvis, which 
  has been considerably improved thanks to the advice of Randy Prium (@rpruim).
  This includes:
  
    * Better arguments and a better algorithm for determining the origin.
      You can now specify either `boundary` or the `center` of a bin.
      `origin` has been deprecated in favour of these arguments.
      
    * `drop` is deprecated in favour of `pad`, which adds extra 0-count bins
      at either end (needed for frequency polygons). `geom_histogram()` defaults 
      to `pad = FALSE` which considerably improves the default limits for 
      the histogram, especially when the bins are big (#1477).
      
    * The default algorithm does a (somewhat) better job at picking nice widths 
      and origins across a wider range of input data.
      
    * `bins = n` now gives a histogram with `n` bins, not `n + 1` (#1487).

## Bug fixes

* All `\donttest{}` examples run.

* All `geom_()` and `stat_()` functions now have consistent argument order:
  data + mapping, then geom/stat/position, then `...`, then specific arguments, 
  then arguments common to all layers (#1305). This may break code if you were
  previously relying on partial name matching, but in the long-term should make 
  ggplot2 easier to use. In particular, you can now set the `n` parameter
  in `geom_density2d()` without it partially matching `na.rm` (#1485).

* For geoms with both `colour` and `fill`, `alpha` once again only affects
  fill (Reverts #1371, #1523). This was causing problems for people.

* `facet_wrap()`/`facet_grid()` works with multiple empty panels of data 
  (#1445).

* `facet_wrap()` correctly swaps `nrow` and `ncol` when faceting vertically
  (#1417).

* `ggsave("x.svg")` now uses svglite to produce the svg (#1432).

* `geom_boxplot()` now understands `outlier.color` (#1455).

* `geom_path()` knows that "solid" (not just 1) represents a solid line (#1534).

* `geom_ribbon()` preserves missing values so they correctly generate a 
  gap in the ribbon (#1549).

* `geom_tile()` once again accepts `width` and `height` parameters (#1513). 
  It uses `draw_key_polygon()` for better a legend, including a coloured 
  outline (#1484).

* `layer()` now automatically adds a `na.rm` parameter if none is explicitly
  supplied.

* `position_jitterdodge()` now works on all possible dodge aesthetics, 
  e.g. `color`, `linetype` etc. instead of only based on `fill` (@bleutner)

* `position = "nudge"` now works (although it doesn't do anything useful)
  (#1428).

* The default scale for columns of class "AsIs" is now "identity" (#1518).

* `scale_*_discrete()` has better defaults when used with purely continuous
  data (#1542).

* `scale_size()` warns when used with categorical data.

* `scale_size()`, `scale_colour()`, and `scale_fill()` gain date and date-time
  variants (#1526).

* `stat_bin_hex()` and `stat_bin_summary()` now use the same underlying 
  algorithm so results are consistent (#1383). `stat_bin_hex()` now accepts
  a `weight` aesthetic. To be consistent with related stats, the output variable 
  from `stat_bin_hex()` is now value instead of count.

* `stat_density()` gains a `bw` parameter which makes it easy to get consistent 
   smoothing between facets (@jiho)

* `stat-density-2d()` no longer ignores the `h` parameter, and now accepts 
  `bins` and `binwidth` parameters to control the number of contours 
  (#1448, @has2k1).

* `stat_ecdf()` does a better job of adding padding to -Inf/Inf, and gains
  an argument `pad` to suppress the padding if not needed (#1467).

* `stat_function()` gains an `xlim` parameter (#1528). It once again works 
  with discrete x values (#1509).

* `stat_summary()` preserves sorted x order which avoids artefacts when
  display results with `geom_smooth()` (#1520).

* All elements should now inherit correctly for all themes except `theme_void()`.
  (@Katiedaisey, #1555) 

* `theme_void()` was completely void of text but facets and legends still
  need labels. They are now visible (@jiho). 

* You can once again set legend key and height width to unit arithmetic
  objects (like `2 * unit(1, "cm")`) (#1437).

* Eliminate spurious warning if you have a layer with no data and no aesthetics
  (#1451).

* Removed a superfluous comma in `theme-defaults.r` code (@jschoeley)

* Fixed a compatibility issue with `ggproto` and R versions prior to 3.1.2.
  (#1444)

* Fixed issue where `coord_map()` fails when given an explicit `parameters`
  argument (@tdmcarthur, #1729)
  
* Fixed issue where `geom_errorbarh()` had a required `x` aesthetic (#1933)  

# ggplot2 2.0.0

## Major changes

* ggplot no longer throws an error if your plot has no layers. Instead it 
  automatically adds `geom_blank()` (#1246).
  
* New `cut_width()` is a convenient replacement for the verbose
  `plyr::round_any()`, with the additional benefit of offering finer
  control.

* New `geom_count()` is a convenient alias to `stat_sum()`. Use it when you
  have overlapping points on a scatterplot. `stat_sum()` now defaults to 
  using counts instead of proportions.

* New `geom_curve()` adds curved lines, with a similar specification to 
  `geom_segment()` (@veraanadi, #1088).

* Date and datetime scales now have `date_breaks`, `date_minor_breaks` and
  `date_labels` arguments so that you never need to use the long
  `scales::date_breaks()` or `scales::date_format()`.
  
* `geom_bar()` now has it's own stat, distinct from `stat_bin()` which was
  also used by `geom_histogram()`. `geom_bar()` now uses `stat_count()` 
  which counts values at each distinct value of x (i.e. it does not bin
  the data first). This can be useful when you want to show exactly which 
  values are used in a continuous variable.

* `geom_point()` gains a `stroke` aesthetic which controls the border width of 
  shapes 21-25 (#1133, @SeySayux). `size` and `stroke` are additive so a point 
  with `size = 5` and `stroke = 5` will have a diameter of 10mm. (#1142)

* New `position_nudge()` allows you to slightly offset labels (or other 
  geoms) from their corresponding points (#1109).

* `scale_size()` now maps values to _area_, not radius. Use `scale_radius()`
  if you want the old behaviour (not recommended, except perhaps for lines).

* New `stat_summary_bin()` works like `stat_summary()` but on binned data. 
  It's a generalisation of `stat_bin()` that can compute any aggregate,
  not just counts (#1274). Both default to `mean_se()` if no aggregation
  functions are supplied (#1386).

* Layers are now much stricter about their arguments - you will get an error
  if you've supplied an argument that isn't an aesthetic or a parameter.
  This is likely to cause some short-term pain but in the long-term it will make
  it much easier to spot spelling mistakes and other errors (#1293).
  
    This change does break a handful of geoms/stats that used `...` to pass 
    additional arguments on to the underlying computation. Now 
    `geom_smooth()`/`stat_smooth()` and `geom_quantile()`/`stat_quantile()` 
    use `method.args` instead (#1245, #1289); and `stat_summary()` (#1242), 
    `stat_summary_hex()`, and `stat_summary2d()` use `fun.args`.

### Extensibility

There is now an official mechanism for defining Stats, Geoms, and Positions in 
other packages. See `vignette("extending-ggplot2")` for details.

* All Geoms, Stats and Positions are now exported, so you can inherit from them
  when making your own objects (#989).

* ggplot2 no longer uses proto or reference classes. Instead, we now use 
  ggproto, a new OO system designed specifically for ggplot2. Unlike proto
  and RC, ggproto supports clean cross-package inheritance. Creating a new OO
  system isn't usually the right way to solve a problem, but I'm pretty sure
  it was necessary here. Read more about it in the vignette.

* `aes_()` replaces `aes_q()`. It also supports formulas, so the most concise 
  SE version of `aes(carat, price)` is now `aes_(~carat, ~price)`. You may
  want to use this form in packages, as it will avoid spurious `R CMD check` 
  warnings about undefined global variables.

### Text

* `geom_text()` has been overhauled to make labelling your data a little
  easier. It:
  
    * `nudge_x` and `nudge_y` arguments let you offset labels from their
      corresponding points (#1120). 
      
    * `check_overlap = TRUE` provides a simple way to avoid overplotting 
      of labels: labels that would otherwise overlap are omitted (#1039).
      
    * `hjust` and `vjust` can now be character vectors: "left", "center", 
      "right", "bottom", "middle", "top". New options include "inward" and 
      "outward" which align text towards and away from the center of the plot 
      respectively.

* `geom_label()` works like `geom_text()` but draws a rounded rectangle 
  underneath each label (#1039). This is useful when you want to label plots
  that are dense with data.

### Deprecated features

* The little used `aes_auto()` has been deprecated. 

* `aes_q()` has been replaced with `aes_()` to be consistent with SE versions
  of NSE functions in other packages.

* The `order` aesthetic is officially deprecated. It never really worked, and 
  was poorly documented.

* The `stat` and `position` arguments to `qplot()` have been deprecated.
  `qplot()` is designed for quick plots - if you need to specify position
  or stat, use `ggplot()` instead.

* The theme setting `axis.ticks.margin` has been deprecated: now use the margin 
  property of `axis.text`.
  
* `stat_abline()`, `stat_hline()` and `stat_vline()` have been removed:
  these were never suitable for use other than with `geom_abline()` etc
  and were not documented.

* `show_guide` has been renamed to `show.legend`: this more accurately
  reflects what it does (controls appearance of layer in legend), and uses the 
  same convention as other ggplot2 arguments (i.e. a `.` between names).
  (Yes, I know that's inconsistent with function names with use `_`, but it's
  too late to change now.)

A number of geoms have been renamed to be internally consistent:

* `stat_binhex()` and `stat_bin2d()` have been renamed to `stat_bin_hex()` 
  and `stat_bin_2d()` (#1274). `stat_summary2d()` has been renamed to 
  `stat_summary_2d()`, `geom_density2d()`/`stat_density2d()` has been renamed 
  to `geom_density_2d()`/`stat_density_2d()`.

* `stat_spoke()` is now `geom_spoke()` since I realised it's a
  reparameterisation of `geom_segment()`.

* `stat_bindot()` has been removed because it's so tightly coupled to
  `geom_dotplot()`. If you happened to use `stat_bindot()`, just change to
  `geom_dotplot()` (#1194).

All defunct functions have been removed.

### Default appearance

* The default `theme_grey()` background colour has been changed from "grey90" 
  to "grey92": this makes the background a little less visually prominent.

* Labels and titles have been tweaked for readability:

    * Axes labels are darker.
    
    * Legend and axis titles are given the same visual treatment.
    
    * The default font size dropped from 12 to 11. You might be surprised that 
      I've made the default text size smaller as it was already hard for
      many people to read. It turns out there was a bug in RStudio (fixed in 
      0.99.724), that shrunk the text of all grid based graphics. Once that
      was resolved the defaults seemed too big to my eyes.
    
    * More spacing between titles and borders.
    
    * Default margins scale with the theme font size, so the appearance at 
      larger font sizes should be considerably improved (#1228). 

* `alpha` now affects both fill and colour aesthetics (#1371).

* `element_text()` gains a margins argument which allows you to add additional
  padding around text elements. To help see what's going on use `debug = TRUE` 
  to display the text region and anchors.

* The default font size in `geom_text()` has been decreased from 5mm (14 pts)
  to 3.8 mm (11 pts) to match the new default theme sizes.

* A diagonal line is no longer drawn on bar and rectangle legends. Instead, the
  border has been tweaked to be more visible, and more closely match the size of 
  line drawn on the plot.

* `geom_pointrange()` and `geom_linerange()` get vertical (not horizontal)
  lines in the legend (#1389).

* The default line `size` for `geom_smooth()` has been increased from 0.5 to 1 
  to make it easier to see when overlaid on data.
  
* `geom_bar()` and `geom_rect()` use a slightly paler shade of grey so they
  aren't so visually heavy.
  
* `geom_boxplot()` now colours outliers the same way as the boxes.

* `geom_point()` now uses shape 19 instead of 16. This looks much better on 
  the default Linux graphics device. (It's very slightly smaller than the old 
  point, but it shouldn't affect any graphics significantly)

* Sizes in ggplot2 are measured in mm. Previously they were converted to pts 
  (for use in grid) by multiplying by 72 / 25.4. However, grid uses printer's 
  points, not Adobe (big pts), so sizes are now correctly multiplied by 
  72.27 / 25.4. This is unlikely to noticeably affect display, but it's
  technically correct (<https://youtu.be/hou0lU8WMgo>).

* The default legend will now allocate multiple rows (if vertical) or
  columns (if horizontal) in order to make a legend that is more likely to
  fit on the screen. You can override with the `nrow`/`ncol` arguments
  to `guide_legend()`

    ```R
    p <- ggplot(mpg, aes(displ,hwy, colour = model)) + geom_point()
    p
    p + theme(legend.position = "bottom")
    # Previous behaviour
    p + guides(colour = guide_legend(ncol = 1))
    ```

### New and updated themes

* New `theme_void()` is completely empty. It's useful for plots with non-
  standard coordinates or for drawings (@jiho, #976).

* New `theme_dark()` has a dark background designed to make colours pop out
  (@jiho, #1018)

* `theme_minimal()` became slightly more minimal by removing the axis ticks:
  labels now line up directly beneath grid lines (@tomschloss, #1084)

* New theme setting `panel.ontop` (logical) make it possible to place 
  background elements (i.e., gridlines) on top of data. Best used with 
  transparent `panel.background` (@noamross. #551).

### Labelling

The facet labelling system was updated with many new features and a
more flexible interface (@lionel-). It now works consistently across
grid and wrap facets. The most important user visible changes are:

* `facet_wrap()` gains a `labeller` option (#25).

* `facet_grid()` and `facet_wrap()` gain a `switch` argument to
  display the facet titles near the axes. When switched, the labels
  become axes subtitles. `switch` can be set to "x", "y" or "both"
  (the latter only for grids) to control which margin is switched.

The labellers (such as `label_value()` or `label_both()`) also get
some new features:

* They now offer the `multi_line` argument to control whether to
  display composite facets (those specified as `~var1 + var2`) on one
  or multiple lines.

* In `label_bquote()` you now refer directly to the names of
  variables. With this change, you can create math expressions that
  depend on more than one variable. This math expression can be
  specified either for the rows or the columns and you can also
  provide different expressions to each margin.

  As a consequence of these changes, referring to `x` in backquoted
  expressions is deprecated.

* Similarly to `label_bquote()`, `labeller()` now take `.rows` and
  `.cols` arguments. In addition, it also takes `.default`.
  `labeller()` is useful to customise how particular variables are
  labelled. The three additional arguments specify how to label the
  variables are not specifically mentioned, respectively for rows,
  columns or both. This makes it especially easy to set up a
  project-wide labeller dispatcher that can be reused across all your
  plots. See the documentation for an example.

* The new labeller `label_context()` adapts to the number of factors
  facetted over. With a single factor, it displays only the values,
  just as before. But with multiple factors in a composite margin
  (e.g. with `~cyl + am`), the labels are passed over to
  `label_both()`. This way the variables names are displayed with the
  values to help identifying them.

On the programming side, the labeller API has been rewritten in order
to offer more control when faceting over multiple factors (e.g. with
formulae such as `~cyl + am`). This also means that if you have
written custom labellers, you will need to update them for this
version of ggplot.

* Previously, a labeller function would take `variable` and `value`
  arguments and return a character vector. Now, they take a data frame
  of character vectors and return a list. The input data frame has one
  column per factor facetted over and each column in the returned list
  becomes one line in the strip label. See documentation for more
  details.

* The labels received by a labeller now contain metadata: their margin
  (in the "type" attribute) and whether they come from a wrap or a
  grid facet (in the "facet" attribute).

* Note that the new `as_labeller()` function operator provides an easy
  way to transform an existing function to a labeller function. The
  existing function just needs to take and return a character vector.

## Documentation

* Improved documentation for `aes()`, `layer()` and much much more.

* I've tried to reduce the use of `...` so that you can see all the 
  documentation in one place rather than having to integrate multiple pages.
  In some cases this has involved adding additional arguments to geoms
  to make it more clear what you can do:
  
    *  `geom_smooth()` gains explicit `method`, `se` and `formula` arguments.
    
    * `geom_histogram()` gains `binwidth`, `bins`, `origin` and `right` 
      arguments.
      
    * `geom_jitter()` gains `width` and `height` arguments to make it easier
      to control the amount of jittering without using the lengthy 
      `position_jitter()` function (#1116)

* Use of `qplot()` in examples has been minimised (#1123, @hrbrmstr). This is
  inline with the 2nd edition of the ggplot2 box, which minimises the use of 
  `qplot()` in favour of `ggplot()`.

* Tightly linked geoms and stats (e.g. `geom_boxplot()` and `stat_boxplot()`) 
  are now documented in the same file so you can see all the arguments in one
  place. Variations of the same idea (e.g. `geom_path()`, `geom_line()`, and
  `geom_step()`) are also documented together.

* It's now obvious that you can set the `binwidth` parameter for
  `stat_bin_hex()`, `stat_summary_hex()`, `stat_bin_2d()`, and
  `stat_summary_2d()`. 

* The internals of positions have been cleaned up considerably. You're unlikely
  to notice any external changes, although the documentation should be a little
  less confusing since positions now don't list parameters they never use.

## Data

* All datasets have class `tbl_df` so if you also use dplyr, you get a better
  print method.

* `economics` has been brought up to date to 2015-04-01.

* New `economics_long` is the economics data in long form.

* New `txhousing` dataset containing information about the Texas housing
  market. Useful for examples that need multiple time series, and for
  demonstrating model+vis methods.

* New `luv_colours` dataset which contains the locations of all
  built-in `colors()` in Luv space.

* `movies` has been moved into its own package, ggplot2movies, because it was 
  large and not terribly useful. If you've used the movies dataset, you'll now 
  need to explicitly load the package with `library(ggplot2movies)`.

## Bug fixes and minor improvements

* All partially matched arguments and `$` have been been replaced with 
  full matches (@jimhester, #1134).

* ggplot2 now exports `alpha()` from the scales package (#1107), and `arrow()` 
  and `unit()` from grid (#1225). This means you don't need attach scales/grid 
  or do `scales::`/`grid::` for these commonly used functions.

* `aes_string()` now only parses character inputs. This fixes bugs when
  using it with numbers and non default `OutDec` settings (#1045).

* `annotation_custom()` automatically adds a unique id to each grob name,
  making it easier to plot multiple grobs with the same name (e.g. grobs of
  ggplot2 graphics) in the same plot (#1256).

* `borders()` now accepts xlim and ylim arguments for specifying the geographical 
  region of interest (@markpayneatwork, #1392).

* `coord_cartesian()` applies the same expansion factor to limits as for scales. 
  You can suppress with `expand = FALSE` (#1207).

* `coord_trans()` now works when breaks are suppressed (#1422).

* `cut_number()` gives error message if the number of requested bins can
  be created because there are two few unique values (#1046).

* Character labels in `facet_grid()` are no longer (incorrectly) coerced into
  factors. This caused problems with custom label functions (#1070).

* `facet_wrap()` and `facet_grid()` now allow you to use non-standard
  variable names by surrounding them with backticks (#1067).

* `facet_wrap()` more carefully checks its `nrow` and `ncol` arguments
  to ensure that they're specified correctly (@richierocks, #962)

* `facet_wrap()` gains a `dir` argument to control the direction the
  panels are wrapped in. The default is "h" for horizontal. Use "v" for
  vertical layout (#1260).

* `geom_abline()`, `geom_hline()` and `geom_vline()` have been rewritten to
  have simpler behaviour and be more consistent:

    * `stat_abline()`, `stat_hline()` and `stat_vline()` have been removed:
      these were never suitable for use other than with `geom_abline()` etc
      and were not documented.

    * `geom_abline()`, `geom_vline()` and `geom_hline()` are bound to
      `stat_identity()` and `position_identity()`

    * Intercept parameters can no longer be set to a function.

    * They are all documented in one file, since they are so closely related.

* `geom_bin2d()` will now let you specify one dimension's breaks exactly,
  without touching the other dimension's default breaks at all (#1126).

* `geom_crossbar()` sets grouping correctly so you can display multiple
  crossbars on one plot. It also makes the default `fatten` argument a little
  bigger to make the middle line more obvious (#1125).

* `geom_histogram()` and `geom_smooth()` now only inform you about the
  default values once per layer, rather than once per panel (#1220).

* `geom_pointrange()` gains `fatten` argument so you can control the
  size of the point relative to the size of the line.

* `geom_segment()` annotations were not transforming with scales 
  (@BrianDiggs, #859).

* `geom_smooth()` is no longer so chatty. If you want to know what the default
  smoothing method is, look it up in the documentation! (#1247)

* `geom_violin()` now has the ability to draw quantile lines (@DanRuderman).

* `ggplot()` now captures the parent frame to use for evaluation,
  rather than always defaulting to the global environment. This should
  make ggplot more suitable to use in more situations (e.g. with knitr)

* `ggsave()` has been simplified a little to make it easier to maintain.
  It no longer checks that you're printing a ggplot2 object (so now also
  works with any grid grob) (#970), and always requires a filename.
  Parameter `device` now supports character argument to specify which supported
  device to use ('pdf', 'png', 'jpeg', etc.), for when it cannot be correctly
  inferred from the file extension (for example when a temporary filename is
  supplied server side in shiny apps) (@sebkopf, #939). It no longer opens
  a graphics device if one isn't already open - this is annoying when you're
  running from a script (#1326).

* `guide_colorbar()` creates correct legend if only one color (@krlmlr, #943).

* `guide_colorbar()` no longer fails when the legend is empty - previously
  this often masked misspecifications elsewhere in the plot (#967).

* New `layer_data()` function extracts the data used for plotting for a given
  layer. It's mostly useful for testing.

* User supplied `minor_breaks` can now be supplied on the same scale as 
  the data, and will be automatically transformed with by scale (#1385).

* You can now suppress the appearance of an axis/legend title (and the space
  that would allocated for it) with `NULL` in the `scale_` function. To
  use the default label, use `waiver()` (#1145).

* Position adjustments no longer warn about potentially varying ranges
  because the problem rarely occurs in practice and there are currently a
  lot of false positives since I don't understand exactly what FP criteria
  I should be testing.

* `scale_fill_grey()` now uses red for missing values. This matches
  `scale_colour_grey()` and makes it obvious where missing values lie.
  Override with `na.value`.

* `scale_*_gradient2()` defaults to using Lab colour space.

* `scale_*_gradientn()` now allows `colours` or `colors` (#1290)

* `scale_y_continuous()` now also transforms the `lower`, `middle` and `upper`
  aesthetics used by `geom_boxplot()`: this only affects
  `geom_boxplot(stat = "identity")` (#1020).

* Legends no longer inherit aesthetics if `inherit.aes` is FALSE (#1267).

* `lims()` makes it easy to set the limits of any axis (#1138).

* `labels = NULL` now works with `guide_legend()` and `guide_colorbar()`.
  (#1175, #1183).

* `override.aes` now works with American aesthetic spelling, e.g. color

* Scales no longer round data points to improve performance of colour
  palettes. Instead the scales package now uses a much faster colour
  interpolation algorithm (#1022).

* `scale_*_brewer()` and `scale_*_distiller()` add new `direction` argument of 
  `scales::brewer_pal`, making it easier to change the order of colours 
  (@jiho, #1139).

* `scale_x_date()` now clips dates outside the limits in the same way as
  `scale_x_continuous()` (#1090).

* `stat_bin()` gains `bins` arguments, which denotes the number of bins. Now
  you can set `bins=100` instead of `binwidth=0.5`. Note that `breaks` or
  `binwidth` will override it (@tmshn, #1158, #102).

* `stat_boxplot()` warns if a continuous variable is used for the `x` aesthetic
  without also supplying a `group` aesthetic (#992, @krlmlr).

* `stat_summary_2d()` and `stat_bin_2d()` now share exactly the same code for 
  determining breaks from `bins`, `binwidth`, and `origin`. 
  
* `stat_summary_2d()` and `stat_bin_2d()` now output in tile/raster compatible 
  form instead of rect compatible form. 

* Automatically computed breaks do not lead to an error for transformations like
  "probit" where the inverse can map to infinity (#871, @krlmlr)

* `stat_function()` now always evaluates the function on the original scale.
  Previously it computed the function on transformed scales, giving incorrect
  values (@BrianDiggs, #1011).

* `strip_dots` works with anonymous functions within calculated aesthetics 
  (e.g. `aes(sapply(..density.., function(x) mean(x))))` (#1154, @NikNakk)

* `theme()` gains `validate = FALSE` parameter to turn off validation, and 
  hence store arbitrary additional data in the themes. (@tdhock, #1121)

* Improved the calculation of segments needed to draw the curve representing
  a line when plotted in polar coordinates. In some cases, the last segment
  of a multi-segment line was not drawn (@BrianDiggs, #952)<|MERGE_RESOLUTION|>--- conflicted
+++ resolved
@@ -1,9 +1,7 @@
 # ggplot2 (development version)
 
-<<<<<<< HEAD
 * The `fatten` argument has been deprecated in `geom_boxplot()`, 
   `geom_crossbar()` and `geom_pointrange()` (@teunbrand, #4881).
-=======
 * Axis labels are now preserved better when using `coord_sf(expand = TRUE)` and
   graticule lines are straight but do not meet the edge (@teunbrand, #2985).
 * Attempt to boost detail in `coord_polar()` and `coord_radial()` near the 
@@ -29,7 +27,6 @@
   display range of discrete scales (@teunbrand, #4174, #6259).
 * `geom_ribbon()` now appropriately warns about, and removes, missing values 
   (@teunbrand, #6243).
->>>>>>> 1b9ee73e
 * `guide_*()` can now accept two inside legend theme elements:
   `legend.position.inside` and `legend.justification.inside`, allowing inside
   legends to be placed at different positions. Only inside legends with the same

# ggplot2 (development version)

<<<<<<< HEAD
* Fixed bug in `stat_function()` so x-axis title now produced automatically 
  when no data added. 
  (@phispu, #5647).
=======
* geom_sf now accepts shape names (@sierrajohnson, #5808)
* Added `gg` class to `labs()` (@phispu, #5553).
>>>>>>> ee5c9e5b
* Missing values from discrete palettes are no longer translated 
  (@teunbrand, #5929).
* Fixed bug in `facet_grid(margins = TRUE)` when using expresssions 
  (@teunbrand, #1864).
* `geom_step()` now supports the `orientation` argument (@teunbrand, #5936).
* `position_dodge()` and `position_jitterdodge()` now have a `reverse` argument 
  (@teunbrand, #3610)
* `coord_radial(r.axis.inside)` can now take a numeric value to control 
  placement of internally placed radius axes (@teunbrand, #5805).
* (internal) default labels are derived in `ggplot_build()` rather than
  in `ggplot_add.Layer()` (@teunbrand, #5894)
* An attempt is made to use a variable's label attribute as default label 
  (@teunbrand, #4631)
* Themes gain an additional `header_family` argument to easily set the font
  for headers and titles (#5886).
* The `plot.subtitle`, `plot.caption` and `plot.tag` theme elements now inherit 
  from the root `text` element instead of the `title` element (#5886).
* ggplot2 no longer imports {glue} (@teunbrand, #5986).
* `geom_rect()` can now derive the required corners positions from `x`/`width`
  or `y`/`height` parameterisation (@teunbrand, #5861).
* All position scales now use the same definition of `x` and `y` aesthetics.
  This lets uncommon aesthetics like `xintercept` expand scales as usual.
  (#3342, #4966, @teunbrand)
* Bare numeric values provided to Date or Datetime scales get inversely 
  transformed (cast to Date/POSIXct) with a warning (@teunbrand).
* `stat_bin()` now accepts functions for argument `breaks` (@aijordan, #4561)
* (internal) The plot's layout now has a coord parameter that is used to 
  prevent setting up identical panel parameters (#5427)
* (internal) rearranged the code of `Facet$draw_panels()` method (@teunbrand).
* `geom_rug()` prints a warning when `na.rm = FALSE`, as per documentation (@pn317, #5905)
* `position_dodge(preserve = "single")` now handles multi-row geoms better,
  such as `geom_violin()` (@teunbrand based on @clauswilke's work, #2801).
* `position_jitterdodge()` now dodges by `group` (@teunbrand, #3656)
* The `arrow.fill` parameter is now applied to more line-based functions: 
  `geom_path()`, `geom_line()`, `geom_step()` `geom_function()`, line 
   geometries in `geom_sf()` and `element_line()`.
* Fixed bug where binned guides would keep out-of-bounds breaks 
  (@teunbrand, #5870).
* The size of the `draw_key_polygon()` glyph now reflects the `linewidth` 
  aesthetic (#4852).
* New function `complete_theme()` to replicate how themes are handled during
  plot building (#5801).
* Special getter and setter functions have been renamed for consistency, allowing
  for better tab-completion with `get_*`- and `set_*`-prefixes. The old names 
  remain available for backward compatibility (@teunbrand, #5568).
  
  | New name             | Old name          |
  | -------------------- | ----------------- |
  | `get_theme()`        | `theme_get()`     |
  | `set_theme()`        | `theme_set()`     |
  | `replace_theme()`    | `theme_replace()` |
  | `update_theme()`     | `theme_update()`  |
  | `get_last_plot()`    | `last_plot()`     |
  | `get_layer_data()`   | `layer_data()`    |
  | `get_layer_grob()`   | `layer_grob()`    |
  | `get_panel_scales()` | `layer_scales()`  |

* Discrete scales now support `minor_breaks`. This may only make sense in
  discrete position scales, where it affects the placement of minor ticks
  and minor gridlines (#5434).
* Discrete position scales now expose the `palette` argument, which can be used 
  to customise spacings between levels (@teunbrand, #5770).
* The default `se` parameter in layers with `geom = "smooth"` will be `TRUE` 
  when the data has `ymin` and `ymax` parameters and `FALSE` if these are 
  absent. Note that this does not affect the default of `geom_smooth()` or
  `stat_smooth()` (@teunbrand, #5572).
* The bounded density option in `stat_density()` uses a wider range to
  prevent discontinuities (#5641).
* `geom_raster()` now falls back to rendering as `geom_rect()` when coordinates
  are not Cartesian (#5503).
* `stat_ecdf()` now has an optional `weight` aesthetic (@teunbrand, #5058).
* Position scales combined with `coord_sf()` can now use functions in the 
 `breaks` argument. In addition, `n.breaks` works as intended and 
 `breaks = NULL` removes grid lines and axes (@teunbrand, #4622).
* (Internal) Applying defaults in `geom_sf()` has moved from the internal 
  `sf_grob()` to `GeomSf$use_defaults()` (@teunbrand).
* `facet_wrap()` has new options for the `dir` argument to more precisely
  control panel directions. Internally `dir = "h"` or `dir = "v"` is deprecated 
  (@teunbrand, #5212).
* Prevented `facet_wrap(..., drop = FALSE)` from throwing spurious errors when
  a character facetting variable contained `NA`s (@teunbrand, #5485).
* When facets coerce the faceting variables to factors, the 'ordered' class
  is dropped (@teunbrand, #5666).
* `geom_curve()` now appropriately removes missing data instead of throwing
  errors (@teunbrand, #5831).
* `update_geom_defaults()` and `update_stat_defaults()` have a reset mechanism
  when using `new = NULL` and invisible return the previous defaults (#4993).
* Fixed regression in axes where `breaks = NULL` caused the axes to disappear
  instead of just rendering the axis line (@teunbrand, #5816).
* `geom_point()` can be dodged vertically by using 
  `position_dodge(..., orientation = "y")` (@teunbrand, #5809).
* Fixed bug where `na.value` was incorrectly mapped to non-`NA` values 
  (@teunbrand, #5756).
* Fixed bug in `guide_custom()` that would throw error with `theme_void()` 
  (@teunbrand, #5856).
* New helper function `gg_par()` to translate ggplot2's interpretation of 
  graphical parameters to {grid}'s interpretation (@teunbrand, #5866).
* `scale_{x/y}_discrete()` can now accept a `sec.axis`. It is recommended to
  only use `dup_axis()` to set custom breaks or labels, as discrete variables 
  cannot be transformed (@teunbrand, #3171).
* `stat_density()` has the new computed variable: `wdensity`, which is
  calculated as the density times the sum of weights (@teunbrand, #4176).
* `theme()` gets new `spacing` and `margins` arguments that all other spacings
  and (non-text) margins inherit from (@teunbrand, #5622).
* `geom_ribbon()` can have varying `fill` or `alpha` in linear coordinate
  systems (@teunbrand, #4690).
* `geom_tile()` computes default widths and heights per panel instead of
  per layer (@teunbrand, #5740).
* The `fill` of the `panel.border` theme setting is ignored and forced to be
  transparent (#5782).
* `stat_align()` skips computation when there is only 1 group and therefore
  alignment is not necessary (#5788).
* `position_stack()` skips computation when all `x` values are unique and 
  therefore stacking is not necessary (#5788).
* A new `ggplot_build()` S3 method for <ggplot_built> classes was added, which
  returns input unaltered (@teunbrand, #5800).
* `width` is implemented as aesthetic instead of parameter in `geom_col()` and
  `geom_bar()` (#3142).
* Fix a bug in `position_jitterdodge()` where different jitters would be applied
  to different position aesthetics of the same axis (@teunbrand, #5818).
* In `stat_bin()`, the default `boundary` is now chosen to better adhere to 
  the `nbin` argument (@teunbrand, #5882, #5036)
* `after_stat()` and `after_scale()` throw warnings when the computed aesthetics
  are not of the correct length (#5901).
* `guide_colourbar()` now correctly hands off `position` and `available_aes`
  parameters downstream (@teunbrand, #5930)
* `geom_hline()` and `geom_vline()` now have `position` argument
  (@yutannihilation, #4285).
* New function `get_strip_labels()` to retrieve facet labels (@teunbrand, #4979)
* Fixed bug in `position_dodge2()`'s identification of range overlaps 
  (@teunbrand, #5938, #4327).
* Fixed bug where empty discrete scales weren't recognised as such 
  (@teunbrand, #5945).

# ggplot2 3.5.1

This is a small release focusing on fixing regressions from 3.5.0 and 
documentation updates.

## Bug fixes

* Fixed bug where discrete scales could not map aesthetics only consisting of
  `NA`s (#5623)
* Fixed spurious warnings from `sec_axis()` with `breaks = NULL` (#5713).
* Patterns and gradients are now also enabled in `geom_sf()` 
  (@teunbrand, #5716).
* The default behaviour of `resolution()` has been reverted to pre-3.5.0 
  behaviour. Whether mapped discrete vectors should be treated as having 
  resolution of 1 is controlled by the new `discrete` argument.
* Fixed bug in `guide_bins()` and `guide_coloursteps()` where discrete breaks,
  such as the levels produced by `cut()`, were ordered incorrectly 
  (@teunbrand, #5757).
  
## Improvements

* When facets coerce the faceting variables to factors, the 'ordered' class
  is dropped (@teunbrand, #5666).
* `coord_map()` and `coord_polar()` throw informative warnings when used
  with the guide system (#5707).
* When passing a function to `stat_contour(breaks)`, that function is used to
  calculate the breaks even if `bins` and `binwidth` are missing 
  (@teunbrand, #5686).
* `geom_step()` now supports `lineend`, `linejoin` and `linemitre` parameters 
  (@teunbrand, #5705).
* Fixed performance loss when the `.data` pronoun is used in `aes()` (#5730).
* Facet evaluation is better at dealing with inherited errors 
  (@teunbrand, #5670).
* `stat_bin()` deals with non-finite breaks better (@teunbrand, #5665).
* While axes in `coord_radial()` don't neatly fit the top/right/bottom/left
  organisation, specifying `position = "top"` or `position = "right"` 
  in the scale will flip the placement of the radial axis (#5735)
* Theme elements that do not exist now throw warnings instead of errors (#5719).
* Fixed bug in `coord_radial()` where full circles were not treated as such 
  (@teunbrand, #5750).
* When legends detect the presence of values in a layer, `NA` is now detected
  if the data contains values outside the given breaks (@teunbrand, #5749).
* `annotate()` now warns about `stat` or `position` arguments (@teunbrand, #5151)
* `guide_coloursteps(even.steps = FALSE)` now works with discrete data that has 
  been formatted by `cut()` (@teunbrand, #3877).

# ggplot2 3.5.0

This is a minor release that turned out quite beefy. It is focused on 
overhauling the guide system: the system responsible for displaying information 
from scales in the guise of axes and legends. As part of that overhaul, new 
guides have been implemented and existing guides have been refined. The look 
and feel of guides has been mostly preserved, but their internals and 
styling options have changed drastically.

Briefly summarising other highlights, we also welcome `coord_radial()` as a 
successor of  `coord_polar()`. Initial support for newer graphical features, 
such as pattern fills has been added. The API has changed how `I()`/`<AsIs>` 
vectors interact with the scale system, namely: not at all. 

## Breaking changes

* The guide system. As a whole. See 'new features' for more information. 
  While the S3 guide generics are still in place, the S3 methods for 
  `guide_train()`, `guide_merge()`, `guide_geom()`, `guide_transform()`,
  `guide_gengrob()` have been superseded by the respective ggproto methods.
  In practice, this will mean that `NextMethod()` or sub-classing ggplot2's
  guides with the S3 system will no longer work.
  
* By default, `guide_legend()` now only draws a key glyph for a layer when
  the value is in the layer's data. To revert to the old behaviour, you
  can still set `show.legend = c({aesthetic} = TRUE)` (@teunbrand, #3648).

* In the `scale_{colour/fill}_gradient2()` and 
  `scale_{colour/fill}_steps2()` functions, the `midpoint` argument is 
  transformed by the scale transformation (#3198).
  
* The `legend.key` theme element is set to inherit from the `panel.background`
  theme element. The default themes no longer set the `legend.key` element.
  This causes a visual change with the default `theme_gray()` (#5549).
  
* The `scale_name` argument in `continuous_scale()`, `discrete_scale()` and
  `binned_scale()` is soft-deprecated. If you have implemented custom scales,
  be advised to double-check that unnamed arguments ends up where they should 
  (@teunbrand, #1312).  
  
* The `legend.text.align` and `legend.title.align` arguments in `theme()` are 
  deprecated. The `hjust` setting of the `legend.text` and `legend.title` 
  elements continues to fulfill the role of text alignment (@teunbrand, #5347).
  
* 'lines' units in `geom_label()`, often used in the `label.padding` argument, 
  are now are relative to the text size. This causes a visual change, but fixes 
  a misalignment issue between the textbox and text (@teunbrand, #4753)
  
* `coord_flip()` has been marked as superseded. The recommended alternative is
  to swap the `x` and `y` aesthetic and/or using the `orientation` argument in
  a layer (@teunbrand, #5130).
  
* The `trans` argument in scales and secondary axes has been renamed to 
  `transform`. The `trans` argument itself is deprecated. To access the
  transformation from the scale, a new `get_transformation()` method is 
  added to Scale-classes (#5558).
  
* Providing a numeric vector to `theme(legend.position)` has been deprecated.
  To set the default legend position inside the plot use 
  `theme(legend.position = "inside", legend.position.inside = c(...))` instead.

## New features

* Plot scales now ignore `AsIs` objects constructed with `I(x)`, instead of
  invoking the identity scale. This allows these columns to co-exist with other
  layers that need a non-identity scale for the same aesthetic. Also, it makes
  it easy to specify relative positions (@teunbrand, #5142).
  
* The `fill` aesthetic in many geoms now accepts grid's patterns and gradients.
  For developers of layer extensions, this feature can be enabled by switching 
  from `fill = alpha(fill, alpha)` to `fill = fill_alpha(fill, alpha)` when 
  providing fills to `grid::gpar()` (@teunbrand, #3997).
  
* New function `check_device()` for testing the availability of advanced 
  graphics features introduced in R 4.1.0 onward (@teunbrand, #5332).
  
* `coord_radial()` is a successor to `coord_polar()` with more customisation 
  options. `coord_radial()` can:
  
  * integrate with the new guide system via a dedicated `guide_axis_theta()` to
    display the angle coordinate.
  * in addition to drawing full circles, also draw circle sectors by using the 
    `end` argument.
  * avoid data vanishing in the center of the plot by setting the `donut` 
    argument.
  * adjust the `angle` aesthetic of layers, such as `geom_text()`, to align 
    with the coordinate system using the `rotate_angle` argument.
    
### The guide system

The guide system encompassing axes and legends, as the last remaining chunk of 
ggplot2, has been rewritten to use the `<ggproto>` system instead of the S3 
system. This change was a necessary step to officially break open the guide 
system for extension package developers. The axes and legends now inherit from 
a `<Guide>` class, which makes them extensible in the same manner as geoms, 
stats, facets and coords (#3329, @teunbrand)

* The most user-facing change is that the styling of guides is rewired through
  the theme system. Guides now have a `theme` argument that can style 
  individual guides, while `theme()` has gained additional arguments to style
  guides. Theme elements declared in the guide override theme elements set
  through the plot. The new theme elements for guides are: 
  `legend.key.spacing{.x/.y}`, `legend.frame`, `legend.axis.line`, 
  `legend.ticks`, `legend.ticks.length`, `legend.text.position` and 
  `legend.title.position`. Previous style options in the arguments of 
  `guide_*()` functions are soft-deprecated.

* Unfortunately, we could not fully preserve the function of pre-existing
  guide extensions written in the S3 system. A fallback for these old guides
  is encapsulated in the `<GuideOld>` class, which calls the old S3 generics.
  The S3 methods have been removed as part of cleaning up, so the old guides
  will still work if the S3 methods are reimplemented, but we encourage to
  switch to the new system (#2728).
  
* The `order` argument of guides now strictly needs to be a length-1 
  integer (#4958).
  
#### Axes

* New `guide_axis_stack()` to combine other axis guides on top of one another.

* New `guide_axis_theta()` to draw an axis in a circular arc in 
  `coord_radial()`. The guide can be controlled by adding 
  `guides(theta = guide_axis_theta(...))` to a plot.

* New `guide_axis_logticks()` can be used to draw logarithmic tick marks as
  an axis. It supersedes the `annotation_logticks()` function 
  (@teunbrand, #5325).

* `guide_axis()` gains a `minor.ticks` argument to draw minor ticks (#4387).

* `guide_axis()` gains a `cap` argument that can be used to trim the
      axis line to extreme breaks (#4907).

* Primary axis titles are now placed at the primary guide, so that
  `guides(x = guide_axis(position = "top"))` will display the title at the
  top by default (#4650).
  
* The default `vjust` for the `axis.title.y.right` element is now 1 instead of
  0.
  
* Unknown secondary axis guide positions are now inferred as the opposite 
  of the primary axis guide when the latter has a known `position` (#4650).
  
#### Legends

* New `guide_custom()` function for drawing custom graphical objects (grobs)
  unrelated to scales in legend positions (#5416).
  
* All legends have acquired a `position` argument, that allows individual guides
  to deviate from the `legend.position` set in the `theme()` function. This
  means that legends can now be placed at multiple sides of the plot (#5488).
  
* The spacing between legend keys and their labels, in addition to legends
  and their titles, is now controlled by the text's `margin` setting. Not
  specifying margins will automatically add appropriate text margins. To
  control the spacing within a legend between keys, the new 
  `legend.key.spacing.{x/y}` argument can be used in `theme()`. This leaves the 
  `legend.spacing` theme setting dedicated to solely controlling the spacing 
  between different guides (#5455).
  
* `guide_colourbar()` and `guide_coloursteps()` gain an `alpha` argument to
  set the transparency of the bar (#5085).

* New `display` argument in `guide_colourbar()` supplants the `raster` argument.
  In R 4.1.0 and above, `display = "gradient"` will draw a gradient.
  
* Legend keys that can draw arrows have their size adjusted for arrows.

* When legend titles are larger than the legend, title justification extends
  to the placement of keys and labels (#1903).

* Glyph drawing functions of the `draw_key_*()` family can now set `"width"`
  and `"height"` attributes (in centimetres) to the produced keys to control
  their displayed size in the legend.
  
* `coord_sf()` now uses customisable guides provided in the scales or 
  `guides()` function (@teunbrand).

## Improvements

* `guide_coloursteps(even.steps = FALSE)` now draws one rectangle per interval
  instead of many small ones (#5481).

* `draw_key_label()` now better reflects the appearance of labels (#5561).

* `position_stack()` no longer silently removes missing data, which is now
  handled by the geom instead of position (#3532).
  
* The `minor_breaks` function argument in scales can now also take a function 
  with two arguments: the scale's limits and the scale's major breaks (#3583).
  
* Failing to fit or predict in `stat_smooth()` now gives a warning and omits
  the failed group, instead of throwing an error (@teunbrand, #5352).
  
* `labeller()` now handles unspecified entries from lookup tables
  (@92amartins, #4599).
  
* `fortify.default()` now accepts a data-frame-like object granted the object
  exhibits healthy `dim()`, `colnames()`, and `as.data.frame()` behaviours
  (@hpages, #5390).

* `geom_violin()` gains a `bounds` argument analogous to `geom_density()`s 
  (@eliocamp, #5493).

* To apply dodging more consistently in violin plots, `stat_ydensity()` now
  has a `drop` argument to keep or discard groups with 1 observation.
  
* `geom_boxplot()` gains a new argument, `staplewidth` that can draw staples
  at the ends of whiskers (@teunbrand, #5126)
  
* `geom_boxplot()` gains an `outliers` argument to switch outliers on or off,
  in a manner that does affects the scale range. For hiding outliers that does
  not affect the scale range, you can continue to use `outlier.shape = NA` 
  (@teunbrand, #4892).
  
* Nicer error messages for xlim/ylim arguments in coord-* functions
  (@92amartins, #4601, #5297).

* You can now omit either `xend` or `yend` from `geom_segment()` as only one
  of these is now required. If one is missing, it will be filled from the `x`
  and `y` aesthetics respectively. This makes drawing horizontal or vertical
  segments a little bit more convenient (@teunbrand, #5140).
  
* When `geom_path()` has aesthetics varying within groups, the `arrow()` is
  applied to groups instead of individual segments (@teunbrand, #4935).
  
* `geom_text()` and `geom_label()` gained a `size.unit` parameter that set the 
  text size to millimetres, points, centimetres, inches or picas 
  (@teunbrand, #3799).
  
* `geom_label()` now uses the `angle` aesthetic (@teunbrand, #2785)

* The `label.padding` argument in `geom_label()` now supports inputs created
  with the `margin()` function (#5030).
  
* `ScaleContinuous$get_breaks()` now only calls `scales::zero_range()` on limits
  in transformed space, rather than in data space (#5304).
  
* Scales throw more informative messages (@teunbrand, #4185, #4258)
  
* `scale_*_manual()` with a named `values` argument now emits a warning when
  none of those names match the values found in the data (@teunbrand, #5298).
  
* The `name` argument in most scales is now explicitly the first argument 
  (#5535)
  
* The `translate_shape_string()` internal function is now exported for use in
  extensions of point layers (@teunbrand, #5191).
  
* To improve `width` calculation in bar plots with empty factor levels, 
  `resolution()` considers `mapped_discrete` values as having resolution 1 
  (@teunbrand, #5211)
  
* In `theme()`, some elements can be specified with `rel()` to inherit from
  `unit`-class objects in a relative fashion (@teunbrand, #3951).
  
* `theme()` now supports splicing a list of arguments (#5542).

* In the theme element hierarchy, parent elements that are a strict subclass
  of child elements now confer their subclass upon the children (#5457).
  
* New `plot.tag.location` in `theme()` can control placement of the plot tag
  in the `"margin"`, `"plot"` or the new `"panel"` option (#4297).
  
* `coord_munch()` can now close polygon shapes (@teunbrand, #3271)
  
* Aesthetics listed in `geom_*()` and `stat_*()` layers now point to relevant
  documentation (@teunbrand, #5123).
  
* The new argument `axes` in `facet_grid()` and `facet_wrap()` controls the
  display of axes at interior panel positions. Additionally, the `axis.labels`
  argument can be used to only draw tick marks or fully labelled axes 
  (@teunbrand, #4064).
  
* `coord_polar()` can have free scales in facets (@teunbrand, #2815).

* The `get_guide_data()` function can be used to extract position and label
  information from the plot (#5004).
  
* Improve performance of layers without positional scales (@zeehio, #4990)

* More informative error for mismatched 
  `direction`/`theme(legend.direction = ...)` arguments (#4364, #4930).

## Bug fixes

* Fixed regression in `guide_legend()` where the `linewidth` key size
  wasn't adapted to the width of the lines (#5160).

* In `guide_bins()`, the title no longer arbitrarily becomes offset from
  the guide when it has long labels.
  
* `guide_colourbar()` and `guide_coloursteps()` merge properly when one
  of the aesthetics is dropped (#5324).

* When using `geom_dotplot(binaxis = "x")` with a discrete y-variable, dots are
  now stacked from the y-position rather than from 0 (@teunbrand, #5462)
  
* `stat_count()` treats `x` as unique in the same manner `unique()` does 
  (#4609).
  
* The plot's title, subtitle and caption now obey horizontal text margins
  (#5533).
  
* Contour functions will not fail when `options("OutDec")` is not `.` (@eliocamp, #5555).

* Lines where `linewidth = NA` are now dropped in `geom_sf()` (#5204).

* `ggsave()` no longer sometimes creates new directories, which is now 
  controlled by the new `create.dir` argument (#5489).
  
* Legend titles no longer take up space if they've been removed by setting 
  `legend.title = element_blank()` (@teunbrand, #3587).
  
* `resolution()` has a small tolerance, preventing spuriously small resolutions 
  due to rounding errors (@teunbrand, #2516).
  
* `stage()` now works correctly, even with aesthetics that do not have scales 
  (#5408)
  
* `stat_ydensity()` with incomplete groups calculates the default `width` 
  parameter more stably (@teunbrand, #5396)
  
* The `size` argument in `annotation_logticks()` has been deprecated in favour
  of the `linewidth` argument (#5292).
  
* Binned scales now treat `NA`s in limits the same way continuous scales do 
  (#5355).

* Binned scales work better with `trans = "reverse"` (#5355).

* Integers are once again valid input to theme arguments that expect numeric
  input (@teunbrand, #5369)
  
* Legends in `scale_*_manual()` can show `NA` values again when the `values` is
  a named vector (@teunbrand, #5214, #5286).
  
* Fixed bug in `coord_sf()` where graticule lines didn't obey 
  `panel.grid.major`'s linewidth setting (@teunbrand, #5179)
  
* Fixed bug in `annotation_logticks()` when no suitable tick positions could
  be found (@teunbrand, #5248).
  
* The default width of `geom_bar()` is now based on panel-wise resolution of
  the data, rather than global resolution (@teunbrand, #4336).
  
* `stat_align()` is now applied per panel instead of globally, preventing issues
  when facets have different ranges (@teunbrand, #5227).
  
* A stacking bug in `stat_align()` was fixed (@teunbrand, #5176).

* `stat_contour()` and `stat_contour_filled()` now warn about and remove
  duplicated coordinates (@teunbrand, #5215).
  
* `guide_coloursteps()` and `guide_bins()` sort breaks (#5152). 
  
## Internal changes
  
* The `ScaleContinuous$get_breaks()` method no longer censors
  the computed breaks.
  
* The ggplot object now contains `$layout` which points to the `Layout` ggproto
  object and will be used by the `ggplot_build.ggplot` method. This was exposed
  so that package developers may extend the behaviour of the `Layout` ggproto 
  object without needing to develop an entirely new `ggplot_build` method 
  (@jtlandis, #5077).
  
* Guide building is now part of `ggplot_build()` instead of 
  `ggplot_gtable()` to allow guides to observe unmapped data (#5483).
  
* The `titleGrob()` function has been refactored to be faster and less
  complicated.

* The `scales_*()` functions related to managing the `<ScalesList>` class have
  been implemented as methods in the `<ScalesList>` class, rather than stray
  functions (#1310).
  
# ggplot2 3.4.4

This hotfix release adapts to a change in r-devel's `base::is.atomic()` and 
the upcoming retirement of maptools.

* `fortify()` for sp objects (e.g., `SpatialPolygonsDataFrame`) is now deprecated
  and will be removed soon in support of [the upcoming retirement of rgdal, rgeos,
  and maptools](https://r-spatial.org/r/2023/05/15/evolution4.html). In advance
  of the whole removal, `fortify(<SpatialPolygonsDataFrame>, region = ...)`
  no longer works as of this version (@yutannihilation, #5244).

# ggplot2 3.4.3
This hotfix release addresses a version comparison change in r-devel. There are
no user-facing or breaking changes.

# ggplot2 3.4.2
This is a hotfix release anticipating changes in r-devel, but folds in upkeep
changes and a few bug fixes as well.

## Minor improvements

* Various type checks and their messages have been standardised 
  (@teunbrand, #4834).
  
* ggplot2 now uses `scales::DiscreteRange` and `scales::ContinuousRange`, which
  are available to write scale extensions from scratch (@teunbrand, #2710).
  
* The `layer_data()`, `layer_scales()` and `layer_grob()` now have the default
  `plot = last_plot()` (@teunbrand, #5166).
  
* The `datetime_scale()` scale constructor is now exported for use in extension
  packages (@teunbrand, #4701).
  
## Bug fixes

* `update_geom_defaults()` and `update_stat_defaults()` now return properly 
  classed objects and have updated docs (@dkahle, #5146).

* For the purposes of checking required or non-missing aesthetics, character 
  vectors are no longer considered non-finite (@teunbrand, @4284).

* `annotation_logticks()` skips drawing ticks when the scale range is non-finite
  instead of throwing an error (@teunbrand, #5229).
  
* Fixed spurious warnings when the `weight` was used in `stat_bin_2d()`, 
  `stat_boxplot()`, `stat_contour()`, `stat_bin_hex()` and `stat_quantile()`
  (@teunbrand, #5216).

* To prevent changing the plotting order, `stat_sf()` is now computed per panel 
  instead of per group (@teunbrand, #4340).

* Fixed bug in `coord_sf()` where graticule lines didn't obey 
  `panel.grid.major`'s linewidth setting (@teunbrand, #5179).

* `geom_text()` drops observations where `angle = NA` instead of throwing an
  error (@teunbrand, #2757).
  
# ggplot2 3.4.1
This is a small release focusing on fixing regressions in the 3.4.0 release
and minor polishes.

## Breaking changes

* The computed variable `y` in `stat_ecdf()` has been superseded by `ecdf` to 
  prevent incorrect scale transformations (@teunbrand, #5113 and #5112).
  
## New features

* Added `scale_linewidth_manual()` and `scale_linewidth_identity()` to support
  the `linewidth` aesthetic (@teunbrand, #5050).
  
* `ggsave()` warns when multiple `filename`s are given, and only writes to the
  first file (@teunbrand, #5114).

## Bug fixes

* Fixed a regression in `geom_hex()` where aesthetics were replicated across 
  bins (@thomasp85, #5037 and #5044).
  
* Using two ordered factors as facetting variables in 
  `facet_grid(..., as.table = FALSE)` now throws a warning instead of an
  error (@teunbrand, #5109).
  
* Fixed misbehaviour of `draw_key_boxplot()` and `draw_key_crossbar()` with 
  skewed key aspect ratio (@teunbrand, #5082).
  
* Fixed spurious warning when `weight` aesthetic was used in `stat_smooth()` 
  (@teunbrand based on @clauswilke's suggestion, #5053).
  
* The `lwd` alias is now correctly replaced by `linewidth` instead of `size` 
  (@teunbrand based on @clauswilke's suggestion #5051).
  
* Fixed a regression in `Coord$train_panel_guides()` where names of guides were 
  dropped (@maxsutton, #5063).

In binned scales:

* Automatic breaks should no longer be out-of-bounds, and automatic limits are
  adjusted to include breaks (@teunbrand, #5082).
  
* Zero-range limits no longer throw an error and are treated akin to continuous
  scales with zero-range limits (@teunbrand, #5066).
  
* The `trans = "date"` and `trans = "time"` transformations were made compatible
  (@teunbrand, #4217).

# ggplot2 3.4.0
This is a minor release focusing on tightening up the internals and ironing out
some inconsistencies in the API. The biggest change is the addition of the 
`linewidth` aesthetic that takes of sizing the width of any line from `size`. 
This change, while attempting to be as non-breaking as possible, has the 
potential to change the look of some of your plots.

Other notable changes is a complete redo of the error and warning messaging in
ggplot2 using the cli package. Messaging is now better contextualised and it 
should be easier to identify which layer an error is coming from. Last, we have
now made the switch to using the vctrs package internally which means that 
support for vctrs classes as variables should improve, along with some small 
gains in rendering speed.

## Breaking changes

* A `linewidth` aesthetic has been introduced and supersedes the `size` 
  aesthetic for scaling the width of lines in line based geoms. `size` will 
  remain functioning but deprecated for these geoms and it is recommended to 
  update all code to reflect the new aesthetic. For geoms that have _both_ point 
  sizing and linewidth sizing (`geom_pointrange()` and `geom_sf`) `size` now 
  **only** refers to sizing of points which can leads to a visual change in old
  code (@thomasp85, #3672)
  
* The default line width for polygons in `geom_sf()` have been decreased to 0.2 
  to reflect that this is usually used for demarking borders where a thinner 
  line is better suited. This change was made since we already induced a 
  visual change in `geom_sf()` with the introduction of the `linewidth` 
  aesthetic.
  
* The dot-dot notation (`..var..`) and `stat()`, which have been superseded by
  `after_stat()`, are now formally deprecated (@yutannihilation, #3693).

* `qplot()` is now formally deprecated (@yutannihilation, #3956).

* `stage()` now properly refers to the values without scale transformations for
  the stage of `after_stat`. If your code requires the scaled version of the
  values for some reason, you have to apply the same transformation by yourself,
  e.g. `sqrt()` for `scale_{x,y}_sqrt()` (@yutannihilation and @teunbrand, #4155).

* Use `rlang::hash()` instead of `digest::digest()`. This update may lead to 
  changes in the automatic sorting of legends. In order to enforce a specific
  legend order use the `order` argument in the guide. (@thomasp85, #4458)

* referring to `x` in backquoted expressions with `label_bquote()` is no longer
  possible.

* The `ticks.linewidth` and `frame.linewidth` parameters of `guide_colourbar()`
  are now multiplied with `.pt` like elsewhere in ggplot2. It can cause visual
  changes when these arguments are not the defaults and these changes can be 
  restored to their previous behaviour by adding `/ .pt` (@teunbrand #4314).

* `scale_*_viridis_b()` now uses the full range of the viridis scales 
  (@gregleleu, #4737)

## New features

* `geom_col()` and `geom_bar()` gain a new `just` argument. This is set to `0.5`
  by default; use `just = 0`/`just = 1` to place columns on the left/right
  of the axis breaks.
  (@wurli, #4899)

* `geom_density()` and `stat_density()` now support `bounds` argument
  to estimate density with boundary correction (@echasnovski, #4013).

* ggplot now checks during statistical transformations whether any data 
  columns were dropped and warns about this. If stats intend to drop
  data columns they can declare them in the new field `dropped_aes`.
  (@clauswilke, #3250)

* `...` supports `rlang::list2` dynamic dots in all public functions. 
  (@mone27, #4764) 

* `theme()` now has a `strip.clip` argument, that can be set to `"off"` to 
  prevent the clipping of strip text and background borders (@teunbrand, #4118)
  
* `geom_contour()` now accepts a function in the `breaks` argument 
  (@eliocamp, #4652).

## Minor improvements and bug fixes

* Fix a bug in `position_jitter()` where infinity values were dropped (@javlon,
  #4790).

* `geom_linerange()` now respects the `na.rm` argument (#4927, @thomasp85)

* Improve the support for `guide_axis()` on `coord_trans()` 
  (@yutannihilation, #3959)
  
* Added `stat_align()` to align data without common x-coordinates prior to
  stacking. This is now the default stat for `geom_area()` (@thomasp85, #4850)

* Fix a bug in `stat_contour_filled()` where break value differences below a 
  certain number of digits would cause the computations to fail (@thomasp85, 
  #4874)

* Secondary axis ticks are now positioned more precisely, removing small visual
  artefacts with alignment between grid and ticks (@thomasp85, #3576)

* Improve `stat_function` documentation regarding `xlim` argument. 
  (@92amartins, #4474)

* Fix various issues with how `labels`, `breaks`, `limits`, and `show.limits`
  interact in the different binning guides (@thomasp85, #4831)

* Automatic break calculation now squishes the scale limits to the domain
  of the transformation. This allows `scale_{x/y}_sqrt()` to find breaks at 0   
  when appropriate (@teunbrand, #980).

* Using multiple modified aesthetics correctly will no longer trigger warnings. 
  If used incorrectly, the warning will now report the duplicated aesthetic 
  instead of `NA` (@teunbrand, #4707).

* `aes()` now supports the `!!!` operator in its first two arguments
  (#2675). Thanks to @yutannihilation and @teunbrand for draft
  implementations.

* Require rlang >= 1.0.0 (@billybarc, #4797)

* `geom_violin()` no longer issues "collapsing to unique 'x' values" warning
  (@bersbersbers, #4455)

* `annotate()` now documents unsupported geoms (`geom_abline()`, `geom_hline()`
  and `geom_vline()`), and warns when they are requested (@mikmart, #4719)

* `presidential` dataset now includes Trump's presidency (@bkmgit, #4703).

* `position_stack()` now works fully with `geom_text()` (@thomasp85, #4367)

* `geom_tile()` now correctly recognises missing data in `xmin`, `xmax`, `ymin`,
  and `ymax` (@thomasp85 and @sigmapi, #4495)

* `geom_hex()` will now use the binwidth from `stat_bin_hex()` if present, 
  instead of deriving it (@thomasp85, #4580)
  
* `geom_hex()` now works on non-linear coordinate systems (@thomasp85)

* Fixed a bug throwing errors when trying to render an empty plot with secondary
  axes (@thomasp85, #4509)

* Axes are now added correctly in `facet_wrap()` when `as.table = FALSE`
  (@thomasp85, #4553)

* Better compatibility of custom device functions in `ggsave()` 
  (@thomasp85, #4539)

* Binning scales are now more resilient to calculated limits that ends up being
  `NaN` after transformations (@thomasp85, #4510)

* Strip padding in `facet_grid()` is now only in effect if 
  `strip.placement = "outside"` _and_ an axis is present between the strip and 
  the panel (@thomasp85, #4610)

* Aesthetics of length 1 are now recycled to 0 if the length of the data is 0 
  (@thomasp85, #4588)

* Setting `size = NA` will no longer cause `guide_legend()` to error 
  (@thomasp85, #4559)

* Setting `stroke` to `NA` in `geom_point()` will no longer impair the sizing of
  the points (@thomasp85, #4624)

* `stat_bin_2d()` now correctly recognises the `weight` aesthetic 
  (@thomasp85, #4646)
  
* All geoms now have consistent exposure of linejoin and lineend parameters, and
  the guide keys will now respect these settings (@thomasp85, #4653)

* `geom_sf()` now respects `arrow` parameter for lines (@jakeruss, #4659)

* Updated documentation for `print.ggplot` to reflect that it returns
  the original plot, not the result of `ggplot_build()`. (@r2evans, #4390)

* `scale_*_manual()` no longer displays extra legend keys, or changes their 
  order, when a named `values` argument has more items than the data. To display
  all `values` on the legend instead, use
  `scale_*_manual(values = vals, limits = names(vals))`. (@teunbrand, @banfai, 
  #4511, #4534)

* Updated documentation for `geom_contour()` to correctly reflect argument 
  precedence between `bins` and `binwidth`. (@eliocamp, #4651)

* Dots in `geom_dotplot()` are now correctly aligned to the baseline when
  `stackratio != 1` and `stackdir != "up"` (@mjskay, #4614)

* Key glyphs for `geom_boxplot()`, `geom_crossbar()`, `geom_pointrange()`, and
  `geom_linerange()` are now orientation-aware (@mjskay, #4732)
  
* Updated documentation for `geom_smooth()` to more clearly describe effects of 
  the `fullrange` parameter (@thoolihan, #4399).

# ggplot2 3.3.6
This is a very small release only applying an internal change to comply with 
R 4.2 and its deprecation of `default.stringsAsFactors()`. There are no user
facing changes and no breaking changes.

# ggplot2 3.3.5
This is a very small release focusing on fixing a couple of untenable issues 
that surfaced with the 3.3.4 release

* Revert changes made in #4434 (apply transform to intercept in `geom_abline()`) 
  as it introduced undesirable issues far worse than the bug it fixed 
  (@thomasp85, #4514)
* Fixes an issue in `ggsave()` when producing emf/wmf files (@yutannihilation, 
  #4521)
* Warn when grDevices specific arguments are passed to ragg devices (@thomasp85, 
  #4524)
* Fix an issue where `coord_sf()` was reporting that it is non-linear
  even when data is provided in projected coordinates (@clauswilke, #4527)

# ggplot2 3.3.4
This is a larger patch release fixing a huge number of bugs and introduces a 
small selection of feature refinements.

## Features

* Alt-text can now be added to a plot using the `alt` label, i.e 
  `+ labs(alt = ...)`. Currently this alt text is not automatically propagated, 
  but we plan to integrate into Shiny, RMarkdown, and other tools in the future. 
  (@thomasp85, #4477)

* Add support for the BrailleR package for creating descriptions of the plot
  when rendered (@thomasp85, #4459)
  
* `coord_sf()` now has an argument `default_crs` that specifies the coordinate
  reference system (CRS) for non-sf layers and scale/coord limits. This argument
  defaults to `NULL`, which means non-sf layers are assumed to be in projected
  coordinates, as in prior ggplot2 versions. Setting `default_crs = sf::st_crs(4326)`
  provides a simple way to interpret x and y positions as longitude and latitude,
  regardless of the CRS used by `coord_sf()`. Authors of extension packages
  implementing `stat_sf()`-like functionality are encouraged to look at the source
  code of `stat_sf()`'s `compute_group()` function to see how to provide scale-limit
  hints to `coord_sf()` (@clauswilke, #3659).

* `ggsave()` now uses ragg to render raster output if ragg is available. It also
  handles custom devices that sets a default unit (e.g. `ragg::agg_png`) 
  correctly (@thomasp85, #4388)

* `ggsave()` now returns the saved file location invisibly (#3379, @eliocamp).
  Note that, as a side effect, an unofficial hack `<ggplot object> + ggsave()`
  no longer works (#4513).

* The scale arguments `limits`, `breaks`, `minor_breaks`, `labels`, `rescaler`
  and `oob` now accept purrr style lambda notation (@teunbrand, #4427). The same 
  is true for `as_labeller()` (and therefore also `labeller()`) 
  (@netique, #4188).

* Manual scales now allow named vectors passed to `values` to contain fewer 
  elements than existing in the data. Elements not present in values will be set
  to `NA` (@thomasp85, #3451)
  
* Date and datetime position scales support out-of-bounds (oob) arguments to 
  control how limits affect data outside those limits (@teunbrand, #4199).
  
## Fixes

* Fix a bug that `after_stat()` and `after_scale()` cannot refer to aesthetics
  if it's specified in the plot-global mapping (@yutannihilation, #4260).
  
* Fix bug in `annotate_logticks()` that would cause an error when used together
  with `coord_flip()` (@thomasp85, #3954)
  
* Fix a bug in `geom_abline()` that resulted in `intercept` not being subjected
  to the transformation of the y scale (@thomasp85, #3741)
  
* Extent the range of the line created by `geom_abline()` so that line ending
  is not visible for large linewidths (@thomasp85, #4024)

* Fix bug in `geom_dotplot()` where dots would be positioned wrong with 
  `stackgroups = TRUE` (@thomasp85, #1745)

* Fix calculation of confidence interval for locfit smoothing in `geom_smooth()`
  (@topepo, #3806)
  
* Fix bug in `geom_text()` where `"outward"` and `"inward"` justification for 
  some `angle` values was reversed (@aphalo, #4169, #4447)

* `ggsave()` now sets the default background to match the fill value of the
  `plot.background` theme element (@karawoo, #4057)

* It is now deprecated to specify `guides(<scale> = FALSE)` or
  `scale_*(guide = FALSE)` to remove a guide. Please use 
  `guides(<scale> = "none")` or `scale_*(guide = "none")` instead 
  (@yutannihilation, #4097)
  
* Fix a bug in `guide_bins()` where keys would disappear if the guide was 
  reversed (@thomasp85, #4210)
  
* Fix bug in `guide_coloursteps()` that would repeat the terminal bins if the
  breaks coincided with the limits of the scale (@thomasp85, #4019)

* Make sure that default labels from default mappings doesn't overwrite default
  labels from explicit mappings (@thomasp85, #2406)

* Fix bug in `labeller()` where parsing was turned off if `.multiline = FALSE`
  (@thomasp85, #4084)
  
* Make sure `label_bquote()` has access to the calling environment when 
  evaluating the labels (@thomasp85, #4141)

* Fix a bug in the layer implementation that introduced a new state after the 
  first render which could lead to a different look when rendered the second 
  time (@thomasp85, #4204)

* Fix a bug in legend justification where justification was lost of the legend
  dimensions exceeded the available size (@thomasp85, #3635)

* Fix a bug in `position_dodge2()` where `NA` values in thee data would cause an
  error (@thomasp85, #2905)

* Make sure `position_jitter()` creates the same jittering independent of 
  whether it is called by name or with constructor (@thomasp85, #2507)

* Fix a bug in `position_jitter()` where different jitters would be applied to 
  different position aesthetics of the same axis (@thomasp85, #2941)
  
* Fix a bug in `qplot()` when supplying `c(NA, NA)` as axis limits 
  (@thomasp85, #4027)
  
* Remove cross-inheritance of default discrete colour/fill scales and check the
  type and aesthetic of function output if `type` is a function 
  (@thomasp85, #4149)

* Fix bug in `scale_[x|y]_date()` where custom breaks functions that resulted in
  fractional dates would get misaligned (@thomasp85, #3965)
  
* Fix bug in `scale_[x|y]_datetime()` where a specified timezone would be 
  ignored by the scale (@thomasp85, #4007)
  
* Fix issue in `sec_axis()` that would throw warnings in the absence of any 
  secondary breaks (@thomasp85, #4368)

* `stat_bin()`'s computed variable `width` is now documented (#3522).
  
* `stat_count()` now computes width based on the full dataset instead of per 
  group (@thomasp85, #2047)

* Extended `stat_ecdf()` to calculate the cdf from either x or y instead from y 
  only (@jgjl, #4005)
  
* Fix a bug in `stat_summary_bin()` where one more than the requested number of
  bins would be created (@thomasp85, #3824)

* Only drop groups in `stat_ydensity()` when there are fewer than two data 
  points and throw a warning (@andrewwbutler, #4111).

* Fixed a bug in strip assembly when theme has `strip.text = element_blank()`
  and plots are faceted with multi-layered strips (@teunbrand, #4384).
  
* Using `theme(aspect.ratio = ...)` together with free space in `facet_grid()`
  now correctly throws an error (@thomasp85, #3834)

* Fixed a bug in `labeller()` so that `.default` is passed to `as_labeller()`
  when labellers are specified by naming faceting variables. (@waltersom, #4031)
  
* Updated style for example code (@rjake, #4092)

* ggplot2 now requires R >= 3.3 (#4247).

* ggplot2 now uses `rlang::check_installed()` to check if a suggested package is
  installed, which will offer to install the package before continuing (#4375, 
  @malcolmbarrett)

* Improved error with hint when piping a `ggplot` object into a facet function
  (#4379, @mitchelloharawild).

# ggplot2 3.3.3
This is a small patch release mainly intended to address changes in R and CRAN.
It further changes the licensing model of ggplot2 to an MIT license.

* Update the ggplot2 licence to an MIT license (#4231, #4232, #4233, and #4281)

* Use vdiffr conditionally so ggplot2 can be tested on systems without vdiffr

* Update tests to work with the new `all.equal()` defaults in R >4.0.3

* Fixed a bug that `guide_bins()` mistakenly ignore `override.aes` argument
  (@yutannihilation, #4085).

# ggplot2 3.3.2
This is a small release focusing on fixing regressions introduced in 3.3.1.

* Added an `outside` option to `annotation_logticks()` that places tick marks
  outside of the plot bounds. (#3783, @kbodwin)

* `annotation_raster()` adds support for native rasters. For large rasters,
  native rasters render significantly faster than arrays (@kent37, #3388)
  
* Facet strips now have dedicated position-dependent theme elements 
  (`strip.text.x.top`, `strip.text.x.bottom`, `strip.text.y.left`, 
  `strip.text.y.right`) that inherit from `strip.text.x` and `strip.text.y`, 
  respectively. As a consequence, some theme stylings now need to be applied to 
  the position-dependent elements rather than to the parent elements. This 
  change was already introduced in ggplot2 3.3.0 but not listed in the 
  changelog. (@thomasp85, #3683)

* Facets now handle layers containing no data (@yutannihilation, #3853).
  
* A newly added geom `geom_density_2d_filled()` and associated stat 
  `stat_density_2d_filled()` can draw filled density contours
  (@clauswilke, #3846).

* A newly added `geom_function()` is now recommended to use in conjunction
  with/instead of `stat_function()`. In addition, `stat_function()` now
  works with transformed y axes, e.g. `scale_y_log10()`, and in plots
  containing no other data or layers (@clauswilke, #3611, #3905, #3983).

* Fixed a bug in `geom_sf()` that caused problems with legend-type
  autodetection (@clauswilke, #3963).
  
* Support graphics devices that use the `file` argument instead of `fileneame` 
  in `ggsave()` (@bwiernik, #3810)
  
* Default discrete color scales are now configurable through the `options()` of 
  `ggplot2.discrete.colour` and `ggplot2.discrete.fill`. When set to a character 
  vector of colour codes (or list of character vectors)  with sufficient length, 
  these colours are used for the default scale. See `help(scale_colour_discrete)` 
  for more details and examples (@cpsievert, #3833).

* Default continuous colour scales (i.e., the `options()` 
  `ggplot2.continuous.colour` and `ggplot2.continuous.fill`, which inform the 
  `type` argument of `scale_fill_continuous()` and `scale_colour_continuous()`) 
  now accept a function, which allows more control over these default 
  `continuous_scale()`s (@cpsievert, #3827).

* A bug was fixed in `stat_contour()` when calculating breaks based on 
  the `bins` argument (@clauswilke, #3879, #4004).
  
* Data columns can now contain `Vector` S4 objects, which are widely used in the 
  Bioconductor project. (@teunbrand, #3837)

# ggplot2 3.3.1

This is a small release with no code change. It removes all malicious links to a 
site that got hijacked from the readme and pkgdown site.

# ggplot2 3.3.0

This is a minor release but does contain a range of substantial new features, 
along with the standard bug fixes. The release contains a few visual breaking
changes, along with breaking changes for extension developers due to a shift in
internal representation of the position scales and their axes. No user breaking
changes are included.

This release also adds Dewey Dunnington (@paleolimbot) to the core team.

## Breaking changes
There are no user-facing breaking changes, but a change in some internal 
representations that extension developers may have relied on, along with a few 
breaking visual changes which may cause visual tests in downstream packages to 
fail.

* The `panel_params` field in the `Layout` now contains a list of list of 
  `ViewScale` objects, describing the trained coordinate system scales, instead
  of the list object used before. Any extensions that use this field will likely
  break, as will unit tests that checks aspects of this.

* `element_text()` now issues a warning when vectorized arguments are provided, 
  as in `colour = c("red", "green", "blue")`. Such use is discouraged and not 
  officially supported (@clauswilke, #3492).

* Changed `theme_grey()` setting for legend key so that it creates no border 
  (`NA`) rather than drawing a white one. (@annennenne, #3180)

* `geom_ribbon()` now draws separate lines for the upper and lower intervals if
  `colour` is mapped. Similarly, `geom_area()` and `geom_density()` now draw
  the upper lines only in the same case by default. If you want old-style full
  stroking, use `outline.type = "full"` (@yutannihilation, #3503 / @thomasp85, #3708).

## New features

* The evaluation time of aesthetics can now be controlled to a finer degree. 
  `after_stat()` supersedes the use of `stat()` and `..var..`-notation, and is
  joined by `after_scale()` to allow for mapping to scaled aesthetic values. 
  Remapping of the same aesthetic is now supported with `stage()`, so you can 
  map a data variable to a stat aesthetic, and remap the same aesthetic to 
  something else after statistical transformation (@thomasp85, #3534)

* All `coord_*()` functions with `xlim` and `ylim` arguments now accept
  vectors with `NA` as a placeholder for the minimum or maximum value
  (e.g., `ylim = c(0, NA)` would zoom the y-axis from 0 to the 
  maximum value observed in the data). This mimics the behaviour
  of the `limits` argument in continuous scale functions
  (@paleolimbot, #2907).

* Allowed reversing of discrete scales by re-writing `get_limits()` 
  (@AnneLyng, #3115)
  
* All geoms and stats that had a direction (i.e. where the x and y axes had 
  different interpretation), can now freely choose their direction, instead of
  relying on `coord_flip()`. The direction is deduced from the aesthetic 
  mapping, but can also be specified directly with the new `orientation` 
  argument (@thomasp85, #3506).
  
* Position guides can now be customized using the new `guide_axis()`, which can 
  be passed to position `scale_*()` functions or via `guides()`. The new axis 
  guide (`guide_axis()`) comes with arguments `check.overlap` (automatic removal 
  of overlapping labels), `angle` (easy rotation of axis labels), and
  `n.dodge` (dodge labels into multiple rows/columns) (@paleolimbot, #3322).
  
* A new scale type has been added, that allows binning of aesthetics at the 
  scale level. It has versions for both position and non-position aesthetics and
  comes with two new guides (`guide_bins` and `guide_coloursteps`) 
  (@thomasp85, #3096)
  
* `scale_x_continuous()` and `scale_y_continuous()` gains an `n.breaks` argument
  guiding the number of automatic generated breaks (@thomasp85, #3102)

* Added `stat_contour_filled()` and `geom_contour_filled()`, which compute 
  and draw filled contours of gridded data (@paleolimbot, #3044). 
  `geom_contour()` and `stat_contour()` now use the isoband package
  to compute contour lines. The `complete` parameter (which was undocumented
  and has been unused for at least four years) was removed (@paleolimbot, #3044).
  
* Themes have gained two new parameters, `plot.title.position` and 
  `plot.caption.position`, that can be used to customize how plot
  title/subtitle and plot caption are positioned relative to the overall plot
  (@clauswilke, #3252).

## Extensions
  
* `Geom` now gains a `setup_params()` method in line with the other ggproto
  classes (@thomasp85, #3509)

* The newly added function `register_theme_elements()` now allows developers
  of extension packages to define their own new theme elements and place them
  into the ggplot2 element tree (@clauswilke, #2540).

## Minor improvements and bug fixes

* `coord_trans()` now draws second axes and accepts `xlim`, `ylim`,
  and `expand` arguments to bring it up to feature parity with 
  `coord_cartesian()`. The `xtrans` and `ytrans` arguments that were 
  deprecated in version 1.0.1 in favour of `x` and `y` 
  were removed (@paleolimbot, #2990).

* `coord_trans()` now calculates breaks using the expanded range 
  (previously these were calculated using the unexpanded range, 
  which resulted in differences between plots made with `coord_trans()`
  and those made with `coord_cartesian()`). The expansion for discrete axes 
  in `coord_trans()` was also updated such that it behaves identically
  to that in `coord_cartesian()` (@paleolimbot, #3338).

* `expand_scale()` was deprecated in favour of `expansion()` for setting
  the `expand` argument of `x` and `y` scales (@paleolimbot).

* `geom_abline()`, `geom_hline()`, and `geom_vline()` now issue 
  more informative warnings when supplied with set aesthetics
  (i.e., `slope`, `intercept`, `yintercept`, and/or `xintercept`)
  and mapped aesthetics (i.e., `data` and/or `mapping`).

* Fix a bug in `geom_raster()` that squeezed the image when it went outside 
  scale limits (#3539, @thomasp85)

* `geom_sf()` now determines the legend type automatically (@microly, #3646).
  
* `geom_sf()` now removes rows that can't be plotted due to `NA` aesthetics 
  (#3546, @thomasp85)

* `geom_sf()` now applies alpha to linestring geometries 
  (#3589, @yutannihilation).

* `gg_dep()` was deprecated (@perezp44, #3382).

* Added function `ggplot_add.by()` for lists created with `by()`, allowing such
  lists to be added to ggplot objects (#2734, @Maschette)

* ggplot2 no longer depends on reshape2, which means that it no longer 
  (recursively) needs plyr, stringr, or stringi packages.

* Increase the default `nbin` of `guide_colourbar()` to place the ticks more 
  precisely (#3508, @yutannihilation).

* `manual_scale()` now matches `values` with the order of `breaks` whenever
  `values` is an unnamed vector. Previously, unnamed `values` would match with
  the limits of the scale and ignore the order of any `breaks` provided. Note
  that this may change the appearance of plots that previously relied on the
  unordered behaviour (#2429, @idno0001).

* `scale_manual_*(limits = ...)` now actually limits the scale (#3262,
  @yutannihilation).

* Fix a bug when `show.legend` is a named logical vector 
  (#3461, @yutannihilation).

* Added weight aesthetic option to `stat_density()` and made scaling of 
  weights the default (@annennenne, #2902)
  
* `stat_density2d()` can now take an `adjust` parameter to scale the default 
  bandwidth. (#2860, @haleyjeppson)

* `stat_smooth()` uses `REML` by default, if `method = "gam"` and
  `gam`'s method is not specified (@ikosmidis, #2630).

* stacking text when calculating the labels and the y axis with
  `stat_summary()` now works (@ikosmidis, #2709)
  
* `stat_summary()` and related functions now support rlang-style lambda functions
  (#3568, @dkahle).

* The data mask pronoun, `.data`, is now stripped from default labels.

* Addition of partial themes to plots has been made more predictable;
  stepwise addition of individual partial themes is now equivalent to
  addition of multple theme elements at once (@clauswilke, #3039).

* Facets now don't fail even when some variable in the spec are not available
  in all layers (@yutannihilation, #2963).

# ggplot2 3.2.1

This is a patch release fixing a few regressions introduced in 3.2.0 as well as
fixing some unit tests that broke due to upstream changes.

* `position_stack()` no longer changes the order of the input data. Changes to 
  the internal behaviour of `geom_ribbon()` made this reordering problematic 
  with ribbons that spanned `y = 0` (#3471)
* Using `qplot()` with a single positional aesthetic will no longer title the
  non-specified scale as `"NULL"` (#3473)
* Fixes unit tests for sf graticule labels caused by changes to sf

# ggplot2 3.2.0

This is a minor release with an emphasis on internal changes to make ggplot2 
faster and more consistent. The few interface changes will only affect the 
aesthetics of the plot in minor ways, and will only potentially break code of
extension developers if they have relied on internals that have been changed. 
This release also sees the addition of Hiroaki Yutani (@yutannihilation) to the 
core developer team.

With the release of R 3.6, ggplot2 now requires the R version to be at least 3.2,
as the tidyverse is committed to support 5 major versions of R.

## Breaking changes

* Two patches (#2996 and #3050) fixed minor rendering problems. In most cases,
  the visual changes are so subtle that they are difficult to see with the naked
  eye. However, these changes are detected by the vdiffr package, and therefore
  any package developers who use vdiffr to test for visual correctness of ggplot2
  plots will have to regenerate all reference images.
  
* In some cases, ggplot2 now produces a warning or an error for code that previously
  produced plot output. In all these cases, the previous plot output was accidental,
  and the plotting code uses the ggplot2 API in a way that would lead to undefined
  behavior. Examples include a missing `group` aesthetic in `geom_boxplot()` (#3316),
  annotations across multiple facets (#3305), and not using aesthetic mappings when
  drawing ribbons with `geom_ribbon()` (#3318).

## New features

* This release includes a range of internal changes that speeds up plot 
  generation. None of the changes are user facing and will not break any code,
  but in general ggplot2 should feel much faster. The changes includes, but are
  not limited to:
  
  - Caching ascent and descent dimensions of text to avoid recalculating it for
    every title.
  
  - Using a faster data.frame constructor as well as faster indexing into 
    data.frames
    
  - Removing the plyr dependency, replacing plyr functions with faster 
    equivalents.

* `geom_polygon()` can now draw polygons with holes using the new `subgroup` 
  aesthetic. This functionality requires R 3.6.0 (@thomasp85, #3128)

* Aesthetic mappings now accept functions that return `NULL` (@yutannihilation,
  #2997).

* `stat_function()` now accepts rlang/purrr style anonymous functions for the 
  `fun` parameter (@dkahle, #3159).

* `geom_rug()` gains an "outside" option to allow for moving the rug tassels to 
  outside the plot area (@njtierney, #3085) and a `length` option to allow for 
  changing the length of the rug lines (@daniel-wells, #3109). 
  
* All geoms now take a `key_glyph` paramter that allows users to customize
  how legend keys are drawn (@clauswilke, #3145). In addition, a new key glyph
  `timeseries` is provided to draw nice legends for time series
  (@mitchelloharawild, #3145).

## Extensions

* Layers now have a new member function `setup_layer()` which is called at the
  very beginning of the plot building process and which has access to the 
  original input data and the plot object being built. This function allows the 
  creation of custom layers that autogenerate aesthetic mappings based on the 
  input data or that filter the input data in some form. For the time being, this
  feature is not exported, but it has enabled the development of a new layer type,
  `layer_sf()` (see next item). Other special-purpose layer types may be added
  in the future (@clauswilke, #2872).
  
* A new layer type `layer_sf()` can auto-detect and auto-map sf geometry
  columns in the data. It should be used by extension developers who are writing
  new sf-based geoms or stats (@clauswilke, #3232).

* `x0` and `y0` are now recognized positional aesthetics so they will get scaled 
  if used in extension geoms and stats (@thomasp85, #3168)
  
* Continuous scale limits now accept functions which accept the default
  limits and return adjusted limits. This makes it possible to write
  a function that e.g. ensures the limits are always a multiple of 100,
  regardless of the data (@econandrew, #2307).

## Minor improvements and bug fixes

* `cut_width()` now accepts `...` to pass further arguments to `base::cut.default()`
   like `cut_number()` and `cut_interval()` already did (@cderv, #3055)

* `coord_map()` now can have axes on the top and right (@karawoo, #3042).

* `coord_polar()` now correctly rescales the secondary axis (@linzi-sg, #3278)

* `coord_sf()`, `coord_map()`, and `coord_polar()` now squash `-Inf` and `Inf`
  into the min and max of the plot (@yutannihilation, #2972).

* `coord_sf()` graticule lines are now drawn in the same thickness as panel grid 
  lines in `coord_cartesian()`, and seting panel grid lines to `element_blank()` 
  now also works in `coord_sf()` 
  (@clauswilke, #2991, #2525).

* `economics` data has been regenerated. This leads to some changes in the
  values of all columns (especially in `psavert`), but more importantly, strips 
  the grouping attributes from `economics_long`.

* `element_line()` now fills closed arrows (@yutannihilation, #2924).

* Facet strips on the left side of plots now have clipping turned on, preventing
  text from running out of the strip and borders from looking thicker than for
  other strips (@karawoo, #2772 and #3061).

* ggplot2 now works in Turkish locale (@yutannihilation, #3011).

* Clearer error messages for inappropriate aesthetics (@clairemcwhite, #3060).

* ggplot2 no longer attaches any external packages when using functions that 
  depend on packages that are suggested but not imported by ggplot2. The 
  affected functions include `geom_hex()`, `stat_binhex()`, 
  `stat_summary_hex()`, `geom_quantile()`, `stat_quantile()`, and `map_data()` 
  (@clauswilke, #3126).
  
* `geom_area()` and `geom_ribbon()` now sort the data along the x-axis in the 
  `setup_data()` method rather than as part of `draw_group()` (@thomasp85, 
  #3023)

* `geom_hline()`, `geom_vline()`, and `geom_abline()` now throw a warning if the 
  user supplies both an `xintercept`, `yintercept`, or `slope` value and a 
  mapping (@RichardJActon, #2950).

* `geom_rug()` now works with `coord_flip()` (@has2k1, #2987).

* `geom_violin()` no longer throws an error when quantile lines fall outside 
  the violin polygon (@thomasp85, #3254).

* `guide_legend()` and `guide_colorbar()` now use appropriate spacing between legend
  key glyphs and legend text even if the legend title is missing (@clauswilke, #2943).

* Default labels are now generated more consistently; e.g., symbols no longer
  get backticks, and long expressions are abbreviated with `...`
  (@yutannihilation, #2981).

* All-`Inf` layers are now ignored for picking the scale (@yutannihilation, 
  #3184).
  
* Diverging Brewer colour palette now use the correct mid-point colour 
  (@dariyasydykova, #3072).
  
* `scale_color_continuous()` now points to `scale_colour_continuous()` so that 
  it will handle `type = "viridis"` as the documentation states (@hlendway, 
  #3079).

* `scale_shape_identity()` now works correctly with `guide = "legend"` 
  (@malcolmbarrett, #3029)
  
* `scale_continuous` will now draw axis line even if the length of breaks is 0
  (@thomasp85, #3257)

* `stat_bin()` will now error when the number of bins exceeds 1e6 to avoid 
  accidentally freezing the user session (@thomasp85).
  
* `sec_axis()` now places ticks accurately when using nonlinear transformations (@dpseidel, #2978).

* `facet_wrap()` and `facet_grid()` now automatically remove NULL from facet
  specs, and accept empty specs (@yutannihilation, #3070, #2986).

* `stat_bin()` now handles data with only one unique value (@yutannihilation 
  #3047).

* `sec_axis()` now accepts functions as well as formulas (@yutannihilation, #3031).

*   New theme elements allowing different ticks lengths for each axis. For instance,
    this can be used to have inwards ticks on the x-axis (`axis.ticks.length.x`) and
    outwards ticks on the y-axis (`axis.ticks.length.y`) (@pank, #2935).

* The arguments of `Stat*$compute_layer()` and `Position*$compute_layer()` are
  now renamed to always match the ones of `Stat$compute_layer()` and
  `Position$compute_layer()` (@yutannihilation, #3202).

* `geom_*()` and `stat_*()` now accepts purrr-style lambda notation
  (@yutannihilation, #3138).

* `geom_tile()` and `geom_rect()` now draw rectangles without notches at the
  corners. The style of the corner can be controlled by `linejoin` parameters
  (@yutannihilation, #3050).

# ggplot2 3.1.0

## Breaking changes

This is a minor release and breaking changes have been kept to a minimum. End users of 
ggplot2 are unlikely to encounter any issues. However, there are a few items that developers 
of ggplot2 extensions should be aware of. For additional details, see also the discussion 
accompanying issue #2890.

*   In non-user-facing internal code (specifically in the `aes()` function and in
    the `aesthetics` argument of scale functions), ggplot2 now always uses the British
    spelling for aesthetics containing the word "colour". When users specify a "color"
    aesthetic it is automatically renamed to "colour". This renaming is also applied
    to non-standard aesthetics that contain the word "color". For example, "point_color"
    is renamed to "point_colour". This convention makes it easier to support both
    British and American spelling for novel, non-standard aesthetics, but it may require
    some adjustment for packages that have previously introduced non-standard color
    aesthetics using American spelling. A new function `standardise_aes_names()` is
    provided in case extension writers need to perform this renaming in their own code
    (@clauswilke, #2649).

*   Functions that generate other functions (closures) now force the arguments that are
    used from the generated functions, to avoid hard-to-catch errors. This may affect
    some users of manual scales (such as `scale_colour_manual()`, `scale_fill_manual()`,
    etc.) who depend on incorrect behavior (@krlmlr, #2807).
    
*   `Coord` objects now have a function `backtransform_range()` that returns the
    panel range in data coordinates. This change may affect developers of custom coords,
    who now should implement this function. It may also affect developers of custom
    geoms that use the `range()` function. In some applications, `backtransform_range()`
    may be more appropriate (@clauswilke, #2821).


## New features

*   `coord_sf()` has much improved customization of axis tick labels. Labels can now
    be set manually, and there are two new parameters, `label_graticule` and
    `label_axes`, that can be used to specify which graticules to label on which side
    of the plot (@clauswilke, #2846, #2857, #2881).
    
*   Two new geoms `geom_sf_label()` and `geom_sf_text()` can draw labels and text
    on sf objects. Under the hood, a new `stat_sf_coordinates()` calculates the
    x and y coordinates from the coordinates of the sf geometries. You can customize
    the calculation method via `fun.geometry` argument (@yutannihilation, #2761).
    

## Minor improvements and fixes

*   `benchplot()` now uses tidy evaluation (@dpseidel, #2699).

*   The error message in `compute_aesthetics()` now only provides the names of
    aesthetics with mismatched lengths, rather than all aesthetics (@karawoo,
    #2853).

*   For faceted plots, data is no longer internally reordered. This makes it
    safer to feed data columns into `aes()` or into parameters of geoms or
    stats. However, doing so remains discouraged (@clauswilke, #2694).

*   `coord_sf()` now also understands the `clip` argument, just like the other
    coords (@clauswilke, #2938).

*   `fortify()` now displays a more informative error message for
    `grouped_df()` objects when dplyr is not installed (@jimhester, #2822).

*   All `geom_*()` now display an informative error message when required 
    aesthetics are missing (@dpseidel, #2637 and #2706).

*   `geom_boxplot()` now understands the `width` parameter even when used with
    a non-standard stat, such as `stat_identity()` (@clauswilke, #2893).
    
*  `geom_hex()` now understands the `size` and `linetype` aesthetics
   (@mikmart, #2488).
    
*   `geom_hline()`, `geom_vline()`, and `geom_abline()` now work properly
    with `coord_trans()` (@clauswilke, #2149, #2812).
    
*   `geom_text(..., parse = TRUE)` now correctly renders the expected number of
    items instead of silently dropping items that are empty expressions, e.g.
    the empty string "". If an expression spans multiple lines, we take just
    the first line and drop the rest. This same issue is also fixed for
    `geom_label()` and the axis labels for `geom_sf()` (@slowkow, #2867).

*   `geom_sf()` now respects `lineend`, `linejoin`, and `linemitre` parameters 
    for lines and polygons (@alistaire47, #2826).
    
*   `ggsave()` now exits without creating a new graphics device if previously
    none was open (@clauswilke, #2363).

*   `labs()` now has named arguments `title`, `subtitle`, `caption`, and `tag`.
    Also, `labs()` now accepts tidyeval (@yutannihilation, #2669).

*   `position_nudge()` is now more robust and nudges only in the direction
    requested. This enables, for example, the horizontal nudging of boxplots
    (@clauswilke, #2733).

*   `sec_axis()` and `dup_axis()` now return appropriate breaks for the secondary
    axis when applied to log transformed scales (@dpseidel, #2729).

*   `sec_axis()` now works as expected when used in combination with tidy eval
    (@dpseidel, #2788).

*   `scale_*_date()`, `scale_*_time()` and `scale_*_datetime()` can now display 
    a secondary axis that is a __one-to-one__ transformation of the primary axis,
    implemented using the `sec.axis` argument to the scale constructor 
    (@dpseidel, #2244).
    
*   `stat_contour()`, `stat_density2d()`, `stat_bin2d()`,  `stat_binhex()`
    now calculate normalized statistics including `nlevel`, `ndensity`, and
    `ncount`. Also, `stat_density()` now includes the calculated statistic 
    `nlevel`, an alias for `scaled`, to better match the syntax of `stat_bin()`
    (@bjreisman, #2679).

# ggplot2 3.0.0

## Breaking changes

*   ggplot2 now supports/uses tidy evaluation (as described below). This is a 
    major change and breaks a number of packages; we made this breaking change 
    because it is important to make ggplot2 more programmable, and to be more 
    consistent with the rest of the tidyverse. The best general (and detailed)
    introduction to tidy evaluation can be found in the meta programming
    chapters in [Advanced R](https://adv-r.hadley.nz).
    
    The primary developer facing change is that `aes()` now contains 
    quosures (expression + environment pairs) rather than symbols, and you'll 
    need to take a different approach to extracting the information you need. 
    A common symptom of this change are errors "undefined columns selected" or 
    "invalid 'type' (list) of argument" (#2610). As in the previous version,
    constants (like `aes(x = 1)` or `aes(colour = "smoothed")`) are stored
    as is.
    
    In this version of ggplot2, if you need to describe a mapping in a string, 
    use `quo_name()` (to generate single-line strings; longer expressions may 
    be abbreviated) or `quo_text()` (to generate non-abbreviated strings that
    may span multiple lines). If you do need to extract the value of a variable
    instead use `rlang::eval_tidy()`. You may want to condition on 
    `(packageVersion("ggplot2") <= "2.2.1")` so that your code can work with
    both released and development versions of ggplot2.
    
    We recognise that this is a big change and if you're not already familiar
    with rlang, there's a lot to learn. If you are stuck, or need any help,
    please reach out on <https://forum.posit.co/>.

*   Error: Column `y` must be a 1d atomic vector or a list

    Internally, ggplot2 now uses `as.data.frame(tibble::as_tibble(x))` to
    convert a list into a data frame. This improves ggplot2's support for
    list-columns (needed for sf support), at a small cost: you can no longer
    use matrix-columns. Note that unlike tibble we still allow column vectors
    such as returned by `base::scale()` because of their widespread use.

*   Error: More than one expression parsed
  
    Previously `aes_string(x = c("a", "b", "c"))` silently returned 
    `aes(x = a)`. Now this is a clear error.

*   Error: `data` must be uniquely named but has duplicate columns
  
    If layer data contains columns with identical names an error will be 
    thrown. In earlier versions the first occurring column was chosen silently,
    potentially masking that the wrong data was chosen.

*   Error: Aesthetics must be either length 1 or the same as the data
    
    Layers are stricter about the columns they will combine into a single
    data frame. Each aesthetic now must be either the same length as the data
    frame or a single value. This makes silent recycling errors much less likely.

*   Error: `coord_*` doesn't support free scales 
   
    Free scales only work with selected coordinate systems; previously you'd
    get an incorrect plot.

*   Error in f(...) : unused argument (range = c(0, 1))

    This is because the `oob` argument to scale has been set to a function
    that only takes a single argument; it needs to take two arguments
    (`x`, and `range`). 

*   Error: unused argument (output)
  
    The function `guide_train()` now has an optional parameter `aesthetic`
    that allows you to override the `aesthetic` setting in the scale.
    To make your code work with the both released and development versions of 
    ggplot2 appropriate, add `aesthetic = NULL` to the `guide_train()` method
    signature.
    
    ```R
    # old
    guide_train.legend <- function(guide, scale) {...}
    
    # new 
    guide_train.legend <- function(guide, scale, aesthetic = NULL) {...}
    ```
    
    Then, inside the function, replace `scale$aesthetics[1]`,
    `aesthetic %||% scale$aesthetics[1]`. (The %||% operator is defined in the 
    rlang package).
    
    ```R
    # old
    setNames(list(scale$map(breaks)), scale$aesthetics[1])

    # new
    setNames(list(scale$map(breaks)), aesthetic %||% scale$aesthetics[1])
    ```

*   The long-deprecated `subset` argument to `layer()` has been removed.

## Tidy evaluation

* `aes()` now supports quasiquotation so that you can use `!!`, `!!!`,
  and `:=`. This replaces `aes_()` and `aes_string()` which are now
  soft-deprecated (but will remain around for a long time).

* `facet_wrap()` and `facet_grid()` now support `vars()` inputs. Like
  `dplyr::vars()`, this helper quotes its inputs and supports
  quasiquotation. For instance, you can now supply faceting variables
  like this: `facet_wrap(vars(am, cyl))` instead of 
  `facet_wrap(~am + cyl)`. Note that the formula interface is not going 
  away and will not be deprecated. `vars()` is simply meant to make it 
  easier to create functions around `facet_wrap()` and `facet_grid()`.

  The first two arguments of `facet_grid()` become `rows` and `cols`
  and now support `vars()` inputs. Note however that we took special
  care to ensure complete backward compatibility. With this change
  `facet_grid(vars(cyl), vars(am, vs))` is equivalent to
  `facet_grid(cyl ~ am + vs)`, and `facet_grid(cols = vars(am, vs))` is
  equivalent to `facet_grid(. ~ am + vs)`.

  One nice aspect of the new interface is that you can now easily
  supply names: `facet_grid(vars(Cylinder = cyl), labeller =
  label_both)` will give nice label titles to the facets. Of course,
  those names can be unquoted with the usual tidy eval syntax.

### sf

* ggplot2 now has full support for sf with `geom_sf()` and `coord_sf()`:

  ```r
  nc <- sf::st_read(system.file("shape/nc.shp", package = "sf"), quiet = TRUE)
  ggplot(nc) +
    geom_sf(aes(fill = AREA))
  ```
  It supports all simple features, automatically aligns CRS across layers, sets
  up the correct aspect ratio, and draws a graticule.

## New features

* ggplot2 now works on R 3.1 onwards, and uses the 
  [vdiffr](https://github.com/r-lib/vdiffr) package for visual testing.

* In most cases, accidentally using `%>%` instead of `+` will generate an 
  informative error (#2400).

* New syntax for calculated aesthetics. Instead of using `aes(y = ..count..)` 
  you can (and should!) use `aes(y = stat(count))`. `stat()` is a real function 
  with documentation which hopefully will make this part of ggplot2 less 
  confusing (#2059).
  
  `stat()` is particularly nice for more complex calculations because you 
  only need to specify it once: `aes(y = stat(count / max(count)))`,
  rather than `aes(y = ..count.. / max(..count..))`
  
* New `tag` label for adding identification tags to plots, typically used for 
  labelling a subplot with a letter. Add a tag with `labs(tag = "A")`, style it 
  with the `plot.tag` theme element, and control position with the
  `plot.tag.position` theme setting (@thomasp85).

### Layers: geoms, stats, and position adjustments

* `geom_segment()` and `geom_curve()` have a new `arrow.fill` parameter which 
  allows you to specify a separate fill colour for closed arrowheads 
  (@hrbrmstr and @clauswilke, #2375).

* `geom_point()` and friends can now take shapes as strings instead of integers,
  e.g. `geom_point(shape = "diamond")` (@daniel-barnett, #2075).

* `position_dodge()` gains a `preserve` argument that allows you to control
  whether the `total` width at each `x` value is preserved (the current 
  default), or ensure that the width of a `single` element is preserved
  (what many people want) (#1935).

* New `position_dodge2()` provides enhanced dodging for boxplots. Compared to
  `position_dodge()`, `position_dodge2()` compares `xmin` and `xmax` values  
  to determine which elements overlap, and spreads overlapping elements evenly
  within the region of overlap. `position_dodge2()` is now the default position
  adjustment for `geom_boxplot()`, because it handles `varwidth = TRUE`, and 
  will be considered for other geoms in the future.
  
  The `padding` parameter adds a small amount of padding between elements 
  (@karawoo, #2143) and a `reverse` parameter allows you to reverse the order 
  of placement (@karawoo, #2171).
  
* New `stat_qq_line()` makes it easy to add a simple line to a Q-Q plot, which 
  makes it easier to judge the fit of the theoretical distribution 
  (@nicksolomon).

### Scales and guides

* Improved support for mapping date/time variables to `alpha`, `size`, `colour`, 
  and `fill` aesthetics, including `date_breaks` and `date_labels` arguments 
  (@karawoo, #1526), and new `scale_alpha()` variants (@karawoo, #1526).

* Improved support for ordered factors. Ordered factors throw a warning when 
  mapped to shape (unordered factors do not), and do not throw warnings when 
  mapped to size or alpha (unordered factors do). Viridis is used as the 
  default colour and fill scale for ordered factors (@karawoo, #1526).

* The `expand` argument of `scale_*_continuous()` and `scale_*_discrete()`
  now accepts separate expansion values for the lower and upper range
  limits. The expansion limits can be specified using the convenience
  function `expand_scale()`.
  
  Separate expansion limits may be useful for bar charts, e.g. if one
  wants the bottom of the bars to be flush with the x axis but still 
  leave some (automatically calculated amount of) space above them:
  
    ```r
    ggplot(mtcars) +
        geom_bar(aes(x = factor(cyl))) +
        scale_y_continuous(expand = expand_scale(mult = c(0, .1)))
    ```
  
  It can also be useful for line charts, e.g. for counts over time,
  where one wants to have a ’hard’ lower limit of y = 0 but leave the
  upper limit unspecified (and perhaps differing between panels), with
  some extra space above the highest point on the line (with symmetrical 
  limits, the extra space above the highest point could in some cases 
  cause the lower limit to be negative).
  
  The old syntax for the `expand` argument will, of course, continue
  to work (@huftis, #1669).

* `scale_colour_continuous()` and `scale_colour_gradient()` are now controlled 
  by global options `ggplot2.continuous.colour` and `ggplot2.continuous.fill`. 
  These can be set to `"gradient"` (the default) or `"viridis"` (@karawoo).

* New `scale_colour_viridis_c()`/`scale_fill_viridis_c()` (continuous) and
  `scale_colour_viridis_d()`/`scale_fill_viridis_d()` (discrete) make it
  easy to use Viridis colour scales (@karawoo, #1526).

* Guides for `geom_text()` now accept custom labels with 
  `guide_legend(override.aes = list(label = "foo"))` (@brianwdavis, #2458).

### Margins

* Strips gain margins on all sides by default. This means that to fully justify
  text to the edge of a strip, you will need to also set the margins to 0
  (@karawoo).

* Rotated strip labels now correctly understand `hjust` and `vjust` parameters
  at all angles (@karawoo).

* Strip labels now understand justification relative to the direction of the
  text, meaning that in y facets, the strip text can be placed at either end of
  the strip using `hjust` (@karawoo).

* Legend titles and labels get a little extra space around them, which 
  prevents legend titles from overlapping the legend at large font sizes 
  (@karawoo, #1881).

## Extension points

* New `autolayer()` S3 generic (@mitchelloharawild, #1974). This is similar
  to `autoplot()` but produces layers rather than complete plots.

* Custom objects can now be added using `+` if a `ggplot_add` method has been
  defined for the class of the object (@thomasp85).

* Theme elements can now be subclassed. Add a `merge_element` method to control
  how properties are inherited from the parent element. Add an `element_grob` 
  method to define how elements are rendered into grobs (@thomasp85, #1981).

* Coords have gained new extension mechanisms.
  
    If you have an existing coord extension, you will need to revise the
    specification of the `train()` method. It is now called 
    `setup_panel_params()` (better reflecting what it actually does) and now 
    has arguments `scale_x`, and `scale_y` (the x and y scales respectively) 
    and `param`, a list of plot specific parameters generated by 
    `setup_params()`.

    What was formerly called `scale_details` (in coords), `panel_ranges` 
    (in layout) and `panel_scales` (in geoms) are now consistently called
    `panel_params` (#1311). These are parameters of the coord that vary from
    panel to panel.

* `ggplot_build()` and `ggplot_gtable()` are now generics, so ggplot-subclasses 
  can define additional behavior during the build stage.

* `guide_train()`, `guide_merge()`, `guide_geom()`, and `guide_gengrob()`
  are now exported as they are needed if you want to design your own guide.
  They are not currently documented; use at your own risk (#2528).

* `scale_type()` generic is now exported and documented. Use this if you 
  want to extend ggplot2 to work with a new type of vector.

## Minor bug fixes and improvements

### Faceting

* `facet_grid()` gives a more informative error message if you try to use
  a variable in both rows and cols (#1928).

* `facet_grid()` and `facet_wrap()` both give better error messages if you
  attempt to use an unsupported coord with free scales (#2049).

* `label_parsed()` works once again (#2279).

* You can now style the background of horizontal and vertical strips
  independently with `strip.background.x` and `strip.background.y` 
  theme settings (#2249).

### Scales

* `discrete_scale()` documentation now inherits shared definitions from 
  `continuous_scale()` (@alistaire47, #2052).

* `guide_colorbar()` shows all colours of the scale (@has2k1, #2343).

* `scale_identity()` once again produces legends by default (#2112).

* Tick marks for secondary axes with strong transformations are more 
  accurately placed (@thomasp85, #1992).

* Missing line types now reliably generate missing lines (with standard 
  warning) (#2206).

* Legends now ignore set aesthetics that are not length one (#1932).

* All colour and fill scales now have an `aesthetics` argument that can
  be used to set the aesthetic(s) the scale works with. This makes it
  possible to apply a colour scale to both colour and fill aesthetics
  at the same time, via `aesthetics = c("colour", "fill")` (@clauswilke).
  
* Three new generic scales work with any aesthetic or set of aesthetics: 
  `scale_continuous_identity()`, `scale_discrete_identity()`, and
  `scale_discrete_manual()` (@clauswilke).

* `scale_*_gradient2()` now consistently omits points outside limits by 
  rescaling after the limits are enforced (@foo-bar-baz-qux, #2230).

### Layers

* `geom_label()` now correctly produces unbordered labels when `label.size` 
  is 0, even when saving to PDF (@bfgray3, #2407).

* `layer()` gives considerably better error messages for incorrectly specified
  `geom`, `stat`, or `position` (#2401).

* In all layers that use it, `linemitre` now defaults to 10 (instead of 1)
  to better match base R.

* `geom_boxplot()` now supplies a default value if no `x` aesthetic is present
  (@foo-bar-baz-qux, #2110).

* `geom_density()` drops groups with fewer than two data points and throws a
  warning. For groups with two data points, density values are now calculated 
  with `stats::density` (@karawoo, #2127).

* `geom_segment()` now also takes a `linejoin` parameter. This allows more 
  control over the appearance of the segments, which is especially useful for 
  plotting thick arrows (@Ax3man, #774).

* `geom_smooth()` now reports the formula used when `method = "auto"` 
  (@davharris #1951). `geom_smooth()` now orders by the `x` aesthetic, making it 
  easier to pass pre-computed values without manual ordering (@izahn, #2028). It 
  also now knows it has `ymin` and `ymax` aesthetics (#1939). The legend 
  correctly reflects the status of the `se` argument when used with stats 
  other than the default (@clauswilke, #1546).

* `geom_tile()` now once again interprets `width` and `height` correctly 
  (@malcolmbarrett, #2510).

* `position_jitter()` and `position_jitterdodge()` gain a `seed` argument that
  allows the specification of a random seed for reproducible jittering 
  (@krlmlr, #1996 and @slowkow, #2445).

* `stat_density()` has better behaviour if all groups are dropped because they
  are too small (#2282).

* `stat_summary_bin()` now understands the `breaks` parameter (@karawoo, #2214).

* `stat_bin()` now accepts functions for `binwidth`. This allows better binning 
  when faceting along variables with different ranges (@botanize).

* `stat_bin()` and `geom_histogram()` now sum correctly when using the `weight` 
  aesthetic (@jiho, #1921).

* `stat_bin()` again uses correct scaling for the computed variable `ndensity` 
  (@timgoodman, #2324).

* `stat_bin()` and `stat_bin_2d()` now properly handle the `breaks` parameter 
  when the scales are transformed (@has2k1, #2366).

* `update_geom_defaults()` and `update_stat_defaults()` allow American 
  spelling of aesthetic parameters (@foo-bar-baz-qux, #2299).

* The `show.legend` parameter now accepts a named logical vector to hide/show
  only some aesthetics in the legend (@tutuchan, #1798).

* Layers now silently ignore unknown aesthetics with value `NULL` (#1909).

### Coords

* Clipping to the plot panel is now configurable, through a `clip` argument
  to coordinate systems, e.g. `coord_cartesian(clip = "off")` 
  (@clauswilke, #2536).

* Like scales, coordinate systems now give you a message when you're 
  replacing an existing coordinate system (#2264).

* `coord_polar()` now draws secondary axis ticks and labels 
  (@dylan-stark, #2072), and can draw the radius axis on the right 
  (@thomasp85, #2005).

* `coord_trans()` now generates a warning when a transformation generates 
  non-finite values (@foo-bar-baz-qux, #2147).

### Themes

* Complete themes now always override all elements of the default theme
  (@has2k1, #2058, #2079).

* Themes now set default grid colour in `panel.grid` rather than individually
  in `panel.grid.major` and `panel.grid.minor` individually. This makes it 
  slightly easier to customise the theme (#2352).

* Fixed bug when setting strips to `element_blank()` (@thomasp85). 

* Axes positioned on the top and to the right can now customize their ticks and
  lines separately (@thomasp85, #1899).

* Built-in themes gain parameters `base_line_size` and `base_rect_size` which 
  control the default sizes of line and rectangle elements (@karawoo, #2176).

* Default themes use `rel()` to set line widths (@baptiste).

* Themes were tweaked for visual consistency and more graceful behavior when 
  changing the base font size. All absolute heights or widths were replaced 
  with heights or widths that are proportional to the base font size. One 
  relative font size was eliminated (@clauswilke).
  
* The height of descenders is now calculated solely on font metrics and doesn't
  change with the specific letters in the string. This fixes minor alignment 
  issues with plot titles, subtitles, and legend titles (#2288, @clauswilke).

### Guides

* `guide_colorbar()` is more configurable: tick marks and color bar frame
  can now by styled with arguments `ticks.colour`, `ticks.linewidth`, 
  `frame.colour`, `frame.linewidth`, and `frame.linetype`
  (@clauswilke).
  
* `guide_colorbar()` now uses `legend.spacing.x` and `legend.spacing.y` 
  correctly, and it can handle multi-line titles. Minor tweaks were made to 
  `guide_legend()` to make sure the two legend functions behave as similarly as
  possible (@clauswilke, #2397 and #2398).
  
* The theme elements `legend.title` and `legend.text` now respect the settings 
  of `margin`, `hjust`, and `vjust` (@clauswilke, #2465, #1502).

* Non-angle parameters of `label.theme` or `title.theme` can now be set in 
  `guide_legend()` and `guide_colorbar()` (@clauswilke, #2544).

### Other

* `fortify()` gains a method for tbls (@karawoo, #2218).

* `ggplot` gains a method for `grouped_df`s that adds a `.group` variable,
  which computes a unique value for each group. Use it with 
  `aes(group = .group)` (#2351).

* `ggproto()` produces objects with class `c("ggproto", "gg")`, allowing for
  a more informative error message when adding layers, scales, or other ggproto 
  objects (@jrnold, #2056).

* `ggsave()`'s DPI argument now supports 3 string options: "retina" (320
  DPI), "print" (300 DPI), and "screen" (72 DPI) (@foo-bar-baz-qux, #2156).
  `ggsave()` now uses full argument names to avoid partial match warnings 
  (#2355), and correctly restores the previous graphics device when several
  graphics devices are open (#2363).

* `print.ggplot()` now returns the original ggplot object, instead of the 
  output from `ggplot_build()`. Also, the object returned from 
  `ggplot_build()` now has the class `"ggplot_built"` (#2034).

* `map_data()` now works even when purrr is loaded (tidyverse#66).

* New functions `summarise_layout()`, `summarise_coord()`, and 
  `summarise_layers()` summarise the layout, coordinate systems, and layers 
  of a built ggplot object (#2034, @wch). This provides a tested API that 
  (e.g.) shiny can depend on.

* Updated startup messages reflect new resources (#2410, @mine-cetinkaya-rundel).

# ggplot2 2.2.1

* Fix usage of `structure(NULL)` for R-devel compatibility (#1968).

# ggplot2 2.2.0

## Major new features

### Subtitle and caption

Thanks to @hrbrmstr plots now have subtitles and captions, which can be set with 
the `subtitle`  and `caption` arguments to `ggtitle()` and `labs()`. You can 
control their appearance with the theme settings `plot.caption` and 
`plot.subtitle`. The main plot title is now left-aligned to better work better 
with a subtitle. The caption is right-aligned (@hrbrmstr).

### Stacking

`position_stack()` and `position_fill()` now sort the stacking order to match 
grouping order. This allows you to control the order through grouping, and 
ensures that the default legend matches the plot (#1552, #1593). If you want the 
opposite order (useful if you have horizontal bars and horizontal legend), you 
can request reverse stacking by using `position = position_stack(reverse = TRUE)` 
(#1837).
  
`position_stack()` and `position_fill()` now accepts negative values which will 
create stacks extending below the x-axis (#1691).

`position_stack()` and `position_fill()` gain a `vjust` argument which makes it 
easy to (e.g.) display labels in the middle of stacked bars (#1821).

### Layers

`geom_col()` was added to complement `geom_bar()` (@hrbrmstr). It uses 
`stat="identity"` by default, making the `y` aesthetic mandatory. It does not 
support any other `stat_()` and does not provide fallback support for the 
`binwidth` parameter. Examples and references in other functions were updated to
demonstrate `geom_col()` usage. 

When creating a layer, ggplot2 will warn if you use an unknown aesthetic or an 
unknown parameter. Compared to the previous version, this is stricter for 
aesthetics (previously there was no message), and less strict for parameters 
(previously this threw an error) (#1585).

### Facetting

The facet system, as well as the internal panel class, has been rewritten in 
ggproto. Facets are now extendable in the same manner as geoms and stats, as 
described in `vignette("extending-ggplot2")`.

We have also added the following new features.
  
* `facet_grid()` and `facet_wrap()` now allow expressions in their faceting 
  formulas (@DanRuderman, #1596).

* When `facet_wrap()` results in an uneven number of panels, axes will now be
  drawn underneath the hanging panels (fixes #1607)

* Strips can now be freely positioned in `facet_wrap()` using the 
  `strip.position` argument (deprecates `switch`).

* The relative order of panel, strip, and axis can now be controlled with 
  the theme setting `strip.placement` that takes either `inside` (strip between 
  panel and axis) or `outside` (strip after axis).

* The theme option `panel.margin` has been deprecated in favour of 
  `panel.spacing` to more clearly communicate intent.

### Extensions

Unfortunately there was a major oversight in the construction of ggproto which 
lead to extensions capturing the super object at package build time, instead of 
at package run time (#1826). This problem has been fixed, but requires 
re-installation of all extension packages.

## Scales

* The position of x and y axes can now be changed using the `position` argument
  in `scale_x_*`and `scale_y_*` which can take `top` and `bottom`, and `left`
  and `right` respectively. The themes of top and right axes can be modified 
  using the `.top` and `.right` modifiers to `axis.text.*` and `axis.title.*`.

### Continuous scales

* `scale_x_continuous()` and `scale_y_continuous()` can now display a secondary 
  axis that is a __one-to-one__ transformation of the primary axis (e.g. degrees 
  Celcius to degrees Fahrenheit). The secondary axis will be positioned opposite 
  to the primary axis and can be controlled with the `sec.axis` argument to 
  the scale constructor.

* Scales worry less about having breaks. If no breaks can be computed, the
  plot will work instead of throwing an uninformative error (#791). This 
  is particularly helpful when you have facets with free scales, and not
  all panels contain data.

* Scales now warn when transformation introduces infinite values (#1696).

### Date time

* `scale_*_datetime()` now supports time zones. It will use the timezone 
  attached to the variable by default, but can be overridden with the 
  `timezone` argument.

* New `scale_x_time()` and `scale_y_time()` generate reasonable default
  breaks and labels for hms vectors (#1752).

### Discrete scales

The treatment of missing values by discrete scales has been thoroughly 
overhauled (#1584). The underlying principle is that we can naturally represent 
missing values on discrete variables (by treating just like another level), so 
by default we should. 

This principle applies to:

* character vectors
* factors with implicit NA
* factors with explicit NA

And to all scales (both position and non-position.)

Compared to the previous version of ggplot2, there are three main changes:

1.  `scale_x_discrete()` and `scale_y_discrete()` always show discrete NA,
    regardless of their source

1.  If present, `NA`s are shown in discrete legends.

1.  All discrete scales gain a `na.translate` argument that allows you to 
    control whether `NA`s are translated to something that can be visualised,
    or should be left as missing. Note that if you don't translate (i.e. 
    `na.translate = FALSE)` the missing values will passed on to the layer, 
    which will warning that it's dropping missing values. To suppress the
    warnings, you'll also need to add `na.rm = TRUE` to the layer call. 

There were also a number of other smaller changes

* Correctly use scale expansion factors.
* Don't preserve space for dropped levels (#1638).
* Only issue one warning when when asking for too many levels (#1674).
* Unicode labels work better on Windows (#1827).
* Warn when used with only continuous data (#1589)

## Themes

* The `theme()` constructor now has named arguments rather than ellipses. This 
  should make autocomplete substantially more useful. The documentation
  (including examples) has been considerably improved.
  
* Built-in themes are more visually homogeneous, and match `theme_grey` better.
  (@jiho, #1679)
  
* When computing the height of titles, ggplot2 now includes the height of the
  descenders (i.e. the bits of `g` and `y` that hang beneath the baseline). This 
  improves the margins around titles, particularly the y axis label (#1712).
  I have also very slightly increased the inner margins of axis titles, and 
  removed the outer margins. 

* Theme element inheritance is now easier to work with as modification now
  overrides default `element_blank` elements (#1555, #1557, #1565, #1567)
  
* Horizontal legends (i.e. legends on the top or bottom) are horizontally
  aligned by default (#1842). Use `legend.box = "vertical"` to switch back
  to the previous behaviour.
  
* `element_line()` now takes an `arrow` argument to specify arrows at the end of
  lines (#1740)

There were a number of tweaks to the theme elements that control legends:
  
* `legend.justification` now controls appearance will plotting the legend
  outside of the plot area. For example, you can use 
  `theme(legend.justification = "top")` to make the legend align with the 
  top of the plot.

* `panel.margin` and `legend.margin` have been renamed to `panel.spacing` and 
  `legend.spacing` respectively, to better communicate intent (they only
  affect spacing between legends and panels, not the margins around them)

* `legend.margin` now controls margin around individual legends.

* New `legend.box.background`, `legend.box.spacing`, and `legend.box.margin`
  control the background, spacing, and margin of the legend box (the region
  that contains all legends).

## Bug fixes and minor improvements

* ggplot2 now imports tibble. This ensures that all built-in datasets print 
  compactly even if you haven't explicitly loaded tibble or dplyr (#1677).

* Class of aesthetic mapping is preserved when adding `aes()` objects (#1624).

* `+.gg` now works for lists that include data frames.

* `annotation_x()` now works in the absense of global data (#1655)

* `geom_*(show.legend = FALSE)` now works for `guide_colorbar`.

* `geom_boxplot()` gains new `outlier.alpha` (@jonathan-g) and 
  `outlier.fill` (@schloerke, #1787) parameters to control the alpha/fill of
   outlier points independently of the alpha of the boxes. 

* `position_jitter()` (and hence `geom_jitter()`) now correctly computes 
  the jitter width/jitter when supplied by the user (#1775, @has2k1).

* `geom_contour()` more clearly describes what inputs it needs (#1577).

* `geom_curve()` respects the `lineend` parameter (#1852).

* `geom_histogram()` and `stat_bin()` understand the `breaks` parameter once 
  more. (#1665). The floating point adjustment for histogram bins is now 
  actually used - it was previously inadvertently ignored (#1651).

* `geom_violin()` no longer transforms quantile lines with the alpha aesthetic
  (@mnbram, #1714). It no longer errors when quantiles are requested but data
  have zero range (#1687). When `trim = FALSE` it once again has a nice 
  range that allows the density to reach zero (by extending the range 3 
  bandwidths to either side of the data) (#1700).

* `geom_dotplot()` works better when faceting and binning on the y-axis. 
  (#1618, @has2k1).
  
* `geom_hexbin()` once again supports `..density..` (@mikebirdgeneau, #1688).

* `geom_step()` gives useful warning if only one data point in layer (#1645).

* `layer()` gains new `check.aes` and `check.param` arguments. These allow
  geom/stat authors to optional suppress checks for known aesthetics/parameters.
  Currently this is used only in `geom_blank()` which powers `expand_limits()` 
  (#1795).

* All `stat_*()` display a better error message when required aesthetics are
  missing.
  
* `stat_bin()` and `stat_summary_hex()` now accept length 1 `binwidth` (#1610)

* `stat_density()` gains new argument `n`, which is passed to underlying function
  `stats::density` ("number of equally spaced points at which the
  density is to be estimated"). (@hbuschme)

* `stat_binhex()` now again returns `count` rather than `value` (#1747)

* `stat_ecdf()` respects `pad` argument (#1646).

* `stat_smooth()` once again informs you about the method it has chosen.
  It also correctly calculates the size of the largest group within facets.

* `x` and `y` scales are now symmetric regarding the list of
  aesthetics they accept: `xmin_final`, `xmax_final`, `xlower`,
  `xmiddle` and `xupper` are now valid `x` aesthetics.

* `Scale` extensions can now override the `make_title` and `make_sec_title` 
  methods to let the scale modify the axis/legend titles.

* The random stream is now reset after calling `.onAttach()` (#2409).

# ggplot2 2.1.0

## New features

* When mapping an aesthetic to a constant (e.g. 
  `geom_smooth(aes(colour = "loess")))`), the default guide title is the name 
  of the aesthetic (i.e. "colour"), not the value (i.e. "loess") (#1431).

* `layer()` now accepts a function as the data argument. The function will be
  applied to the data passed to the `ggplot()` function and must return a
  data.frame (#1527, @thomasp85). This is a more general version of the 
  deprecated `subset` argument.

* `theme_update()` now uses the `+` operator instead of `%+replace%`, so that
  unspecified values will no longer be `NULL`ed out. `theme_replace()`
  preserves the old behaviour if desired (@oneillkza, #1519). 

* `stat_bin()` has been overhauled to use the same algorithm as ggvis, which 
  has been considerably improved thanks to the advice of Randy Prium (@rpruim).
  This includes:
  
    * Better arguments and a better algorithm for determining the origin.
      You can now specify either `boundary` or the `center` of a bin.
      `origin` has been deprecated in favour of these arguments.
      
    * `drop` is deprecated in favour of `pad`, which adds extra 0-count bins
      at either end (needed for frequency polygons). `geom_histogram()` defaults 
      to `pad = FALSE` which considerably improves the default limits for 
      the histogram, especially when the bins are big (#1477).
      
    * The default algorithm does a (somewhat) better job at picking nice widths 
      and origins across a wider range of input data.
      
    * `bins = n` now gives a histogram with `n` bins, not `n + 1` (#1487).

## Bug fixes

* All `\donttest{}` examples run.

* All `geom_()` and `stat_()` functions now have consistent argument order:
  data + mapping, then geom/stat/position, then `...`, then specific arguments, 
  then arguments common to all layers (#1305). This may break code if you were
  previously relying on partial name matching, but in the long-term should make 
  ggplot2 easier to use. In particular, you can now set the `n` parameter
  in `geom_density2d()` without it partially matching `na.rm` (#1485).

* For geoms with both `colour` and `fill`, `alpha` once again only affects
  fill (Reverts #1371, #1523). This was causing problems for people.

* `facet_wrap()`/`facet_grid()` works with multiple empty panels of data 
  (#1445).

* `facet_wrap()` correctly swaps `nrow` and `ncol` when faceting vertically
  (#1417).

* `ggsave("x.svg")` now uses svglite to produce the svg (#1432).

* `geom_boxplot()` now understands `outlier.color` (#1455).

* `geom_path()` knows that "solid" (not just 1) represents a solid line (#1534).

* `geom_ribbon()` preserves missing values so they correctly generate a 
  gap in the ribbon (#1549).

* `geom_tile()` once again accepts `width` and `height` parameters (#1513). 
  It uses `draw_key_polygon()` for better a legend, including a coloured 
  outline (#1484).

* `layer()` now automatically adds a `na.rm` parameter if none is explicitly
  supplied.

* `position_jitterdodge()` now works on all possible dodge aesthetics, 
  e.g. `color`, `linetype` etc. instead of only based on `fill` (@bleutner)

* `position = "nudge"` now works (although it doesn't do anything useful)
  (#1428).

* The default scale for columns of class "AsIs" is now "identity" (#1518).

* `scale_*_discrete()` has better defaults when used with purely continuous
  data (#1542).

* `scale_size()` warns when used with categorical data.

* `scale_size()`, `scale_colour()`, and `scale_fill()` gain date and date-time
  variants (#1526).

* `stat_bin_hex()` and `stat_bin_summary()` now use the same underlying 
  algorithm so results are consistent (#1383). `stat_bin_hex()` now accepts
  a `weight` aesthetic. To be consistent with related stats, the output variable 
  from `stat_bin_hex()` is now value instead of count.

* `stat_density()` gains a `bw` parameter which makes it easy to get consistent 
   smoothing between facets (@jiho)

* `stat-density-2d()` no longer ignores the `h` parameter, and now accepts 
  `bins` and `binwidth` parameters to control the number of contours 
  (#1448, @has2k1).

* `stat_ecdf()` does a better job of adding padding to -Inf/Inf, and gains
  an argument `pad` to suppress the padding if not needed (#1467).

* `stat_function()` gains an `xlim` parameter (#1528). It once again works 
  with discrete x values (#1509).

* `stat_summary()` preserves sorted x order which avoids artefacts when
  display results with `geom_smooth()` (#1520).

* All elements should now inherit correctly for all themes except `theme_void()`.
  (@Katiedaisey, #1555) 

* `theme_void()` was completely void of text but facets and legends still
  need labels. They are now visible (@jiho). 

* You can once again set legend key and height width to unit arithmetic
  objects (like `2 * unit(1, "cm")`) (#1437).

* Eliminate spurious warning if you have a layer with no data and no aesthetics
  (#1451).

* Removed a superfluous comma in `theme-defaults.r` code (@jschoeley)

* Fixed a compatibility issue with `ggproto` and R versions prior to 3.1.2.
  (#1444)

* Fixed issue where `coord_map()` fails when given an explicit `parameters`
  argument (@tdmcarthur, #1729)
  
* Fixed issue where `geom_errorbarh()` had a required `x` aesthetic (#1933)  

# ggplot2 2.0.0

## Major changes

* ggplot no longer throws an error if your plot has no layers. Instead it 
  automatically adds `geom_blank()` (#1246).
  
* New `cut_width()` is a convenient replacement for the verbose
  `plyr::round_any()`, with the additional benefit of offering finer
  control.

* New `geom_count()` is a convenient alias to `stat_sum()`. Use it when you
  have overlapping points on a scatterplot. `stat_sum()` now defaults to 
  using counts instead of proportions.

* New `geom_curve()` adds curved lines, with a similar specification to 
  `geom_segment()` (@veraanadi, #1088).

* Date and datetime scales now have `date_breaks`, `date_minor_breaks` and
  `date_labels` arguments so that you never need to use the long
  `scales::date_breaks()` or `scales::date_format()`.
  
* `geom_bar()` now has it's own stat, distinct from `stat_bin()` which was
  also used by `geom_histogram()`. `geom_bar()` now uses `stat_count()` 
  which counts values at each distinct value of x (i.e. it does not bin
  the data first). This can be useful when you want to show exactly which 
  values are used in a continuous variable.

* `geom_point()` gains a `stroke` aesthetic which controls the border width of 
  shapes 21-25 (#1133, @SeySayux). `size` and `stroke` are additive so a point 
  with `size = 5` and `stroke = 5` will have a diameter of 10mm. (#1142)

* New `position_nudge()` allows you to slightly offset labels (or other 
  geoms) from their corresponding points (#1109).

* `scale_size()` now maps values to _area_, not radius. Use `scale_radius()`
  if you want the old behaviour (not recommended, except perhaps for lines).

* New `stat_summary_bin()` works like `stat_summary()` but on binned data. 
  It's a generalisation of `stat_bin()` that can compute any aggregate,
  not just counts (#1274). Both default to `mean_se()` if no aggregation
  functions are supplied (#1386).

* Layers are now much stricter about their arguments - you will get an error
  if you've supplied an argument that isn't an aesthetic or a parameter.
  This is likely to cause some short-term pain but in the long-term it will make
  it much easier to spot spelling mistakes and other errors (#1293).
  
    This change does break a handful of geoms/stats that used `...` to pass 
    additional arguments on to the underlying computation. Now 
    `geom_smooth()`/`stat_smooth()` and `geom_quantile()`/`stat_quantile()` 
    use `method.args` instead (#1245, #1289); and `stat_summary()` (#1242), 
    `stat_summary_hex()`, and `stat_summary2d()` use `fun.args`.

### Extensibility

There is now an official mechanism for defining Stats, Geoms, and Positions in 
other packages. See `vignette("extending-ggplot2")` for details.

* All Geoms, Stats and Positions are now exported, so you can inherit from them
  when making your own objects (#989).

* ggplot2 no longer uses proto or reference classes. Instead, we now use 
  ggproto, a new OO system designed specifically for ggplot2. Unlike proto
  and RC, ggproto supports clean cross-package inheritance. Creating a new OO
  system isn't usually the right way to solve a problem, but I'm pretty sure
  it was necessary here. Read more about it in the vignette.

* `aes_()` replaces `aes_q()`. It also supports formulas, so the most concise 
  SE version of `aes(carat, price)` is now `aes_(~carat, ~price)`. You may
  want to use this form in packages, as it will avoid spurious `R CMD check` 
  warnings about undefined global variables.

### Text

* `geom_text()` has been overhauled to make labelling your data a little
  easier. It:
  
    * `nudge_x` and `nudge_y` arguments let you offset labels from their
      corresponding points (#1120). 
      
    * `check_overlap = TRUE` provides a simple way to avoid overplotting 
      of labels: labels that would otherwise overlap are omitted (#1039).
      
    * `hjust` and `vjust` can now be character vectors: "left", "center", 
      "right", "bottom", "middle", "top". New options include "inward" and 
      "outward" which align text towards and away from the center of the plot 
      respectively.

* `geom_label()` works like `geom_text()` but draws a rounded rectangle 
  underneath each label (#1039). This is useful when you want to label plots
  that are dense with data.

### Deprecated features

* The little used `aes_auto()` has been deprecated. 

* `aes_q()` has been replaced with `aes_()` to be consistent with SE versions
  of NSE functions in other packages.

* The `order` aesthetic is officially deprecated. It never really worked, and 
  was poorly documented.

* The `stat` and `position` arguments to `qplot()` have been deprecated.
  `qplot()` is designed for quick plots - if you need to specify position
  or stat, use `ggplot()` instead.

* The theme setting `axis.ticks.margin` has been deprecated: now use the margin 
  property of `axis.text`.
  
* `stat_abline()`, `stat_hline()` and `stat_vline()` have been removed:
  these were never suitable for use other than with `geom_abline()` etc
  and were not documented.

* `show_guide` has been renamed to `show.legend`: this more accurately
  reflects what it does (controls appearance of layer in legend), and uses the 
  same convention as other ggplot2 arguments (i.e. a `.` between names).
  (Yes, I know that's inconsistent with function names with use `_`, but it's
  too late to change now.)

A number of geoms have been renamed to be internally consistent:

* `stat_binhex()` and `stat_bin2d()` have been renamed to `stat_bin_hex()` 
  and `stat_bin_2d()` (#1274). `stat_summary2d()` has been renamed to 
  `stat_summary_2d()`, `geom_density2d()`/`stat_density2d()` has been renamed 
  to `geom_density_2d()`/`stat_density_2d()`.

* `stat_spoke()` is now `geom_spoke()` since I realised it's a
  reparameterisation of `geom_segment()`.

* `stat_bindot()` has been removed because it's so tightly coupled to
  `geom_dotplot()`. If you happened to use `stat_bindot()`, just change to
  `geom_dotplot()` (#1194).

All defunct functions have been removed.

### Default appearance

* The default `theme_grey()` background colour has been changed from "grey90" 
  to "grey92": this makes the background a little less visually prominent.

* Labels and titles have been tweaked for readability:

    * Axes labels are darker.
    
    * Legend and axis titles are given the same visual treatment.
    
    * The default font size dropped from 12 to 11. You might be surprised that 
      I've made the default text size smaller as it was already hard for
      many people to read. It turns out there was a bug in RStudio (fixed in 
      0.99.724), that shrunk the text of all grid based graphics. Once that
      was resolved the defaults seemed too big to my eyes.
    
    * More spacing between titles and borders.
    
    * Default margins scale with the theme font size, so the appearance at 
      larger font sizes should be considerably improved (#1228). 

* `alpha` now affects both fill and colour aesthetics (#1371).

* `element_text()` gains a margins argument which allows you to add additional
  padding around text elements. To help see what's going on use `debug = TRUE` 
  to display the text region and anchors.

* The default font size in `geom_text()` has been decreased from 5mm (14 pts)
  to 3.8 mm (11 pts) to match the new default theme sizes.

* A diagonal line is no longer drawn on bar and rectangle legends. Instead, the
  border has been tweaked to be more visible, and more closely match the size of 
  line drawn on the plot.

* `geom_pointrange()` and `geom_linerange()` get vertical (not horizontal)
  lines in the legend (#1389).

* The default line `size` for `geom_smooth()` has been increased from 0.5 to 1 
  to make it easier to see when overlaid on data.
  
* `geom_bar()` and `geom_rect()` use a slightly paler shade of grey so they
  aren't so visually heavy.
  
* `geom_boxplot()` now colours outliers the same way as the boxes.

* `geom_point()` now uses shape 19 instead of 16. This looks much better on 
  the default Linux graphics device. (It's very slightly smaller than the old 
  point, but it shouldn't affect any graphics significantly)

* Sizes in ggplot2 are measured in mm. Previously they were converted to pts 
  (for use in grid) by multiplying by 72 / 25.4. However, grid uses printer's 
  points, not Adobe (big pts), so sizes are now correctly multiplied by 
  72.27 / 25.4. This is unlikely to noticeably affect display, but it's
  technically correct (<https://youtu.be/hou0lU8WMgo>).

* The default legend will now allocate multiple rows (if vertical) or
  columns (if horizontal) in order to make a legend that is more likely to
  fit on the screen. You can override with the `nrow`/`ncol` arguments
  to `guide_legend()`

    ```R
    p <- ggplot(mpg, aes(displ,hwy, colour = model)) + geom_point()
    p
    p + theme(legend.position = "bottom")
    # Previous behaviour
    p + guides(colour = guide_legend(ncol = 1))
    ```

### New and updated themes

* New `theme_void()` is completely empty. It's useful for plots with non-
  standard coordinates or for drawings (@jiho, #976).

* New `theme_dark()` has a dark background designed to make colours pop out
  (@jiho, #1018)

* `theme_minimal()` became slightly more minimal by removing the axis ticks:
  labels now line up directly beneath grid lines (@tomschloss, #1084)

* New theme setting `panel.ontop` (logical) make it possible to place 
  background elements (i.e., gridlines) on top of data. Best used with 
  transparent `panel.background` (@noamross. #551).

### Labelling

The facet labelling system was updated with many new features and a
more flexible interface (@lionel-). It now works consistently across
grid and wrap facets. The most important user visible changes are:

* `facet_wrap()` gains a `labeller` option (#25).

* `facet_grid()` and `facet_wrap()` gain a `switch` argument to
  display the facet titles near the axes. When switched, the labels
  become axes subtitles. `switch` can be set to "x", "y" or "both"
  (the latter only for grids) to control which margin is switched.

The labellers (such as `label_value()` or `label_both()`) also get
some new features:

* They now offer the `multi_line` argument to control whether to
  display composite facets (those specified as `~var1 + var2`) on one
  or multiple lines.

* In `label_bquote()` you now refer directly to the names of
  variables. With this change, you can create math expressions that
  depend on more than one variable. This math expression can be
  specified either for the rows or the columns and you can also
  provide different expressions to each margin.

  As a consequence of these changes, referring to `x` in backquoted
  expressions is deprecated.

* Similarly to `label_bquote()`, `labeller()` now take `.rows` and
  `.cols` arguments. In addition, it also takes `.default`.
  `labeller()` is useful to customise how particular variables are
  labelled. The three additional arguments specify how to label the
  variables are not specifically mentioned, respectively for rows,
  columns or both. This makes it especially easy to set up a
  project-wide labeller dispatcher that can be reused across all your
  plots. See the documentation for an example.

* The new labeller `label_context()` adapts to the number of factors
  facetted over. With a single factor, it displays only the values,
  just as before. But with multiple factors in a composite margin
  (e.g. with `~cyl + am`), the labels are passed over to
  `label_both()`. This way the variables names are displayed with the
  values to help identifying them.

On the programming side, the labeller API has been rewritten in order
to offer more control when faceting over multiple factors (e.g. with
formulae such as `~cyl + am`). This also means that if you have
written custom labellers, you will need to update them for this
version of ggplot.

* Previously, a labeller function would take `variable` and `value`
  arguments and return a character vector. Now, they take a data frame
  of character vectors and return a list. The input data frame has one
  column per factor facetted over and each column in the returned list
  becomes one line in the strip label. See documentation for more
  details.

* The labels received by a labeller now contain metadata: their margin
  (in the "type" attribute) and whether they come from a wrap or a
  grid facet (in the "facet" attribute).

* Note that the new `as_labeller()` function operator provides an easy
  way to transform an existing function to a labeller function. The
  existing function just needs to take and return a character vector.

## Documentation

* Improved documentation for `aes()`, `layer()` and much much more.

* I've tried to reduce the use of `...` so that you can see all the 
  documentation in one place rather than having to integrate multiple pages.
  In some cases this has involved adding additional arguments to geoms
  to make it more clear what you can do:
  
    *  `geom_smooth()` gains explicit `method`, `se` and `formula` arguments.
    
    * `geom_histogram()` gains `binwidth`, `bins`, `origin` and `right` 
      arguments.
      
    * `geom_jitter()` gains `width` and `height` arguments to make it easier
      to control the amount of jittering without using the lengthy 
      `position_jitter()` function (#1116)

* Use of `qplot()` in examples has been minimised (#1123, @hrbrmstr). This is
  inline with the 2nd edition of the ggplot2 box, which minimises the use of 
  `qplot()` in favour of `ggplot()`.

* Tightly linked geoms and stats (e.g. `geom_boxplot()` and `stat_boxplot()`) 
  are now documented in the same file so you can see all the arguments in one
  place. Variations of the same idea (e.g. `geom_path()`, `geom_line()`, and
  `geom_step()`) are also documented together.

* It's now obvious that you can set the `binwidth` parameter for
  `stat_bin_hex()`, `stat_summary_hex()`, `stat_bin_2d()`, and
  `stat_summary_2d()`. 

* The internals of positions have been cleaned up considerably. You're unlikely
  to notice any external changes, although the documentation should be a little
  less confusing since positions now don't list parameters they never use.

## Data

* All datasets have class `tbl_df` so if you also use dplyr, you get a better
  print method.

* `economics` has been brought up to date to 2015-04-01.

* New `economics_long` is the economics data in long form.

* New `txhousing` dataset containing information about the Texas housing
  market. Useful for examples that need multiple time series, and for
  demonstrating model+vis methods.

* New `luv_colours` dataset which contains the locations of all
  built-in `colors()` in Luv space.

* `movies` has been moved into its own package, ggplot2movies, because it was 
  large and not terribly useful. If you've used the movies dataset, you'll now 
  need to explicitly load the package with `library(ggplot2movies)`.

## Bug fixes and minor improvements

* All partially matched arguments and `$` have been been replaced with 
  full matches (@jimhester, #1134).

* ggplot2 now exports `alpha()` from the scales package (#1107), and `arrow()` 
  and `unit()` from grid (#1225). This means you don't need attach scales/grid 
  or do `scales::`/`grid::` for these commonly used functions.

* `aes_string()` now only parses character inputs. This fixes bugs when
  using it with numbers and non default `OutDec` settings (#1045).

* `annotation_custom()` automatically adds a unique id to each grob name,
  making it easier to plot multiple grobs with the same name (e.g. grobs of
  ggplot2 graphics) in the same plot (#1256).

* `borders()` now accepts xlim and ylim arguments for specifying the geographical 
  region of interest (@markpayneatwork, #1392).

* `coord_cartesian()` applies the same expansion factor to limits as for scales. 
  You can suppress with `expand = FALSE` (#1207).

* `coord_trans()` now works when breaks are suppressed (#1422).

* `cut_number()` gives error message if the number of requested bins can
  be created because there are two few unique values (#1046).

* Character labels in `facet_grid()` are no longer (incorrectly) coerced into
  factors. This caused problems with custom label functions (#1070).

* `facet_wrap()` and `facet_grid()` now allow you to use non-standard
  variable names by surrounding them with backticks (#1067).

* `facet_wrap()` more carefully checks its `nrow` and `ncol` arguments
  to ensure that they're specified correctly (@richierocks, #962)

* `facet_wrap()` gains a `dir` argument to control the direction the
  panels are wrapped in. The default is "h" for horizontal. Use "v" for
  vertical layout (#1260).

* `geom_abline()`, `geom_hline()` and `geom_vline()` have been rewritten to
  have simpler behaviour and be more consistent:

    * `stat_abline()`, `stat_hline()` and `stat_vline()` have been removed:
      these were never suitable for use other than with `geom_abline()` etc
      and were not documented.

    * `geom_abline()`, `geom_vline()` and `geom_hline()` are bound to
      `stat_identity()` and `position_identity()`

    * Intercept parameters can no longer be set to a function.

    * They are all documented in one file, since they are so closely related.

* `geom_bin2d()` will now let you specify one dimension's breaks exactly,
  without touching the other dimension's default breaks at all (#1126).

* `geom_crossbar()` sets grouping correctly so you can display multiple
  crossbars on one plot. It also makes the default `fatten` argument a little
  bigger to make the middle line more obvious (#1125).

* `geom_histogram()` and `geom_smooth()` now only inform you about the
  default values once per layer, rather than once per panel (#1220).

* `geom_pointrange()` gains `fatten` argument so you can control the
  size of the point relative to the size of the line.

* `geom_segment()` annotations were not transforming with scales 
  (@BrianDiggs, #859).

* `geom_smooth()` is no longer so chatty. If you want to know what the default
  smoothing method is, look it up in the documentation! (#1247)

* `geom_violin()` now has the ability to draw quantile lines (@DanRuderman).

* `ggplot()` now captures the parent frame to use for evaluation,
  rather than always defaulting to the global environment. This should
  make ggplot more suitable to use in more situations (e.g. with knitr)

* `ggsave()` has been simplified a little to make it easier to maintain.
  It no longer checks that you're printing a ggplot2 object (so now also
  works with any grid grob) (#970), and always requires a filename.
  Parameter `device` now supports character argument to specify which supported
  device to use ('pdf', 'png', 'jpeg', etc.), for when it cannot be correctly
  inferred from the file extension (for example when a temporary filename is
  supplied server side in shiny apps) (@sebkopf, #939). It no longer opens
  a graphics device if one isn't already open - this is annoying when you're
  running from a script (#1326).

* `guide_colorbar()` creates correct legend if only one color (@krlmlr, #943).

* `guide_colorbar()` no longer fails when the legend is empty - previously
  this often masked misspecifications elsewhere in the plot (#967).

* New `layer_data()` function extracts the data used for plotting for a given
  layer. It's mostly useful for testing.

* User supplied `minor_breaks` can now be supplied on the same scale as 
  the data, and will be automatically transformed with by scale (#1385).

* You can now suppress the appearance of an axis/legend title (and the space
  that would allocated for it) with `NULL` in the `scale_` function. To
  use the default label, use `waiver()` (#1145).

* Position adjustments no longer warn about potentially varying ranges
  because the problem rarely occurs in practice and there are currently a
  lot of false positives since I don't understand exactly what FP criteria
  I should be testing.

* `scale_fill_grey()` now uses red for missing values. This matches
  `scale_colour_grey()` and makes it obvious where missing values lie.
  Override with `na.value`.

* `scale_*_gradient2()` defaults to using Lab colour space.

* `scale_*_gradientn()` now allows `colours` or `colors` (#1290)

* `scale_y_continuous()` now also transforms the `lower`, `middle` and `upper`
  aesthetics used by `geom_boxplot()`: this only affects
  `geom_boxplot(stat = "identity")` (#1020).

* Legends no longer inherit aesthetics if `inherit.aes` is FALSE (#1267).

* `lims()` makes it easy to set the limits of any axis (#1138).

* `labels = NULL` now works with `guide_legend()` and `guide_colorbar()`.
  (#1175, #1183).

* `override.aes` now works with American aesthetic spelling, e.g. color

* Scales no longer round data points to improve performance of colour
  palettes. Instead the scales package now uses a much faster colour
  interpolation algorithm (#1022).

* `scale_*_brewer()` and `scale_*_distiller()` add new `direction` argument of 
  `scales::brewer_pal`, making it easier to change the order of colours 
  (@jiho, #1139).

* `scale_x_date()` now clips dates outside the limits in the same way as
  `scale_x_continuous()` (#1090).

* `stat_bin()` gains `bins` arguments, which denotes the number of bins. Now
  you can set `bins=100` instead of `binwidth=0.5`. Note that `breaks` or
  `binwidth` will override it (@tmshn, #1158, #102).

* `stat_boxplot()` warns if a continuous variable is used for the `x` aesthetic
  without also supplying a `group` aesthetic (#992, @krlmlr).

* `stat_summary_2d()` and `stat_bin_2d()` now share exactly the same code for 
  determining breaks from `bins`, `binwidth`, and `origin`. 
  
* `stat_summary_2d()` and `stat_bin_2d()` now output in tile/raster compatible 
  form instead of rect compatible form. 

* Automatically computed breaks do not lead to an error for transformations like
  "probit" where the inverse can map to infinity (#871, @krlmlr)

* `stat_function()` now always evaluates the function on the original scale.
  Previously it computed the function on transformed scales, giving incorrect
  values (@BrianDiggs, #1011).

* `strip_dots` works with anonymous functions within calculated aesthetics 
  (e.g. `aes(sapply(..density.., function(x) mean(x))))` (#1154, @NikNakk)

* `theme()` gains `validate = FALSE` parameter to turn off validation, and 
  hence store arbitrary additional data in the themes. (@tdhock, #1121)

* Improved the calculation of segments needed to draw the curve representing
  a line when plotted in polar coordinates. In some cases, the last segment
  of a multi-segment line was not drawn (@BrianDiggs, #952)<|MERGE_RESOLUTION|>--- conflicted
+++ resolved
@@ -1,13 +1,9 @@
 # ggplot2 (development version)
 
-<<<<<<< HEAD
 * Fixed bug in `stat_function()` so x-axis title now produced automatically 
-  when no data added. 
-  (@phispu, #5647).
-=======
+  when no data added. (@phispu, #5647).
 * geom_sf now accepts shape names (@sierrajohnson, #5808)
 * Added `gg` class to `labs()` (@phispu, #5553).
->>>>>>> ee5c9e5b
 * Missing values from discrete palettes are no longer translated 
   (@teunbrand, #5929).
 * Fixed bug in `facet_grid(margins = TRUE)` when using expresssions 

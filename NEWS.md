# ggplot2 (development version)

<<<<<<< HEAD
* To apply dodging more consistently in violin plots, `stat_ydensity()` now
  has a `drop` argument to keep or discard groups with 1 observation.
=======
* `coord_flip()` has been marked as superseded. The recommended alternative is
  to swap the `x` and `y` aesthetic and/or using the `orientation` argument in
  a layer (@teunbrand, #5130).
* `stat_align()` is now applied per panel instead of globally, preventing issues
  when facets have different ranges (@teunbrand, #5227).
* A stacking bug in `stat_align()` was fixed (@teunbrand, #5176).
* `stat_contour()` and `stat_contour_filled()` now warn about and remove
  duplicated coordinates (@teunbrand, #5215).
* `annotation_logticks()` skips drawing ticks when the scale range is non-finite
  instead of throwing an error (@teunbrand, #5229).
* Fixed spurious warnings when the `weight` was used in `stat_bin_2d()`, 
  `stat_boxplot()`, `stat_contour()`, `stat_bin_hex()` and `stat_quantile()`
  (@teunbrand, #5216).
* Various type checks and their messages have been standardised 
  (@teunbrand, #4834).
* The `layer_data()`, `layer_scales()` and `layer_grob()` now have the default
  `plot = last_plot()` (@teunbrand, #5166).
* To prevent changing the plotting order, `stat_sf()` is now computed per panel 
  instead of per group (@teunbrand, #4340).
* ggplot2 now uses `scales::DiscreteRange` and `scales::ContinuousRange`, which
  are available to write scale extensions from scratch (@teunbrand, #2710).
* For the purposes of checking required or non-missing aesthetics, character 
  vectors are no longer considered non-finite (@teunbrand, @4284).
* Fixed bug in `coord_sf()` where graticule lines didn't obey 
  `panel.grid.major`'s linewidth setting (@teunbrand, #5179)
* The `datetime_scale()` scale constructor is now exported for use in extension
  packages (@teunbrand, #4701).
* `geom_text()` drops observations where `angle = NA` instead of throwing an
  error (@teunbrand, #2757).
* `update_geom_defaults()` and `update_stat_defaults()` now return properly 
  classed objects and have updated docs (@dkahle, #5146)
  
# ggplot2 3.4.1
This is a small release focusing on fixing regressions in the 3.4.0 release
and minor polishes.

## Breaking changes

* The computed variable `y` in `stat_ecdf()` has been superseded by `ecdf` to 
  prevent incorrect scale transformations (@teunbrand, #5113 and #5112).
  
## New features

* Added `scale_linewidth_manual()` and `scale_linewidth_identity()` to support
  the `linewidth` aesthetic (@teunbrand, #5050).
  
>>>>>>> 152d1d57
* `ggsave()` warns when multiple `filename`s are given, and only writes to the
  first file (@teunbrand, #5114).

## Bug fixes

* Fixed a regression in `geom_hex()` where aesthetics were replicated across 
  bins (@thomasp85, #5037 and #5044).
  
* Using two ordered factors as facetting variables in 
  `facet_grid(..., as.table = FALSE)` now throws a warning instead of an
  error (@teunbrand, #5109).
  
* Fixed misbehaviour of `draw_key_boxplot()` and `draw_key_crossbar()` with 
  skewed key aspect ratio (@teunbrand, #5082).
  
* Fixed spurious warning when `weight` aesthetic was used in `stat_smooth()` 
  (@teunbrand based on @clauswilke's suggestion, #5053).
  
* The `lwd` alias is now correctly replaced by `linewidth` instead of `size` 
  (@teunbrand based on @clauswilke's suggestion #5051).
  
* Fixed a regression in `Coord$train_panel_guides()` where names of guides were 
  dropped (@maxsutton, #5063).

In binned scales:

* Automatic breaks should no longer be out-of-bounds, and automatic limits are
  adjusted to include breaks (@teunbrand, #5082).
  
* Zero-range limits no longer throw an error and are treated akin to continuous
  scales with zero-range limits (@teunbrand, #5066).
  
* The `trans = "date"` and `trans = "time"` transformations were made compatible
  (@teunbrand, #4217).

# ggplot2 3.4.0
This is a minor release focusing on tightening up the internals and ironing out
some inconsistencies in the API. The biggest change is the addition of the 
`linewidth` aesthetic that takes of sizing the width of any line from `size`. 
This change, while attempting to be as non-breaking as possible, has the 
potential to change the look of some of your plots.

Other notable changes is a complete redo of the error and warning messaging in
ggplot2 using the cli package. Messaging is now better contextualised and it 
should be easier to identify which layer an error is coming from. Last, we have
now made the switch to using the vctrs package internally which means that 
support for vctrs classes as variables should improve, along with some small 
gains in rendering speed.

## Breaking changes

* A `linewidth` aesthetic has been introduced and supersedes the `size` 
  aesthetic for scaling the width of lines in line based geoms. `size` will 
  remain functioning but deprecated for these geoms and it is recommended to 
  update all code to reflect the new aesthetic. For geoms that have _both_ point 
  sizing and linewidth sizing (`geom_pointrange()` and `geom_sf`) `size` now 
  **only** refers to sizing of points which can leads to a visual change in old
  code (@thomasp85, #3672)
  
* The default line width for polygons in `geom_sf()` have been decreased to 0.2 
  to reflect that this is usually used for demarking borders where a thinner 
  line is better suited. This change was made since we already induced a 
  visual change in `geom_sf()` with the introduction of the `linewidth` 
  aesthetic.
  
* The dot-dot notation (`..var..`) and `stat()`, which have been superseded by
  `after_stat()`, are now formally deprecated (@yutannihilation, #3693).

* `qplot()` is now formally deprecated (@yutannihilation, #3956).

* `stage()` now properly refers to the values without scale transformations for
  the stage of `after_stat`. If your code requires the scaled version of the
  values for some reason, you have to apply the same transformation by yourself,
  e.g. `sqrt()` for `scale_{x,y}_sqrt()` (@yutannihilation and @teunbrand, #4155).

* Use `rlang::hash()` instead of `digest::digest()`. This update may lead to 
  changes in the automatic sorting of legends. In order to enforce a specific
  legend order use the `order` argument in the guide. (@thomasp85, #4458)

* referring to `x` in backquoted expressions with `label_bquote()` is no longer
  possible.

* The `ticks.linewidth` and `frame.linewidth` parameters of `guide_colourbar()`
  are now multiplied with `.pt` like elsewhere in ggplot2. It can cause visual
  changes when these arguments are not the defaults and these changes can be 
  restored to their previous behaviour by adding `/ .pt` (@teunbrand #4314).

* `scale_*_viridis_b()` now uses the full range of the viridis scales 
  (@gregleleu, #4737)

## New features

* `geom_col()` and `geom_bar()` gain a new `just` argument. This is set to `0.5`
  by default; use `just = 0`/`just = 1` to place columns on the left/right
  of the axis breaks.
  (@wurli, #4899)

* `geom_density()` and `stat_density()` now support `bounds` argument
  to estimate density with boundary correction (@echasnovski, #4013).

* ggplot now checks during statistical transformations whether any data 
  columns were dropped and warns about this. If stats intend to drop
  data columns they can declare them in the new field `dropped_aes`.
  (@clauswilke, #3250)

* `...` supports `rlang::list2` dynamic dots in all public functions. 
  (@mone27, #4764) 

* `theme()` now has a `strip.clip` argument, that can be set to `"off"` to 
  prevent the clipping of strip text and background borders (@teunbrand, #4118)
  
* `geom_contour()` now accepts a function in the `breaks` argument 
  (@eliocamp, #4652).

## Minor improvements and bug fixes

* Fix a bug in `position_jitter()` where infinity values were dropped (@javlon,
  #4790).

* `geom_linerange()` now respects the `na.rm` argument (#4927, @thomasp85)

* Improve the support for `guide_axis()` on `coord_trans()` 
  (@yutannihilation, #3959)
  
* Added `stat_align()` to align data without common x-coordinates prior to
  stacking. This is now the default stat for `geom_area()` (@thomasp85, #4850)

* Fix a bug in `stat_contour_filled()` where break value differences below a 
  certain number of digits would cause the computations to fail (@thomasp85, 
  #4874)

* Secondary axis ticks are now positioned more precisely, removing small visual
  artefacts with alignment between grid and ticks (@thomasp85, #3576)

* Improve `stat_function` documentation regarding `xlim` argument. 
  (@92amartins, #4474)

* Fix various issues with how `labels`, `breaks`, `limits`, and `show.limits`
  interact in the different binning guides (@thomasp85, #4831)

* Automatic break calculation now squishes the scale limits to the domain
  of the transformation. This allows `scale_{x/y}_sqrt()` to find breaks at 0   
  when appropriate (@teunbrand, #980).

* Using multiple modified aesthetics correctly will no longer trigger warnings. 
  If used incorrectly, the warning will now report the duplicated aesthetic 
  instead of `NA` (@teunbrand, #4707).

* `aes()` now supports the `!!!` operator in its first two arguments
  (#2675). Thanks to @yutannihilation and @teunbrand for draft
  implementations.

* Require rlang >= 1.0.0 (@billybarc, #4797)

* `geom_violin()` no longer issues "collapsing to unique 'x' values" warning
  (@bersbersbers, #4455)

* `annotate()` now documents unsupported geoms (`geom_abline()`, `geom_hline()`
  and `geom_vline()`), and warns when they are requested (@mikmart, #4719)

* `presidential` dataset now includes Trump's presidency (@bkmgit, #4703).

* `position_stack()` now works fully with `geom_text()` (@thomasp85, #4367)

* `geom_tile()` now correctly recognises missing data in `xmin`, `xmax`, `ymin`,
  and `ymax` (@thomasp85 and @sigmapi, #4495)

* `geom_hex()` will now use the binwidth from `stat_bin_hex()` if present, 
  instead of deriving it (@thomasp85, #4580)
  
* `geom_hex()` now works on non-linear coordinate systems (@thomasp85)

* Fixed a bug throwing errors when trying to render an empty plot with secondary
  axes (@thomasp85, #4509)

* Axes are now added correctly in `facet_wrap()` when `as.table = FALSE`
  (@thomasp85, #4553)

* Better compatibility of custom device functions in `ggsave()` 
  (@thomasp85, #4539)

* Binning scales are now more resilient to calculated limits that ends up being
  `NaN` after transformations (@thomasp85, #4510)

* Strip padding in `facet_grid()` is now only in effect if 
  `strip.placement = "outside"` _and_ an axis is present between the strip and 
  the panel (@thomasp85, #4610)

* Aesthetics of length 1 are now recycled to 0 if the length of the data is 0 
  (@thomasp85, #4588)

* Setting `size = NA` will no longer cause `guide_legend()` to error 
  (@thomasp85, #4559)

* Setting `stroke` to `NA` in `geom_point()` will no longer impair the sizing of
  the points (@thomasp85, #4624)

* `stat_bin_2d()` now correctly recognises the `weight` aesthetic 
  (@thomasp85, #4646)
  
* All geoms now have consistent exposure of linejoin and lineend parameters, and
  the guide keys will now respect these settings (@thomasp85, #4653)

* `geom_sf()` now respects `arrow` parameter for lines (@jakeruss, #4659)

* Updated documentation for `print.ggplot` to reflect that it returns
  the original plot, not the result of `ggplot_build()`. (@r2evans, #4390)

* `scale_*_manual()` no longer displays extra legend keys, or changes their 
  order, when a named `values` argument has more items than the data. To display
  all `values` on the legend instead, use
  `scale_*_manual(values = vals, limits = names(vals))`. (@teunbrand, @banfai, 
  #4511, #4534)

* Updated documentation for `geom_contour()` to correctly reflect argument 
  precedence between `bins` and `binwidth`. (@eliocamp, #4651)

* Dots in `geom_dotplot()` are now correctly aligned to the baseline when
  `stackratio != 1` and `stackdir != "up"` (@mjskay, #4614)

* Key glyphs for `geom_boxplot()`, `geom_crossbar()`, `geom_pointrange()`, and
  `geom_linerange()` are now orientation-aware (@mjskay, #4732)
  
* Updated documentation for `geom_smooth()` to more clearly describe effects of 
  the `fullrange` parameter (@thoolihan, #4399).

# ggplot2 3.3.6
This is a very small release only applying an internal change to comply with 
R 4.2 and its deprecation of `default.stringsAsFactors()`. There are no user
facing changes and no breaking changes.

# ggplot2 3.3.5
This is a very small release focusing on fixing a couple of untenable issues 
that surfaced with the 3.3.4 release

* Revert changes made in #4434 (apply transform to intercept in `geom_abline()`) 
  as it introduced undesirable issues far worse than the bug it fixed 
  (@thomasp85, #4514)
* Fixes an issue in `ggsave()` when producing emf/wmf files (@yutannihilation, 
  #4521)
* Warn when grDevices specific arguments are passed to ragg devices (@thomasp85, 
  #4524)
* Fix an issue where `coord_sf()` was reporting that it is non-linear
  even when data is provided in projected coordinates (@clauswilke, #4527)

# ggplot2 3.3.4
This is a larger patch release fixing a huge number of bugs and introduces a 
small selection of feature refinements.

## Features

* Alt-text can now be added to a plot using the `alt` label, i.e 
  `+ labs(alt = ...)`. Currently this alt text is not automatically propagated, 
  but we plan to integrate into Shiny, RMarkdown, and other tools in the future. 
  (@thomasp85, #4477)

* Add support for the BrailleR package for creating descriptions of the plot
  when rendered (@thomasp85, #4459)
  
* `coord_sf()` now has an argument `default_crs` that specifies the coordinate
  reference system (CRS) for non-sf layers and scale/coord limits. This argument
  defaults to `NULL`, which means non-sf layers are assumed to be in projected
  coordinates, as in prior ggplot2 versions. Setting `default_crs = sf::st_crs(4326)`
  provides a simple way to interpret x and y positions as longitude and latitude,
  regardless of the CRS used by `coord_sf()`. Authors of extension packages
  implementing `stat_sf()`-like functionality are encouraged to look at the source
  code of `stat_sf()`'s `compute_group()` function to see how to provide scale-limit
  hints to `coord_sf()` (@clauswilke, #3659).

* `ggsave()` now uses ragg to render raster output if ragg is available. It also
  handles custom devices that sets a default unit (e.g. `ragg::agg_png`) 
  correctly (@thomasp85, #4388)

* `ggsave()` now returns the saved file location invisibly (#3379, @eliocamp).
  Note that, as a side effect, an unofficial hack `<ggplot object> + ggsave()`
  no longer works (#4513).

* The scale arguments `limits`, `breaks`, `minor_breaks`, `labels`, `rescaler`
  and `oob` now accept purrr style lambda notation (@teunbrand, #4427). The same 
  is true for `as_labeller()` (and therefore also `labeller()`) 
  (@netique, #4188).

* Manual scales now allow named vectors passed to `values` to contain fewer 
  elements than existing in the data. Elements not present in values will be set
  to `NA` (@thomasp85, #3451)
  
* Date and datetime position scales support out-of-bounds (oob) arguments to 
  control how limits affect data outside those limits (@teunbrand, #4199).
  
## Fixes

* Fix a bug that `after_stat()` and `after_scale()` cannot refer to aesthetics
  if it's specified in the plot-global mapping (@yutannihilation, #4260).
  
* Fix bug in `annotate_logticks()` that would cause an error when used together
  with `coord_flip()` (@thomasp85, #3954)
  
* Fix a bug in `geom_abline()` that resulted in `intercept` not being subjected
  to the transformation of the y scale (@thomasp85, #3741)
  
* Extent the range of the line created by `geom_abline()` so that line ending
  is not visible for large linewidths (@thomasp85, #4024)

* Fix bug in `geom_dotplot()` where dots would be positioned wrong with 
  `stackgroups = TRUE` (@thomasp85, #1745)

* Fix calculation of confidence interval for locfit smoothing in `geom_smooth()`
  (@topepo, #3806)
  
* Fix bug in `geom_text()` where `"outward"` and `"inward"` justification for 
  some `angle` values was reversed (@aphalo, #4169, #4447)

* `ggsave()` now sets the default background to match the fill value of the
  `plot.background` theme element (@karawoo, #4057)

* It is now deprecated to specify `guides(<scale> = FALSE)` or
  `scale_*(guide = FALSE)` to remove a guide. Please use 
  `guides(<scale> = "none")` or `scale_*(guide = "none")` instead 
  (@yutannihilation, #4097)
  
* Fix a bug in `guide_bins()` where keys would disappear if the guide was 
  reversed (@thomasp85, #4210)
  
* Fix bug in `guide_coloursteps()` that would repeat the terminal bins if the
  breaks coincided with the limits of the scale (@thomasp85, #4019)

* Make sure that default labels from default mappings doesn't overwrite default
  labels from explicit mappings (@thomasp85, #2406)

* Fix bug in `labeller()` where parsing was turned off if `.multiline = FALSE`
  (@thomasp85, #4084)
  
* Make sure `label_bquote()` has access to the calling environment when 
  evaluating the labels (@thomasp85, #4141)

* Fix a bug in the layer implementation that introduced a new state after the 
  first render which could lead to a different look when rendered the second 
  time (@thomasp85, #4204)

* Fix a bug in legend justification where justification was lost of the legend
  dimensions exceeded the available size (@thomasp85, #3635)

* Fix a bug in `position_dodge2()` where `NA` values in thee data would cause an
  error (@thomasp85, #2905)

* Make sure `position_jitter()` creates the same jittering independent of 
  whether it is called by name or with constructor (@thomasp85, #2507)

* Fix a bug in `position_jitter()` where different jitters would be applied to 
  different position aesthetics of the same axis (@thomasp85, #2941)
  
* Fix a bug in `qplot()` when supplying `c(NA, NA)` as axis limits 
  (@thomasp85, #4027)
  
* Remove cross-inheritance of default discrete colour/fill scales and check the
  type and aesthetic of function output if `type` is a function 
  (@thomasp85, #4149)

* Fix bug in `scale_[x|y]_date()` where custom breaks functions that resulted in
  fracional dates would get misaligned (@thomasp85, #3965)
  
* Fix bug in `scale_[x|y]_datetime()` where a specified timezone would be 
  ignored by the scale (@thomasp85, #4007)
  
* Fix issue in `sec_axis()` that would throw warnings in the absence of any 
  secondary breaks (@thomasp85, #4368)

* `stat_bin()`'s computed variable `width` is now documented (#3522).
  
* `stat_count()` now computes width based on the full dataset instead of per 
  group (@thomasp85, #2047)

* Extended `stat_ecdf()` to calculate the cdf from either x or y instead from y 
  only (@jgjl, #4005)
  
* Fix a bug in `stat_summary_bin()` where one more than the requested number of
  bins would be created (@thomasp85, #3824)

* Only drop groups in `stat_ydensity()` when there are fewer than two data 
  points and throw a warning (@andrewwbutler, #4111).

* Fixed a bug in strip assembly when theme has `strip.text = element_blank()`
  and plots are faceted with multi-layered strips (@teunbrand, #4384).
  
* Using `theme(aspect.ratio = ...)` together with free space in `facet_grid()`
  now crrectly throws an error (@thomasp85, #3834)

* Fixed a bug in `labeller()` so that `.default` is passed to `as_labeller()`
  when labellers are specified by naming faceting variables. (@waltersom, #4031)
  
* Updated style for example code (@rjake, #4092)

* ggplot2 now requires R >= 3.3 (#4247).

* ggplot2 now uses `rlang::check_installed()` to check if a suggested package is
  installed, which will offer to install the package before continuing (#4375, 
  @malcolmbarrett)

* Improved error with hint when piping a `ggplot` object into a facet function
  (#4379, @mitchelloharawild).

# ggplot2 3.3.3
This is a small patch release mainly intended to address changes in R and CRAN.
It further changes the licensing model of ggplot2 to an MIT license.

* Update the ggplot2 licence to an MIT license (#4231, #4232, #4233, and #4281)

* Use vdiffr conditionally so ggplot2 can be tested on systems without vdiffr

* Update tests to work with the new `all.equal()` defaults in R >4.0.3

* Fixed a bug that `guide_bins()` mistakenly ignore `override.aes` argument
  (@yutannihilation, #4085).

# ggplot2 3.3.2
This is a small release focusing on fixing regressions introduced in 3.3.1.

* Added an `outside` option to `annotation_logticks()` that places tick marks
  outside of the plot bounds. (#3783, @kbodwin)

* `annotation_raster()` adds support for native rasters. For large rasters,
  native rasters render significantly faster than arrays (@kent37, #3388)
  
* Facet strips now have dedicated position-dependent theme elements 
  (`strip.text.x.top`, `strip.text.x.bottom`, `strip.text.y.left`, 
  `strip.text.y.right`) that inherit from `strip.text.x` and `strip.text.y`, 
  respectively. As a consequence, some theme stylings now need to be applied to 
  the position-dependent elements rather than to the parent elements. This 
  change was already introduced in ggplot2 3.3.0 but not listed in the 
  changelog. (@thomasp85, #3683)

* Facets now handle layers containing no data (@yutannihilation, #3853).
  
* A newly added geom `geom_density_2d_filled()` and associated stat 
  `stat_density_2d_filled()` can draw filled density contours
  (@clauswilke, #3846).

* A newly added `geom_function()` is now recommended to use in conjunction
  with/instead of `stat_function()`. In addition, `stat_function()` now
  works with transformed y axes, e.g. `scale_y_log10()`, and in plots
  containing no other data or layers (@clauswilke, #3611, #3905, #3983).

* Fixed a bug in `geom_sf()` that caused problems with legend-type
  autodetection (@clauswilke, #3963).
  
* Support graphics devices that use the `file` argument instead of `fileneame` 
  in `ggsave()` (@bwiernik, #3810)
  
* Default discrete color scales are now configurable through the `options()` of 
  `ggplot2.discrete.colour` and `ggplot2.discrete.fill`. When set to a character 
  vector of colour codes (or list of character vectors)  with sufficient length, 
  these colours are used for the default scale. See `help(scale_colour_discrete)` 
  for more details and examples (@cpsievert, #3833).

* Default continuous colour scales (i.e., the `options()` 
  `ggplot2.continuous.colour` and `ggplot2.continuous.fill`, which inform the 
  `type` argument of `scale_fill_continuous()` and `scale_colour_continuous()`) 
  now accept a function, which allows more control over these default 
  `continuous_scale()`s (@cpsievert, #3827).

* A bug was fixed in `stat_contour()` when calculating breaks based on 
  the `bins` argument (@clauswilke, #3879, #4004).
  
* Data columns can now contain `Vector` S4 objects, which are widely used in the 
  Bioconductor project. (@teunbrand, #3837)

# ggplot2 3.3.1

This is a small release with no code change. It removes all malicious links to a 
site that got hijacked from the readme and pkgdown site.

# ggplot2 3.3.0

This is a minor release but does contain a range of substantial new features, 
along with the standard bug fixes. The release contains a few visual breaking
changes, along with breaking changes for extension developers due to a shift in
internal representation of the position scales and their axes. No user breaking
changes are included.

This release also adds Dewey Dunnington (@paleolimbot) to the core team.

## Breaking changes
There are no user-facing breaking changes, but a change in some internal 
representations that extension developers may have relied on, along with a few 
breaking visual changes which may cause visual tests in downstream packages to 
fail.

* The `panel_params` field in the `Layout` now contains a list of list of 
  `ViewScale` objects, describing the trained coordinate system scales, instead
  of the list object used before. Any extensions that use this field will likely
  break, as will unit tests that checks aspects of this.

* `element_text()` now issues a warning when vectorized arguments are provided, 
  as in `colour = c("red", "green", "blue")`. Such use is discouraged and not 
  officially supported (@clauswilke, #3492).

* Changed `theme_grey()` setting for legend key so that it creates no border 
  (`NA`) rather than drawing a white one. (@annennenne, #3180)

* `geom_ribbon()` now draws separate lines for the upper and lower intervals if
  `colour` is mapped. Similarly, `geom_area()` and `geom_density()` now draw
  the upper lines only in the same case by default. If you want old-style full
  stroking, use `outline.type = "full"` (@yutannihilation, #3503 / @thomasp85, #3708).

## New features

* The evaluation time of aesthetics can now be controlled to a finer degree. 
  `after_stat()` supersedes the use of `stat()` and `..var..`-notation, and is
  joined by `after_scale()` to allow for mapping to scaled aesthetic values. 
  Remapping of the same aesthetic is now supported with `stage()`, so you can 
  map a data variable to a stat aesthetic, and remap the same aesthetic to 
  something else after statistical transformation (@thomasp85, #3534)

* All `coord_*()` functions with `xlim` and `ylim` arguments now accept
  vectors with `NA` as a placeholder for the minimum or maximum value
  (e.g., `ylim = c(0, NA)` would zoom the y-axis from 0 to the 
  maximum value observed in the data). This mimics the behaviour
  of the `limits` argument in continuous scale functions
  (@paleolimbot, #2907).

* Allowed reversing of discrete scales by re-writing `get_limits()` 
  (@AnneLyng, #3115)
  
* All geoms and stats that had a direction (i.e. where the x and y axes had 
  different interpretation), can now freely choose their direction, instead of
  relying on `coord_flip()`. The direction is deduced from the aesthetic 
  mapping, but can also be specified directly with the new `orientation` 
  argument (@thomasp85, #3506).
  
* Position guides can now be customized using the new `guide_axis()`, which can 
  be passed to position `scale_*()` functions or via `guides()`. The new axis 
  guide (`guide_axis()`) comes with arguments `check.overlap` (automatic removal 
  of overlapping labels), `angle` (easy rotation of axis labels), and
  `n.dodge` (dodge labels into multiple rows/columns) (@paleolimbot, #3322).
  
* A new scale type has been added, that allows binning of aesthetics at the 
  scale level. It has versions for both position and non-position aesthetics and
  comes with two new guides (`guide_bins` and `guide_coloursteps`) 
  (@thomasp85, #3096)
  
* `scale_x_continuous()` and `scale_y_continuous()` gains an `n.breaks` argument
  guiding the number of automatic generated breaks (@thomasp85, #3102)

* Added `stat_contour_filled()` and `geom_contour_filled()`, which compute 
  and draw filled contours of gridded data (@paleolimbot, #3044). 
  `geom_contour()` and `stat_contour()` now use the isoband package
  to compute contour lines. The `complete` parameter (which was undocumented
  and has been unused for at least four years) was removed (@paleolimbot, #3044).
  
* Themes have gained two new parameters, `plot.title.position` and 
  `plot.caption.position`, that can be used to customize how plot
  title/subtitle and plot caption are positioned relative to the overall plot
  (@clauswilke, #3252).

## Extensions
  
* `Geom` now gains a `setup_params()` method in line with the other ggproto
  classes (@thomasp85, #3509)

* The newly added function `register_theme_elements()` now allows developers
  of extension packages to define their own new theme elements and place them
  into the ggplot2 element tree (@clauswilke, #2540).

## Minor improvements and bug fixes

* `coord_trans()` now draws second axes and accepts `xlim`, `ylim`,
  and `expand` arguments to bring it up to feature parity with 
  `coord_cartesian()`. The `xtrans` and `ytrans` arguments that were 
  deprecated in version 1.0.1 in favour of `x` and `y` 
  were removed (@paleolimbot, #2990).

* `coord_trans()` now calculates breaks using the expanded range 
  (previously these were calculated using the unexpanded range, 
  which resulted in differences between plots made with `coord_trans()`
  and those made with `coord_cartesian()`). The expansion for discrete axes 
  in `coord_trans()` was also updated such that it behaves identically
  to that in `coord_cartesian()` (@paleolimbot, #3338).

* `expand_scale()` was deprecated in favour of `expansion()` for setting
  the `expand` argument of `x` and `y` scales (@paleolimbot).

* `geom_abline()`, `geom_hline()`, and `geom_vline()` now issue 
  more informative warnings when supplied with set aesthetics
  (i.e., `slope`, `intercept`, `yintercept`, and/or `xintercept`)
  and mapped aesthetics (i.e., `data` and/or `mapping`).

* Fix a bug in `geom_raster()` that squeezed the image when it went outside 
  scale limits (#3539, @thomasp85)

* `geom_sf()` now determines the legend type automatically (@microly, #3646).
  
* `geom_sf()` now removes rows that can't be plotted due to `NA` aesthetics 
  (#3546, @thomasp85)

* `geom_sf()` now applies alpha to linestring geometries 
  (#3589, @yutannihilation).

* `gg_dep()` was deprecated (@perezp44, #3382).

* Added function `ggplot_add.by()` for lists created with `by()`, allowing such
  lists to be added to ggplot objects (#2734, @Maschette)

* ggplot2 no longer depends on reshape2, which means that it no longer 
  (recursively) needs plyr, stringr, or stringi packages.

* Increase the default `nbin` of `guide_colourbar()` to place the ticks more 
  precisely (#3508, @yutannihilation).

* `manual_scale()` now matches `values` with the order of `breaks` whenever
  `values` is an unnamed vector. Previously, unnamed `values` would match with
  the limits of the scale and ignore the order of any `breaks` provided. Note
  that this may change the appearance of plots that previously relied on the
  unordered behaviour (#2429, @idno0001).

* `scale_manual_*(limits = ...)` now actually limits the scale (#3262,
  @yutannihilation).

* Fix a bug when `show.legend` is a named logical vector 
  (#3461, @yutannihilation).

* Added weight aesthetic option to `stat_density()` and made scaling of 
  weights the default (@annennenne, #2902)
  
* `stat_density2d()` can now take an `adjust` parameter to scale the default 
  bandwidth. (#2860, @haleyjeppson)

* `stat_smooth()` uses `REML` by default, if `method = "gam"` and
  `gam`'s method is not specified (@ikosmidis, #2630).

* stacking text when calculating the labels and the y axis with
  `stat_summary()` now works (@ikosmidis, #2709)
  
* `stat_summary()` and related functions now support rlang-style lambda functions
  (#3568, @dkahle).

* The data mask pronoun, `.data`, is now stripped from default labels.

* Addition of partial themes to plots has been made more predictable;
  stepwise addition of individual partial themes is now equivalent to
  addition of multple theme elements at once (@clauswilke, #3039).

* Facets now don't fail even when some variable in the spec are not available
  in all layers (@yutannihilation, #2963).

# ggplot2 3.2.1

This is a patch release fixing a few regressions introduced in 3.2.0 as well as
fixing some unit tests that broke due to upstream changes.

* `position_stack()` no longer changes the order of the input data. Changes to 
  the internal behaviour of `geom_ribbon()` made this reordering problematic 
  with ribbons that spanned `y = 0` (#3471)
* Using `qplot()` with a single positional aesthetic will no longer title the
  non-specified scale as `"NULL"` (#3473)
* Fixes unit tests for sf graticule labels caused by chages to sf

# ggplot2 3.2.0

This is a minor release with an emphasis on internal changes to make ggplot2 
faster and more consistent. The few interface changes will only affect the 
aesthetics of the plot in minor ways, and will only potentially break code of
extension developers if they have relied on internals that have been changed. 
This release also sees the addition of Hiroaki Yutani (@yutannihilation) to the 
core developer team.

With the release of R 3.6, ggplot2 now requires the R version to be at least 3.2,
as the tidyverse is committed to support 5 major versions of R.

## Breaking changes

* Two patches (#2996 and #3050) fixed minor rendering problems. In most cases,
  the visual changes are so subtle that they are difficult to see with the naked
  eye. However, these changes are detected by the vdiffr package, and therefore
  any package developers who use vdiffr to test for visual correctness of ggplot2
  plots will have to regenerate all reference images.
  
* In some cases, ggplot2 now produces a warning or an error for code that previously
  produced plot output. In all these cases, the previous plot output was accidental,
  and the plotting code uses the ggplot2 API in a way that would lead to undefined
  behavior. Examples include a missing `group` aesthetic in `geom_boxplot()` (#3316),
  annotations across multiple facets (#3305), and not using aesthetic mappings when
  drawing ribbons with `geom_ribbon()` (#3318).

## New features

* This release includes a range of internal changes that speeds up plot 
  generation. None of the changes are user facing and will not break any code,
  but in general ggplot2 should feel much faster. The changes includes, but are
  not limited to:
  
  - Caching ascent and descent dimensions of text to avoid recalculating it for
    every title.
  
  - Using a faster data.frame constructor as well as faster indexing into 
    data.frames
    
  - Removing the plyr dependency, replacing plyr functions with faster 
    equivalents.

* `geom_polygon()` can now draw polygons with holes using the new `subgroup` 
  aesthetic. This functionality requires R 3.6.0 (@thomasp85, #3128)

* Aesthetic mappings now accept functions that return `NULL` (@yutannihilation,
  #2997).

* `stat_function()` now accepts rlang/purrr style anonymous functions for the 
  `fun` parameter (@dkahle, #3159).

* `geom_rug()` gains an "outside" option to allow for moving the rug tassels to 
  outside the plot area (@njtierney, #3085) and a `length` option to allow for 
  changing the length of the rug lines (@daniel-wells, #3109). 
  
* All geoms now take a `key_glyph` paramter that allows users to customize
  how legend keys are drawn (@clauswilke, #3145). In addition, a new key glyph
  `timeseries` is provided to draw nice legends for time series
  (@mitchelloharawild, #3145).

## Extensions

* Layers now have a new member function `setup_layer()` which is called at the
  very beginning of the plot building process and which has access to the 
  original input data and the plot object being built. This function allows the 
  creation of custom layers that autogenerate aesthetic mappings based on the 
  input data or that filter the input data in some form. For the time being, this
  feature is not exported, but it has enabled the development of a new layer type,
  `layer_sf()` (see next item). Other special-purpose layer types may be added
  in the future (@clauswilke, #2872).
  
* A new layer type `layer_sf()` can auto-detect and auto-map sf geometry
  columns in the data. It should be used by extension developers who are writing
  new sf-based geoms or stats (@clauswilke, #3232).

* `x0` and `y0` are now recognized positional aesthetics so they will get scaled 
  if used in extension geoms and stats (@thomasp85, #3168)
  
* Continuous scale limits now accept functions which accept the default
  limits and return adjusted limits. This makes it possible to write
  a function that e.g. ensures the limits are always a multiple of 100,
  regardless of the data (@econandrew, #2307).

## Minor improvements and bug fixes

* `cut_width()` now accepts `...` to pass further arguments to `base::cut.default()`
   like `cut_number()` and `cut_interval()` already did (@cderv, #3055)

* `coord_map()` now can have axes on the top and right (@karawoo, #3042).

* `coord_polar()` now correctly rescales the secondary axis (@linzi-sg, #3278)

* `coord_sf()`, `coord_map()`, and `coord_polar()` now squash `-Inf` and `Inf`
  into the min and max of the plot (@yutannihilation, #2972).

* `coord_sf()` graticule lines are now drawn in the same thickness as panel grid 
  lines in `coord_cartesian()`, and seting panel grid lines to `element_blank()` 
  now also works in `coord_sf()` 
  (@clauswilke, #2991, #2525).

* `economics` data has been regenerated. This leads to some changes in the
  values of all columns (especially in `psavert`), but more importantly, strips 
  the grouping attributes from `economics_long`.

* `element_line()` now fills closed arrows (@yutannihilation, #2924).

* Facet strips on the left side of plots now have clipping turned on, preventing
  text from running out of the strip and borders from looking thicker than for
  other strips (@karawoo, #2772 and #3061).

* ggplot2 now works in Turkish locale (@yutannihilation, #3011).

* Clearer error messages for inappropriate aesthetics (@clairemcwhite, #3060).

* ggplot2 no longer attaches any external packages when using functions that 
  depend on packages that are suggested but not imported by ggplot2. The 
  affected functions include `geom_hex()`, `stat_binhex()`, 
  `stat_summary_hex()`, `geom_quantile()`, `stat_quantile()`, and `map_data()` 
  (@clauswilke, #3126).
  
* `geom_area()` and `geom_ribbon()` now sort the data along the x-axis in the 
  `setup_data()` method rather than as part of `draw_group()` (@thomasp85, 
  #3023)

* `geom_hline()`, `geom_vline()`, and `geom_abline()` now throw a warning if the 
  user supplies both an `xintercept`, `yintercept`, or `slope` value and a 
  mapping (@RichardJActon, #2950).

* `geom_rug()` now works with `coord_flip()` (@has2k1, #2987).

* `geom_violin()` no longer throws an error when quantile lines fall outside 
  the violin polygon (@thomasp85, #3254).

* `guide_legend()` and `guide_colorbar()` now use appropriate spacing between legend
  key glyphs and legend text even if the legend title is missing (@clauswilke, #2943).

* Default labels are now generated more consistently; e.g., symbols no longer
  get backticks, and long expressions are abbreviated with `...`
  (@yutannihilation, #2981).

* All-`Inf` layers are now ignored for picking the scale (@yutannihilation, 
  #3184).
  
* Diverging Brewer colour palette now use the correct mid-point colour 
  (@dariyasydykova, #3072).
  
* `scale_color_continuous()` now points to `scale_colour_continuous()` so that 
  it will handle `type = "viridis"` as the documentation states (@hlendway, 
  #3079).

* `scale_shape_identity()` now works correctly with `guide = "legend"` 
  (@malcolmbarrett, #3029)
  
* `scale_continuous` will now draw axis line even if the length of breaks is 0
  (@thomasp85, #3257)

* `stat_bin()` will now error when the number of bins exceeds 1e6 to avoid 
  accidentally freezing the user session (@thomasp85).
  
* `sec_axis()` now places ticks accurately when using nonlinear transformations (@dpseidel, #2978).

* `facet_wrap()` and `facet_grid()` now automatically remove NULL from facet
  specs, and accept empty specs (@yutannihilation, #3070, #2986).

* `stat_bin()` now handles data with only one unique value (@yutannihilation 
  #3047).

* `sec_axis()` now accepts functions as well as formulas (@yutannihilation, #3031).

*   New theme elements allowing different ticks lengths for each axis. For instance,
    this can be used to have inwards ticks on the x-axis (`axis.ticks.length.x`) and
    outwards ticks on the y-axis (`axis.ticks.length.y`) (@pank, #2935).

* The arguments of `Stat*$compute_layer()` and `Position*$compute_layer()` are
  now renamed to always match the ones of `Stat$compute_layer()` and
  `Position$compute_layer()` (@yutannihilation, #3202).

* `geom_*()` and `stat_*()` now accepts purrr-style lambda notation
  (@yutannihilation, #3138).

* `geom_tile()` and `geom_rect()` now draw rectangles without notches at the
  corners. The style of the corner can be controlled by `linejoin` parameters
  (@yutannihilation, #3050).

# ggplot2 3.1.0

## Breaking changes

This is a minor release and breaking changes have been kept to a minimum. End users of 
ggplot2 are unlikely to encounter any issues. However, there are a few items that developers 
of ggplot2 extensions should be aware of. For additional details, see also the discussion 
accompanying issue #2890.

*   In non-user-facing internal code (specifically in the `aes()` function and in
    the `aesthetics` argument of scale functions), ggplot2 now always uses the British
    spelling for aesthetics containing the word "colour". When users specify a "color"
    aesthetic it is automatically renamed to "colour". This renaming is also applied
    to non-standard aesthetics that contain the word "color". For example, "point_color"
    is renamed to "point_colour". This convention makes it easier to support both
    British and American spelling for novel, non-standard aesthetics, but it may require
    some adjustment for packages that have previously introduced non-standard color
    aesthetics using American spelling. A new function `standardise_aes_names()` is
    provided in case extension writers need to perform this renaming in their own code
    (@clauswilke, #2649).

*   Functions that generate other functions (closures) now force the arguments that are
    used from the generated functions, to avoid hard-to-catch errors. This may affect
    some users of manual scales (such as `scale_colour_manual()`, `scale_fill_manual()`,
    etc.) who depend on incorrect behavior (@krlmlr, #2807).
    
*   `Coord` objects now have a function `backtransform_range()` that returns the
    panel range in data coordinates. This change may affect developers of custom coords,
    who now should implement this function. It may also affect developers of custom
    geoms that use the `range()` function. In some applications, `backtransform_range()`
    may be more appropriate (@clauswilke, #2821).


## New features

*   `coord_sf()` has much improved customization of axis tick labels. Labels can now
    be set manually, and there are two new parameters, `label_graticule` and
    `label_axes`, that can be used to specify which graticules to label on which side
    of the plot (@clauswilke, #2846, #2857, #2881).
    
*   Two new geoms `geom_sf_label()` and `geom_sf_text()` can draw labels and text
    on sf objects. Under the hood, a new `stat_sf_coordinates()` calculates the
    x and y coordinates from the coordinates of the sf geometries. You can customize
    the calculation method via `fun.geometry` argument (@yutannihilation, #2761).
    

## Minor improvements and fixes

*   `benchplot()` now uses tidy evaluation (@dpseidel, #2699).

*   The error message in `compute_aesthetics()` now only provides the names of
    aesthetics with mismatched lengths, rather than all aesthetics (@karawoo,
    #2853).

*   For faceted plots, data is no longer internally reordered. This makes it
    safer to feed data columns into `aes()` or into parameters of geoms or
    stats. However, doing so remains discouraged (@clauswilke, #2694).

*   `coord_sf()` now also understands the `clip` argument, just like the other
    coords (@clauswilke, #2938).

*   `fortify()` now displays a more informative error message for
    `grouped_df()` objects when dplyr is not installed (@jimhester, #2822).

*   All `geom_*()` now display an informative error message when required 
    aesthetics are missing (@dpseidel, #2637 and #2706).

*   `geom_boxplot()` now understands the `width` parameter even when used with
    a non-standard stat, such as `stat_identity()` (@clauswilke, #2893).
    
*  `geom_hex()` now understands the `size` and `linetype` aesthetics
   (@mikmart, #2488).
    
*   `geom_hline()`, `geom_vline()`, and `geom_abline()` now work properly
    with `coord_trans()` (@clauswilke, #2149, #2812).
    
*   `geom_text(..., parse = TRUE)` now correctly renders the expected number of
    items instead of silently dropping items that are empty expressions, e.g.
    the empty string "". If an expression spans multiple lines, we take just
    the first line and drop the rest. This same issue is also fixed for
    `geom_label()` and the axis labels for `geom_sf()` (@slowkow, #2867).

*   `geom_sf()` now respects `lineend`, `linejoin`, and `linemitre` parameters 
    for lines and polygons (@alistaire47, #2826).
    
*   `ggsave()` now exits without creating a new graphics device if previously
    none was open (@clauswilke, #2363).

*   `labs()` now has named arguments `title`, `subtitle`, `caption`, and `tag`.
    Also, `labs()` now accepts tidyeval (@yutannihilation, #2669).

*   `position_nudge()` is now more robust and nudges only in the direction
    requested. This enables, for example, the horizontal nudging of boxplots
    (@clauswilke, #2733).

*   `sec_axis()` and `dup_axis()` now return appropriate breaks for the secondary
    axis when applied to log transformed scales (@dpseidel, #2729).

*   `sec_axis()` now works as expected when used in combination with tidy eval
    (@dpseidel, #2788).

*   `scale_*_date()`, `scale_*_time()` and `scale_*_datetime()` can now display 
    a secondary axis that is a __one-to-one__ transformation of the primary axis,
    implemented using the `sec.axis` argument to the scale constructor 
    (@dpseidel, #2244).
    
*   `stat_contour()`, `stat_density2d()`, `stat_bin2d()`,  `stat_binhex()`
    now calculate normalized statistics including `nlevel`, `ndensity`, and
    `ncount`. Also, `stat_density()` now includes the calculated statistic 
    `nlevel`, an alias for `scaled`, to better match the syntax of `stat_bin()`
    (@bjreisman, #2679).

# ggplot2 3.0.0

## Breaking changes

*   ggplot2 now supports/uses tidy evaluation (as described below). This is a 
    major change and breaks a number of packages; we made this breaking change 
    because it is important to make ggplot2 more programmable, and to be more 
    consistent with the rest of the tidyverse. The best general (and detailed)
    introduction to tidy evaluation can be found in the meta programming
    chapters in [Advanced R](https://adv-r.hadley.nz).
    
    The primary developer facing change is that `aes()` now contains 
    quosures (expression + environment pairs) rather than symbols, and you'll 
    need to take a different approach to extracting the information you need. 
    A common symptom of this change are errors "undefined columns selected" or 
    "invalid 'type' (list) of argument" (#2610). As in the previous version,
    constants (like `aes(x = 1)` or `aes(colour = "smoothed")`) are stored
    as is.
    
    In this version of ggplot2, if you need to describe a mapping in a string, 
    use `quo_name()` (to generate single-line strings; longer expressions may 
    be abbreviated) or `quo_text()` (to generate non-abbreviated strings that
    may span multiple lines). If you do need to extract the value of a variable
    instead use `rlang::eval_tidy()`. You may want to condition on 
    `(packageVersion("ggplot2") <= "2.2.1")` so that your code can work with
    both released and development versions of ggplot2.
    
    We recognise that this is a big change and if you're not already familiar
    with rlang, there's a lot to learn. If you are stuck, or need any help,
    please reach out on <https://community.rstudio.com>.

*   Error: Column `y` must be a 1d atomic vector or a list

    Internally, ggplot2 now uses `as.data.frame(tibble::as_tibble(x))` to
    convert a list into a data frame. This improves ggplot2's support for
    list-columns (needed for sf support), at a small cost: you can no longer
    use matrix-columns. Note that unlike tibble we still allow column vectors
    such as returned by `base::scale()` because of their widespread use.

*   Error: More than one expression parsed
  
    Previously `aes_string(x = c("a", "b", "c"))` silently returned 
    `aes(x = a)`. Now this is a clear error.

*   Error: `data` must be uniquely named but has duplicate columns
  
    If layer data contains columns with identical names an error will be 
    thrown. In earlier versions the first occuring column was chosen silently,
    potentially masking that the wrong data was chosen.

*   Error: Aesthetics must be either length 1 or the same as the data
    
    Layers are stricter about the columns they will combine into a single
    data frame. Each aesthetic now must be either the same length as the data
    frame or a single value. This makes silent recycling errors much less likely.

*   Error: `coord_*` doesn't support free scales 
   
    Free scales only work with selected coordinate systems; previously you'd
    get an incorrect plot.

*   Error in f(...) : unused argument (range = c(0, 1))

    This is because the `oob` argument to scale has been set to a function
    that only takes a single argument; it needs to take two arguments
    (`x`, and `range`). 

*   Error: unused argument (output)
  
    The function `guide_train()` now has an optional parameter `aesthetic`
    that allows you to override the `aesthetic` setting in the scale.
    To make your code work with the both released and development versions of 
    ggplot2 appropriate, add `aesthetic = NULL` to the `guide_train()` method
    signature.
    
    ```R
    # old
    guide_train.legend <- function(guide, scale) {...}
    
    # new 
    guide_train.legend <- function(guide, scale, aesthetic = NULL) {...}
    ```
    
    Then, inside the function, replace `scale$aesthetics[1]`,
    `aesthetic %||% scale$aesthetics[1]`. (The %||% operator is defined in the 
    rlang package).
    
    ```R
    # old
    setNames(list(scale$map(breaks)), scale$aesthetics[1])

    # new
    setNames(list(scale$map(breaks)), aesthetic %||% scale$aesthetics[1])
    ```

*   The long-deprecated `subset` argument to `layer()` has been removed.

## Tidy evaluation

* `aes()` now supports quasiquotation so that you can use `!!`, `!!!`,
  and `:=`. This replaces `aes_()` and `aes_string()` which are now
  soft-deprecated (but will remain around for a long time).

* `facet_wrap()` and `facet_grid()` now support `vars()` inputs. Like
  `dplyr::vars()`, this helper quotes its inputs and supports
  quasiquotation. For instance, you can now supply faceting variables
  like this: `facet_wrap(vars(am, cyl))` instead of 
  `facet_wrap(~am + cyl)`. Note that the formula interface is not going 
  away and will not be deprecated. `vars()` is simply meant to make it 
  easier to create functions around `facet_wrap()` and `facet_grid()`.

  The first two arguments of `facet_grid()` become `rows` and `cols`
  and now support `vars()` inputs. Note however that we took special
  care to ensure complete backward compatibility. With this change
  `facet_grid(vars(cyl), vars(am, vs))` is equivalent to
  `facet_grid(cyl ~ am + vs)`, and `facet_grid(cols = vars(am, vs))` is
  equivalent to `facet_grid(. ~ am + vs)`.

  One nice aspect of the new interface is that you can now easily
  supply names: `facet_grid(vars(Cylinder = cyl), labeller =
  label_both)` will give nice label titles to the facets. Of course,
  those names can be unquoted with the usual tidy eval syntax.

### sf

* ggplot2 now has full support for sf with `geom_sf()` and `coord_sf()`:

  ```r
  nc <- sf::st_read(system.file("shape/nc.shp", package = "sf"), quiet = TRUE)
  ggplot(nc) +
    geom_sf(aes(fill = AREA))
  ```
  It supports all simple features, automatically aligns CRS across layers, sets
  up the correct aspect ratio, and draws a graticule.

## New features

* ggplot2 now works on R 3.1 onwards, and uses the 
  [vdiffr](https://github.com/r-lib/vdiffr) package for visual testing.

* In most cases, accidentally using `%>%` instead of `+` will generate an 
  informative error (#2400).

* New syntax for calculated aesthetics. Instead of using `aes(y = ..count..)` 
  you can (and should!) use `aes(y = stat(count))`. `stat()` is a real function 
  with documentation which hopefully will make this part of ggplot2 less 
  confusing (#2059).
  
  `stat()` is particularly nice for more complex calculations because you 
  only need to specify it once: `aes(y = stat(count / max(count)))`,
  rather than `aes(y = ..count.. / max(..count..))`
  
* New `tag` label for adding identification tags to plots, typically used for 
  labelling a subplot with a letter. Add a tag with `labs(tag = "A")`, style it 
  with the `plot.tag` theme element, and control position with the
  `plot.tag.position` theme setting (@thomasp85).

### Layers: geoms, stats, and position adjustments

* `geom_segment()` and `geom_curve()` have a new `arrow.fill` parameter which 
  allows you to specify a separate fill colour for closed arrowheads 
  (@hrbrmstr and @clauswilke, #2375).

* `geom_point()` and friends can now take shapes as strings instead of integers,
  e.g. `geom_point(shape = "diamond")` (@daniel-barnett, #2075).

* `position_dodge()` gains a `preserve` argument that allows you to control
  whether the `total` width at each `x` value is preserved (the current 
  default), or ensure that the width of a `single` element is preserved
  (what many people want) (#1935).

* New `position_dodge2()` provides enhanced dodging for boxplots. Compared to
  `position_dodge()`, `position_dodge2()` compares `xmin` and `xmax` values  
  to determine which elements overlap, and spreads overlapping elements evenly
  within the region of overlap. `position_dodge2()` is now the default position
  adjustment for `geom_boxplot()`, because it handles `varwidth = TRUE`, and 
  will be considered for other geoms in the future.
  
  The `padding` parameter adds a small amount of padding between elements 
  (@karawoo, #2143) and a `reverse` parameter allows you to reverse the order 
  of placement (@karawoo, #2171).
  
* New `stat_qq_line()` makes it easy to add a simple line to a Q-Q plot, which 
  makes it easier to judge the fit of the theoretical distribution 
  (@nicksolomon).

### Scales and guides

* Improved support for mapping date/time variables to `alpha`, `size`, `colour`, 
  and `fill` aesthetics, including `date_breaks` and `date_labels` arguments 
  (@karawoo, #1526), and new `scale_alpha()` variants (@karawoo, #1526).

* Improved support for ordered factors. Ordered factors throw a warning when 
  mapped to shape (unordered factors do not), and do not throw warnings when 
  mapped to size or alpha (unordered factors do). Viridis is used as the 
  default colour and fill scale for ordered factors (@karawoo, #1526).

* The `expand` argument of `scale_*_continuous()` and `scale_*_discrete()`
  now accepts separate expansion values for the lower and upper range
  limits. The expansion limits can be specified using the convenience
  function `expand_scale()`.
  
  Separate expansion limits may be useful for bar charts, e.g. if one
  wants the bottom of the bars to be flush with the x axis but still 
  leave some (automatically calculated amount of) space above them:
  
    ```r
    ggplot(mtcars) +
        geom_bar(aes(x = factor(cyl))) +
        scale_y_continuous(expand = expand_scale(mult = c(0, .1)))
    ```
  
  It can also be useful for line charts, e.g. for counts over time,
  where one wants to have a ’hard’ lower limit of y = 0 but leave the
  upper limit unspecified (and perhaps differing between panels), with
  some extra space above the highest point on the line (with symmetrical 
  limits, the extra space above the highest point could in some cases 
  cause the lower limit to be negative).
  
  The old syntax for the `expand` argument will, of course, continue
  to work (@huftis, #1669).

* `scale_colour_continuous()` and `scale_colour_gradient()` are now controlled 
  by global options `ggplot2.continuous.colour` and `ggplot2.continuous.fill`. 
  These can be set to `"gradient"` (the default) or `"viridis"` (@karawoo).

* New `scale_colour_viridis_c()`/`scale_fill_viridis_c()` (continuous) and
  `scale_colour_viridis_d()`/`scale_fill_viridis_d()` (discrete) make it
  easy to use Viridis colour scales (@karawoo, #1526).

* Guides for `geom_text()` now accept custom labels with 
  `guide_legend(override.aes = list(label = "foo"))` (@brianwdavis, #2458).

### Margins

* Strips gain margins on all sides by default. This means that to fully justify
  text to the edge of a strip, you will need to also set the margins to 0
  (@karawoo).

* Rotated strip labels now correctly understand `hjust` and `vjust` parameters
  at all angles (@karawoo).

* Strip labels now understand justification relative to the direction of the
  text, meaning that in y facets, the strip text can be placed at either end of
  the strip using `hjust` (@karawoo).

* Legend titles and labels get a little extra space around them, which 
  prevents legend titles from overlapping the legend at large font sizes 
  (@karawoo, #1881).

## Extension points

* New `autolayer()` S3 generic (@mitchelloharawild, #1974). This is similar
  to `autoplot()` but produces layers rather than complete plots.

* Custom objects can now be added using `+` if a `ggplot_add` method has been
  defined for the class of the object (@thomasp85).

* Theme elements can now be subclassed. Add a `merge_element` method to control
  how properties are inherited from the parent element. Add an `element_grob` 
  method to define how elements are rendered into grobs (@thomasp85, #1981).

* Coords have gained new extension mechanisms.
  
    If you have an existing coord extension, you will need to revise the
    specification of the `train()` method. It is now called 
    `setup_panel_params()` (better reflecting what it actually does) and now 
    has arguments `scale_x`, and `scale_y` (the x and y scales respectively) 
    and `param`, a list of plot specific parameters generated by 
    `setup_params()`.

    What was formerly called `scale_details` (in coords), `panel_ranges` 
    (in layout) and `panel_scales` (in geoms) are now consistently called
    `panel_params` (#1311). These are parameters of the coord that vary from
    panel to panel.

* `ggplot_build()` and `ggplot_gtable()` are now generics, so ggplot-subclasses 
  can define additional behavior during the build stage.

* `guide_train()`, `guide_merge()`, `guide_geom()`, and `guide_gengrob()`
  are now exported as they are needed if you want to design your own guide.
  They are not currently documented; use at your own risk (#2528).

* `scale_type()` generic is now exported and documented. Use this if you 
  want to extend ggplot2 to work with a new type of vector.

## Minor bug fixes and improvements

### Faceting

* `facet_grid()` gives a more informative error message if you try to use
  a variable in both rows and cols (#1928).

* `facet_grid()` and `facet_wrap()` both give better error messages if you
  attempt to use an unsupported coord with free scales (#2049).

* `label_parsed()` works once again (#2279).

* You can now style the background of horizontal and vertical strips
  independently with `strip.background.x` and `strip.background.y` 
  theme settings (#2249).

### Scales

* `discrete_scale()` documentation now inherits shared definitions from 
  `continuous_scale()` (@alistaire47, #2052).

* `guide_colorbar()` shows all colours of the scale (@has2k1, #2343).

* `scale_identity()` once again produces legends by default (#2112).

* Tick marks for secondary axes with strong transformations are more 
  accurately placed (@thomasp85, #1992).

* Missing line types now reliably generate missing lines (with standard 
  warning) (#2206).

* Legends now ignore set aesthetics that are not length one (#1932).

* All colour and fill scales now have an `aesthetics` argument that can
  be used to set the aesthetic(s) the scale works with. This makes it
  possible to apply a colour scale to both colour and fill aesthetics
  at the same time, via `aesthetics = c("colour", "fill")` (@clauswilke).
  
* Three new generic scales work with any aesthetic or set of aesthetics: 
  `scale_continuous_identity()`, `scale_discrete_identity()`, and
  `scale_discrete_manual()` (@clauswilke).

* `scale_*_gradient2()` now consistently omits points outside limits by 
  rescaling after the limits are enforced (@foo-bar-baz-qux, #2230).

### Layers

* `geom_label()` now correctly produces unbordered labels when `label.size` 
  is 0, even when saving to PDF (@bfgray3, #2407).

* `layer()` gives considerably better error messages for incorrectly specified
  `geom`, `stat`, or `position` (#2401).

* In all layers that use it, `linemitre` now defaults to 10 (instead of 1)
  to better match base R.

* `geom_boxplot()` now supplies a default value if no `x` aesthetic is present
  (@foo-bar-baz-qux, #2110).

* `geom_density()` drops groups with fewer than two data points and throws a
  warning. For groups with two data points, density values are now calculated 
  with `stats::density` (@karawoo, #2127).

* `geom_segment()` now also takes a `linejoin` parameter. This allows more 
  control over the appearance of the segments, which is especially useful for 
  plotting thick arrows (@Ax3man, #774).

* `geom_smooth()` now reports the formula used when `method = "auto"` 
  (@davharris #1951). `geom_smooth()` now orders by the `x` aesthetic, making it 
  easier to pass pre-computed values without manual ordering (@izahn, #2028). It 
  also now knows it has `ymin` and `ymax` aesthetics (#1939). The legend 
  correctly reflects the status of the `se` argument when used with stats 
  other than the default (@clauswilke, #1546).

* `geom_tile()` now once again interprets `width` and `height` correctly 
  (@malcolmbarrett, #2510).

* `position_jitter()` and `position_jitterdodge()` gain a `seed` argument that
  allows the specification of a random seed for reproducible jittering 
  (@krlmlr, #1996 and @slowkow, #2445).

* `stat_density()` has better behaviour if all groups are dropped because they
  are too small (#2282).

* `stat_summary_bin()` now understands the `breaks` parameter (@karawoo, #2214).

* `stat_bin()` now accepts functions for `binwidth`. This allows better binning 
  when faceting along variables with different ranges (@botanize).

* `stat_bin()` and `geom_histogram()` now sum correctly when using the `weight` 
  aesthetic (@jiho, #1921).

* `stat_bin()` again uses correct scaling for the computed variable `ndensity` 
  (@timgoodman, #2324).

* `stat_bin()` and `stat_bin_2d()` now properly handle the `breaks` parameter 
  when the scales are transformed (@has2k1, #2366).

* `update_geom_defaults()` and `update_stat_defaults()` allow American 
  spelling of aesthetic parameters (@foo-bar-baz-qux, #2299).

* The `show.legend` parameter now accepts a named logical vector to hide/show
  only some aesthetics in the legend (@tutuchan, #1798).

* Layers now silently ignore unknown aesthetics with value `NULL` (#1909).

### Coords

* Clipping to the plot panel is now configurable, through a `clip` argument
  to coordinate systems, e.g. `coord_cartesian(clip = "off")` 
  (@clauswilke, #2536).

* Like scales, coordinate systems now give you a message when you're 
  replacing an existing coordinate system (#2264).

* `coord_polar()` now draws secondary axis ticks and labels 
  (@dylan-stark, #2072), and can draw the radius axis on the right 
  (@thomasp85, #2005).

* `coord_trans()` now generates a warning when a transformation generates 
  non-finite values (@foo-bar-baz-qux, #2147).

### Themes

* Complete themes now always override all elements of the default theme
  (@has2k1, #2058, #2079).

* Themes now set default grid colour in `panel.grid` rather than individually
  in `panel.grid.major` and `panel.grid.minor` individually. This makes it 
  slightly easier to customise the theme (#2352).

* Fixed bug when setting strips to `element_blank()` (@thomasp85). 

* Axes positioned on the top and to the right can now customize their ticks and
  lines separately (@thomasp85, #1899).

* Built-in themes gain parameters `base_line_size` and `base_rect_size` which 
  control the default sizes of line and rectangle elements (@karawoo, #2176).

* Default themes use `rel()` to set line widths (@baptiste).

* Themes were tweaked for visual consistency and more graceful behavior when 
  changing the base font size. All absolute heights or widths were replaced 
  with heights or widths that are proportional to the base font size. One 
  relative font size was eliminated (@clauswilke).
  
* The height of descenders is now calculated solely on font metrics and doesn't
  change with the specific letters in the string. This fixes minor alignment 
  issues with plot titles, subtitles, and legend titles (#2288, @clauswilke).

### Guides

* `guide_colorbar()` is more configurable: tick marks and color bar frame
  can now by styled with arguments `ticks.colour`, `ticks.linewidth`, 
  `frame.colour`, `frame.linewidth`, and `frame.linetype`
  (@clauswilke).
  
* `guide_colorbar()` now uses `legend.spacing.x` and `legend.spacing.y` 
  correctly, and it can handle multi-line titles. Minor tweaks were made to 
  `guide_legend()` to make sure the two legend functions behave as similarly as
  possible (@clauswilke, #2397 and #2398).
  
* The theme elements `legend.title` and `legend.text` now respect the settings 
  of `margin`, `hjust`, and `vjust` (@clauswilke, #2465, #1502).

* Non-angle parameters of `label.theme` or `title.theme` can now be set in 
  `guide_legend()` and `guide_colorbar()` (@clauswilke, #2544).

### Other

* `fortify()` gains a method for tbls (@karawoo, #2218).

* `ggplot` gains a method for `grouped_df`s that adds a `.group` variable,
  which computes a unique value for each group. Use it with 
  `aes(group = .group)` (#2351).

* `ggproto()` produces objects with class `c("ggproto", "gg")`, allowing for
  a more informative error message when adding layers, scales, or other ggproto 
  objects (@jrnold, #2056).

* `ggsave()`'s DPI argument now supports 3 string options: "retina" (320
  DPI), "print" (300 DPI), and "screen" (72 DPI) (@foo-bar-baz-qux, #2156).
  `ggsave()` now uses full argument names to avoid partial match warnings 
  (#2355), and correctly restores the previous graphics device when several
  graphics devices are open (#2363).

* `print.ggplot()` now returns the original ggplot object, instead of the 
  output from `ggplot_build()`. Also, the object returned from 
  `ggplot_build()` now has the class `"ggplot_built"` (#2034).

* `map_data()` now works even when purrr is loaded (tidyverse#66).

* New functions `summarise_layout()`, `summarise_coord()`, and 
  `summarise_layers()` summarise the layout, coordinate systems, and layers 
  of a built ggplot object (#2034, @wch). This provides a tested API that 
  (e.g.) shiny can depend on.

* Updated startup messages reflect new resources (#2410, @mine-cetinkaya-rundel).

# ggplot2 2.2.1

* Fix usage of `structure(NULL)` for R-devel compatibility (#1968).

# ggplot2 2.2.0

## Major new features

### Subtitle and caption

Thanks to @hrbrmstr plots now have subtitles and captions, which can be set with 
the `subtitle`  and `caption` arguments to `ggtitle()` and `labs()`. You can 
control their appearance with the theme settings `plot.caption` and 
`plot.subtitle`. The main plot title is now left-aligned to better work better 
with a subtitle. The caption is right-aligned (@hrbrmstr).

### Stacking

`position_stack()` and `position_fill()` now sort the stacking order to match 
grouping order. This allows you to control the order through grouping, and 
ensures that the default legend matches the plot (#1552, #1593). If you want the 
opposite order (useful if you have horizontal bars and horizontal legend), you 
can request reverse stacking by using `position = position_stack(reverse = TRUE)` 
(#1837).
  
`position_stack()` and `position_fill()` now accepts negative values which will 
create stacks extending below the x-axis (#1691).

`position_stack()` and `position_fill()` gain a `vjust` argument which makes it 
easy to (e.g.) display labels in the middle of stacked bars (#1821).

### Layers

`geom_col()` was added to complement `geom_bar()` (@hrbrmstr). It uses 
`stat="identity"` by default, making the `y` aesthetic mandatory. It does not 
support any other `stat_()` and does not provide fallback support for the 
`binwidth` parameter. Examples and references in other functions were updated to
demonstrate `geom_col()` usage. 

When creating a layer, ggplot2 will warn if you use an unknown aesthetic or an 
unknown parameter. Compared to the previous version, this is stricter for 
aesthetics (previously there was no message), and less strict for parameters 
(previously this threw an error) (#1585).

### Facetting

The facet system, as well as the internal panel class, has been rewritten in 
ggproto. Facets are now extendable in the same manner as geoms and stats, as 
described in `vignette("extending-ggplot2")`.

We have also added the following new fatures.
  
* `facet_grid()` and `facet_wrap()` now allow expressions in their faceting 
  formulas (@DanRuderman, #1596).

* When `facet_wrap()` results in an uneven number of panels, axes will now be
  drawn underneath the hanging panels (fixes #1607)

* Strips can now be freely positioned in `facet_wrap()` using the 
  `strip.position` argument (deprecates `switch`).

* The relative order of panel, strip, and axis can now be controlled with 
  the theme setting `strip.placement` that takes either `inside` (strip between 
  panel and axis) or `outside` (strip after axis).

* The theme option `panel.margin` has been deprecated in favour of 
  `panel.spacing` to more clearly communicate intent.

### Extensions

Unfortunately there was a major oversight in the construction of ggproto which 
lead to extensions capturing the super object at package build time, instead of 
at package run time (#1826). This problem has been fixed, but requires 
re-installation of all extension packages.

## Scales

* The position of x and y axes can now be changed using the `position` argument
  in `scale_x_*`and `scale_y_*` which can take `top` and `bottom`, and `left`
  and `right` respectively. The themes of top and right axes can be modified 
  using the `.top` and `.right` modifiers to `axis.text.*` and `axis.title.*`.

### Continuous scales

* `scale_x_continuous()` and `scale_y_continuous()` can now display a secondary 
  axis that is a __one-to-one__ transformation of the primary axis (e.g. degrees 
  Celcius to degrees Fahrenheit). The secondary axis will be positioned opposite 
  to the primary axis and can be controlled with the `sec.axis` argument to 
  the scale constructor.

* Scales worry less about having breaks. If no breaks can be computed, the
  plot will work instead of throwing an uninformative error (#791). This 
  is particularly helpful when you have facets with free scales, and not
  all panels contain data.

* Scales now warn when transformation introduces infinite values (#1696).

### Date time

* `scale_*_datetime()` now supports time zones. It will use the timezone 
  attached to the varaible by default, but can be overridden with the 
  `timezone` argument.

* New `scale_x_time()` and `scale_y_time()` generate reasonable default
  breaks and labels for hms vectors (#1752).

### Discrete scales

The treatment of missing values by discrete scales has been thoroughly 
overhauled (#1584). The underlying principle is that we can naturally represent 
missing values on discrete variables (by treating just like another level), so 
by default we should. 

This principle applies to:

* character vectors
* factors with implicit NA
* factors with explicit NA

And to all scales (both position and non-position.)

Compared to the previous version of ggplot2, there are three main changes:

1.  `scale_x_discrete()` and `scale_y_discrete()` always show discrete NA,
    regardless of their source

1.  If present, `NA`s are shown in discete legends.

1.  All discrete scales gain a `na.translate` argument that allows you to 
    control whether `NA`s are translated to something that can be visualised,
    or should be left as missing. Note that if you don't translate (i.e. 
    `na.translate = FALSE)` the missing values will passed on to the layer, 
    which will warning that it's dropping missing values. To suppress the
    warnings, you'll also need to add `na.rm = TRUE` to the layer call. 

There were also a number of other smaller changes

* Correctly use scale expansion factors.
* Don't preserve space for dropped levels (#1638).
* Only issue one warning when when asking for too many levels (#1674).
* Unicode labels work better on Windows (#1827).
* Warn when used with only continuous data (#1589)

## Themes

* The `theme()` constructor now has named arguments rather than ellipses. This 
  should make autocomplete substantially more useful. The documentation
  (including examples) has been considerably improved.
  
* Built-in themes are more visually homogeneous, and match `theme_grey` better.
  (@jiho, #1679)
  
* When computing the height of titles, ggplot2 now includes the height of the
  descenders (i.e. the bits of `g` and `y` that hang beneath the baseline). This 
  improves the margins around titles, particularly the y axis label (#1712).
  I have also very slightly increased the inner margins of axis titles, and 
  removed the outer margins. 

* Theme element inheritance is now easier to work with as modification now
  overrides default `element_blank` elements (#1555, #1557, #1565, #1567)
  
* Horizontal legends (i.e. legends on the top or bottom) are horizontally
  aligned by default (#1842). Use `legend.box = "vertical"` to switch back
  to the previous behaviour.
  
* `element_line()` now takes an `arrow` argument to specify arrows at the end of
  lines (#1740)

There were a number of tweaks to the theme elements that control legends:
  
* `legend.justification` now controls appearance will plotting the legend
  outside of the plot area. For example, you can use 
  `theme(legend.justification = "top")` to make the legend align with the 
  top of the plot.

* `panel.margin` and `legend.margin` have been renamed to `panel.spacing` and 
  `legend.spacing` respectively, to better communicate intent (they only
  affect spacing between legends and panels, not the margins around them)

* `legend.margin` now controls margin around individual legends.

* New `legend.box.background`, `legend.box.spacing`, and `legend.box.margin`
  control the background, spacing, and margin of the legend box (the region
  that contains all legends).

## Bug fixes and minor improvements

* ggplot2 now imports tibble. This ensures that all built-in datasets print 
  compactly even if you haven't explicitly loaded tibble or dplyr (#1677).

* Class of aesthetic mapping is preserved when adding `aes()` objects (#1624).

* `+.gg` now works for lists that include data frames.

* `annotation_x()` now works in the absense of global data (#1655)

* `geom_*(show.legend = FALSE)` now works for `guide_colorbar`.

* `geom_boxplot()` gains new `outlier.alpha` (@jonathan-g) and 
  `outlier.fill` (@schloerke, #1787) parameters to control the alpha/fill of
   outlier points independently of the alpha of the boxes. 

* `position_jitter()` (and hence `geom_jitter()`) now correctly computes 
  the jitter width/jitter when supplied by the user (#1775, @has2k1).

* `geom_contour()` more clearly describes what inputs it needs (#1577).

* `geom_curve()` respects the `lineend` paramater (#1852).

* `geom_histogram()` and `stat_bin()` understand the `breaks` parameter once 
  more. (#1665). The floating point adjustment for histogram bins is now 
  actually used - it was previously inadvertently ignored (#1651).

* `geom_violin()` no longer transforms quantile lines with the alpha aesthetic
  (@mnbram, #1714). It no longer errors when quantiles are requested but data
  have zero range (#1687). When `trim = FALSE` it once again has a nice 
  range that allows the density to reach zero (by extending the range 3 
  bandwidths to either side of the data) (#1700).

* `geom_dotplot()` works better when faceting and binning on the y-axis. 
  (#1618, @has2k1).
  
* `geom_hexbin()` once again supports `..density..` (@mikebirdgeneau, #1688).

* `geom_step()` gives useful warning if only one data point in layer (#1645).

* `layer()` gains new `check.aes` and `check.param` arguments. These allow
  geom/stat authors to optional suppress checks for known aesthetics/parameters.
  Currently this is used only in `geom_blank()` which powers `expand_limits()` 
  (#1795).

* All `stat_*()` display a better error message when required aesthetics are
  missing.
  
* `stat_bin()` and `stat_summary_hex()` now accept length 1 `binwidth` (#1610)

* `stat_density()` gains new argument `n`, which is passed to underlying function
  `stats::density` ("number of equally spaced points at which the
  density is to be estimated"). (@hbuschme)

* `stat_binhex()` now again returns `count` rather than `value` (#1747)

* `stat_ecdf()` respects `pad` argument (#1646).

* `stat_smooth()` once again informs you about the method it has chosen.
  It also correctly calculates the size of the largest group within facets.

* `x` and `y` scales are now symmetric regarding the list of
  aesthetics they accept: `xmin_final`, `xmax_final`, `xlower`,
  `xmiddle` and `xupper` are now valid `x` aesthetics.

* `Scale` extensions can now override the `make_title` and `make_sec_title` 
  methods to let the scale modify the axis/legend titles.

* The random stream is now reset after calling `.onAttach()` (#2409).

# ggplot2 2.1.0

## New features

* When mapping an aesthetic to a constant (e.g. 
  `geom_smooth(aes(colour = "loess")))`), the default guide title is the name 
  of the aesthetic (i.e. "colour"), not the value (i.e. "loess") (#1431).

* `layer()` now accepts a function as the data argument. The function will be
  applied to the data passed to the `ggplot()` function and must return a
  data.frame (#1527, @thomasp85). This is a more general version of the 
  deprecated `subset` argument.

* `theme_update()` now uses the `+` operator instead of `%+replace%`, so that
  unspecified values will no longer be `NULL`ed out. `theme_replace()`
  preserves the old behaviour if desired (@oneillkza, #1519). 

* `stat_bin()` has been overhauled to use the same algorithm as ggvis, which 
  has been considerably improved thanks to the advice of Randy Prium (@rpruim).
  This includes:
  
    * Better arguments and a better algorithm for determining the origin.
      You can now specify either `boundary` or the `center` of a bin.
      `origin` has been deprecated in favour of these arguments.
      
    * `drop` is deprecated in favour of `pad`, which adds extra 0-count bins
      at either end (needed for frequency polygons). `geom_histogram()` defaults 
      to `pad = FALSE` which considerably improves the default limits for 
      the histogram, especially when the bins are big (#1477).
      
    * The default algorithm does a (somewhat) better job at picking nice widths 
      and origins across a wider range of input data.
      
    * `bins = n` now gives a histogram with `n` bins, not `n + 1` (#1487).

## Bug fixes

* All `\donttest{}` examples run.

* All `geom_()` and `stat_()` functions now have consistent argument order:
  data + mapping, then geom/stat/position, then `...`, then specific arguments, 
  then arguments common to all layers (#1305). This may break code if you were
  previously relying on partial name matching, but in the long-term should make 
  ggplot2 easier to use. In particular, you can now set the `n` parameter
  in `geom_density2d()` without it partially matching `na.rm` (#1485).

* For geoms with both `colour` and `fill`, `alpha` once again only affects
  fill (Reverts #1371, #1523). This was causing problems for people.

* `facet_wrap()`/`facet_grid()` works with multiple empty panels of data 
  (#1445).

* `facet_wrap()` correctly swaps `nrow` and `ncol` when faceting vertically
  (#1417).

* `ggsave("x.svg")` now uses svglite to produce the svg (#1432).

* `geom_boxplot()` now understands `outlier.color` (#1455).

* `geom_path()` knows that "solid" (not just 1) represents a solid line (#1534).

* `geom_ribbon()` preserves missing values so they correctly generate a 
  gap in the ribbon (#1549).

* `geom_tile()` once again accepts `width` and `height` parameters (#1513). 
  It uses `draw_key_polygon()` for better a legend, including a coloured 
  outline (#1484).

* `layer()` now automatically adds a `na.rm` parameter if none is explicitly
  supplied.

* `position_jitterdodge()` now works on all possible dodge aesthetics, 
  e.g. `color`, `linetype` etc. instead of only based on `fill` (@bleutner)

* `position = "nudge"` now works (although it doesn't do anything useful)
  (#1428).

* The default scale for columns of class "AsIs" is now "identity" (#1518).

* `scale_*_discrete()` has better defaults when used with purely continuous
  data (#1542).

* `scale_size()` warns when used with categorical data.

* `scale_size()`, `scale_colour()`, and `scale_fill()` gain date and date-time
  variants (#1526).

* `stat_bin_hex()` and `stat_bin_summary()` now use the same underlying 
  algorithm so results are consistent (#1383). `stat_bin_hex()` now accepts
  a `weight` aesthetic. To be consistent with related stats, the output variable 
  from `stat_bin_hex()` is now value instead of count.

* `stat_density()` gains a `bw` parameter which makes it easy to get consistent 
   smoothing between facets (@jiho)

* `stat-density-2d()` no longer ignores the `h` parameter, and now accepts 
  `bins` and `binwidth` parameters to control the number of contours 
  (#1448, @has2k1).

* `stat_ecdf()` does a better job of adding padding to -Inf/Inf, and gains
  an argument `pad` to suppress the padding if not needed (#1467).

* `stat_function()` gains an `xlim` parameter (#1528). It once again works 
  with discrete x values (#1509).

* `stat_summary()` preserves sorted x order which avoids artefacts when
  display results with `geom_smooth()` (#1520).

* All elements should now inherit correctly for all themes except `theme_void()`.
  (@Katiedaisey, #1555) 

* `theme_void()` was completely void of text but facets and legends still
  need labels. They are now visible (@jiho). 

* You can once again set legend key and height width to unit arithmetic
  objects (like `2 * unit(1, "cm")`) (#1437).

* Eliminate spurious warning if you have a layer with no data and no aesthetics
  (#1451).

* Removed a superfluous comma in `theme-defaults.r` code (@jschoeley)

* Fixed a compatibility issue with `ggproto` and R versions prior to 3.1.2.
  (#1444)

* Fixed issue where `coord_map()` fails when given an explicit `parameters`
  argument (@tdmcarthur, #1729)
  
* Fixed issue where `geom_errorbarh()` had a required `x` aesthetic (#1933)  

# ggplot2 2.0.0

## Major changes

* ggplot no longer throws an error if your plot has no layers. Instead it 
  automatically adds `geom_blank()` (#1246).
  
* New `cut_width()` is a convenient replacement for the verbose
  `plyr::round_any()`, with the additional benefit of offering finer
  control.

* New `geom_count()` is a convenient alias to `stat_sum()`. Use it when you
  have overlapping points on a scatterplot. `stat_sum()` now defaults to 
  using counts instead of proportions.

* New `geom_curve()` adds curved lines, with a similar specification to 
  `geom_segment()` (@veraanadi, #1088).

* Date and datetime scales now have `date_breaks`, `date_minor_breaks` and
  `date_labels` arguments so that you never need to use the long
  `scales::date_breaks()` or `scales::date_format()`.
  
* `geom_bar()` now has it's own stat, distinct from `stat_bin()` which was
  also used by `geom_histogram()`. `geom_bar()` now uses `stat_count()` 
  which counts values at each distinct value of x (i.e. it does not bin
  the data first). This can be useful when you want to show exactly which 
  values are used in a continuous variable.

* `geom_point()` gains a `stroke` aesthetic which controls the border width of 
  shapes 21-25 (#1133, @SeySayux). `size` and `stroke` are additive so a point 
  with `size = 5` and `stroke = 5` will have a diameter of 10mm. (#1142)

* New `position_nudge()` allows you to slightly offset labels (or other 
  geoms) from their corresponding points (#1109).

* `scale_size()` now maps values to _area_, not radius. Use `scale_radius()`
  if you want the old behaviour (not recommended, except perhaps for lines).

* New `stat_summary_bin()` works like `stat_summary()` but on binned data. 
  It's a generalisation of `stat_bin()` that can compute any aggregate,
  not just counts (#1274). Both default to `mean_se()` if no aggregation
  functions are supplied (#1386).

* Layers are now much stricter about their arguments - you will get an error
  if you've supplied an argument that isn't an aesthetic or a parameter.
  This is likely to cause some short-term pain but in the long-term it will make
  it much easier to spot spelling mistakes and other errors (#1293).
  
    This change does break a handful of geoms/stats that used `...` to pass 
    additional arguments on to the underlying computation. Now 
    `geom_smooth()`/`stat_smooth()` and `geom_quantile()`/`stat_quantile()` 
    use `method.args` instead (#1245, #1289); and `stat_summary()` (#1242), 
    `stat_summary_hex()`, and `stat_summary2d()` use `fun.args`.

### Extensibility

There is now an official mechanism for defining Stats, Geoms, and Positions in 
other packages. See `vignette("extending-ggplot2")` for details.

* All Geoms, Stats and Positions are now exported, so you can inherit from them
  when making your own objects (#989).

* ggplot2 no longer uses proto or reference classes. Instead, we now use 
  ggproto, a new OO system designed specifically for ggplot2. Unlike proto
  and RC, ggproto supports clean cross-package inheritance. Creating a new OO
  system isn't usually the right way to solve a problem, but I'm pretty sure
  it was necessary here. Read more about it in the vignette.

* `aes_()` replaces `aes_q()`. It also supports formulas, so the most concise 
  SE version of `aes(carat, price)` is now `aes_(~carat, ~price)`. You may
  want to use this form in packages, as it will avoid spurious `R CMD check` 
  warnings about undefined global variables.

### Text

* `geom_text()` has been overhauled to make labelling your data a little
  easier. It:
  
    * `nudge_x` and `nudge_y` arguments let you offset labels from their
      corresponding points (#1120). 
      
    * `check_overlap = TRUE` provides a simple way to avoid overplotting 
      of labels: labels that would otherwise overlap are omitted (#1039).
      
    * `hjust` and `vjust` can now be character vectors: "left", "center", 
      "right", "bottom", "middle", "top". New options include "inward" and 
      "outward" which align text towards and away from the center of the plot 
      respectively.

* `geom_label()` works like `geom_text()` but draws a rounded rectangle 
  underneath each label (#1039). This is useful when you want to label plots
  that are dense with data.

### Deprecated features

* The little used `aes_auto()` has been deprecated. 

* `aes_q()` has been replaced with `aes_()` to be consistent with SE versions
  of NSE functions in other packages.

* The `order` aesthetic is officially deprecated. It never really worked, and 
  was poorly documented.

* The `stat` and `position` arguments to `qplot()` have been deprecated.
  `qplot()` is designed for quick plots - if you need to specify position
  or stat, use `ggplot()` instead.

* The theme setting `axis.ticks.margin` has been deprecated: now use the margin 
  property of `axis.text`.
  
* `stat_abline()`, `stat_hline()` and `stat_vline()` have been removed:
  these were never suitable for use other than with `geom_abline()` etc
  and were not documented.

* `show_guide` has been renamed to `show.legend`: this more accurately
  reflects what it does (controls appearance of layer in legend), and uses the 
  same convention as other ggplot2 arguments (i.e. a `.` between names).
  (Yes, I know that's inconsistent with function names with use `_`, but it's
  too late to change now.)

A number of geoms have been renamed to be internally consistent:

* `stat_binhex()` and `stat_bin2d()` have been renamed to `stat_bin_hex()` 
  and `stat_bin_2d()` (#1274). `stat_summary2d()` has been renamed to 
  `stat_summary_2d()`, `geom_density2d()`/`stat_density2d()` has been renamed 
  to `geom_density_2d()`/`stat_density_2d()`.

* `stat_spoke()` is now `geom_spoke()` since I realised it's a
  reparameterisation of `geom_segment()`.

* `stat_bindot()` has been removed because it's so tightly coupled to
  `geom_dotplot()`. If you happened to use `stat_bindot()`, just change to
  `geom_dotplot()` (#1194).

All defunct functions have been removed.

### Default appearance

* The default `theme_grey()` background colour has been changed from "grey90" 
  to "grey92": this makes the background a little less visually prominent.

* Labels and titles have been tweaked for readability:

    * Axes labels are darker.
    
    * Legend and axis titles are given the same visual treatment.
    
    * The default font size dropped from 12 to 11. You might be surprised that 
      I've made the default text size smaller as it was already hard for
      many people to read. It turns out there was a bug in RStudio (fixed in 
      0.99.724), that shrunk the text of all grid based graphics. Once that
      was resolved the defaults seemed too big to my eyes.
    
    * More spacing between titles and borders.
    
    * Default margins scale with the theme font size, so the appearance at 
      larger font sizes should be considerably improved (#1228). 

* `alpha` now affects both fill and colour aesthetics (#1371).

* `element_text()` gains a margins argument which allows you to add additional
  padding around text elements. To help see what's going on use `debug = TRUE` 
  to display the text region and anchors.

* The default font size in `geom_text()` has been decreased from 5mm (14 pts)
  to 3.8 mm (11 pts) to match the new default theme sizes.

* A diagonal line is no longer drawn on bar and rectangle legends. Instead, the
  border has been tweaked to be more visible, and more closely match the size of 
  line drawn on the plot.

* `geom_pointrange()` and `geom_linerange()` get vertical (not horizontal)
  lines in the legend (#1389).

* The default line `size` for `geom_smooth()` has been increased from 0.5 to 1 
  to make it easier to see when overlaid on data.
  
* `geom_bar()` and `geom_rect()` use a slightly paler shade of grey so they
  aren't so visually heavy.
  
* `geom_boxplot()` now colours outliers the same way as the boxes.

* `geom_point()` now uses shape 19 instead of 16. This looks much better on 
  the default Linux graphics device. (It's very slightly smaller than the old 
  point, but it shouldn't affect any graphics significantly)

* Sizes in ggplot2 are measured in mm. Previously they were converted to pts 
  (for use in grid) by multiplying by 72 / 25.4. However, grid uses printer's 
  points, not Adobe (big pts), so sizes are now correctly multiplied by 
  72.27 / 25.4. This is unlikely to noticeably affect display, but it's
  technically correct (<https://youtu.be/hou0lU8WMgo>).

* The default legend will now allocate multiple rows (if vertical) or
  columns (if horizontal) in order to make a legend that is more likely to
  fit on the screen. You can override with the `nrow`/`ncol` arguments
  to `guide_legend()`

    ```R
    p <- ggplot(mpg, aes(displ,hwy, colour = model)) + geom_point()
    p
    p + theme(legend.position = "bottom")
    # Previous behaviour
    p + guides(colour = guide_legend(ncol = 1))
    ```

### New and updated themes

* New `theme_void()` is completely empty. It's useful for plots with non-
  standard coordinates or for drawings (@jiho, #976).

* New `theme_dark()` has a dark background designed to make colours pop out
  (@jiho, #1018)

* `theme_minimal()` became slightly more minimal by removing the axis ticks:
  labels now line up directly beneath grid lines (@tomschloss, #1084)

* New theme setting `panel.ontop` (logical) make it possible to place 
  background elements (i.e., gridlines) on top of data. Best used with 
  transparent `panel.background` (@noamross. #551).

### Labelling

The facet labelling system was updated with many new features and a
more flexible interface (@lionel-). It now works consistently across
grid and wrap facets. The most important user visible changes are:

* `facet_wrap()` gains a `labeller` option (#25).

* `facet_grid()` and `facet_wrap()` gain a `switch` argument to
  display the facet titles near the axes. When switched, the labels
  become axes subtitles. `switch` can be set to "x", "y" or "both"
  (the latter only for grids) to control which margin is switched.

The labellers (such as `label_value()` or `label_both()`) also get
some new features:

* They now offer the `multi_line` argument to control whether to
  display composite facets (those specified as `~var1 + var2`) on one
  or multiple lines.

* In `label_bquote()` you now refer directly to the names of
  variables. With this change, you can create math expressions that
  depend on more than one variable. This math expression can be
  specified either for the rows or the columns and you can also
  provide different expressions to each margin.

  As a consequence of these changes, referring to `x` in backquoted
  expressions is deprecated.

* Similarly to `label_bquote()`, `labeller()` now take `.rows` and
  `.cols` arguments. In addition, it also takes `.default`.
  `labeller()` is useful to customise how particular variables are
  labelled. The three additional arguments specify how to label the
  variables are not specifically mentioned, respectively for rows,
  columns or both. This makes it especially easy to set up a
  project-wide labeller dispatcher that can be reused across all your
  plots. See the documentation for an example.

* The new labeller `label_context()` adapts to the number of factors
  facetted over. With a single factor, it displays only the values,
  just as before. But with multiple factors in a composite margin
  (e.g. with `~cyl + am`), the labels are passed over to
  `label_both()`. This way the variables names are displayed with the
  values to help identifying them.

On the programming side, the labeller API has been rewritten in order
to offer more control when faceting over multiple factors (e.g. with
formulae such as `~cyl + am`). This also means that if you have
written custom labellers, you will need to update them for this
version of ggplot.

* Previously, a labeller function would take `variable` and `value`
  arguments and return a character vector. Now, they take a data frame
  of character vectors and return a list. The input data frame has one
  column per factor facetted over and each column in the returned list
  becomes one line in the strip label. See documentation for more
  details.

* The labels received by a labeller now contain metadata: their margin
  (in the "type" attribute) and whether they come from a wrap or a
  grid facet (in the "facet" attribute).

* Note that the new `as_labeller()` function operator provides an easy
  way to transform an existing function to a labeller function. The
  existing function just needs to take and return a character vector.

## Documentation

* Improved documentation for `aes()`, `layer()` and much much more.

* I've tried to reduce the use of `...` so that you can see all the 
  documentation in one place rather than having to integrate multiple pages.
  In some cases this has involved adding additional arguments to geoms
  to make it more clear what you can do:
  
    *  `geom_smooth()` gains explicit `method`, `se` and `formula` arguments.
    
    * `geom_histogram()` gains `binwidth`, `bins`, `origin` and `right` 
      arguments.
      
    * `geom_jitter()` gains `width` and `height` arguments to make it easier
      to control the amount of jittering without using the lengthy 
      `position_jitter()` function (#1116)

* Use of `qplot()` in examples has been minimised (#1123, @hrbrmstr). This is
  inline with the 2nd edition of the ggplot2 box, which minimises the use of 
  `qplot()` in favour of `ggplot()`.

* Tighly linked geoms and stats (e.g. `geom_boxplot()` and `stat_boxplot()`) 
  are now documented in the same file so you can see all the arguments in one
  place. Variations of the same idea (e.g. `geom_path()`, `geom_line()`, and
  `geom_step()`) are also documented together.

* It's now obvious that you can set the `binwidth` parameter for
  `stat_bin_hex()`, `stat_summary_hex()`, `stat_bin_2d()`, and
  `stat_summary_2d()`. 

* The internals of positions have been cleaned up considerably. You're unlikely
  to notice any external changes, although the documentation should be a little
  less confusing since positions now don't list parameters they never use.

## Data

* All datasets have class `tbl_df` so if you also use dplyr, you get a better
  print method.

* `economics` has been brought up to date to 2015-04-01.

* New `economics_long` is the economics data in long form.

* New `txhousing` dataset containing information about the Texas housing
  market. Useful for examples that need multiple time series, and for
  demonstrating model+vis methods.

* New `luv_colours` dataset which contains the locations of all
  built-in `colors()` in Luv space.

* `movies` has been moved into its own package, ggplot2movies, because it was 
  large and not terribly useful. If you've used the movies dataset, you'll now 
  need to explicitly load the package with `library(ggplot2movies)`.

## Bug fixes and minor improvements

* All partially matched arguments and `$` have been been replaced with 
  full matches (@jimhester, #1134).

* ggplot2 now exports `alpha()` from the scales package (#1107), and `arrow()` 
  and `unit()` from grid (#1225). This means you don't need attach scales/grid 
  or do `scales::`/`grid::` for these commonly used functions.

* `aes_string()` now only parses character inputs. This fixes bugs when
  using it with numbers and non default `OutDec` settings (#1045).

* `annotation_custom()` automatically adds a unique id to each grob name,
  making it easier to plot multiple grobs with the same name (e.g. grobs of
  ggplot2 graphics) in the same plot (#1256).

* `borders()` now accepts xlim and ylim arguments for specifying the geographical 
  region of interest (@markpayneatwork, #1392).

* `coord_cartesian()` applies the same expansion factor to limits as for scales. 
  You can suppress with `expand = FALSE` (#1207).

* `coord_trans()` now works when breaks are suppressed (#1422).

* `cut_number()` gives error message if the number of requested bins can
  be created because there are two few unique values (#1046).

* Character labels in `facet_grid()` are no longer (incorrectly) coerced into
  factors. This caused problems with custom label functions (#1070).

* `facet_wrap()` and `facet_grid()` now allow you to use non-standard
  variable names by surrounding them with backticks (#1067).

* `facet_wrap()` more carefully checks its `nrow` and `ncol` arguments
  to ensure that they're specified correctly (@richierocks, #962)

* `facet_wrap()` gains a `dir` argument to control the direction the
  panels are wrapped in. The default is "h" for horizontal. Use "v" for
  vertical layout (#1260).

* `geom_abline()`, `geom_hline()` and `geom_vline()` have been rewritten to
  have simpler behaviour and be more consistent:

    * `stat_abline()`, `stat_hline()` and `stat_vline()` have been removed:
      these were never suitable for use other than with `geom_abline()` etc
      and were not documented.

    * `geom_abline()`, `geom_vline()` and `geom_hline()` are bound to
      `stat_identity()` and `position_identity()`

    * Intercept parameters can no longer be set to a function.

    * They are all documented in one file, since they are so closely related.

* `geom_bin2d()` will now let you specify one dimension's breaks exactly,
  without touching the other dimension's default breaks at all (#1126).

* `geom_crossbar()` sets grouping correctly so you can display multiple
  crossbars on one plot. It also makes the default `fatten` argument a little
  bigger to make the middle line more obvious (#1125).

* `geom_histogram()` and `geom_smooth()` now only inform you about the
  default values once per layer, rather than once per panel (#1220).

* `geom_pointrange()` gains `fatten` argument so you can control the
  size of the point relative to the size of the line.

* `geom_segment()` annotations were not transforming with scales 
  (@BrianDiggs, #859).

* `geom_smooth()` is no longer so chatty. If you want to know what the deafult
  smoothing method is, look it up in the documentation! (#1247)

* `geom_violin()` now has the ability to draw quantile lines (@DanRuderman).

* `ggplot()` now captures the parent frame to use for evaluation,
  rather than always defaulting to the global environment. This should
  make ggplot more suitable to use in more situations (e.g. with knitr)

* `ggsave()` has been simplified a little to make it easier to maintain.
  It no longer checks that you're printing a ggplot2 object (so now also
  works with any grid grob) (#970), and always requires a filename.
  Parameter `device` now supports character argument to specify which supported
  device to use ('pdf', 'png', 'jpeg', etc.), for when it cannot be correctly
  inferred from the file extension (for example when a temporary filename is
  supplied server side in shiny apps) (@sebkopf, #939). It no longer opens
  a graphics device if one isn't already open - this is annoying when you're
  running from a script (#1326).

* `guide_colorbar()` creates correct legend if only one color (@krlmlr, #943).

* `guide_colorbar()` no longer fails when the legend is empty - previously
  this often masked misspecifications elsewhere in the plot (#967).

* New `layer_data()` function extracts the data used for plotting for a given
  layer. It's mostly useful for testing.

* User supplied `minor_breaks` can now be supplied on the same scale as 
  the data, and will be automatically transformed with by scale (#1385).

* You can now suppress the appearance of an axis/legend title (and the space
  that would allocated for it) with `NULL` in the `scale_` function. To
  use the default lable, use `waiver()` (#1145).

* Position adjustments no longer warn about potentially varying ranges
  because the problem rarely occurs in practice and there are currently a
  lot of false positives since I don't understand exactly what FP criteria
  I should be testing.

* `scale_fill_grey()` now uses red for missing values. This matches
  `scale_colour_grey()` and makes it obvious where missing values lie.
  Override with `na.value`.

* `scale_*_gradient2()` defaults to using Lab colour space.

* `scale_*_gradientn()` now allows `colours` or `colors` (#1290)

* `scale_y_continuous()` now also transforms the `lower`, `middle` and `upper`
  aesthetics used by `geom_boxplot()`: this only affects
  `geom_boxplot(stat = "identity")` (#1020).

* Legends no longer inherit aesthetics if `inherit.aes` is FALSE (#1267).

* `lims()` makes it easy to set the limits of any axis (#1138).

* `labels = NULL` now works with `guide_legend()` and `guide_colorbar()`.
  (#1175, #1183).

* `override.aes` now works with American aesthetic spelling, e.g. color

* Scales no longer round data points to improve performance of colour
  palettes. Instead the scales package now uses a much faster colour
  interpolation algorithm (#1022).

* `scale_*_brewer()` and `scale_*_distiller()` add new `direction` argument of 
  `scales::brewer_pal`, making it easier to change the order of colours 
  (@jiho, #1139).

* `scale_x_date()` now clips dates outside the limits in the same way as
  `scale_x_continuous()` (#1090).

* `stat_bin()` gains `bins` arguments, which denotes the number of bins. Now
  you can set `bins=100` instead of `binwidth=0.5`. Note that `breaks` or
  `binwidth` will override it (@tmshn, #1158, #102).

* `stat_boxplot()` warns if a continuous variable is used for the `x` aesthetic
  without also supplying a `group` aesthetic (#992, @krlmlr).

* `stat_summary_2d()` and `stat_bin_2d()` now share exactly the same code for 
  determining breaks from `bins`, `binwidth`, and `origin`. 
  
* `stat_summary_2d()` and `stat_bin_2d()` now output in tile/raster compatible 
  form instead of rect compatible form. 

* Automatically computed breaks do not lead to an error for transformations like
  "probit" where the inverse can map to infinity (#871, @krlmlr)

* `stat_function()` now always evaluates the function on the original scale.
  Previously it computed the function on transformed scales, giving incorrect
  values (@BrianDiggs, #1011).

* `strip_dots` works with anonymous functions within calculated aesthetics 
  (e.g. `aes(sapply(..density.., function(x) mean(x))))` (#1154, @NikNakk)

* `theme()` gains `validate = FALSE` parameter to turn off validation, and 
  hence store arbitrary additional data in the themes. (@tdhock, #1121)

* Improved the calculation of segments needed to draw the curve representing
  a line when plotted in polar coordinates. In some cases, the last segment
  of a multi-segment line was not drawn (@BrianDiggs, #952)<|MERGE_RESOLUTION|>--- conflicted
+++ resolved
@@ -1,9 +1,7 @@
 # ggplot2 (development version)
 
-<<<<<<< HEAD
 * To apply dodging more consistently in violin plots, `stat_ydensity()` now
   has a `drop` argument to keep or discard groups with 1 observation.
-=======
 * `coord_flip()` has been marked as superseded. The recommended alternative is
   to swap the `x` and `y` aesthetic and/or using the `orientation` argument in
   a layer (@teunbrand, #5130).
@@ -50,7 +48,6 @@
 * Added `scale_linewidth_manual()` and `scale_linewidth_identity()` to support
   the `linewidth` aesthetic (@teunbrand, #5050).
   
->>>>>>> 152d1d57
 * `ggsave()` warns when multiple `filename`s are given, and only writes to the
   first file (@teunbrand, #5114).
 

--- conflicted
+++ resolved
@@ -1,9 +1,7 @@
 # ggplot2 (development version)
 
-<<<<<<< HEAD
 * `stage()` now works correctly, even with aesthetics that do not have scales 
   (#5408)
-=======
 * `labeller()` now handles unspecified entries from lookup tables
   (@92amartins, #4599).
 
@@ -24,7 +22,6 @@
 
 * `stat_ydensity()` with incomplete groups calculates the default `width` 
   parameter more stably (@teunbrand, #5396)
->>>>>>> 202029b1
 
 * `geom_boxplot()` gains a new argument, `staplewidth` that can draw staples
   at the ends of whiskers (@teunbrand, #5126)

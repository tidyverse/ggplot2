--- conflicted
+++ resolved
@@ -1,12 +1,9 @@
 # ggplot2 (development version)
 
-<<<<<<< HEAD
 * `scale_*_binned()` handles zero-range limits more gracefully (@teunbrand, 
   #5066)
-=======
 * Binned scales are now compatible with `trans = "date"` and `trans = "time"` 
   (@teunbrand, #4217).
->>>>>>> 44af9414
 * `ggsave()` warns when multiple `filename`s are given, and only writes to the
   first file (@teunbrand, #5114).
 * Fixed a regression in `geom_hex()` where aesthetics were replicated across 

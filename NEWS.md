# ggplot2 (development version)

<<<<<<< HEAD
* Date scales silently coerce <POSIXct> to <Date> and datetime scales silently
  coerce <Date> to <POSIXct> (@laurabrianna, #3533)
=======
* Date(time) scales now throw appropriate errors when `date_breaks`, 
  `date_minor_breaks` or `date_labels` are not strings (@RodDalBen, #5880)
>>>>>>> add05b32
* `geom_errorbarh()` is deprecated in favour of 
  `geom_errorbar(orientation = "y")` (@teunbrand, #5961).
* `geom_contour()` should be able to recognise a rotated grid of points 
  (@teunbrand, #4320)
* `geom_boxplot()` gains additional arguments to style the colour, linetype and
  linewidths of the box, whiskers, median line and staples (@teunbrand, #5126)
* (internal) Using `after_scale()` in the `Geom*$default_aes()` field is now
  evaluated in the context of data (@teunbrand, #6135)
* Fixed bug where binned scales wouldn't simultaneously accept transformations
  and function-limits (@teunbrand, #6144).
* Fixed bug where the `ggplot2::`-prefix did not work with `stage()` 
  (@teunbrand, #6104).
* New `get_labs()` function for retrieving completed plot labels 
  (@teunbrand, #6008).
* Built-in `theme_*()` functions now have `ink` and `paper` arguments to control
  foreground and background colours respectively (@teunbrand)
* The `summary()` method for ggplots is now more terse about facets 
  (@teunbrand, #5989).
* `guide_bins()`, `guide_colourbar()` and `guide_coloursteps()` gain an `angle`
  argument to overrule theme settings, similar to `guide_axis(angle)` 
  (@teunbrand, #4594).
* `coord_*(expand)` can now take a logical vector to control expansion at any
  side of the panel (top, right, bottom, left) (@teunbrand, #6020)
* (Breaking) The defaults for all geoms can be set at one in the theme. 
  (@teunbrand based on pioneering work by @dpseidel, #2239)
    * A new `theme(geom)` argument is used to track these defaults.
    * The `element_geom()` function can be used to populate that argument.
    * The `from_theme()` function allows access to the theme default fields from
      inside the `aes()` function.
* Passing empty unmapped aesthetics to layers raises a warning instead of
  throwing an error (@teunbrand, #6009).
* Moved {mgcv} from Imports to Suggests (@teunbrand, #5986)
* New `reset_geom_defaults()` and `reset_stat_defaults()` to restore all geom or
  stat default aesthetics at once (@teunbrand, #5975).
* `facet_wrap()` can have `space = "free_x"` with 1-row layouts and 
  `space = "free_y"` with 1-column layouts (@teunbrand)
* Secondary axes respect `n.breaks` setting in continuous scales (@teunbrand, #4483).
* Layers can have names (@teunbrand, #4066).
* (internal) improvements to `pal_qualitative()` (@teunbrand, #5013)
* `coord_radial(clip = "on")` clips to the panel area when the graphics device
  supports clipping paths (@teunbrand, #5952).
* (internal) Panel clipping responsibility moved from Facet class to Coord 
  class through new `Coord$draw_panel()` method.
* `theme(strip.clip)` now defaults to `"on"` and is independent of Coord 
  clipping (@teunbrand, 5952).
* (internal) rearranged the code of `Facet$draw_panels()` method (@teunbrand).
* Axis labels are now justified across facet panels (@teunbrand, #5820)
* Fixed bug in `stat_function()` so x-axis title now produced automatically 
  when no data added. (@phispu, #5647).
* geom_sf now accepts shape names (@sierrajohnson, #5808)
* Added `gg` class to `labs()` (@phispu, #5553).
* Missing values from discrete palettes are no longer translated 
  (@teunbrand, #5929).
* Fixed bug in `facet_grid(margins = TRUE)` when using expresssions 
  (@teunbrand, #1864).
* `geom_step()` now supports the `orientation` argument (@teunbrand, #5936).
* `position_dodge()` and `position_jitterdodge()` now have a `reverse` argument 
  (@teunbrand, #3610)
* `coord_radial(r.axis.inside)` can now take a numeric value to control 
  placement of internally placed radius axes (@teunbrand, #5805).
* (internal) default labels are derived in `ggplot_build()` rather than
  in `ggplot_add.Layer()` (@teunbrand, #5894)
* An attempt is made to use a variable's label attribute as default label 
  (@teunbrand, #4631)
* Themes gain an additional `header_family` argument to easily set the font
  for headers and titles (#5886).
* The `plot.subtitle`, `plot.caption` and `plot.tag` theme elements now inherit 
  from the root `text` element instead of the `title` element (#5886).
* ggplot2 no longer imports {glue} (@teunbrand, #5986).
* `geom_rect()` can now derive the required corners positions from `x`/`width`
  or `y`/`height` parameterisation (@teunbrand, #5861).
* All position scales now use the same definition of `x` and `y` aesthetics.
  This lets uncommon aesthetics like `xintercept` expand scales as usual.
  (#3342, #4966, @teunbrand)
* Bare numeric values provided to Date or Datetime scales get inversely 
  transformed (cast to Date/POSIXct) with a warning (@teunbrand).
* `stat_bin()` now accepts functions for argument `breaks` (@aijordan, #4561)
* (internal) The plot's layout now has a coord parameter that is used to 
  prevent setting up identical panel parameters (#5427)
* (internal) rearranged the code of `Facet$draw_panels()` method (@teunbrand).
* `geom_rug()` prints a warning when `na.rm = FALSE`, as per documentation (@pn317, #5905)
* `position_dodge(preserve = "single")` now handles multi-row geoms better,
  such as `geom_violin()` (@teunbrand based on @clauswilke's work, #2801).
* `position_jitterdodge()` now dodges by `group` (@teunbrand, #3656)
* The `arrow.fill` parameter is now applied to more line-based functions: 
  `geom_path()`, `geom_line()`, `geom_step()` `geom_function()`, line 
   geometries in `geom_sf()` and `element_line()`.
* Fixed bug where binned guides would keep out-of-bounds breaks 
  (@teunbrand, #5870).
* The size of the `draw_key_polygon()` glyph now reflects the `linewidth` 
  aesthetic (#4852).
* New function `complete_theme()` to replicate how themes are handled during
  plot building (#5801).
* Special getter and setter functions have been renamed for consistency, allowing
  for better tab-completion with `get_*`- and `set_*`-prefixes. The old names 
  remain available for backward compatibility (@teunbrand, #5568).
  
  | New name             | Old name          |
  | -------------------- | ----------------- |
  | `get_theme()`        | `theme_get()`     |
  | `set_theme()`        | `theme_set()`     |
  | `replace_theme()`    | `theme_replace()` |
  | `update_theme()`     | `theme_update()`  |
  | `get_last_plot()`    | `last_plot()`     |
  | `get_layer_data()`   | `layer_data()`    |
  | `get_layer_grob()`   | `layer_grob()`    |
  | `get_panel_scales()` | `layer_scales()`  |

* Discrete scales now support `minor_breaks`. This may only make sense in
  discrete position scales, where it affects the placement of minor ticks
  and minor gridlines (#5434).
* Discrete position scales now expose the `palette` argument, which can be used 
  to customise spacings between levels (@teunbrand, #5770).
* The default `se` parameter in layers with `geom = "smooth"` will be `TRUE` 
  when the data has `ymin` and `ymax` parameters and `FALSE` if these are 
  absent. Note that this does not affect the default of `geom_smooth()` or
  `stat_smooth()` (@teunbrand, #5572).
* The bounded density option in `stat_density()` uses a wider range to
  prevent discontinuities (#5641).
* `geom_raster()` now falls back to rendering as `geom_rect()` when coordinates
  are not Cartesian (#5503).
* `stat_ecdf()` now has an optional `weight` aesthetic (@teunbrand, #5058).
* Position scales combined with `coord_sf()` can now use functions in the 
 `breaks` argument. In addition, `n.breaks` works as intended and 
 `breaks = NULL` removes grid lines and axes (@teunbrand, #4622).
* (Internal) Applying defaults in `geom_sf()` has moved from the internal 
  `sf_grob()` to `GeomSf$use_defaults()` (@teunbrand).
* `facet_wrap()` has new options for the `dir` argument to more precisely
  control panel directions. Internally `dir = "h"` or `dir = "v"` is deprecated 
  (@teunbrand, #5212).
* Prevented `facet_wrap(..., drop = FALSE)` from throwing spurious errors when
  a character facetting variable contained `NA`s (@teunbrand, #5485).
* When facets coerce the faceting variables to factors, the 'ordered' class
  is dropped (@teunbrand, #5666).
* `geom_curve()` now appropriately removes missing data instead of throwing
  errors (@teunbrand, #5831).
* `update_geom_defaults()` and `update_stat_defaults()` have a reset mechanism
  when using `new = NULL` and invisible return the previous defaults (#4993).
* Fixed regression in axes where `breaks = NULL` caused the axes to disappear
  instead of just rendering the axis line (@teunbrand, #5816).
* `geom_point()` can be dodged vertically by using 
  `position_dodge(..., orientation = "y")` (@teunbrand, #5809).
* Fixed bug where `na.value` was incorrectly mapped to non-`NA` values 
  (@teunbrand, #5756).
* Fixed bug in `guide_custom()` that would throw error with `theme_void()` 
  (@teunbrand, #5856).
* New helper function `gg_par()` to translate ggplot2's interpretation of 
  graphical parameters to {grid}'s interpretation (@teunbrand, #5866).
* `scale_{x/y}_discrete()` can now accept a `sec.axis`. It is recommended to
  only use `dup_axis()` to set custom breaks or labels, as discrete variables 
  cannot be transformed (@teunbrand, #3171).
* `stat_density()` has the new computed variable: `wdensity`, which is
  calculated as the density times the sum of weights (@teunbrand, #4176).
* `theme()` gets new `spacing` and `margins` arguments that all other spacings
  and (non-text) margins inherit from (@teunbrand, #5622).
* `geom_ribbon()` can have varying `fill` or `alpha` in linear coordinate
  systems (@teunbrand, #4690).
* `geom_tile()` computes default widths and heights per panel instead of
  per layer (@teunbrand, #5740).
* The `fill` of the `panel.border` theme setting is ignored and forced to be
  transparent (#5782).
* `stat_align()` skips computation when there is only 1 group and therefore
  alignment is not necessary (#5788).
* `position_stack()` skips computation when all `x` values are unique and 
  therefore stacking is not necessary (#5788).
* A new `ggplot_build()` S3 method for <ggplot_built> classes was added, which
  returns input unaltered (@teunbrand, #5800).
* `width` is implemented as aesthetic instead of parameter in `geom_col()` and
  `geom_bar()` (#3142).
* Fix a bug in `position_jitterdodge()` where different jitters would be applied
  to different position aesthetics of the same axis (@teunbrand, #5818).
* In `stat_bin()`, the default `boundary` is now chosen to better adhere to 
  the `nbin` argument (@teunbrand, #5882, #5036)
* `after_stat()` and `after_scale()` throw warnings when the computed aesthetics
  are not of the correct length (#5901).
* `guide_colourbar()` now correctly hands off `position` and `available_aes`
  parameters downstream (@teunbrand, #5930)
* `geom_hline()` and `geom_vline()` now have `position` argument
  (@yutannihilation, #4285).
* New function `get_strip_labels()` to retrieve facet labels (@teunbrand, #4979)
* Fixed bug in `position_dodge2()`'s identification of range overlaps 
  (@teunbrand, #5938, #4327).
* Fixed bug where empty discrete scales weren't recognised as such 
  (@teunbrand, #5945).
* (internal) The summary function of `stat_summary()` and `stat_summary_bin()` 
  is setup once in total instead of once per group (@teunbrand, #5971)
* `facet_grid(space = "free")` can now be combined with `coord_fixed()` 
  (@teunbrand, #4584).
* `theme_classic()` now has black ticks and text instead of dark gray. In 
  addition, `theme_classic()`'s axis line end is `"square"` (@teunbrand, #5978).
* {tibble} is now suggested instead of imported (@teunbrand, #5986)
* The ellipsis argument is now checked in `fortify()`, `get_alt_text()`, 
  `labs()` and several guides (@teunbrand, #3196).
* `stat_summary_bin()` no longer ignores `width` parameter (@teunbrand, #4647).
* Added `keep.zeroes` argument to `stat_bin()` (@teunbrand, #3449)

# ggplot2 3.5.1

This is a small release focusing on fixing regressions from 3.5.0 and 
documentation updates.

## Bug fixes

* Fixed bug where discrete scales could not map aesthetics only consisting of
  `NA`s (#5623)
* Fixed spurious warnings from `sec_axis()` with `breaks = NULL` (#5713).
* Patterns and gradients are now also enabled in `geom_sf()` 
  (@teunbrand, #5716).
* The default behaviour of `resolution()` has been reverted to pre-3.5.0 
  behaviour. Whether mapped discrete vectors should be treated as having 
  resolution of 1 is controlled by the new `discrete` argument.
* Fixed bug in `guide_bins()` and `guide_coloursteps()` where discrete breaks,
  such as the levels produced by `cut()`, were ordered incorrectly 
  (@teunbrand, #5757).
  
## Improvements

* When facets coerce the faceting variables to factors, the 'ordered' class
  is dropped (@teunbrand, #5666).
* `coord_map()` and `coord_polar()` throw informative warnings when used
  with the guide system (#5707).
* When passing a function to `stat_contour(breaks)`, that function is used to
  calculate the breaks even if `bins` and `binwidth` are missing 
  (@teunbrand, #5686).
* `geom_step()` now supports `lineend`, `linejoin` and `linemitre` parameters 
  (@teunbrand, #5705).
* Fixed performance loss when the `.data` pronoun is used in `aes()` (#5730).
* Facet evaluation is better at dealing with inherited errors 
  (@teunbrand, #5670).
* `stat_bin()` deals with non-finite breaks better (@teunbrand, #5665).
* While axes in `coord_radial()` don't neatly fit the top/right/bottom/left
  organisation, specifying `position = "top"` or `position = "right"` 
  in the scale will flip the placement of the radial axis (#5735)
* Theme elements that do not exist now throw warnings instead of errors (#5719).
* Fixed bug in `coord_radial()` where full circles were not treated as such 
  (@teunbrand, #5750).
* When legends detect the presence of values in a layer, `NA` is now detected
  if the data contains values outside the given breaks (@teunbrand, #5749).
* `annotate()` now warns about `stat` or `position` arguments (@teunbrand, #5151)
* `guide_coloursteps(even.steps = FALSE)` now works with discrete data that has 
  been formatted by `cut()` (@teunbrand, #3877).
* `ggsave()` now offers to install svglite if needed (@eliocamp, #6166).

# ggplot2 3.5.0

This is a minor release that turned out quite beefy. It is focused on 
overhauling the guide system: the system responsible for displaying information 
from scales in the guise of axes and legends. As part of that overhaul, new 
guides have been implemented and existing guides have been refined. The look 
and feel of guides has been mostly preserved, but their internals and 
styling options have changed drastically.

Briefly summarising other highlights, we also welcome `coord_radial()` as a 
successor of  `coord_polar()`. Initial support for newer graphical features, 
such as pattern fills has been added. The API has changed how `I()`/`<AsIs>` 
vectors interact with the scale system, namely: not at all. 

## Breaking changes

* The guide system. As a whole. See 'new features' for more information. 
  While the S3 guide generics are still in place, the S3 methods for 
  `guide_train()`, `guide_merge()`, `guide_geom()`, `guide_transform()`,
  `guide_gengrob()` have been superseded by the respective ggproto methods.
  In practice, this will mean that `NextMethod()` or sub-classing ggplot2's
  guides with the S3 system will no longer work.
  
* By default, `guide_legend()` now only draws a key glyph for a layer when
  the value is in the layer's data. To revert to the old behaviour, you
  can still set `show.legend = c({aesthetic} = TRUE)` (@teunbrand, #3648).

* In the `scale_{colour/fill}_gradient2()` and 
  `scale_{colour/fill}_steps2()` functions, the `midpoint` argument is 
  transformed by the scale transformation (#3198).
  
* The `legend.key` theme element is set to inherit from the `panel.background`
  theme element. The default themes no longer set the `legend.key` element.
  This causes a visual change with the default `theme_gray()` (#5549).
  
* The `scale_name` argument in `continuous_scale()`, `discrete_scale()` and
  `binned_scale()` is soft-deprecated. If you have implemented custom scales,
  be advised to double-check that unnamed arguments ends up where they should 
  (@teunbrand, #1312).  
  
* The `legend.text.align` and `legend.title.align` arguments in `theme()` are 
  deprecated. The `hjust` setting of the `legend.text` and `legend.title` 
  elements continues to fulfill the role of text alignment (@teunbrand, #5347).
  
* 'lines' units in `geom_label()`, often used in the `label.padding` argument, 
  are now are relative to the text size. This causes a visual change, but fixes 
  a misalignment issue between the textbox and text (@teunbrand, #4753)
  
* `coord_flip()` has been marked as superseded. The recommended alternative is
  to swap the `x` and `y` aesthetic and/or using the `orientation` argument in
  a layer (@teunbrand, #5130).
  
* The `trans` argument in scales and secondary axes has been renamed to 
  `transform`. The `trans` argument itself is deprecated. To access the
  transformation from the scale, a new `get_transformation()` method is 
  added to Scale-classes (#5558).
  
* Providing a numeric vector to `theme(legend.position)` has been deprecated.
  To set the default legend position inside the plot use 
  `theme(legend.position = "inside", legend.position.inside = c(...))` instead.

## New features

* Plot scales now ignore `AsIs` objects constructed with `I(x)`, instead of
  invoking the identity scale. This allows these columns to co-exist with other
  layers that need a non-identity scale for the same aesthetic. Also, it makes
  it easy to specify relative positions (@teunbrand, #5142).
  
* The `fill` aesthetic in many geoms now accepts grid's patterns and gradients.
  For developers of layer extensions, this feature can be enabled by switching 
  from `fill = alpha(fill, alpha)` to `fill = fill_alpha(fill, alpha)` when 
  providing fills to `grid::gpar()` (@teunbrand, #3997).
  
* New function `check_device()` for testing the availability of advanced 
  graphics features introduced in R 4.1.0 onward (@teunbrand, #5332).
  
* `coord_radial()` is a successor to `coord_polar()` with more customisation 
  options. `coord_radial()` can:
  
  * integrate with the new guide system via a dedicated `guide_axis_theta()` to
    display the angle coordinate.
  * in addition to drawing full circles, also draw circle sectors by using the 
    `end` argument.
  * avoid data vanishing in the center of the plot by setting the `donut` 
    argument.
  * adjust the `angle` aesthetic of layers, such as `geom_text()`, to align 
    with the coordinate system using the `rotate_angle` argument.
    
### The guide system

The guide system encompassing axes and legends, as the last remaining chunk of 
ggplot2, has been rewritten to use the `<ggproto>` system instead of the S3 
system. This change was a necessary step to officially break open the guide 
system for extension package developers. The axes and legends now inherit from 
a `<Guide>` class, which makes them extensible in the same manner as geoms, 
stats, facets and coords (#3329, @teunbrand)

* The most user-facing change is that the styling of guides is rewired through
  the theme system. Guides now have a `theme` argument that can style 
  individual guides, while `theme()` has gained additional arguments to style
  guides. Theme elements declared in the guide override theme elements set
  through the plot. The new theme elements for guides are: 
  `legend.key.spacing{.x/.y}`, `legend.frame`, `legend.axis.line`, 
  `legend.ticks`, `legend.ticks.length`, `legend.text.position` and 
  `legend.title.position`. Previous style options in the arguments of 
  `guide_*()` functions are soft-deprecated.

* Unfortunately, we could not fully preserve the function of pre-existing
  guide extensions written in the S3 system. A fallback for these old guides
  is encapsulated in the `<GuideOld>` class, which calls the old S3 generics.
  The S3 methods have been removed as part of cleaning up, so the old guides
  will still work if the S3 methods are reimplemented, but we encourage to
  switch to the new system (#2728).
  
* The `order` argument of guides now strictly needs to be a length-1 
  integer (#4958).
  
#### Axes

* New `guide_axis_stack()` to combine other axis guides on top of one another.

* New `guide_axis_theta()` to draw an axis in a circular arc in 
  `coord_radial()`. The guide can be controlled by adding 
  `guides(theta = guide_axis_theta(...))` to a plot.

* New `guide_axis_logticks()` can be used to draw logarithmic tick marks as
  an axis. It supersedes the `annotation_logticks()` function 
  (@teunbrand, #5325).

* `guide_axis()` gains a `minor.ticks` argument to draw minor ticks (#4387).

* `guide_axis()` gains a `cap` argument that can be used to trim the
      axis line to extreme breaks (#4907).

* Primary axis titles are now placed at the primary guide, so that
  `guides(x = guide_axis(position = "top"))` will display the title at the
  top by default (#4650).
  
* The default `vjust` for the `axis.title.y.right` element is now 1 instead of
  0.
  
* Unknown secondary axis guide positions are now inferred as the opposite 
  of the primary axis guide when the latter has a known `position` (#4650).
  
#### Legends

* New `guide_custom()` function for drawing custom graphical objects (grobs)
  unrelated to scales in legend positions (#5416).
  
* All legends have acquired a `position` argument, that allows individual guides
  to deviate from the `legend.position` set in the `theme()` function. This
  means that legends can now be placed at multiple sides of the plot (#5488).
  
* The spacing between legend keys and their labels, in addition to legends
  and their titles, is now controlled by the text's `margin` setting. Not
  specifying margins will automatically add appropriate text margins. To
  control the spacing within a legend between keys, the new 
  `legend.key.spacing.{x/y}` argument can be used in `theme()`. This leaves the 
  `legend.spacing` theme setting dedicated to solely controlling the spacing 
  between different guides (#5455).
  
* `guide_colourbar()` and `guide_coloursteps()` gain an `alpha` argument to
  set the transparency of the bar (#5085).

* New `display` argument in `guide_colourbar()` supplants the `raster` argument.
  In R 4.1.0 and above, `display = "gradient"` will draw a gradient.
  
* Legend keys that can draw arrows have their size adjusted for arrows.

* When legend titles are larger than the legend, title justification extends
  to the placement of keys and labels (#1903).

* Glyph drawing functions of the `draw_key_*()` family can now set `"width"`
  and `"height"` attributes (in centimetres) to the produced keys to control
  their displayed size in the legend.
  
* `coord_sf()` now uses customisable guides provided in the scales or 
  `guides()` function (@teunbrand).

## Improvements

* `guide_coloursteps(even.steps = FALSE)` now draws one rectangle per interval
  instead of many small ones (#5481).

* `draw_key_label()` now better reflects the appearance of labels (#5561).

* `position_stack()` no longer silently removes missing data, which is now
  handled by the geom instead of position (#3532).
  
* The `minor_breaks` function argument in scales can now also take a function 
  with two arguments: the scale's limits and the scale's major breaks (#3583).
  
* Failing to fit or predict in `stat_smooth()` now gives a warning and omits
  the failed group, instead of throwing an error (@teunbrand, #5352).
  
* `labeller()` now handles unspecified entries from lookup tables
  (@92amartins, #4599).
  
* `fortify.default()` now accepts a data-frame-like object granted the object
  exhibits healthy `dim()`, `colnames()`, and `as.data.frame()` behaviours
  (@hpages, #5390).

* `geom_violin()` gains a `bounds` argument analogous to `geom_density()`s 
  (@eliocamp, #5493).

* To apply dodging more consistently in violin plots, `stat_ydensity()` now
  has a `drop` argument to keep or discard groups with 1 observation.
  
* `geom_boxplot()` gains a new argument, `staplewidth` that can draw staples
  at the ends of whiskers (@teunbrand, #5126)
  
* `geom_boxplot()` gains an `outliers` argument to switch outliers on or off,
  in a manner that does affects the scale range. For hiding outliers that does
  not affect the scale range, you can continue to use `outlier.shape = NA` 
  (@teunbrand, #4892).
  
* Nicer error messages for xlim/ylim arguments in coord-* functions
  (@92amartins, #4601, #5297).

* You can now omit either `xend` or `yend` from `geom_segment()` as only one
  of these is now required. If one is missing, it will be filled from the `x`
  and `y` aesthetics respectively. This makes drawing horizontal or vertical
  segments a little bit more convenient (@teunbrand, #5140).
  
* When `geom_path()` has aesthetics varying within groups, the `arrow()` is
  applied to groups instead of individual segments (@teunbrand, #4935).
  
* `geom_text()` and `geom_label()` gained a `size.unit` parameter that set the 
  text size to millimetres, points, centimetres, inches or picas 
  (@teunbrand, #3799).
  
* `geom_label()` now uses the `angle` aesthetic (@teunbrand, #2785)

* The `label.padding` argument in `geom_label()` now supports inputs created
  with the `margin()` function (#5030).
  
* `ScaleContinuous$get_breaks()` now only calls `scales::zero_range()` on limits
  in transformed space, rather than in data space (#5304).
  
* Scales throw more informative messages (@teunbrand, #4185, #4258)
  
* `scale_*_manual()` with a named `values` argument now emits a warning when
  none of those names match the values found in the data (@teunbrand, #5298).
  
* The `name` argument in most scales is now explicitly the first argument 
  (#5535)
  
* The `translate_shape_string()` internal function is now exported for use in
  extensions of point layers (@teunbrand, #5191).
  
* To improve `width` calculation in bar plots with empty factor levels, 
  `resolution()` considers `mapped_discrete` values as having resolution 1 
  (@teunbrand, #5211)
  
* In `theme()`, some elements can be specified with `rel()` to inherit from
  `unit`-class objects in a relative fashion (@teunbrand, #3951).
  
* `theme()` now supports splicing a list of arguments (#5542).

* In the theme element hierarchy, parent elements that are a strict subclass
  of child elements now confer their subclass upon the children (#5457).
  
* New `plot.tag.location` in `theme()` can control placement of the plot tag
  in the `"margin"`, `"plot"` or the new `"panel"` option (#4297).
  
* `coord_munch()` can now close polygon shapes (@teunbrand, #3271)
  
* Aesthetics listed in `geom_*()` and `stat_*()` layers now point to relevant
  documentation (@teunbrand, #5123).
  
* The new argument `axes` in `facet_grid()` and `facet_wrap()` controls the
  display of axes at interior panel positions. Additionally, the `axis.labels`
  argument can be used to only draw tick marks or fully labelled axes 
  (@teunbrand, #4064).
  
* `coord_polar()` can have free scales in facets (@teunbrand, #2815).

* The `get_guide_data()` function can be used to extract position and label
  information from the plot (#5004).
  
* Improve performance of layers without positional scales (@zeehio, #4990)

* More informative error for mismatched 
  `direction`/`theme(legend.direction = ...)` arguments (#4364, #4930).

## Bug fixes

* Fixed regression in `guide_legend()` where the `linewidth` key size
  wasn't adapted to the width of the lines (#5160).

* In `guide_bins()`, the title no longer arbitrarily becomes offset from
  the guide when it has long labels.
  
* `guide_colourbar()` and `guide_coloursteps()` merge properly when one
  of the aesthetics is dropped (#5324).

* When using `geom_dotplot(binaxis = "x")` with a discrete y-variable, dots are
  now stacked from the y-position rather than from 0 (@teunbrand, #5462)
  
* `stat_count()` treats `x` as unique in the same manner `unique()` does 
  (#4609).
  
* The plot's title, subtitle and caption now obey horizontal text margins
  (#5533).
  
* Contour functions will not fail when `options("OutDec")` is not `.` (@eliocamp, #5555).

* Lines where `linewidth = NA` are now dropped in `geom_sf()` (#5204).

* `ggsave()` no longer sometimes creates new directories, which is now 
  controlled by the new `create.dir` argument (#5489).
  
* Legend titles no longer take up space if they've been removed by setting 
  `legend.title = element_blank()` (@teunbrand, #3587).
  
* `resolution()` has a small tolerance, preventing spuriously small resolutions 
  due to rounding errors (@teunbrand, #2516).
  
* `stage()` now works correctly, even with aesthetics that do not have scales 
  (#5408)
  
* `stat_ydensity()` with incomplete groups calculates the default `width` 
  parameter more stably (@teunbrand, #5396)
  
* The `size` argument in `annotation_logticks()` has been deprecated in favour
  of the `linewidth` argument (#5292).
  
* Binned scales now treat `NA`s in limits the same way continuous scales do 
  (#5355).

* Binned scales work better with `trans = "reverse"` (#5355).

* Integers are once again valid input to theme arguments that expect numeric
  input (@teunbrand, #5369)
  
* Legends in `scale_*_manual()` can show `NA` values again when the `values` is
  a named vector (@teunbrand, #5214, #5286).
  
* Fixed bug in `coord_sf()` where graticule lines didn't obey 
  `panel.grid.major`'s linewidth setting (@teunbrand, #5179)
  
* Fixed bug in `annotation_logticks()` when no suitable tick positions could
  be found (@teunbrand, #5248).
  
* The default width of `geom_bar()` is now based on panel-wise resolution of
  the data, rather than global resolution (@teunbrand, #4336).
  
* `stat_align()` is now applied per panel instead of globally, preventing issues
  when facets have different ranges (@teunbrand, #5227).
  
* A stacking bug in `stat_align()` was fixed (@teunbrand, #5176).

* `stat_contour()` and `stat_contour_filled()` now warn about and remove
  duplicated coordinates (@teunbrand, #5215).
  
* `guide_coloursteps()` and `guide_bins()` sort breaks (#5152). 
  
## Internal changes
  
* The `ScaleContinuous$get_breaks()` method no longer censors
  the computed breaks.
  
* The ggplot object now contains `$layout` which points to the `Layout` ggproto
  object and will be used by the `ggplot_build.ggplot` method. This was exposed
  so that package developers may extend the behaviour of the `Layout` ggproto 
  object without needing to develop an entirely new `ggplot_build` method 
  (@jtlandis, #5077).
  
* Guide building is now part of `ggplot_build()` instead of 
  `ggplot_gtable()` to allow guides to observe unmapped data (#5483).
  
* The `titleGrob()` function has been refactored to be faster and less
  complicated.

* The `scales_*()` functions related to managing the `<ScalesList>` class have
  been implemented as methods in the `<ScalesList>` class, rather than stray
  functions (#1310).
  
# ggplot2 3.4.4

This hotfix release adapts to a change in r-devel's `base::is.atomic()` and 
the upcoming retirement of maptools.

* `fortify()` for sp objects (e.g., `SpatialPolygonsDataFrame`) is now deprecated
  and will be removed soon in support of [the upcoming retirement of rgdal, rgeos,
  and maptools](https://r-spatial.org/r/2023/05/15/evolution4.html). In advance
  of the whole removal, `fortify(<SpatialPolygonsDataFrame>, region = ...)`
  no longer works as of this version (@yutannihilation, #5244).

# ggplot2 3.4.3
This hotfix release addresses a version comparison change in r-devel. There are
no user-facing or breaking changes.

# ggplot2 3.4.2
This is a hotfix release anticipating changes in r-devel, but folds in upkeep
changes and a few bug fixes as well.

## Minor improvements

* Various type checks and their messages have been standardised 
  (@teunbrand, #4834).
  
* ggplot2 now uses `scales::DiscreteRange` and `scales::ContinuousRange`, which
  are available to write scale extensions from scratch (@teunbrand, #2710).
  
* The `layer_data()`, `layer_scales()` and `layer_grob()` now have the default
  `plot = last_plot()` (@teunbrand, #5166).
  
* The `datetime_scale()` scale constructor is now exported for use in extension
  packages (@teunbrand, #4701).
  
## Bug fixes

* `update_geom_defaults()` and `update_stat_defaults()` now return properly 
  classed objects and have updated docs (@dkahle, #5146).

* For the purposes of checking required or non-missing aesthetics, character 
  vectors are no longer considered non-finite (@teunbrand, @4284).

* `annotation_logticks()` skips drawing ticks when the scale range is non-finite
  instead of throwing an error (@teunbrand, #5229).
  
* Fixed spurious warnings when the `weight` was used in `stat_bin_2d()`, 
  `stat_boxplot()`, `stat_contour()`, `stat_bin_hex()` and `stat_quantile()`
  (@teunbrand, #5216).

* To prevent changing the plotting order, `stat_sf()` is now computed per panel 
  instead of per group (@teunbrand, #4340).

* Fixed bug in `coord_sf()` where graticule lines didn't obey 
  `panel.grid.major`'s linewidth setting (@teunbrand, #5179).

* `geom_text()` drops observations where `angle = NA` instead of throwing an
  error (@teunbrand, #2757).
  
# ggplot2 3.4.1
This is a small release focusing on fixing regressions in the 3.4.0 release
and minor polishes.

## Breaking changes

* The computed variable `y` in `stat_ecdf()` has been superseded by `ecdf` to 
  prevent incorrect scale transformations (@teunbrand, #5113 and #5112).
  
## New features

* Added `scale_linewidth_manual()` and `scale_linewidth_identity()` to support
  the `linewidth` aesthetic (@teunbrand, #5050).
  
* `ggsave()` warns when multiple `filename`s are given, and only writes to the
  first file (@teunbrand, #5114).

## Bug fixes

* Fixed a regression in `geom_hex()` where aesthetics were replicated across 
  bins (@thomasp85, #5037 and #5044).
  
* Using two ordered factors as facetting variables in 
  `facet_grid(..., as.table = FALSE)` now throws a warning instead of an
  error (@teunbrand, #5109).
  
* Fixed misbehaviour of `draw_key_boxplot()` and `draw_key_crossbar()` with 
  skewed key aspect ratio (@teunbrand, #5082).
  
* Fixed spurious warning when `weight` aesthetic was used in `stat_smooth()` 
  (@teunbrand based on @clauswilke's suggestion, #5053).
  
* The `lwd` alias is now correctly replaced by `linewidth` instead of `size` 
  (@teunbrand based on @clauswilke's suggestion #5051).
  
* Fixed a regression in `Coord$train_panel_guides()` where names of guides were 
  dropped (@maxsutton, #5063).

In binned scales:

* Automatic breaks should no longer be out-of-bounds, and automatic limits are
  adjusted to include breaks (@teunbrand, #5082).
  
* Zero-range limits no longer throw an error and are treated akin to continuous
  scales with zero-range limits (@teunbrand, #5066).
  
* The `trans = "date"` and `trans = "time"` transformations were made compatible
  (@teunbrand, #4217).

# ggplot2 3.4.0
This is a minor release focusing on tightening up the internals and ironing out
some inconsistencies in the API. The biggest change is the addition of the 
`linewidth` aesthetic that takes of sizing the width of any line from `size`. 
This change, while attempting to be as non-breaking as possible, has the 
potential to change the look of some of your plots.

Other notable changes is a complete redo of the error and warning messaging in
ggplot2 using the cli package. Messaging is now better contextualised and it 
should be easier to identify which layer an error is coming from. Last, we have
now made the switch to using the vctrs package internally which means that 
support for vctrs classes as variables should improve, along with some small 
gains in rendering speed.

## Breaking changes

* A `linewidth` aesthetic has been introduced and supersedes the `size` 
  aesthetic for scaling the width of lines in line based geoms. `size` will 
  remain functioning but deprecated for these geoms and it is recommended to 
  update all code to reflect the new aesthetic. For geoms that have _both_ point 
  sizing and linewidth sizing (`geom_pointrange()` and `geom_sf`) `size` now 
  **only** refers to sizing of points which can leads to a visual change in old
  code (@thomasp85, #3672)
  
* The default line width for polygons in `geom_sf()` have been decreased to 0.2 
  to reflect that this is usually used for demarking borders where a thinner 
  line is better suited. This change was made since we already induced a 
  visual change in `geom_sf()` with the introduction of the `linewidth` 
  aesthetic.
  
* The dot-dot notation (`..var..`) and `stat()`, which have been superseded by
  `after_stat()`, are now formally deprecated (@yutannihilation, #3693).

* `qplot()` is now formally deprecated (@yutannihilation, #3956).

* `stage()` now properly refers to the values without scale transformations for
  the stage of `after_stat`. If your code requires the scaled version of the
  values for some reason, you have to apply the same transformation by yourself,
  e.g. `sqrt()` for `scale_{x,y}_sqrt()` (@yutannihilation and @teunbrand, #4155).

* Use `rlang::hash()` instead of `digest::digest()`. This update may lead to 
  changes in the automatic sorting of legends. In order to enforce a specific
  legend order use the `order` argument in the guide. (@thomasp85, #4458)

* referring to `x` in backquoted expressions with `label_bquote()` is no longer
  possible.

* The `ticks.linewidth` and `frame.linewidth` parameters of `guide_colourbar()`
  are now multiplied with `.pt` like elsewhere in ggplot2. It can cause visual
  changes when these arguments are not the defaults and these changes can be 
  restored to their previous behaviour by adding `/ .pt` (@teunbrand #4314).

* `scale_*_viridis_b()` now uses the full range of the viridis scales 
  (@gregleleu, #4737)

## New features

* `geom_col()` and `geom_bar()` gain a new `just` argument. This is set to `0.5`
  by default; use `just = 0`/`just = 1` to place columns on the left/right
  of the axis breaks.
  (@wurli, #4899)

* `geom_density()` and `stat_density()` now support `bounds` argument
  to estimate density with boundary correction (@echasnovski, #4013).

* ggplot now checks during statistical transformations whether any data 
  columns were dropped and warns about this. If stats intend to drop
  data columns they can declare them in the new field `dropped_aes`.
  (@clauswilke, #3250)

* `...` supports `rlang::list2` dynamic dots in all public functions. 
  (@mone27, #4764) 

* `theme()` now has a `strip.clip` argument, that can be set to `"off"` to 
  prevent the clipping of strip text and background borders (@teunbrand, #4118)
  
* `geom_contour()` now accepts a function in the `breaks` argument 
  (@eliocamp, #4652).

## Minor improvements and bug fixes

* Fix a bug in `position_jitter()` where infinity values were dropped (@javlon,
  #4790).

* `geom_linerange()` now respects the `na.rm` argument (#4927, @thomasp85)

* Improve the support for `guide_axis()` on `coord_trans()` 
  (@yutannihilation, #3959)
  
* Added `stat_align()` to align data without common x-coordinates prior to
  stacking. This is now the default stat for `geom_area()` (@thomasp85, #4850)

* Fix a bug in `stat_contour_filled()` where break value differences below a 
  certain number of digits would cause the computations to fail (@thomasp85, 
  #4874)

* Secondary axis ticks are now positioned more precisely, removing small visual
  artefacts with alignment between grid and ticks (@thomasp85, #3576)

* Improve `stat_function` documentation regarding `xlim` argument. 
  (@92amartins, #4474)

* Fix various issues with how `labels`, `breaks`, `limits`, and `show.limits`
  interact in the different binning guides (@thomasp85, #4831)

* Automatic break calculation now squishes the scale limits to the domain
  of the transformation. This allows `scale_{x/y}_sqrt()` to find breaks at 0   
  when appropriate (@teunbrand, #980).

* Using multiple modified aesthetics correctly will no longer trigger warnings. 
  If used incorrectly, the warning will now report the duplicated aesthetic 
  instead of `NA` (@teunbrand, #4707).

* `aes()` now supports the `!!!` operator in its first two arguments
  (#2675). Thanks to @yutannihilation and @teunbrand for draft
  implementations.

* Require rlang >= 1.0.0 (@billybarc, #4797)

* `geom_violin()` no longer issues "collapsing to unique 'x' values" warning
  (@bersbersbers, #4455)

* `annotate()` now documents unsupported geoms (`geom_abline()`, `geom_hline()`
  and `geom_vline()`), and warns when they are requested (@mikmart, #4719)

* `presidential` dataset now includes Trump's presidency (@bkmgit, #4703).

* `position_stack()` now works fully with `geom_text()` (@thomasp85, #4367)

* `geom_tile()` now correctly recognises missing data in `xmin`, `xmax`, `ymin`,
  and `ymax` (@thomasp85 and @sigmapi, #4495)

* `geom_hex()` will now use the binwidth from `stat_bin_hex()` if present, 
  instead of deriving it (@thomasp85, #4580)
  
* `geom_hex()` now works on non-linear coordinate systems (@thomasp85)

* Fixed a bug throwing errors when trying to render an empty plot with secondary
  axes (@thomasp85, #4509)

* Axes are now added correctly in `facet_wrap()` when `as.table = FALSE`
  (@thomasp85, #4553)

* Better compatibility of custom device functions in `ggsave()` 
  (@thomasp85, #4539)

* Binning scales are now more resilient to calculated limits that ends up being
  `NaN` after transformations (@thomasp85, #4510)

* Strip padding in `facet_grid()` is now only in effect if 
  `strip.placement = "outside"` _and_ an axis is present between the strip and 
  the panel (@thomasp85, #4610)

* Aesthetics of length 1 are now recycled to 0 if the length of the data is 0 
  (@thomasp85, #4588)

* Setting `size = NA` will no longer cause `guide_legend()` to error 
  (@thomasp85, #4559)

* Setting `stroke` to `NA` in `geom_point()` will no longer impair the sizing of
  the points (@thomasp85, #4624)

* `stat_bin_2d()` now correctly recognises the `weight` aesthetic 
  (@thomasp85, #4646)
  
* All geoms now have consistent exposure of linejoin and lineend parameters, and
  the guide keys will now respect these settings (@thomasp85, #4653)

* `geom_sf()` now respects `arrow` parameter for lines (@jakeruss, #4659)

* Updated documentation for `print.ggplot` to reflect that it returns
  the original plot, not the result of `ggplot_build()`. (@r2evans, #4390)

* `scale_*_manual()` no longer displays extra legend keys, or changes their 
  order, when a named `values` argument has more items than the data. To display
  all `values` on the legend instead, use
  `scale_*_manual(values = vals, limits = names(vals))`. (@teunbrand, @banfai, 
  #4511, #4534)

* Updated documentation for `geom_contour()` to correctly reflect argument 
  precedence between `bins` and `binwidth`. (@eliocamp, #4651)

* Dots in `geom_dotplot()` are now correctly aligned to the baseline when
  `stackratio != 1` and `stackdir != "up"` (@mjskay, #4614)

* Key glyphs for `geom_boxplot()`, `geom_crossbar()`, `geom_pointrange()`, and
  `geom_linerange()` are now orientation-aware (@mjskay, #4732)
  
* Updated documentation for `geom_smooth()` to more clearly describe effects of 
  the `fullrange` parameter (@thoolihan, #4399).

# ggplot2 3.3.6
This is a very small release only applying an internal change to comply with 
R 4.2 and its deprecation of `default.stringsAsFactors()`. There are no user
facing changes and no breaking changes.

# ggplot2 3.3.5
This is a very small release focusing on fixing a couple of untenable issues 
that surfaced with the 3.3.4 release

* Revert changes made in #4434 (apply transform to intercept in `geom_abline()`) 
  as it introduced undesirable issues far worse than the bug it fixed 
  (@thomasp85, #4514)
* Fixes an issue in `ggsave()` when producing emf/wmf files (@yutannihilation, 
  #4521)
* Warn when grDevices specific arguments are passed to ragg devices (@thomasp85, 
  #4524)
* Fix an issue where `coord_sf()` was reporting that it is non-linear
  even when data is provided in projected coordinates (@clauswilke, #4527)

# ggplot2 3.3.4
This is a larger patch release fixing a huge number of bugs and introduces a 
small selection of feature refinements.

## Features

* Alt-text can now be added to a plot using the `alt` label, i.e 
  `+ labs(alt = ...)`. Currently this alt text is not automatically propagated, 
  but we plan to integrate into Shiny, RMarkdown, and other tools in the future. 
  (@thomasp85, #4477)

* Add support for the BrailleR package for creating descriptions of the plot
  when rendered (@thomasp85, #4459)
  
* `coord_sf()` now has an argument `default_crs` that specifies the coordinate
  reference system (CRS) for non-sf layers and scale/coord limits. This argument
  defaults to `NULL`, which means non-sf layers are assumed to be in projected
  coordinates, as in prior ggplot2 versions. Setting `default_crs = sf::st_crs(4326)`
  provides a simple way to interpret x and y positions as longitude and latitude,
  regardless of the CRS used by `coord_sf()`. Authors of extension packages
  implementing `stat_sf()`-like functionality are encouraged to look at the source
  code of `stat_sf()`'s `compute_group()` function to see how to provide scale-limit
  hints to `coord_sf()` (@clauswilke, #3659).

* `ggsave()` now uses ragg to render raster output if ragg is available. It also
  handles custom devices that sets a default unit (e.g. `ragg::agg_png`) 
  correctly (@thomasp85, #4388)

* `ggsave()` now returns the saved file location invisibly (#3379, @eliocamp).
  Note that, as a side effect, an unofficial hack `<ggplot object> + ggsave()`
  no longer works (#4513).

* The scale arguments `limits`, `breaks`, `minor_breaks`, `labels`, `rescaler`
  and `oob` now accept purrr style lambda notation (@teunbrand, #4427). The same 
  is true for `as_labeller()` (and therefore also `labeller()`) 
  (@netique, #4188).

* Manual scales now allow named vectors passed to `values` to contain fewer 
  elements than existing in the data. Elements not present in values will be set
  to `NA` (@thomasp85, #3451)
  
* Date and datetime position scales support out-of-bounds (oob) arguments to 
  control how limits affect data outside those limits (@teunbrand, #4199).
  
## Fixes

* Fix a bug that `after_stat()` and `after_scale()` cannot refer to aesthetics
  if it's specified in the plot-global mapping (@yutannihilation, #4260).
  
* Fix bug in `annotate_logticks()` that would cause an error when used together
  with `coord_flip()` (@thomasp85, #3954)
  
* Fix a bug in `geom_abline()` that resulted in `intercept` not being subjected
  to the transformation of the y scale (@thomasp85, #3741)
  
* Extent the range of the line created by `geom_abline()` so that line ending
  is not visible for large linewidths (@thomasp85, #4024)

* Fix bug in `geom_dotplot()` where dots would be positioned wrong with 
  `stackgroups = TRUE` (@thomasp85, #1745)

* Fix calculation of confidence interval for locfit smoothing in `geom_smooth()`
  (@topepo, #3806)
  
* Fix bug in `geom_text()` where `"outward"` and `"inward"` justification for 
  some `angle` values was reversed (@aphalo, #4169, #4447)

* `ggsave()` now sets the default background to match the fill value of the
  `plot.background` theme element (@karawoo, #4057)

* It is now deprecated to specify `guides(<scale> = FALSE)` or
  `scale_*(guide = FALSE)` to remove a guide. Please use 
  `guides(<scale> = "none")` or `scale_*(guide = "none")` instead 
  (@yutannihilation, #4097)
  
* Fix a bug in `guide_bins()` where keys would disappear if the guide was 
  reversed (@thomasp85, #4210)
  
* Fix bug in `guide_coloursteps()` that would repeat the terminal bins if the
  breaks coincided with the limits of the scale (@thomasp85, #4019)

* Make sure that default labels from default mappings doesn't overwrite default
  labels from explicit mappings (@thomasp85, #2406)

* Fix bug in `labeller()` where parsing was turned off if `.multiline = FALSE`
  (@thomasp85, #4084)
  
* Make sure `label_bquote()` has access to the calling environment when 
  evaluating the labels (@thomasp85, #4141)

* Fix a bug in the layer implementation that introduced a new state after the 
  first render which could lead to a different look when rendered the second 
  time (@thomasp85, #4204)

* Fix a bug in legend justification where justification was lost of the legend
  dimensions exceeded the available size (@thomasp85, #3635)

* Fix a bug in `position_dodge2()` where `NA` values in thee data would cause an
  error (@thomasp85, #2905)

* Make sure `position_jitter()` creates the same jittering independent of 
  whether it is called by name or with constructor (@thomasp85, #2507)

* Fix a bug in `position_jitter()` where different jitters would be applied to 
  different position aesthetics of the same axis (@thomasp85, #2941)
  
* Fix a bug in `qplot()` when supplying `c(NA, NA)` as axis limits 
  (@thomasp85, #4027)
  
* Remove cross-inheritance of default discrete colour/fill scales and check the
  type and aesthetic of function output if `type` is a function 
  (@thomasp85, #4149)

* Fix bug in `scale_[x|y]_date()` where custom breaks functions that resulted in
  fractional dates would get misaligned (@thomasp85, #3965)
  
* Fix bug in `scale_[x|y]_datetime()` where a specified timezone would be 
  ignored by the scale (@thomasp85, #4007)
  
* Fix issue in `sec_axis()` that would throw warnings in the absence of any 
  secondary breaks (@thomasp85, #4368)

* `stat_bin()`'s computed variable `width` is now documented (#3522).
  
* `stat_count()` now computes width based on the full dataset instead of per 
  group (@thomasp85, #2047)

* Extended `stat_ecdf()` to calculate the cdf from either x or y instead from y 
  only (@jgjl, #4005)
  
* Fix a bug in `stat_summary_bin()` where one more than the requested number of
  bins would be created (@thomasp85, #3824)

* Only drop groups in `stat_ydensity()` when there are fewer than two data 
  points and throw a warning (@andrewwbutler, #4111).

* Fixed a bug in strip assembly when theme has `strip.text = element_blank()`
  and plots are faceted with multi-layered strips (@teunbrand, #4384).
  
* Using `theme(aspect.ratio = ...)` together with free space in `facet_grid()`
  now correctly throws an error (@thomasp85, #3834)

* Fixed a bug in `labeller()` so that `.default` is passed to `as_labeller()`
  when labellers are specified by naming faceting variables. (@waltersom, #4031)
  
* Updated style for example code (@rjake, #4092)

* ggplot2 now requires R >= 3.3 (#4247).

* ggplot2 now uses `rlang::check_installed()` to check if a suggested package is
  installed, which will offer to install the package before continuing (#4375, 
  @malcolmbarrett)

* Improved error with hint when piping a `ggplot` object into a facet function
  (#4379, @mitchelloharawild).

# ggplot2 3.3.3
This is a small patch release mainly intended to address changes in R and CRAN.
It further changes the licensing model of ggplot2 to an MIT license.

* Update the ggplot2 licence to an MIT license (#4231, #4232, #4233, and #4281)

* Use vdiffr conditionally so ggplot2 can be tested on systems without vdiffr

* Update tests to work with the new `all.equal()` defaults in R >4.0.3

* Fixed a bug that `guide_bins()` mistakenly ignore `override.aes` argument
  (@yutannihilation, #4085).

# ggplot2 3.3.2
This is a small release focusing on fixing regressions introduced in 3.3.1.

* Added an `outside` option to `annotation_logticks()` that places tick marks
  outside of the plot bounds. (#3783, @kbodwin)

* `annotation_raster()` adds support for native rasters. For large rasters,
  native rasters render significantly faster than arrays (@kent37, #3388)
  
* Facet strips now have dedicated position-dependent theme elements 
  (`strip.text.x.top`, `strip.text.x.bottom`, `strip.text.y.left`, 
  `strip.text.y.right`) that inherit from `strip.text.x` and `strip.text.y`, 
  respectively. As a consequence, some theme stylings now need to be applied to 
  the position-dependent elements rather than to the parent elements. This 
  change was already introduced in ggplot2 3.3.0 but not listed in the 
  changelog. (@thomasp85, #3683)

* Facets now handle layers containing no data (@yutannihilation, #3853).
  
* A newly added geom `geom_density_2d_filled()` and associated stat 
  `stat_density_2d_filled()` can draw filled density contours
  (@clauswilke, #3846).

* A newly added `geom_function()` is now recommended to use in conjunction
  with/instead of `stat_function()`. In addition, `stat_function()` now
  works with transformed y axes, e.g. `scale_y_log10()`, and in plots
  containing no other data or layers (@clauswilke, #3611, #3905, #3983).

* Fixed a bug in `geom_sf()` that caused problems with legend-type
  autodetection (@clauswilke, #3963).
  
* Support graphics devices that use the `file` argument instead of `fileneame` 
  in `ggsave()` (@bwiernik, #3810)
  
* Default discrete color scales are now configurable through the `options()` of 
  `ggplot2.discrete.colour` and `ggplot2.discrete.fill`. When set to a character 
  vector of colour codes (or list of character vectors)  with sufficient length, 
  these colours are used for the default scale. See `help(scale_colour_discrete)` 
  for more details and examples (@cpsievert, #3833).

* Default continuous colour scales (i.e., the `options()` 
  `ggplot2.continuous.colour` and `ggplot2.continuous.fill`, which inform the 
  `type` argument of `scale_fill_continuous()` and `scale_colour_continuous()`) 
  now accept a function, which allows more control over these default 
  `continuous_scale()`s (@cpsievert, #3827).

* A bug was fixed in `stat_contour()` when calculating breaks based on 
  the `bins` argument (@clauswilke, #3879, #4004).
  
* Data columns can now contain `Vector` S4 objects, which are widely used in the 
  Bioconductor project. (@teunbrand, #3837)

# ggplot2 3.3.1

This is a small release with no code change. It removes all malicious links to a 
site that got hijacked from the readme and pkgdown site.

# ggplot2 3.3.0

This is a minor release but does contain a range of substantial new features, 
along with the standard bug fixes. The release contains a few visual breaking
changes, along with breaking changes for extension developers due to a shift in
internal representation of the position scales and their axes. No user breaking
changes are included.

This release also adds Dewey Dunnington (@paleolimbot) to the core team.

## Breaking changes
There are no user-facing breaking changes, but a change in some internal 
representations that extension developers may have relied on, along with a few 
breaking visual changes which may cause visual tests in downstream packages to 
fail.

* The `panel_params` field in the `Layout` now contains a list of list of 
  `ViewScale` objects, describing the trained coordinate system scales, instead
  of the list object used before. Any extensions that use this field will likely
  break, as will unit tests that checks aspects of this.

* `element_text()` now issues a warning when vectorized arguments are provided, 
  as in `colour = c("red", "green", "blue")`. Such use is discouraged and not 
  officially supported (@clauswilke, #3492).

* Changed `theme_grey()` setting for legend key so that it creates no border 
  (`NA`) rather than drawing a white one. (@annennenne, #3180)

* `geom_ribbon()` now draws separate lines for the upper and lower intervals if
  `colour` is mapped. Similarly, `geom_area()` and `geom_density()` now draw
  the upper lines only in the same case by default. If you want old-style full
  stroking, use `outline.type = "full"` (@yutannihilation, #3503 / @thomasp85, #3708).

## New features

* The evaluation time of aesthetics can now be controlled to a finer degree. 
  `after_stat()` supersedes the use of `stat()` and `..var..`-notation, and is
  joined by `after_scale()` to allow for mapping to scaled aesthetic values. 
  Remapping of the same aesthetic is now supported with `stage()`, so you can 
  map a data variable to a stat aesthetic, and remap the same aesthetic to 
  something else after statistical transformation (@thomasp85, #3534)

* All `coord_*()` functions with `xlim` and `ylim` arguments now accept
  vectors with `NA` as a placeholder for the minimum or maximum value
  (e.g., `ylim = c(0, NA)` would zoom the y-axis from 0 to the 
  maximum value observed in the data). This mimics the behaviour
  of the `limits` argument in continuous scale functions
  (@paleolimbot, #2907).

* Allowed reversing of discrete scales by re-writing `get_limits()` 
  (@AnneLyng, #3115)
  
* All geoms and stats that had a direction (i.e. where the x and y axes had 
  different interpretation), can now freely choose their direction, instead of
  relying on `coord_flip()`. The direction is deduced from the aesthetic 
  mapping, but can also be specified directly with the new `orientation` 
  argument (@thomasp85, #3506).
  
* Position guides can now be customized using the new `guide_axis()`, which can 
  be passed to position `scale_*()` functions or via `guides()`. The new axis 
  guide (`guide_axis()`) comes with arguments `check.overlap` (automatic removal 
  of overlapping labels), `angle` (easy rotation of axis labels), and
  `n.dodge` (dodge labels into multiple rows/columns) (@paleolimbot, #3322).
  
* A new scale type has been added, that allows binning of aesthetics at the 
  scale level. It has versions for both position and non-position aesthetics and
  comes with two new guides (`guide_bins` and `guide_coloursteps`) 
  (@thomasp85, #3096)
  
* `scale_x_continuous()` and `scale_y_continuous()` gains an `n.breaks` argument
  guiding the number of automatic generated breaks (@thomasp85, #3102)

* Added `stat_contour_filled()` and `geom_contour_filled()`, which compute 
  and draw filled contours of gridded data (@paleolimbot, #3044). 
  `geom_contour()` and `stat_contour()` now use the isoband package
  to compute contour lines. The `complete` parameter (which was undocumented
  and has been unused for at least four years) was removed (@paleolimbot, #3044).
  
* Themes have gained two new parameters, `plot.title.position` and 
  `plot.caption.position`, that can be used to customize how plot
  title/subtitle and plot caption are positioned relative to the overall plot
  (@clauswilke, #3252).

## Extensions
  
* `Geom` now gains a `setup_params()` method in line with the other ggproto
  classes (@thomasp85, #3509)

* The newly added function `register_theme_elements()` now allows developers
  of extension packages to define their own new theme elements and place them
  into the ggplot2 element tree (@clauswilke, #2540).

## Minor improvements and bug fixes

* `coord_trans()` now draws second axes and accepts `xlim`, `ylim`,
  and `expand` arguments to bring it up to feature parity with 
  `coord_cartesian()`. The `xtrans` and `ytrans` arguments that were 
  deprecated in version 1.0.1 in favour of `x` and `y` 
  were removed (@paleolimbot, #2990).

* `coord_trans()` now calculates breaks using the expanded range 
  (previously these were calculated using the unexpanded range, 
  which resulted in differences between plots made with `coord_trans()`
  and those made with `coord_cartesian()`). The expansion for discrete axes 
  in `coord_trans()` was also updated such that it behaves identically
  to that in `coord_cartesian()` (@paleolimbot, #3338).

* `expand_scale()` was deprecated in favour of `expansion()` for setting
  the `expand` argument of `x` and `y` scales (@paleolimbot).

* `geom_abline()`, `geom_hline()`, and `geom_vline()` now issue 
  more informative warnings when supplied with set aesthetics
  (i.e., `slope`, `intercept`, `yintercept`, and/or `xintercept`)
  and mapped aesthetics (i.e., `data` and/or `mapping`).

* Fix a bug in `geom_raster()` that squeezed the image when it went outside 
  scale limits (#3539, @thomasp85)

* `geom_sf()` now determines the legend type automatically (@microly, #3646).
  
* `geom_sf()` now removes rows that can't be plotted due to `NA` aesthetics 
  (#3546, @thomasp85)

* `geom_sf()` now applies alpha to linestring geometries 
  (#3589, @yutannihilation).

* `gg_dep()` was deprecated (@perezp44, #3382).

* Added function `ggplot_add.by()` for lists created with `by()`, allowing such
  lists to be added to ggplot objects (#2734, @Maschette)

* ggplot2 no longer depends on reshape2, which means that it no longer 
  (recursively) needs plyr, stringr, or stringi packages.

* Increase the default `nbin` of `guide_colourbar()` to place the ticks more 
  precisely (#3508, @yutannihilation).

* `manual_scale()` now matches `values` with the order of `breaks` whenever
  `values` is an unnamed vector. Previously, unnamed `values` would match with
  the limits of the scale and ignore the order of any `breaks` provided. Note
  that this may change the appearance of plots that previously relied on the
  unordered behaviour (#2429, @idno0001).

* `scale_manual_*(limits = ...)` now actually limits the scale (#3262,
  @yutannihilation).

* Fix a bug when `show.legend` is a named logical vector 
  (#3461, @yutannihilation).

* Added weight aesthetic option to `stat_density()` and made scaling of 
  weights the default (@annennenne, #2902)
  
* `stat_density2d()` can now take an `adjust` parameter to scale the default 
  bandwidth. (#2860, @haleyjeppson)

* `stat_smooth()` uses `REML` by default, if `method = "gam"` and
  `gam`'s method is not specified (@ikosmidis, #2630).

* stacking text when calculating the labels and the y axis with
  `stat_summary()` now works (@ikosmidis, #2709)
  
* `stat_summary()` and related functions now support rlang-style lambda functions
  (#3568, @dkahle).

* The data mask pronoun, `.data`, is now stripped from default labels.

* Addition of partial themes to plots has been made more predictable;
  stepwise addition of individual partial themes is now equivalent to
  addition of multple theme elements at once (@clauswilke, #3039).

* Facets now don't fail even when some variable in the spec are not available
  in all layers (@yutannihilation, #2963).

# ggplot2 3.2.1

This is a patch release fixing a few regressions introduced in 3.2.0 as well as
fixing some unit tests that broke due to upstream changes.

* `position_stack()` no longer changes the order of the input data. Changes to 
  the internal behaviour of `geom_ribbon()` made this reordering problematic 
  with ribbons that spanned `y = 0` (#3471)
* Using `qplot()` with a single positional aesthetic will no longer title the
  non-specified scale as `"NULL"` (#3473)
* Fixes unit tests for sf graticule labels caused by changes to sf

# ggplot2 3.2.0

This is a minor release with an emphasis on internal changes to make ggplot2 
faster and more consistent. The few interface changes will only affect the 
aesthetics of the plot in minor ways, and will only potentially break code of
extension developers if they have relied on internals that have been changed. 
This release also sees the addition of Hiroaki Yutani (@yutannihilation) to the 
core developer team.

With the release of R 3.6, ggplot2 now requires the R version to be at least 3.2,
as the tidyverse is committed to support 5 major versions of R.

## Breaking changes

* Two patches (#2996 and #3050) fixed minor rendering problems. In most cases,
  the visual changes are so subtle that they are difficult to see with the naked
  eye. However, these changes are detected by the vdiffr package, and therefore
  any package developers who use vdiffr to test for visual correctness of ggplot2
  plots will have to regenerate all reference images.
  
* In some cases, ggplot2 now produces a warning or an error for code that previously
  produced plot output. In all these cases, the previous plot output was accidental,
  and the plotting code uses the ggplot2 API in a way that would lead to undefined
  behavior. Examples include a missing `group` aesthetic in `geom_boxplot()` (#3316),
  annotations across multiple facets (#3305), and not using aesthetic mappings when
  drawing ribbons with `geom_ribbon()` (#3318).

## New features

* This release includes a range of internal changes that speeds up plot 
  generation. None of the changes are user facing and will not break any code,
  but in general ggplot2 should feel much faster. The changes includes, but are
  not limited to:
  
  - Caching ascent and descent dimensions of text to avoid recalculating it for
    every title.
  
  - Using a faster data.frame constructor as well as faster indexing into 
    data.frames
    
  - Removing the plyr dependency, replacing plyr functions with faster 
    equivalents.

* `geom_polygon()` can now draw polygons with holes using the new `subgroup` 
  aesthetic. This functionality requires R 3.6.0 (@thomasp85, #3128)

* Aesthetic mappings now accept functions that return `NULL` (@yutannihilation,
  #2997).

* `stat_function()` now accepts rlang/purrr style anonymous functions for the 
  `fun` parameter (@dkahle, #3159).

* `geom_rug()` gains an "outside" option to allow for moving the rug tassels to 
  outside the plot area (@njtierney, #3085) and a `length` option to allow for 
  changing the length of the rug lines (@daniel-wells, #3109). 
  
* All geoms now take a `key_glyph` paramter that allows users to customize
  how legend keys are drawn (@clauswilke, #3145). In addition, a new key glyph
  `timeseries` is provided to draw nice legends for time series
  (@mitchelloharawild, #3145).

## Extensions

* Layers now have a new member function `setup_layer()` which is called at the
  very beginning of the plot building process and which has access to the 
  original input data and the plot object being built. This function allows the 
  creation of custom layers that autogenerate aesthetic mappings based on the 
  input data or that filter the input data in some form. For the time being, this
  feature is not exported, but it has enabled the development of a new layer type,
  `layer_sf()` (see next item). Other special-purpose layer types may be added
  in the future (@clauswilke, #2872).
  
* A new layer type `layer_sf()` can auto-detect and auto-map sf geometry
  columns in the data. It should be used by extension developers who are writing
  new sf-based geoms or stats (@clauswilke, #3232).

* `x0` and `y0` are now recognized positional aesthetics so they will get scaled 
  if used in extension geoms and stats (@thomasp85, #3168)
  
* Continuous scale limits now accept functions which accept the default
  limits and return adjusted limits. This makes it possible to write
  a function that e.g. ensures the limits are always a multiple of 100,
  regardless of the data (@econandrew, #2307).

## Minor improvements and bug fixes

* `cut_width()` now accepts `...` to pass further arguments to `base::cut.default()`
   like `cut_number()` and `cut_interval()` already did (@cderv, #3055)

* `coord_map()` now can have axes on the top and right (@karawoo, #3042).

* `coord_polar()` now correctly rescales the secondary axis (@linzi-sg, #3278)

* `coord_sf()`, `coord_map()`, and `coord_polar()` now squash `-Inf` and `Inf`
  into the min and max of the plot (@yutannihilation, #2972).

* `coord_sf()` graticule lines are now drawn in the same thickness as panel grid 
  lines in `coord_cartesian()`, and seting panel grid lines to `element_blank()` 
  now also works in `coord_sf()` 
  (@clauswilke, #2991, #2525).

* `economics` data has been regenerated. This leads to some changes in the
  values of all columns (especially in `psavert`), but more importantly, strips 
  the grouping attributes from `economics_long`.

* `element_line()` now fills closed arrows (@yutannihilation, #2924).

* Facet strips on the left side of plots now have clipping turned on, preventing
  text from running out of the strip and borders from looking thicker than for
  other strips (@karawoo, #2772 and #3061).

* ggplot2 now works in Turkish locale (@yutannihilation, #3011).

* Clearer error messages for inappropriate aesthetics (@clairemcwhite, #3060).

* ggplot2 no longer attaches any external packages when using functions that 
  depend on packages that are suggested but not imported by ggplot2. The 
  affected functions include `geom_hex()`, `stat_binhex()`, 
  `stat_summary_hex()`, `geom_quantile()`, `stat_quantile()`, and `map_data()` 
  (@clauswilke, #3126).
  
* `geom_area()` and `geom_ribbon()` now sort the data along the x-axis in the 
  `setup_data()` method rather than as part of `draw_group()` (@thomasp85, 
  #3023)

* `geom_hline()`, `geom_vline()`, and `geom_abline()` now throw a warning if the 
  user supplies both an `xintercept`, `yintercept`, or `slope` value and a 
  mapping (@RichardJActon, #2950).

* `geom_rug()` now works with `coord_flip()` (@has2k1, #2987).

* `geom_violin()` no longer throws an error when quantile lines fall outside 
  the violin polygon (@thomasp85, #3254).

* `guide_legend()` and `guide_colorbar()` now use appropriate spacing between legend
  key glyphs and legend text even if the legend title is missing (@clauswilke, #2943).

* Default labels are now generated more consistently; e.g., symbols no longer
  get backticks, and long expressions are abbreviated with `...`
  (@yutannihilation, #2981).

* All-`Inf` layers are now ignored for picking the scale (@yutannihilation, 
  #3184).
  
* Diverging Brewer colour palette now use the correct mid-point colour 
  (@dariyasydykova, #3072).
  
* `scale_color_continuous()` now points to `scale_colour_continuous()` so that 
  it will handle `type = "viridis"` as the documentation states (@hlendway, 
  #3079).

* `scale_shape_identity()` now works correctly with `guide = "legend"` 
  (@malcolmbarrett, #3029)
  
* `scale_continuous` will now draw axis line even if the length of breaks is 0
  (@thomasp85, #3257)

* `stat_bin()` will now error when the number of bins exceeds 1e6 to avoid 
  accidentally freezing the user session (@thomasp85).
  
* `sec_axis()` now places ticks accurately when using nonlinear transformations (@dpseidel, #2978).

* `facet_wrap()` and `facet_grid()` now automatically remove NULL from facet
  specs, and accept empty specs (@yutannihilation, #3070, #2986).

* `stat_bin()` now handles data with only one unique value (@yutannihilation 
  #3047).

* `sec_axis()` now accepts functions as well as formulas (@yutannihilation, #3031).

*   New theme elements allowing different ticks lengths for each axis. For instance,
    this can be used to have inwards ticks on the x-axis (`axis.ticks.length.x`) and
    outwards ticks on the y-axis (`axis.ticks.length.y`) (@pank, #2935).

* The arguments of `Stat*$compute_layer()` and `Position*$compute_layer()` are
  now renamed to always match the ones of `Stat$compute_layer()` and
  `Position$compute_layer()` (@yutannihilation, #3202).

* `geom_*()` and `stat_*()` now accepts purrr-style lambda notation
  (@yutannihilation, #3138).

* `geom_tile()` and `geom_rect()` now draw rectangles without notches at the
  corners. The style of the corner can be controlled by `linejoin` parameters
  (@yutannihilation, #3050).

# ggplot2 3.1.0

## Breaking changes

This is a minor release and breaking changes have been kept to a minimum. End users of 
ggplot2 are unlikely to encounter any issues. However, there are a few items that developers 
of ggplot2 extensions should be aware of. For additional details, see also the discussion 
accompanying issue #2890.

*   In non-user-facing internal code (specifically in the `aes()` function and in
    the `aesthetics` argument of scale functions), ggplot2 now always uses the British
    spelling for aesthetics containing the word "colour". When users specify a "color"
    aesthetic it is automatically renamed to "colour". This renaming is also applied
    to non-standard aesthetics that contain the word "color". For example, "point_color"
    is renamed to "point_colour". This convention makes it easier to support both
    British and American spelling for novel, non-standard aesthetics, but it may require
    some adjustment for packages that have previously introduced non-standard color
    aesthetics using American spelling. A new function `standardise_aes_names()` is
    provided in case extension writers need to perform this renaming in their own code
    (@clauswilke, #2649).

*   Functions that generate other functions (closures) now force the arguments that are
    used from the generated functions, to avoid hard-to-catch errors. This may affect
    some users of manual scales (such as `scale_colour_manual()`, `scale_fill_manual()`,
    etc.) who depend on incorrect behavior (@krlmlr, #2807).
    
*   `Coord` objects now have a function `backtransform_range()` that returns the
    panel range in data coordinates. This change may affect developers of custom coords,
    who now should implement this function. It may also affect developers of custom
    geoms that use the `range()` function. In some applications, `backtransform_range()`
    may be more appropriate (@clauswilke, #2821).


## New features

*   `coord_sf()` has much improved customization of axis tick labels. Labels can now
    be set manually, and there are two new parameters, `label_graticule` and
    `label_axes`, that can be used to specify which graticules to label on which side
    of the plot (@clauswilke, #2846, #2857, #2881).
    
*   Two new geoms `geom_sf_label()` and `geom_sf_text()` can draw labels and text
    on sf objects. Under the hood, a new `stat_sf_coordinates()` calculates the
    x and y coordinates from the coordinates of the sf geometries. You can customize
    the calculation method via `fun.geometry` argument (@yutannihilation, #2761).
    

## Minor improvements and fixes

*   `benchplot()` now uses tidy evaluation (@dpseidel, #2699).

*   The error message in `compute_aesthetics()` now only provides the names of
    aesthetics with mismatched lengths, rather than all aesthetics (@karawoo,
    #2853).

*   For faceted plots, data is no longer internally reordered. This makes it
    safer to feed data columns into `aes()` or into parameters of geoms or
    stats. However, doing so remains discouraged (@clauswilke, #2694).

*   `coord_sf()` now also understands the `clip` argument, just like the other
    coords (@clauswilke, #2938).

*   `fortify()` now displays a more informative error message for
    `grouped_df()` objects when dplyr is not installed (@jimhester, #2822).

*   All `geom_*()` now display an informative error message when required 
    aesthetics are missing (@dpseidel, #2637 and #2706).

*   `geom_boxplot()` now understands the `width` parameter even when used with
    a non-standard stat, such as `stat_identity()` (@clauswilke, #2893).
    
*  `geom_hex()` now understands the `size` and `linetype` aesthetics
   (@mikmart, #2488).
    
*   `geom_hline()`, `geom_vline()`, and `geom_abline()` now work properly
    with `coord_trans()` (@clauswilke, #2149, #2812).
    
*   `geom_text(..., parse = TRUE)` now correctly renders the expected number of
    items instead of silently dropping items that are empty expressions, e.g.
    the empty string "". If an expression spans multiple lines, we take just
    the first line and drop the rest. This same issue is also fixed for
    `geom_label()` and the axis labels for `geom_sf()` (@slowkow, #2867).

*   `geom_sf()` now respects `lineend`, `linejoin`, and `linemitre` parameters 
    for lines and polygons (@alistaire47, #2826).
    
*   `ggsave()` now exits without creating a new graphics device if previously
    none was open (@clauswilke, #2363).

*   `labs()` now has named arguments `title`, `subtitle`, `caption`, and `tag`.
    Also, `labs()` now accepts tidyeval (@yutannihilation, #2669).

*   `position_nudge()` is now more robust and nudges only in the direction
    requested. This enables, for example, the horizontal nudging of boxplots
    (@clauswilke, #2733).

*   `sec_axis()` and `dup_axis()` now return appropriate breaks for the secondary
    axis when applied to log transformed scales (@dpseidel, #2729).

*   `sec_axis()` now works as expected when used in combination with tidy eval
    (@dpseidel, #2788).

*   `scale_*_date()`, `scale_*_time()` and `scale_*_datetime()` can now display 
    a secondary axis that is a __one-to-one__ transformation of the primary axis,
    implemented using the `sec.axis` argument to the scale constructor 
    (@dpseidel, #2244).
    
*   `stat_contour()`, `stat_density2d()`, `stat_bin2d()`,  `stat_binhex()`
    now calculate normalized statistics including `nlevel`, `ndensity`, and
    `ncount`. Also, `stat_density()` now includes the calculated statistic 
    `nlevel`, an alias for `scaled`, to better match the syntax of `stat_bin()`
    (@bjreisman, #2679).

# ggplot2 3.0.0

## Breaking changes

*   ggplot2 now supports/uses tidy evaluation (as described below). This is a 
    major change and breaks a number of packages; we made this breaking change 
    because it is important to make ggplot2 more programmable, and to be more 
    consistent with the rest of the tidyverse. The best general (and detailed)
    introduction to tidy evaluation can be found in the meta programming
    chapters in [Advanced R](https://adv-r.hadley.nz).
    
    The primary developer facing change is that `aes()` now contains 
    quosures (expression + environment pairs) rather than symbols, and you'll 
    need to take a different approach to extracting the information you need. 
    A common symptom of this change are errors "undefined columns selected" or 
    "invalid 'type' (list) of argument" (#2610). As in the previous version,
    constants (like `aes(x = 1)` or `aes(colour = "smoothed")`) are stored
    as is.
    
    In this version of ggplot2, if you need to describe a mapping in a string, 
    use `quo_name()` (to generate single-line strings; longer expressions may 
    be abbreviated) or `quo_text()` (to generate non-abbreviated strings that
    may span multiple lines). If you do need to extract the value of a variable
    instead use `rlang::eval_tidy()`. You may want to condition on 
    `(packageVersion("ggplot2") <= "2.2.1")` so that your code can work with
    both released and development versions of ggplot2.
    
    We recognise that this is a big change and if you're not already familiar
    with rlang, there's a lot to learn. If you are stuck, or need any help,
    please reach out on <https://forum.posit.co/>.

*   Error: Column `y` must be a 1d atomic vector or a list

    Internally, ggplot2 now uses `as.data.frame(tibble::as_tibble(x))` to
    convert a list into a data frame. This improves ggplot2's support for
    list-columns (needed for sf support), at a small cost: you can no longer
    use matrix-columns. Note that unlike tibble we still allow column vectors
    such as returned by `base::scale()` because of their widespread use.

*   Error: More than one expression parsed
  
    Previously `aes_string(x = c("a", "b", "c"))` silently returned 
    `aes(x = a)`. Now this is a clear error.

*   Error: `data` must be uniquely named but has duplicate columns
  
    If layer data contains columns with identical names an error will be 
    thrown. In earlier versions the first occurring column was chosen silently,
    potentially masking that the wrong data was chosen.

*   Error: Aesthetics must be either length 1 or the same as the data
    
    Layers are stricter about the columns they will combine into a single
    data frame. Each aesthetic now must be either the same length as the data
    frame or a single value. This makes silent recycling errors much less likely.

*   Error: `coord_*` doesn't support free scales 
   
    Free scales only work with selected coordinate systems; previously you'd
    get an incorrect plot.

*   Error in f(...) : unused argument (range = c(0, 1))

    This is because the `oob` argument to scale has been set to a function
    that only takes a single argument; it needs to take two arguments
    (`x`, and `range`). 

*   Error: unused argument (output)
  
    The function `guide_train()` now has an optional parameter `aesthetic`
    that allows you to override the `aesthetic` setting in the scale.
    To make your code work with the both released and development versions of 
    ggplot2 appropriate, add `aesthetic = NULL` to the `guide_train()` method
    signature.
    
    ```R
    # old
    guide_train.legend <- function(guide, scale) {...}
    
    # new 
    guide_train.legend <- function(guide, scale, aesthetic = NULL) {...}
    ```
    
    Then, inside the function, replace `scale$aesthetics[1]`,
    `aesthetic %||% scale$aesthetics[1]`. (The %||% operator is defined in the 
    rlang package).
    
    ```R
    # old
    setNames(list(scale$map(breaks)), scale$aesthetics[1])

    # new
    setNames(list(scale$map(breaks)), aesthetic %||% scale$aesthetics[1])
    ```

*   The long-deprecated `subset` argument to `layer()` has been removed.

## Tidy evaluation

* `aes()` now supports quasiquotation so that you can use `!!`, `!!!`,
  and `:=`. This replaces `aes_()` and `aes_string()` which are now
  soft-deprecated (but will remain around for a long time).

* `facet_wrap()` and `facet_grid()` now support `vars()` inputs. Like
  `dplyr::vars()`, this helper quotes its inputs and supports
  quasiquotation. For instance, you can now supply faceting variables
  like this: `facet_wrap(vars(am, cyl))` instead of 
  `facet_wrap(~am + cyl)`. Note that the formula interface is not going 
  away and will not be deprecated. `vars()` is simply meant to make it 
  easier to create functions around `facet_wrap()` and `facet_grid()`.

  The first two arguments of `facet_grid()` become `rows` and `cols`
  and now support `vars()` inputs. Note however that we took special
  care to ensure complete backward compatibility. With this change
  `facet_grid(vars(cyl), vars(am, vs))` is equivalent to
  `facet_grid(cyl ~ am + vs)`, and `facet_grid(cols = vars(am, vs))` is
  equivalent to `facet_grid(. ~ am + vs)`.

  One nice aspect of the new interface is that you can now easily
  supply names: `facet_grid(vars(Cylinder = cyl), labeller =
  label_both)` will give nice label titles to the facets. Of course,
  those names can be unquoted with the usual tidy eval syntax.

### sf

* ggplot2 now has full support for sf with `geom_sf()` and `coord_sf()`:

  ```r
  nc <- sf::st_read(system.file("shape/nc.shp", package = "sf"), quiet = TRUE)
  ggplot(nc) +
    geom_sf(aes(fill = AREA))
  ```
  It supports all simple features, automatically aligns CRS across layers, sets
  up the correct aspect ratio, and draws a graticule.

## New features

* ggplot2 now works on R 3.1 onwards, and uses the 
  [vdiffr](https://github.com/r-lib/vdiffr) package for visual testing.

* In most cases, accidentally using `%>%` instead of `+` will generate an 
  informative error (#2400).

* New syntax for calculated aesthetics. Instead of using `aes(y = ..count..)` 
  you can (and should!) use `aes(y = stat(count))`. `stat()` is a real function 
  with documentation which hopefully will make this part of ggplot2 less 
  confusing (#2059).
  
  `stat()` is particularly nice for more complex calculations because you 
  only need to specify it once: `aes(y = stat(count / max(count)))`,
  rather than `aes(y = ..count.. / max(..count..))`
  
* New `tag` label for adding identification tags to plots, typically used for 
  labelling a subplot with a letter. Add a tag with `labs(tag = "A")`, style it 
  with the `plot.tag` theme element, and control position with the
  `plot.tag.position` theme setting (@thomasp85).

### Layers: geoms, stats, and position adjustments

* `geom_segment()` and `geom_curve()` have a new `arrow.fill` parameter which 
  allows you to specify a separate fill colour for closed arrowheads 
  (@hrbrmstr and @clauswilke, #2375).

* `geom_point()` and friends can now take shapes as strings instead of integers,
  e.g. `geom_point(shape = "diamond")` (@daniel-barnett, #2075).

* `position_dodge()` gains a `preserve` argument that allows you to control
  whether the `total` width at each `x` value is preserved (the current 
  default), or ensure that the width of a `single` element is preserved
  (what many people want) (#1935).

* New `position_dodge2()` provides enhanced dodging for boxplots. Compared to
  `position_dodge()`, `position_dodge2()` compares `xmin` and `xmax` values  
  to determine which elements overlap, and spreads overlapping elements evenly
  within the region of overlap. `position_dodge2()` is now the default position
  adjustment for `geom_boxplot()`, because it handles `varwidth = TRUE`, and 
  will be considered for other geoms in the future.
  
  The `padding` parameter adds a small amount of padding between elements 
  (@karawoo, #2143) and a `reverse` parameter allows you to reverse the order 
  of placement (@karawoo, #2171).
  
* New `stat_qq_line()` makes it easy to add a simple line to a Q-Q plot, which 
  makes it easier to judge the fit of the theoretical distribution 
  (@nicksolomon).

### Scales and guides

* Improved support for mapping date/time variables to `alpha`, `size`, `colour`, 
  and `fill` aesthetics, including `date_breaks` and `date_labels` arguments 
  (@karawoo, #1526), and new `scale_alpha()` variants (@karawoo, #1526).

* Improved support for ordered factors. Ordered factors throw a warning when 
  mapped to shape (unordered factors do not), and do not throw warnings when 
  mapped to size or alpha (unordered factors do). Viridis is used as the 
  default colour and fill scale for ordered factors (@karawoo, #1526).

* The `expand` argument of `scale_*_continuous()` and `scale_*_discrete()`
  now accepts separate expansion values for the lower and upper range
  limits. The expansion limits can be specified using the convenience
  function `expand_scale()`.
  
  Separate expansion limits may be useful for bar charts, e.g. if one
  wants the bottom of the bars to be flush with the x axis but still 
  leave some (automatically calculated amount of) space above them:
  
    ```r
    ggplot(mtcars) +
        geom_bar(aes(x = factor(cyl))) +
        scale_y_continuous(expand = expand_scale(mult = c(0, .1)))
    ```
  
  It can also be useful for line charts, e.g. for counts over time,
  where one wants to have a ’hard’ lower limit of y = 0 but leave the
  upper limit unspecified (and perhaps differing between panels), with
  some extra space above the highest point on the line (with symmetrical 
  limits, the extra space above the highest point could in some cases 
  cause the lower limit to be negative).
  
  The old syntax for the `expand` argument will, of course, continue
  to work (@huftis, #1669).

* `scale_colour_continuous()` and `scale_colour_gradient()` are now controlled 
  by global options `ggplot2.continuous.colour` and `ggplot2.continuous.fill`. 
  These can be set to `"gradient"` (the default) or `"viridis"` (@karawoo).

* New `scale_colour_viridis_c()`/`scale_fill_viridis_c()` (continuous) and
  `scale_colour_viridis_d()`/`scale_fill_viridis_d()` (discrete) make it
  easy to use Viridis colour scales (@karawoo, #1526).

* Guides for `geom_text()` now accept custom labels with 
  `guide_legend(override.aes = list(label = "foo"))` (@brianwdavis, #2458).

### Margins

* Strips gain margins on all sides by default. This means that to fully justify
  text to the edge of a strip, you will need to also set the margins to 0
  (@karawoo).

* Rotated strip labels now correctly understand `hjust` and `vjust` parameters
  at all angles (@karawoo).

* Strip labels now understand justification relative to the direction of the
  text, meaning that in y facets, the strip text can be placed at either end of
  the strip using `hjust` (@karawoo).

* Legend titles and labels get a little extra space around them, which 
  prevents legend titles from overlapping the legend at large font sizes 
  (@karawoo, #1881).

## Extension points

* New `autolayer()` S3 generic (@mitchelloharawild, #1974). This is similar
  to `autoplot()` but produces layers rather than complete plots.

* Custom objects can now be added using `+` if a `ggplot_add` method has been
  defined for the class of the object (@thomasp85).

* Theme elements can now be subclassed. Add a `merge_element` method to control
  how properties are inherited from the parent element. Add an `element_grob` 
  method to define how elements are rendered into grobs (@thomasp85, #1981).

* Coords have gained new extension mechanisms.
  
    If you have an existing coord extension, you will need to revise the
    specification of the `train()` method. It is now called 
    `setup_panel_params()` (better reflecting what it actually does) and now 
    has arguments `scale_x`, and `scale_y` (the x and y scales respectively) 
    and `param`, a list of plot specific parameters generated by 
    `setup_params()`.

    What was formerly called `scale_details` (in coords), `panel_ranges` 
    (in layout) and `panel_scales` (in geoms) are now consistently called
    `panel_params` (#1311). These are parameters of the coord that vary from
    panel to panel.

* `ggplot_build()` and `ggplot_gtable()` are now generics, so ggplot-subclasses 
  can define additional behavior during the build stage.

* `guide_train()`, `guide_merge()`, `guide_geom()`, and `guide_gengrob()`
  are now exported as they are needed if you want to design your own guide.
  They are not currently documented; use at your own risk (#2528).

* `scale_type()` generic is now exported and documented. Use this if you 
  want to extend ggplot2 to work with a new type of vector.

## Minor bug fixes and improvements

### Faceting

* `facet_grid()` gives a more informative error message if you try to use
  a variable in both rows and cols (#1928).

* `facet_grid()` and `facet_wrap()` both give better error messages if you
  attempt to use an unsupported coord with free scales (#2049).

* `label_parsed()` works once again (#2279).

* You can now style the background of horizontal and vertical strips
  independently with `strip.background.x` and `strip.background.y` 
  theme settings (#2249).

### Scales

* `discrete_scale()` documentation now inherits shared definitions from 
  `continuous_scale()` (@alistaire47, #2052).

* `guide_colorbar()` shows all colours of the scale (@has2k1, #2343).

* `scale_identity()` once again produces legends by default (#2112).

* Tick marks for secondary axes with strong transformations are more 
  accurately placed (@thomasp85, #1992).

* Missing line types now reliably generate missing lines (with standard 
  warning) (#2206).

* Legends now ignore set aesthetics that are not length one (#1932).

* All colour and fill scales now have an `aesthetics` argument that can
  be used to set the aesthetic(s) the scale works with. This makes it
  possible to apply a colour scale to both colour and fill aesthetics
  at the same time, via `aesthetics = c("colour", "fill")` (@clauswilke).
  
* Three new generic scales work with any aesthetic or set of aesthetics: 
  `scale_continuous_identity()`, `scale_discrete_identity()`, and
  `scale_discrete_manual()` (@clauswilke).

* `scale_*_gradient2()` now consistently omits points outside limits by 
  rescaling after the limits are enforced (@foo-bar-baz-qux, #2230).

### Layers

* `geom_label()` now correctly produces unbordered labels when `label.size` 
  is 0, even when saving to PDF (@bfgray3, #2407).

* `layer()` gives considerably better error messages for incorrectly specified
  `geom`, `stat`, or `position` (#2401).

* In all layers that use it, `linemitre` now defaults to 10 (instead of 1)
  to better match base R.

* `geom_boxplot()` now supplies a default value if no `x` aesthetic is present
  (@foo-bar-baz-qux, #2110).

* `geom_density()` drops groups with fewer than two data points and throws a
  warning. For groups with two data points, density values are now calculated 
  with `stats::density` (@karawoo, #2127).

* `geom_segment()` now also takes a `linejoin` parameter. This allows more 
  control over the appearance of the segments, which is especially useful for 
  plotting thick arrows (@Ax3man, #774).

* `geom_smooth()` now reports the formula used when `method = "auto"` 
  (@davharris #1951). `geom_smooth()` now orders by the `x` aesthetic, making it 
  easier to pass pre-computed values without manual ordering (@izahn, #2028). It 
  also now knows it has `ymin` and `ymax` aesthetics (#1939). The legend 
  correctly reflects the status of the `se` argument when used with stats 
  other than the default (@clauswilke, #1546).

* `geom_tile()` now once again interprets `width` and `height` correctly 
  (@malcolmbarrett, #2510).

* `position_jitter()` and `position_jitterdodge()` gain a `seed` argument that
  allows the specification of a random seed for reproducible jittering 
  (@krlmlr, #1996 and @slowkow, #2445).

* `stat_density()` has better behaviour if all groups are dropped because they
  are too small (#2282).

* `stat_summary_bin()` now understands the `breaks` parameter (@karawoo, #2214).

* `stat_bin()` now accepts functions for `binwidth`. This allows better binning 
  when faceting along variables with different ranges (@botanize).

* `stat_bin()` and `geom_histogram()` now sum correctly when using the `weight` 
  aesthetic (@jiho, #1921).

* `stat_bin()` again uses correct scaling for the computed variable `ndensity` 
  (@timgoodman, #2324).

* `stat_bin()` and `stat_bin_2d()` now properly handle the `breaks` parameter 
  when the scales are transformed (@has2k1, #2366).

* `update_geom_defaults()` and `update_stat_defaults()` allow American 
  spelling of aesthetic parameters (@foo-bar-baz-qux, #2299).

* The `show.legend` parameter now accepts a named logical vector to hide/show
  only some aesthetics in the legend (@tutuchan, #1798).

* Layers now silently ignore unknown aesthetics with value `NULL` (#1909).

### Coords

* Clipping to the plot panel is now configurable, through a `clip` argument
  to coordinate systems, e.g. `coord_cartesian(clip = "off")` 
  (@clauswilke, #2536).

* Like scales, coordinate systems now give you a message when you're 
  replacing an existing coordinate system (#2264).

* `coord_polar()` now draws secondary axis ticks and labels 
  (@dylan-stark, #2072), and can draw the radius axis on the right 
  (@thomasp85, #2005).

* `coord_trans()` now generates a warning when a transformation generates 
  non-finite values (@foo-bar-baz-qux, #2147).

### Themes

* Complete themes now always override all elements of the default theme
  (@has2k1, #2058, #2079).

* Themes now set default grid colour in `panel.grid` rather than individually
  in `panel.grid.major` and `panel.grid.minor` individually. This makes it 
  slightly easier to customise the theme (#2352).

* Fixed bug when setting strips to `element_blank()` (@thomasp85). 

* Axes positioned on the top and to the right can now customize their ticks and
  lines separately (@thomasp85, #1899).

* Built-in themes gain parameters `base_line_size` and `base_rect_size` which 
  control the default sizes of line and rectangle elements (@karawoo, #2176).

* Default themes use `rel()` to set line widths (@baptiste).

* Themes were tweaked for visual consistency and more graceful behavior when 
  changing the base font size. All absolute heights or widths were replaced 
  with heights or widths that are proportional to the base font size. One 
  relative font size was eliminated (@clauswilke).
  
* The height of descenders is now calculated solely on font metrics and doesn't
  change with the specific letters in the string. This fixes minor alignment 
  issues with plot titles, subtitles, and legend titles (#2288, @clauswilke).

### Guides

* `guide_colorbar()` is more configurable: tick marks and color bar frame
  can now by styled with arguments `ticks.colour`, `ticks.linewidth`, 
  `frame.colour`, `frame.linewidth`, and `frame.linetype`
  (@clauswilke).
  
* `guide_colorbar()` now uses `legend.spacing.x` and `legend.spacing.y` 
  correctly, and it can handle multi-line titles. Minor tweaks were made to 
  `guide_legend()` to make sure the two legend functions behave as similarly as
  possible (@clauswilke, #2397 and #2398).
  
* The theme elements `legend.title` and `legend.text` now respect the settings 
  of `margin`, `hjust`, and `vjust` (@clauswilke, #2465, #1502).

* Non-angle parameters of `label.theme` or `title.theme` can now be set in 
  `guide_legend()` and `guide_colorbar()` (@clauswilke, #2544).

### Other

* `fortify()` gains a method for tbls (@karawoo, #2218).

* `ggplot` gains a method for `grouped_df`s that adds a `.group` variable,
  which computes a unique value for each group. Use it with 
  `aes(group = .group)` (#2351).

* `ggproto()` produces objects with class `c("ggproto", "gg")`, allowing for
  a more informative error message when adding layers, scales, or other ggproto 
  objects (@jrnold, #2056).

* `ggsave()`'s DPI argument now supports 3 string options: "retina" (320
  DPI), "print" (300 DPI), and "screen" (72 DPI) (@foo-bar-baz-qux, #2156).
  `ggsave()` now uses full argument names to avoid partial match warnings 
  (#2355), and correctly restores the previous graphics device when several
  graphics devices are open (#2363).

* `print.ggplot()` now returns the original ggplot object, instead of the 
  output from `ggplot_build()`. Also, the object returned from 
  `ggplot_build()` now has the class `"ggplot_built"` (#2034).

* `map_data()` now works even when purrr is loaded (tidyverse#66).

* New functions `summarise_layout()`, `summarise_coord()`, and 
  `summarise_layers()` summarise the layout, coordinate systems, and layers 
  of a built ggplot object (#2034, @wch). This provides a tested API that 
  (e.g.) shiny can depend on.

* Updated startup messages reflect new resources (#2410, @mine-cetinkaya-rundel).

# ggplot2 2.2.1

* Fix usage of `structure(NULL)` for R-devel compatibility (#1968).

# ggplot2 2.2.0

## Major new features

### Subtitle and caption

Thanks to @hrbrmstr plots now have subtitles and captions, which can be set with 
the `subtitle`  and `caption` arguments to `ggtitle()` and `labs()`. You can 
control their appearance with the theme settings `plot.caption` and 
`plot.subtitle`. The main plot title is now left-aligned to better work better 
with a subtitle. The caption is right-aligned (@hrbrmstr).

### Stacking

`position_stack()` and `position_fill()` now sort the stacking order to match 
grouping order. This allows you to control the order through grouping, and 
ensures that the default legend matches the plot (#1552, #1593). If you want the 
opposite order (useful if you have horizontal bars and horizontal legend), you 
can request reverse stacking by using `position = position_stack(reverse = TRUE)` 
(#1837).
  
`position_stack()` and `position_fill()` now accepts negative values which will 
create stacks extending below the x-axis (#1691).

`position_stack()` and `position_fill()` gain a `vjust` argument which makes it 
easy to (e.g.) display labels in the middle of stacked bars (#1821).

### Layers

`geom_col()` was added to complement `geom_bar()` (@hrbrmstr). It uses 
`stat="identity"` by default, making the `y` aesthetic mandatory. It does not 
support any other `stat_()` and does not provide fallback support for the 
`binwidth` parameter. Examples and references in other functions were updated to
demonstrate `geom_col()` usage. 

When creating a layer, ggplot2 will warn if you use an unknown aesthetic or an 
unknown parameter. Compared to the previous version, this is stricter for 
aesthetics (previously there was no message), and less strict for parameters 
(previously this threw an error) (#1585).

### Facetting

The facet system, as well as the internal panel class, has been rewritten in 
ggproto. Facets are now extendable in the same manner as geoms and stats, as 
described in `vignette("extending-ggplot2")`.

We have also added the following new features.
  
* `facet_grid()` and `facet_wrap()` now allow expressions in their faceting 
  formulas (@DanRuderman, #1596).

* When `facet_wrap()` results in an uneven number of panels, axes will now be
  drawn underneath the hanging panels (fixes #1607)

* Strips can now be freely positioned in `facet_wrap()` using the 
  `strip.position` argument (deprecates `switch`).

* The relative order of panel, strip, and axis can now be controlled with 
  the theme setting `strip.placement` that takes either `inside` (strip between 
  panel and axis) or `outside` (strip after axis).

* The theme option `panel.margin` has been deprecated in favour of 
  `panel.spacing` to more clearly communicate intent.

### Extensions

Unfortunately there was a major oversight in the construction of ggproto which 
lead to extensions capturing the super object at package build time, instead of 
at package run time (#1826). This problem has been fixed, but requires 
re-installation of all extension packages.

## Scales

* The position of x and y axes can now be changed using the `position` argument
  in `scale_x_*`and `scale_y_*` which can take `top` and `bottom`, and `left`
  and `right` respectively. The themes of top and right axes can be modified 
  using the `.top` and `.right` modifiers to `axis.text.*` and `axis.title.*`.

### Continuous scales

* `scale_x_continuous()` and `scale_y_continuous()` can now display a secondary 
  axis that is a __one-to-one__ transformation of the primary axis (e.g. degrees 
  Celcius to degrees Fahrenheit). The secondary axis will be positioned opposite 
  to the primary axis and can be controlled with the `sec.axis` argument to 
  the scale constructor.

* Scales worry less about having breaks. If no breaks can be computed, the
  plot will work instead of throwing an uninformative error (#791). This 
  is particularly helpful when you have facets with free scales, and not
  all panels contain data.

* Scales now warn when transformation introduces infinite values (#1696).

### Date time

* `scale_*_datetime()` now supports time zones. It will use the timezone 
  attached to the variable by default, but can be overridden with the 
  `timezone` argument.

* New `scale_x_time()` and `scale_y_time()` generate reasonable default
  breaks and labels for hms vectors (#1752).

### Discrete scales

The treatment of missing values by discrete scales has been thoroughly 
overhauled (#1584). The underlying principle is that we can naturally represent 
missing values on discrete variables (by treating just like another level), so 
by default we should. 

This principle applies to:

* character vectors
* factors with implicit NA
* factors with explicit NA

And to all scales (both position and non-position.)

Compared to the previous version of ggplot2, there are three main changes:

1.  `scale_x_discrete()` and `scale_y_discrete()` always show discrete NA,
    regardless of their source

1.  If present, `NA`s are shown in discrete legends.

1.  All discrete scales gain a `na.translate` argument that allows you to 
    control whether `NA`s are translated to something that can be visualised,
    or should be left as missing. Note that if you don't translate (i.e. 
    `na.translate = FALSE)` the missing values will passed on to the layer, 
    which will warning that it's dropping missing values. To suppress the
    warnings, you'll also need to add `na.rm = TRUE` to the layer call. 

There were also a number of other smaller changes

* Correctly use scale expansion factors.
* Don't preserve space for dropped levels (#1638).
* Only issue one warning when when asking for too many levels (#1674).
* Unicode labels work better on Windows (#1827).
* Warn when used with only continuous data (#1589)

## Themes

* The `theme()` constructor now has named arguments rather than ellipses. This 
  should make autocomplete substantially more useful. The documentation
  (including examples) has been considerably improved.
  
* Built-in themes are more visually homogeneous, and match `theme_grey` better.
  (@jiho, #1679)
  
* When computing the height of titles, ggplot2 now includes the height of the
  descenders (i.e. the bits of `g` and `y` that hang beneath the baseline). This 
  improves the margins around titles, particularly the y axis label (#1712).
  I have also very slightly increased the inner margins of axis titles, and 
  removed the outer margins. 

* Theme element inheritance is now easier to work with as modification now
  overrides default `element_blank` elements (#1555, #1557, #1565, #1567)
  
* Horizontal legends (i.e. legends on the top or bottom) are horizontally
  aligned by default (#1842). Use `legend.box = "vertical"` to switch back
  to the previous behaviour.
  
* `element_line()` now takes an `arrow` argument to specify arrows at the end of
  lines (#1740)

There were a number of tweaks to the theme elements that control legends:
  
* `legend.justification` now controls appearance will plotting the legend
  outside of the plot area. For example, you can use 
  `theme(legend.justification = "top")` to make the legend align with the 
  top of the plot.

* `panel.margin` and `legend.margin` have been renamed to `panel.spacing` and 
  `legend.spacing` respectively, to better communicate intent (they only
  affect spacing between legends and panels, not the margins around them)

* `legend.margin` now controls margin around individual legends.

* New `legend.box.background`, `legend.box.spacing`, and `legend.box.margin`
  control the background, spacing, and margin of the legend box (the region
  that contains all legends).

## Bug fixes and minor improvements

* ggplot2 now imports tibble. This ensures that all built-in datasets print 
  compactly even if you haven't explicitly loaded tibble or dplyr (#1677).

* Class of aesthetic mapping is preserved when adding `aes()` objects (#1624).

* `+.gg` now works for lists that include data frames.

* `annotation_x()` now works in the absense of global data (#1655)

* `geom_*(show.legend = FALSE)` now works for `guide_colorbar`.

* `geom_boxplot()` gains new `outlier.alpha` (@jonathan-g) and 
  `outlier.fill` (@schloerke, #1787) parameters to control the alpha/fill of
   outlier points independently of the alpha of the boxes. 

* `position_jitter()` (and hence `geom_jitter()`) now correctly computes 
  the jitter width/jitter when supplied by the user (#1775, @has2k1).

* `geom_contour()` more clearly describes what inputs it needs (#1577).

* `geom_curve()` respects the `lineend` parameter (#1852).

* `geom_histogram()` and `stat_bin()` understand the `breaks` parameter once 
  more. (#1665). The floating point adjustment for histogram bins is now 
  actually used - it was previously inadvertently ignored (#1651).

* `geom_violin()` no longer transforms quantile lines with the alpha aesthetic
  (@mnbram, #1714). It no longer errors when quantiles are requested but data
  have zero range (#1687). When `trim = FALSE` it once again has a nice 
  range that allows the density to reach zero (by extending the range 3 
  bandwidths to either side of the data) (#1700).

* `geom_dotplot()` works better when faceting and binning on the y-axis. 
  (#1618, @has2k1).
  
* `geom_hexbin()` once again supports `..density..` (@mikebirdgeneau, #1688).

* `geom_step()` gives useful warning if only one data point in layer (#1645).

* `layer()` gains new `check.aes` and `check.param` arguments. These allow
  geom/stat authors to optional suppress checks for known aesthetics/parameters.
  Currently this is used only in `geom_blank()` which powers `expand_limits()` 
  (#1795).

* All `stat_*()` display a better error message when required aesthetics are
  missing.
  
* `stat_bin()` and `stat_summary_hex()` now accept length 1 `binwidth` (#1610)

* `stat_density()` gains new argument `n`, which is passed to underlying function
  `stats::density` ("number of equally spaced points at which the
  density is to be estimated"). (@hbuschme)

* `stat_binhex()` now again returns `count` rather than `value` (#1747)

* `stat_ecdf()` respects `pad` argument (#1646).

* `stat_smooth()` once again informs you about the method it has chosen.
  It also correctly calculates the size of the largest group within facets.

* `x` and `y` scales are now symmetric regarding the list of
  aesthetics they accept: `xmin_final`, `xmax_final`, `xlower`,
  `xmiddle` and `xupper` are now valid `x` aesthetics.

* `Scale` extensions can now override the `make_title` and `make_sec_title` 
  methods to let the scale modify the axis/legend titles.

* The random stream is now reset after calling `.onAttach()` (#2409).

# ggplot2 2.1.0

## New features

* When mapping an aesthetic to a constant (e.g. 
  `geom_smooth(aes(colour = "loess")))`), the default guide title is the name 
  of the aesthetic (i.e. "colour"), not the value (i.e. "loess") (#1431).

* `layer()` now accepts a function as the data argument. The function will be
  applied to the data passed to the `ggplot()` function and must return a
  data.frame (#1527, @thomasp85). This is a more general version of the 
  deprecated `subset` argument.

* `theme_update()` now uses the `+` operator instead of `%+replace%`, so that
  unspecified values will no longer be `NULL`ed out. `theme_replace()`
  preserves the old behaviour if desired (@oneillkza, #1519). 

* `stat_bin()` has been overhauled to use the same algorithm as ggvis, which 
  has been considerably improved thanks to the advice of Randy Prium (@rpruim).
  This includes:
  
    * Better arguments and a better algorithm for determining the origin.
      You can now specify either `boundary` or the `center` of a bin.
      `origin` has been deprecated in favour of these arguments.
      
    * `drop` is deprecated in favour of `pad`, which adds extra 0-count bins
      at either end (needed for frequency polygons). `geom_histogram()` defaults 
      to `pad = FALSE` which considerably improves the default limits for 
      the histogram, especially when the bins are big (#1477).
      
    * The default algorithm does a (somewhat) better job at picking nice widths 
      and origins across a wider range of input data.
      
    * `bins = n` now gives a histogram with `n` bins, not `n + 1` (#1487).

## Bug fixes

* All `\donttest{}` examples run.

* All `geom_()` and `stat_()` functions now have consistent argument order:
  data + mapping, then geom/stat/position, then `...`, then specific arguments, 
  then arguments common to all layers (#1305). This may break code if you were
  previously relying on partial name matching, but in the long-term should make 
  ggplot2 easier to use. In particular, you can now set the `n` parameter
  in `geom_density2d()` without it partially matching `na.rm` (#1485).

* For geoms with both `colour` and `fill`, `alpha` once again only affects
  fill (Reverts #1371, #1523). This was causing problems for people.

* `facet_wrap()`/`facet_grid()` works with multiple empty panels of data 
  (#1445).

* `facet_wrap()` correctly swaps `nrow` and `ncol` when faceting vertically
  (#1417).

* `ggsave("x.svg")` now uses svglite to produce the svg (#1432).

* `geom_boxplot()` now understands `outlier.color` (#1455).

* `geom_path()` knows that "solid" (not just 1) represents a solid line (#1534).

* `geom_ribbon()` preserves missing values so they correctly generate a 
  gap in the ribbon (#1549).

* `geom_tile()` once again accepts `width` and `height` parameters (#1513). 
  It uses `draw_key_polygon()` for better a legend, including a coloured 
  outline (#1484).

* `layer()` now automatically adds a `na.rm` parameter if none is explicitly
  supplied.

* `position_jitterdodge()` now works on all possible dodge aesthetics, 
  e.g. `color`, `linetype` etc. instead of only based on `fill` (@bleutner)

* `position = "nudge"` now works (although it doesn't do anything useful)
  (#1428).

* The default scale for columns of class "AsIs" is now "identity" (#1518).

* `scale_*_discrete()` has better defaults when used with purely continuous
  data (#1542).

* `scale_size()` warns when used with categorical data.

* `scale_size()`, `scale_colour()`, and `scale_fill()` gain date and date-time
  variants (#1526).

* `stat_bin_hex()` and `stat_bin_summary()` now use the same underlying 
  algorithm so results are consistent (#1383). `stat_bin_hex()` now accepts
  a `weight` aesthetic. To be consistent with related stats, the output variable 
  from `stat_bin_hex()` is now value instead of count.

* `stat_density()` gains a `bw` parameter which makes it easy to get consistent 
   smoothing between facets (@jiho)

* `stat-density-2d()` no longer ignores the `h` parameter, and now accepts 
  `bins` and `binwidth` parameters to control the number of contours 
  (#1448, @has2k1).

* `stat_ecdf()` does a better job of adding padding to -Inf/Inf, and gains
  an argument `pad` to suppress the padding if not needed (#1467).

* `stat_function()` gains an `xlim` parameter (#1528). It once again works 
  with discrete x values (#1509).

* `stat_summary()` preserves sorted x order which avoids artefacts when
  display results with `geom_smooth()` (#1520).

* All elements should now inherit correctly for all themes except `theme_void()`.
  (@Katiedaisey, #1555) 

* `theme_void()` was completely void of text but facets and legends still
  need labels. They are now visible (@jiho). 

* You can once again set legend key and height width to unit arithmetic
  objects (like `2 * unit(1, "cm")`) (#1437).

* Eliminate spurious warning if you have a layer with no data and no aesthetics
  (#1451).

* Removed a superfluous comma in `theme-defaults.r` code (@jschoeley)

* Fixed a compatibility issue with `ggproto` and R versions prior to 3.1.2.
  (#1444)

* Fixed issue where `coord_map()` fails when given an explicit `parameters`
  argument (@tdmcarthur, #1729)
  
* Fixed issue where `geom_errorbarh()` had a required `x` aesthetic (#1933)  

# ggplot2 2.0.0

## Major changes

* ggplot no longer throws an error if your plot has no layers. Instead it 
  automatically adds `geom_blank()` (#1246).
  
* New `cut_width()` is a convenient replacement for the verbose
  `plyr::round_any()`, with the additional benefit of offering finer
  control.

* New `geom_count()` is a convenient alias to `stat_sum()`. Use it when you
  have overlapping points on a scatterplot. `stat_sum()` now defaults to 
  using counts instead of proportions.

* New `geom_curve()` adds curved lines, with a similar specification to 
  `geom_segment()` (@veraanadi, #1088).

* Date and datetime scales now have `date_breaks`, `date_minor_breaks` and
  `date_labels` arguments so that you never need to use the long
  `scales::date_breaks()` or `scales::date_format()`.
  
* `geom_bar()` now has it's own stat, distinct from `stat_bin()` which was
  also used by `geom_histogram()`. `geom_bar()` now uses `stat_count()` 
  which counts values at each distinct value of x (i.e. it does not bin
  the data first). This can be useful when you want to show exactly which 
  values are used in a continuous variable.

* `geom_point()` gains a `stroke` aesthetic which controls the border width of 
  shapes 21-25 (#1133, @SeySayux). `size` and `stroke` are additive so a point 
  with `size = 5` and `stroke = 5` will have a diameter of 10mm. (#1142)

* New `position_nudge()` allows you to slightly offset labels (or other 
  geoms) from their corresponding points (#1109).

* `scale_size()` now maps values to _area_, not radius. Use `scale_radius()`
  if you want the old behaviour (not recommended, except perhaps for lines).

* New `stat_summary_bin()` works like `stat_summary()` but on binned data. 
  It's a generalisation of `stat_bin()` that can compute any aggregate,
  not just counts (#1274). Both default to `mean_se()` if no aggregation
  functions are supplied (#1386).

* Layers are now much stricter about their arguments - you will get an error
  if you've supplied an argument that isn't an aesthetic or a parameter.
  This is likely to cause some short-term pain but in the long-term it will make
  it much easier to spot spelling mistakes and other errors (#1293).
  
    This change does break a handful of geoms/stats that used `...` to pass 
    additional arguments on to the underlying computation. Now 
    `geom_smooth()`/`stat_smooth()` and `geom_quantile()`/`stat_quantile()` 
    use `method.args` instead (#1245, #1289); and `stat_summary()` (#1242), 
    `stat_summary_hex()`, and `stat_summary2d()` use `fun.args`.

### Extensibility

There is now an official mechanism for defining Stats, Geoms, and Positions in 
other packages. See `vignette("extending-ggplot2")` for details.

* All Geoms, Stats and Positions are now exported, so you can inherit from them
  when making your own objects (#989).

* ggplot2 no longer uses proto or reference classes. Instead, we now use 
  ggproto, a new OO system designed specifically for ggplot2. Unlike proto
  and RC, ggproto supports clean cross-package inheritance. Creating a new OO
  system isn't usually the right way to solve a problem, but I'm pretty sure
  it was necessary here. Read more about it in the vignette.

* `aes_()` replaces `aes_q()`. It also supports formulas, so the most concise 
  SE version of `aes(carat, price)` is now `aes_(~carat, ~price)`. You may
  want to use this form in packages, as it will avoid spurious `R CMD check` 
  warnings about undefined global variables.

### Text

* `geom_text()` has been overhauled to make labelling your data a little
  easier. It:
  
    * `nudge_x` and `nudge_y` arguments let you offset labels from their
      corresponding points (#1120). 
      
    * `check_overlap = TRUE` provides a simple way to avoid overplotting 
      of labels: labels that would otherwise overlap are omitted (#1039).
      
    * `hjust` and `vjust` can now be character vectors: "left", "center", 
      "right", "bottom", "middle", "top". New options include "inward" and 
      "outward" which align text towards and away from the center of the plot 
      respectively.

* `geom_label()` works like `geom_text()` but draws a rounded rectangle 
  underneath each label (#1039). This is useful when you want to label plots
  that are dense with data.

### Deprecated features

* The little used `aes_auto()` has been deprecated. 

* `aes_q()` has been replaced with `aes_()` to be consistent with SE versions
  of NSE functions in other packages.

* The `order` aesthetic is officially deprecated. It never really worked, and 
  was poorly documented.

* The `stat` and `position` arguments to `qplot()` have been deprecated.
  `qplot()` is designed for quick plots - if you need to specify position
  or stat, use `ggplot()` instead.

* The theme setting `axis.ticks.margin` has been deprecated: now use the margin 
  property of `axis.text`.
  
* `stat_abline()`, `stat_hline()` and `stat_vline()` have been removed:
  these were never suitable for use other than with `geom_abline()` etc
  and were not documented.

* `show_guide` has been renamed to `show.legend`: this more accurately
  reflects what it does (controls appearance of layer in legend), and uses the 
  same convention as other ggplot2 arguments (i.e. a `.` between names).
  (Yes, I know that's inconsistent with function names with use `_`, but it's
  too late to change now.)

A number of geoms have been renamed to be internally consistent:

* `stat_binhex()` and `stat_bin2d()` have been renamed to `stat_bin_hex()` 
  and `stat_bin_2d()` (#1274). `stat_summary2d()` has been renamed to 
  `stat_summary_2d()`, `geom_density2d()`/`stat_density2d()` has been renamed 
  to `geom_density_2d()`/`stat_density_2d()`.

* `stat_spoke()` is now `geom_spoke()` since I realised it's a
  reparameterisation of `geom_segment()`.

* `stat_bindot()` has been removed because it's so tightly coupled to
  `geom_dotplot()`. If you happened to use `stat_bindot()`, just change to
  `geom_dotplot()` (#1194).

All defunct functions have been removed.

### Default appearance

* The default `theme_grey()` background colour has been changed from "grey90" 
  to "grey92": this makes the background a little less visually prominent.

* Labels and titles have been tweaked for readability:

    * Axes labels are darker.
    
    * Legend and axis titles are given the same visual treatment.
    
    * The default font size dropped from 12 to 11. You might be surprised that 
      I've made the default text size smaller as it was already hard for
      many people to read. It turns out there was a bug in RStudio (fixed in 
      0.99.724), that shrunk the text of all grid based graphics. Once that
      was resolved the defaults seemed too big to my eyes.
    
    * More spacing between titles and borders.
    
    * Default margins scale with the theme font size, so the appearance at 
      larger font sizes should be considerably improved (#1228). 

* `alpha` now affects both fill and colour aesthetics (#1371).

* `element_text()` gains a margins argument which allows you to add additional
  padding around text elements. To help see what's going on use `debug = TRUE` 
  to display the text region and anchors.

* The default font size in `geom_text()` has been decreased from 5mm (14 pts)
  to 3.8 mm (11 pts) to match the new default theme sizes.

* A diagonal line is no longer drawn on bar and rectangle legends. Instead, the
  border has been tweaked to be more visible, and more closely match the size of 
  line drawn on the plot.

* `geom_pointrange()` and `geom_linerange()` get vertical (not horizontal)
  lines in the legend (#1389).

* The default line `size` for `geom_smooth()` has been increased from 0.5 to 1 
  to make it easier to see when overlaid on data.
  
* `geom_bar()` and `geom_rect()` use a slightly paler shade of grey so they
  aren't so visually heavy.
  
* `geom_boxplot()` now colours outliers the same way as the boxes.

* `geom_point()` now uses shape 19 instead of 16. This looks much better on 
  the default Linux graphics device. (It's very slightly smaller than the old 
  point, but it shouldn't affect any graphics significantly)

* Sizes in ggplot2 are measured in mm. Previously they were converted to pts 
  (for use in grid) by multiplying by 72 / 25.4. However, grid uses printer's 
  points, not Adobe (big pts), so sizes are now correctly multiplied by 
  72.27 / 25.4. This is unlikely to noticeably affect display, but it's
  technically correct (<https://youtu.be/hou0lU8WMgo>).

* The default legend will now allocate multiple rows (if vertical) or
  columns (if horizontal) in order to make a legend that is more likely to
  fit on the screen. You can override with the `nrow`/`ncol` arguments
  to `guide_legend()`

    ```R
    p <- ggplot(mpg, aes(displ,hwy, colour = model)) + geom_point()
    p
    p + theme(legend.position = "bottom")
    # Previous behaviour
    p + guides(colour = guide_legend(ncol = 1))
    ```

### New and updated themes

* New `theme_void()` is completely empty. It's useful for plots with non-
  standard coordinates or for drawings (@jiho, #976).

* New `theme_dark()` has a dark background designed to make colours pop out
  (@jiho, #1018)

* `theme_minimal()` became slightly more minimal by removing the axis ticks:
  labels now line up directly beneath grid lines (@tomschloss, #1084)

* New theme setting `panel.ontop` (logical) make it possible to place 
  background elements (i.e., gridlines) on top of data. Best used with 
  transparent `panel.background` (@noamross. #551).

### Labelling

The facet labelling system was updated with many new features and a
more flexible interface (@lionel-). It now works consistently across
grid and wrap facets. The most important user visible changes are:

* `facet_wrap()` gains a `labeller` option (#25).

* `facet_grid()` and `facet_wrap()` gain a `switch` argument to
  display the facet titles near the axes. When switched, the labels
  become axes subtitles. `switch` can be set to "x", "y" or "both"
  (the latter only for grids) to control which margin is switched.

The labellers (such as `label_value()` or `label_both()`) also get
some new features:

* They now offer the `multi_line` argument to control whether to
  display composite facets (those specified as `~var1 + var2`) on one
  or multiple lines.

* In `label_bquote()` you now refer directly to the names of
  variables. With this change, you can create math expressions that
  depend on more than one variable. This math expression can be
  specified either for the rows or the columns and you can also
  provide different expressions to each margin.

  As a consequence of these changes, referring to `x` in backquoted
  expressions is deprecated.

* Similarly to `label_bquote()`, `labeller()` now take `.rows` and
  `.cols` arguments. In addition, it also takes `.default`.
  `labeller()` is useful to customise how particular variables are
  labelled. The three additional arguments specify how to label the
  variables are not specifically mentioned, respectively for rows,
  columns or both. This makes it especially easy to set up a
  project-wide labeller dispatcher that can be reused across all your
  plots. See the documentation for an example.

* The new labeller `label_context()` adapts to the number of factors
  facetted over. With a single factor, it displays only the values,
  just as before. But with multiple factors in a composite margin
  (e.g. with `~cyl + am`), the labels are passed over to
  `label_both()`. This way the variables names are displayed with the
  values to help identifying them.

On the programming side, the labeller API has been rewritten in order
to offer more control when faceting over multiple factors (e.g. with
formulae such as `~cyl + am`). This also means that if you have
written custom labellers, you will need to update them for this
version of ggplot.

* Previously, a labeller function would take `variable` and `value`
  arguments and return a character vector. Now, they take a data frame
  of character vectors and return a list. The input data frame has one
  column per factor facetted over and each column in the returned list
  becomes one line in the strip label. See documentation for more
  details.

* The labels received by a labeller now contain metadata: their margin
  (in the "type" attribute) and whether they come from a wrap or a
  grid facet (in the "facet" attribute).

* Note that the new `as_labeller()` function operator provides an easy
  way to transform an existing function to a labeller function. The
  existing function just needs to take and return a character vector.

## Documentation

* Improved documentation for `aes()`, `layer()` and much much more.

* I've tried to reduce the use of `...` so that you can see all the 
  documentation in one place rather than having to integrate multiple pages.
  In some cases this has involved adding additional arguments to geoms
  to make it more clear what you can do:
  
    *  `geom_smooth()` gains explicit `method`, `se` and `formula` arguments.
    
    * `geom_histogram()` gains `binwidth`, `bins`, `origin` and `right` 
      arguments.
      
    * `geom_jitter()` gains `width` and `height` arguments to make it easier
      to control the amount of jittering without using the lengthy 
      `position_jitter()` function (#1116)

* Use of `qplot()` in examples has been minimised (#1123, @hrbrmstr). This is
  inline with the 2nd edition of the ggplot2 box, which minimises the use of 
  `qplot()` in favour of `ggplot()`.

* Tightly linked geoms and stats (e.g. `geom_boxplot()` and `stat_boxplot()`) 
  are now documented in the same file so you can see all the arguments in one
  place. Variations of the same idea (e.g. `geom_path()`, `geom_line()`, and
  `geom_step()`) are also documented together.

* It's now obvious that you can set the `binwidth` parameter for
  `stat_bin_hex()`, `stat_summary_hex()`, `stat_bin_2d()`, and
  `stat_summary_2d()`. 

* The internals of positions have been cleaned up considerably. You're unlikely
  to notice any external changes, although the documentation should be a little
  less confusing since positions now don't list parameters they never use.

## Data

* All datasets have class `tbl_df` so if you also use dplyr, you get a better
  print method.

* `economics` has been brought up to date to 2015-04-01.

* New `economics_long` is the economics data in long form.

* New `txhousing` dataset containing information about the Texas housing
  market. Useful for examples that need multiple time series, and for
  demonstrating model+vis methods.

* New `luv_colours` dataset which contains the locations of all
  built-in `colors()` in Luv space.

* `movies` has been moved into its own package, ggplot2movies, because it was 
  large and not terribly useful. If you've used the movies dataset, you'll now 
  need to explicitly load the package with `library(ggplot2movies)`.

## Bug fixes and minor improvements

* All partially matched arguments and `$` have been been replaced with 
  full matches (@jimhester, #1134).

* ggplot2 now exports `alpha()` from the scales package (#1107), and `arrow()` 
  and `unit()` from grid (#1225). This means you don't need attach scales/grid 
  or do `scales::`/`grid::` for these commonly used functions.

* `aes_string()` now only parses character inputs. This fixes bugs when
  using it with numbers and non default `OutDec` settings (#1045).

* `annotation_custom()` automatically adds a unique id to each grob name,
  making it easier to plot multiple grobs with the same name (e.g. grobs of
  ggplot2 graphics) in the same plot (#1256).

* `borders()` now accepts xlim and ylim arguments for specifying the geographical 
  region of interest (@markpayneatwork, #1392).

* `coord_cartesian()` applies the same expansion factor to limits as for scales. 
  You can suppress with `expand = FALSE` (#1207).

* `coord_trans()` now works when breaks are suppressed (#1422).

* `cut_number()` gives error message if the number of requested bins can
  be created because there are two few unique values (#1046).

* Character labels in `facet_grid()` are no longer (incorrectly) coerced into
  factors. This caused problems with custom label functions (#1070).

* `facet_wrap()` and `facet_grid()` now allow you to use non-standard
  variable names by surrounding them with backticks (#1067).

* `facet_wrap()` more carefully checks its `nrow` and `ncol` arguments
  to ensure that they're specified correctly (@richierocks, #962)

* `facet_wrap()` gains a `dir` argument to control the direction the
  panels are wrapped in. The default is "h" for horizontal. Use "v" for
  vertical layout (#1260).

* `geom_abline()`, `geom_hline()` and `geom_vline()` have been rewritten to
  have simpler behaviour and be more consistent:

    * `stat_abline()`, `stat_hline()` and `stat_vline()` have been removed:
      these were never suitable for use other than with `geom_abline()` etc
      and were not documented.

    * `geom_abline()`, `geom_vline()` and `geom_hline()` are bound to
      `stat_identity()` and `position_identity()`

    * Intercept parameters can no longer be set to a function.

    * They are all documented in one file, since they are so closely related.

* `geom_bin2d()` will now let you specify one dimension's breaks exactly,
  without touching the other dimension's default breaks at all (#1126).

* `geom_crossbar()` sets grouping correctly so you can display multiple
  crossbars on one plot. It also makes the default `fatten` argument a little
  bigger to make the middle line more obvious (#1125).

* `geom_histogram()` and `geom_smooth()` now only inform you about the
  default values once per layer, rather than once per panel (#1220).

* `geom_pointrange()` gains `fatten` argument so you can control the
  size of the point relative to the size of the line.

* `geom_segment()` annotations were not transforming with scales 
  (@BrianDiggs, #859).

* `geom_smooth()` is no longer so chatty. If you want to know what the default
  smoothing method is, look it up in the documentation! (#1247)

* `geom_violin()` now has the ability to draw quantile lines (@DanRuderman).

* `ggplot()` now captures the parent frame to use for evaluation,
  rather than always defaulting to the global environment. This should
  make ggplot more suitable to use in more situations (e.g. with knitr)

* `ggsave()` has been simplified a little to make it easier to maintain.
  It no longer checks that you're printing a ggplot2 object (so now also
  works with any grid grob) (#970), and always requires a filename.
  Parameter `device` now supports character argument to specify which supported
  device to use ('pdf', 'png', 'jpeg', etc.), for when it cannot be correctly
  inferred from the file extension (for example when a temporary filename is
  supplied server side in shiny apps) (@sebkopf, #939). It no longer opens
  a graphics device if one isn't already open - this is annoying when you're
  running from a script (#1326).

* `guide_colorbar()` creates correct legend if only one color (@krlmlr, #943).

* `guide_colorbar()` no longer fails when the legend is empty - previously
  this often masked misspecifications elsewhere in the plot (#967).

* New `layer_data()` function extracts the data used for plotting for a given
  layer. It's mostly useful for testing.

* User supplied `minor_breaks` can now be supplied on the same scale as 
  the data, and will be automatically transformed with by scale (#1385).

* You can now suppress the appearance of an axis/legend title (and the space
  that would allocated for it) with `NULL` in the `scale_` function. To
  use the default label, use `waiver()` (#1145).

* Position adjustments no longer warn about potentially varying ranges
  because the problem rarely occurs in practice and there are currently a
  lot of false positives since I don't understand exactly what FP criteria
  I should be testing.

* `scale_fill_grey()` now uses red for missing values. This matches
  `scale_colour_grey()` and makes it obvious where missing values lie.
  Override with `na.value`.

* `scale_*_gradient2()` defaults to using Lab colour space.

* `scale_*_gradientn()` now allows `colours` or `colors` (#1290)

* `scale_y_continuous()` now also transforms the `lower`, `middle` and `upper`
  aesthetics used by `geom_boxplot()`: this only affects
  `geom_boxplot(stat = "identity")` (#1020).

* Legends no longer inherit aesthetics if `inherit.aes` is FALSE (#1267).

* `lims()` makes it easy to set the limits of any axis (#1138).

* `labels = NULL` now works with `guide_legend()` and `guide_colorbar()`.
  (#1175, #1183).

* `override.aes` now works with American aesthetic spelling, e.g. color

* Scales no longer round data points to improve performance of colour
  palettes. Instead the scales package now uses a much faster colour
  interpolation algorithm (#1022).

* `scale_*_brewer()` and `scale_*_distiller()` add new `direction` argument of 
  `scales::brewer_pal`, making it easier to change the order of colours 
  (@jiho, #1139).

* `scale_x_date()` now clips dates outside the limits in the same way as
  `scale_x_continuous()` (#1090).

* `stat_bin()` gains `bins` arguments, which denotes the number of bins. Now
  you can set `bins=100` instead of `binwidth=0.5`. Note that `breaks` or
  `binwidth` will override it (@tmshn, #1158, #102).

* `stat_boxplot()` warns if a continuous variable is used for the `x` aesthetic
  without also supplying a `group` aesthetic (#992, @krlmlr).

* `stat_summary_2d()` and `stat_bin_2d()` now share exactly the same code for 
  determining breaks from `bins`, `binwidth`, and `origin`. 
  
* `stat_summary_2d()` and `stat_bin_2d()` now output in tile/raster compatible 
  form instead of rect compatible form. 

* Automatically computed breaks do not lead to an error for transformations like
  "probit" where the inverse can map to infinity (#871, @krlmlr)

* `stat_function()` now always evaluates the function on the original scale.
  Previously it computed the function on transformed scales, giving incorrect
  values (@BrianDiggs, #1011).

* `strip_dots` works with anonymous functions within calculated aesthetics 
  (e.g. `aes(sapply(..density.., function(x) mean(x))))` (#1154, @NikNakk)

* `theme()` gains `validate = FALSE` parameter to turn off validation, and 
  hence store arbitrary additional data in the themes. (@tdhock, #1121)

* Improved the calculation of segments needed to draw the curve representing
  a line when plotted in polar coordinates. In some cases, the last segment
  of a multi-segment line was not drawn (@BrianDiggs, #952)<|MERGE_RESOLUTION|>--- conflicted
+++ resolved
@@ -1,12 +1,9 @@
 # ggplot2 (development version)
 
-<<<<<<< HEAD
 * Date scales silently coerce <POSIXct> to <Date> and datetime scales silently
   coerce <Date> to <POSIXct> (@laurabrianna, #3533)
-=======
 * Date(time) scales now throw appropriate errors when `date_breaks`, 
   `date_minor_breaks` or `date_labels` are not strings (@RodDalBen, #5880)
->>>>>>> add05b32
 * `geom_errorbarh()` is deprecated in favour of 
   `geom_errorbar(orientation = "y")` (@teunbrand, #5961).
 * `geom_contour()` should be able to recognise a rotated grid of points 

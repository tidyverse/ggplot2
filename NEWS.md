# ggplot2 (development version)

<<<<<<< HEAD
* Corrected documentation for `geom_area` aethestic (`ymax` to
  `y`). (@AnneLyng, #2873)
=======
* Added weight aesthetic option to `stat_density()` and made scaling of 
  weights the default (@annennenne, #2902)
>>>>>>> e53f5fb8

* `expand_scale()` was deprecated in favour of `expansion()` for setting
  the `expand` argument of `x` and `y` scales (@paleolimbot).

* `coord_trans()` now draws second axes and accepts `xlim`, `ylim`,
  and `expand` arguments to bring it up to feature parity with 
  `coord_cartesian()`. The `xtrans` and `ytrans` arguments that were 
  deprecated in version 1.0.1 in favour of `x` and `y` 
  were removed (@paleolimbot, #2990).

* `coord_trans()` now calculates breaks using the expanded range 
  (previously these were calculated using the unexpanded range, 
  which resulted in differences between plots made with `coord_trans()`
  and those made with `coord_cartesian()`). The expansion for discrete axes 
  in `coord_trans()` was also updated such that it behaves identically
  to that in `coord_cartesian()` (@paleolimbot, #3338).

* All `coord_*()` functions with `xlim` and `ylim` arguments now accept
  vectors with `NA` as a placeholder for the minimum or maximum value
  (e.g., `ylim = c(0, NA)` would zoom the y-axis from 0 to the 
  maximum value observed in the data). This mimics the behaviour
  of the `limits` argument in continuous scale functions
  (@paleolimbot, #2907).

* `geom_abline()`, `geom_hline()`, and `geom_vline()` now issue 
  more informative warnings when supplied with set aesthetics
  (i.e., `slope`, `intercept`, `yintercept`, and/or `xintercept`)
  and mapped aesthetics (i.e., `data` and/or `mapping`).

# ggplot2 3.2.0

This is a minor release with an emphasis on internal changes to make ggplot2 
faster and more consistent. The few interface changes will only affect the 
aesthetics of the plot in minor ways, and will only potentially break code of
extension developers if they have relied on internals that have been changed. 
This release also sees the addition of Hiroaki Yutani (@yutannihilation) to the 
core developer team.

With the release of R 3.6, ggplot2 now requires the R version to be at least 3.2,
as the tidyverse is committed to support 5 major versions of R.

## Breaking changes

* Two patches (#2996 and #3050) fixed minor rendering problems. In most cases,
  the visual changes are so subtle that they are difficult to see with the naked
  eye. However, these changes are detected by the vdiffr package, and therefore
  any package developers who use vdiffr to test for visual correctness of ggplot2
  plots will have to regenerate all reference images.
  
* In some cases, ggplot2 now produces a warning or an error for code that previously
  produced plot output. In all these cases, the previous plot output was accidental,
  and the plotting code uses the ggplot2 API in a way that would lead to undefined
  behavior. Examples include a missing `group` aesthetic in `geom_boxplot()` (#3316),
  annotations across multiple facets (#3305), and not using aesthetic mappings when
  drawing ribbons with `geom_ribbon()` (#3318).

## New features

* This release includes a range of internal changes that speeds up plot 
  generation. None of the changes are user facing and will not break any code,
  but in general ggplot2 should feel much faster. The changes includes, but are
  not limited to:
  
  - Caching ascent and descent dimensions of text to avoid recalculating it for
    every title.
  
  - Using a faster data.frame constructor as well as faster indexing into 
    data.frames
    
  - Removing the plyr dependency, replacing plyr functions with faster 
    equivalents.

* `geom_polygon()` can now draw polygons with holes using the new `subgroup` 
  aesthetic. This functionality requires R 3.6.0 (@thomasp85, #3128)

* Aesthetic mappings now accept functions that return `NULL` (@yutannihilation,
  #2997).

* `stat_function()` now accepts rlang/purrr style anonymous functions for the 
  `fun` parameter (@dkahle, #3159).

* `geom_rug()` gains an "outside" option to allow for moving the rug tassels to 
  outside the plot area (@njtierney, #3085) and a `length` option to allow for 
  changing the length of the rug lines (@daniel-wells, #3109). 
  
* All geoms now take a `key_glyph` paramter that allows users to customize
  how legend keys are drawn (@clauswilke, #3145). In addition, a new key glyph
  `timeseries` is provided to draw nice legends for time series
  (@mitchelloharawild, #3145).

## Extensions

* Layers now have a new member function `setup_layer()` which is called at the
  very beginning of the plot building process and which has access to the 
  original input data and the plot object being built. This function allows the 
  creation of custom layers that autogenerate aesthetic mappings based on the 
  input data or that filter the input data in some form. For the time being, this
  feature is not exported, but it has enabled the development of a new layer type,
  `layer_sf()` (see next item). Other special-purpose layer types may be added
  in the future (@clauswilke, #2872).
  
* A new layer type `layer_sf()` can auto-detect and auto-map sf geometry
  columns in the data. It should be used by extension developers who are writing
  new sf-based geoms or stats (@clauswilke, #3232).

* `x0` and `y0` are now recognized positional aesthetics so they will get scaled 
  if used in extension geoms and stats (@thomasp85, #3168)
  
* Continuous scale limits now accept functions which accept the default
  limits and return adjusted limits. This makes it possible to write
  a function that e.g. ensures the limits are always a multiple of 100,
  regardless of the data (@econandrew, #2307).

## Minor improvements and bug fixes

* `cut_width()` now accepts `...` to pass further arguments to `base::cut.default()`
   like `cut_number()` and `cut_interval()` already did (@cderv, #3055)

* `coord_map()` now can have axes on the top and right (@karawoo, #3042).

* `coord_polar()` now correctly rescales the secondary axis (@linzi-sg, #3278)

* `coord_sf()`, `coord_map()`, and `coord_polar()` now squash `-Inf` and `Inf`
  into the min and max of the plot (@yutannihilation, #2972).

* `coord_sf()` graticule lines are now drawn in the same thickness as panel grid 
  lines in `coord_cartesian()`, and seting panel grid lines to `element_blank()` 
  now also works in `coord_sf()` 
  (@clauswilke, #2991, #2525).

* `economics` data has been regenerated. This leads to some changes in the
  values of all columns (especially in `psavert`), but more importantly, strips 
  the grouping attributes from `economics_long`.

* `element_line()` now fills closed arrows (@yutannihilation, #2924).

* Facet strips on the left side of plots now have clipping turned on, preventing
  text from running out of the strip and borders from looking thicker than for
  other strips (@karawoo, #2772 and #3061).

* ggplot2 now works in Turkish locale (@yutannihilation, #3011).

* Clearer error messages for inappropriate aesthetics (@clairemcwhite, #3060).

* ggplot2 no longer attaches any external packages when using functions that 
  depend on packages that are suggested but not imported by ggplot2. The 
  affected functions include `geom_hex()`, `stat_binhex()`, 
  `stat_summary_hex()`, `geom_quantile()`, `stat_quantile()`, and `map_data()` 
  (@clauswilke, #3126).
  
* `geom_area()` and `geom_ribbon()` now sort the data along the x-axis in the 
  `setup_data()` method rather than as part of `draw_group()` (@thomasp85, 
  #3023)

* `geom_hline()`, `geom_vline()`, and `geom_abline()` now throw a warning if the 
  user supplies both an `xintercept`, `yintercept`, or `slope` value and a 
  mapping (@RichardJActon, #2950).

* `geom_rug()` now works with `coord_flip()` (@has2k1, #2987).

* `geom_violin()` no longer throws an error when quantile lines fall outside 
  the violin polygon (@thomasp85, #3254).

* `guide_legend()` and `guide_colorbar()` now use appropriate spacing between legend
  key glyphs and legend text even if the legend title is missing (@clauswilke, #2943).

* Default labels are now generated more consistently; e.g., symbols no longer
  get backticks, and long expressions are abbreviated with `...`
  (@yutannihilation, #2981).

* All-`Inf` layers are now ignored for picking the scale (@yutannihilation, 
  #3184).
  
* Diverging Brewer colour palette now use the correct mid-point colour 
  (@dariyasydykova, #3072).
  
* `scale_color_continuous()` now points to `scale_colour_continuous()` so that 
  it will handle `type = "viridis"` as the documentation states (@hlendway, 
  #3079).

* `scale_shape_identity()` now works correctly with `guide = "legend"` 
  (@malcolmbarrett, #3029)
  
* `scale_continuous` will now draw axis line even if the length of breaks is 0
  (@thomasp85, #3257)

* `stat_bin()` will now error when the number of bins exceeds 1e6 to avoid 
  accidentally freezing the user session (@thomasp85).
  
* `sec_axis()` now places ticks accurately when using nonlinear transformations (@dpseidel, #2978).

* `facet_wrap()` and `facet_grid()` now automatically remove NULL from facet
  specs, and accept empty specs (@yutannihilation, #3070, #2986).

* `stat_bin()` now handles data with only one unique value (@yutannihilation 
  #3047).

* `sec_axis()` now accepts functions as well as formulas (@yutannihilation, #3031).

*   New theme elements allowing different ticks lengths for each axis. For instance,
    this can be used to have inwards ticks on the x-axis (`axis.ticks.length.x`) and
    outwards ticks on the y-axis (`axis.ticks.length.y`) (@pank, #2935).

* The arguments of `Stat*$compute_layer()` and `Position*$compute_layer()` are
  now renamed to always match the ones of `Stat$compute_layer()` and
  `Position$compute_layer()` (@yutannihilation, #3202).

* `geom_*()` and `stat_*()` now accepts purrr-style lambda notation
  (@yutannihilation, #3138).

* `geom_tile()` and `geom_rect()` now draw rectangles without notches at the
  corners. The style of the corner can be controlled by `linejoin` parameters
  (@yutannihilation, #3050).

# ggplot2 3.1.0

## Breaking changes

This is a minor release and breaking changes have been kept to a minimum. End users of ggplot2 are unlikely to encounter any issues. However, there are a few items that developers of ggplot2 extensions should be aware of. For additional details, see also the discussion accompanying issue #2890.

*   In non-user-facing internal code (specifically in the `aes()` function and in
    the `aesthetics` argument of scale functions), ggplot2 now always uses the British
    spelling for aesthetics containing the word "colour". When users specify a "color"
    aesthetic it is automatically renamed to "colour". This renaming is also applied
    to non-standard aesthetics that contain the word "color". For example, "point_color"
    is renamed to "point_colour". This convention makes it easier to support both
    British and American spelling for novel, non-standard aesthetics, but it may require
    some adjustment for packages that have previously introduced non-standard color
    aesthetics using American spelling. A new function `standardise_aes_names()` is
    provided in case extension writers need to perform this renaming in their own code
    (@clauswilke, #2649).

*   Functions that generate other functions (closures) now force the arguments that are
    used from the generated functions, to avoid hard-to-catch errors. This may affect
    some users of manual scales (such as `scale_colour_manual()`, `scale_fill_manual()`,
    etc.) who depend on incorrect behavior (@krlmlr, #2807).
    
*   `Coord` objects now have a function `backtransform_range()` that returns the
    panel range in data coordinates. This change may affect developers of custom coords,
    who now should implement this function. It may also affect developers of custom
    geoms that use the `range()` function. In some applications, `backtransform_range()`
    may be more appropriate (@clauswilke, #2821).


## New features

*   `coord_sf()` has much improved customization of axis tick labels. Labels can now
    be set manually, and there are two new parameters, `label_graticule` and
    `label_axes`, that can be used to specify which graticules to label on which side
    of the plot (@clauswilke, #2846, #2857, #2881).
    
*   Two new geoms `geom_sf_label()` and `geom_sf_text()` can draw labels and text
    on sf objects. Under the hood, a new `stat_sf_coordinates()` calculates the
    x and y coordinates from the coordinates of the sf geometries. You can customize
    the calculation method via `fun.geometry` argument (@yutannihilation, #2761).
    

## Minor improvements and fixes

*   `benchplot()` now uses tidy evaluation (@dpseidel, #2699).

*   The error message in `compute_aesthetics()` now only provides the names of
    aesthetics with mismatched lengths, rather than all aesthetics (@karawoo,
    #2853).

*   For faceted plots, data is no longer internally reordered. This makes it
    safer to feed data columns into `aes()` or into parameters of geoms or
    stats. However, doing so remains discouraged (@clauswilke, #2694).

*   `coord_sf()` now also understands the `clip` argument, just like the other
    coords (@clauswilke, #2938).

*   `fortify()` now displays a more informative error message for
    `grouped_df()` objects when dplyr is not installed (@jimhester, #2822).

*   All `geom_*()` now display an informative error message when required 
    aesthetics are missing (@dpseidel, #2637 and #2706).

*   `geom_boxplot()` now understands the `width` parameter even when used with
    a non-standard stat, such as `stat_identity()` (@clauswilke, #2893).
    
*  `geom_hex()` now understands the `size` and `linetype` aesthetics
   (@mikmart, #2488).
    
*   `geom_hline()`, `geom_vline()`, and `geom_abline()` now work properly
    with `coord_trans()` (@clauswilke, #2149, #2812).
    
*   `geom_text(..., parse = TRUE)` now correctly renders the expected number of
    items instead of silently dropping items that are empty expressions, e.g.
    the empty string "". If an expression spans multiple lines, we take just
    the first line and drop the rest. This same issue is also fixed for
    `geom_label()` and the axis labels for `geom_sf()` (@slowkow, #2867).

*   `geom_sf()` now respects `lineend`, `linejoin`, and `linemitre` parameters 
    for lines and polygons (@alistaire47, #2826).
    
*   `ggsave()` now exits without creating a new graphics device if previously
    none was open (@clauswilke, #2363).

*   `labs()` now has named arguments `title`, `subtitle`, `caption`, and `tag`.
    Also, `labs()` now accepts tidyeval (@yutannihilation, #2669).

*   `position_nudge()` is now more robust and nudges only in the direction
    requested. This enables, for example, the horizontal nudging of boxplots
    (@clauswilke, #2733).

*   `sec_axis()` and `dup_axis()` now return appropriate breaks for the secondary
    axis when applied to log transformed scales (@dpseidel, #2729).

*   `sec_axis()` now works as expected when used in combination with tidy eval
    (@dpseidel, #2788).

*   `scale_*_date()`, `scale_*_time()` and `scale_*_datetime()` can now display 
    a secondary axis that is a __one-to-one__ transformation of the primary axis,
    implemented using the `sec.axis` argument to the scale constructor 
    (@dpseidel, #2244).
    
*   `stat_contour()`, `stat_density2d()`, `stat_bin2d()`,  `stat_binhex()`
    now calculate normalized statistics including `nlevel`, `ndensity`, and
    `ncount`. Also, `stat_density()` now includes the calculated statistic 
    `nlevel`, an alias for `scaled`, to better match the syntax of `stat_bin()`
    (@bjreisman, #2679).

# ggplot2 3.0.0

## Breaking changes

*   ggplot2 now supports/uses tidy evaluation (as described below). This is a 
    major change and breaks a number of packages; we made this breaking change 
    because it is important to make ggplot2 more programmable, and to be more 
    consistent with the rest of the tidyverse. The best general (and detailed)
    introduction to tidy evaluation can be found in the meta programming
    chapters in [Advanced R](https://adv-r.hadley.nz).
    
    The primary developer facing change is that `aes()` now contains 
    quosures (expression + environment pairs) rather than symbols, and you'll 
    need to take a different approach to extracting the information you need. 
    A common symptom of this change are errors "undefined columns selected" or 
    "invalid 'type' (list) of argument" (#2610). As in the previous version,
    constants (like `aes(x = 1)` or `aes(colour = "smoothed")`) are stored
    as is.
    
    In this version of ggplot2, if you need to describe a mapping in a string, 
    use `quo_name()` (to generate single-line strings; longer expressions may 
    be abbreviated) or `quo_text()` (to generate non-abbreviated strings that
    may span multiple lines). If you do need to extract the value of a variable
    instead use `rlang::eval_tidy()`. You may want to condition on 
    `(packageVersion("ggplot2") <= "2.2.1")` so that your code can work with
    both released and development versions of ggplot2.
    
    We recognise that this is a big change and if you're not already familiar
    with rlang, there's a lot to learn. If you are stuck, or need any help,
    please reach out on <https://community.rstudio.com>.

*   Error: Column `y` must be a 1d atomic vector or a list

    Internally, ggplot2 now uses `as.data.frame(tibble::as_tibble(x))` to
    convert a list into a data frame. This improves ggplot2's support for
    list-columns (needed for sf support), at a small cost: you can no longer
    use matrix-columns. Note that unlike tibble we still allow column vectors
    such as returned by `base::scale()` because of their widespread use.

*   Error: More than one expression parsed
  
    Previously `aes_string(x = c("a", "b", "c"))` silently returned 
    `aes(x = a)`. Now this is a clear error.

*   Error: `data` must be uniquely named but has duplicate columns
  
    If layer data contains columns with identical names an error will be 
    thrown. In earlier versions the first occuring column was chosen silently,
    potentially masking that the wrong data was chosen.

*   Error: Aesthetics must be either length 1 or the same as the data
    
    Layers are stricter about the columns they will combine into a single
    data frame. Each aesthetic now must be either the same length as the data
    frame or a single value. This makes silent recycling errors much less likely.

*   Error: `coord_*` doesn't support free scales 
   
    Free scales only work with selected coordinate systems; previously you'd
    get an incorrect plot.

*   Error in f(...) : unused argument (range = c(0, 1))

    This is because the `oob` argument to scale has been set to a function
    that only takes a single argument; it needs to take two arguments
    (`x`, and `range`). 

*   Error: unused argument (output)
  
    The function `guide_train()` now has an optional parameter `aesthetic`
    that allows you to override the `aesthetic` setting in the scale.
    To make your code work with the both released and development versions of 
    ggplot2 appropriate, add `aesthetic = NULL` to the `guide_train()` method
    signature.
    
    ```R
    # old
    guide_train.legend <- function(guide, scale) {...}
    
    # new 
    guide_train.legend <- function(guide, scale, aesthetic = NULL) {...}
    ```
    
    Then, inside the function, replace `scale$aesthetics[1]`,
    `aesthetic %||% scale$aesthetics[1]`. (The %||% operator is defined in the 
    rlang package).
    
    ```R
    # old
    setNames(list(scale$map(breaks)), scale$aesthetics[1])

    # new
    setNames(list(scale$map(breaks)), aesthetic %||% scale$aesthetics[1])
    ```

*   The long-deprecated `subset` argument to `layer()` has been removed.

## Tidy evaluation

* `aes()` now supports quasiquotation so that you can use `!!`, `!!!`,
  and `:=`. This replaces `aes_()` and `aes_string()` which are now
  soft-deprecated (but will remain around for a long time).

* `facet_wrap()` and `facet_grid()` now support `vars()` inputs. Like
  `dplyr::vars()`, this helper quotes its inputs and supports
  quasiquotation. For instance, you can now supply faceting variables
  like this: `facet_wrap(vars(am, cyl))` instead of 
  `facet_wrap(~am + cyl)`. Note that the formula interface is not going 
  away and will not be deprecated. `vars()` is simply meant to make it 
  easier to create functions around `facet_wrap()` and `facet_grid()`.

  The first two arguments of `facet_grid()` become `rows` and `cols`
  and now support `vars()` inputs. Note however that we took special
  care to ensure complete backward compatibility. With this change
  `facet_grid(vars(cyl), vars(am, vs))` is equivalent to
  `facet_grid(cyl ~ am + vs)`, and `facet_grid(cols = vars(am, vs))` is
  equivalent to `facet_grid(. ~ am + vs)`.

  One nice aspect of the new interface is that you can now easily
  supply names: `facet_grid(vars(Cylinder = cyl), labeller =
  label_both)` will give nice label titles to the facets. Of course,
  those names can be unquoted with the usual tidy eval syntax.

### sf

* ggplot2 now has full support for sf with `geom_sf()` and `coord_sf()`:

  ```r
  nc <- sf::st_read(system.file("shape/nc.shp", package = "sf"), quiet = TRUE)
  ggplot(nc) +
    geom_sf(aes(fill = AREA))
  ```
  It supports all simple features, automatically aligns CRS across layers, sets
  up the correct aspect ratio, and draws a graticule.

## New features

* ggplot2 now works on R 3.1 onwards, and uses the 
  [vdiffr](https://github.com/lionel-/vdiffr) package for visual testing.

* In most cases, accidentally using `%>%` instead of `+` will generate an 
  informative error (#2400).

* New syntax for calculated aesthetics. Instead of using `aes(y = ..count..)` 
  you can (and should!) use `aes(y = stat(count))`. `stat()` is a real function 
  with documentation which hopefully will make this part of ggplot2 less 
  confusing (#2059).
  
  `stat()` is particularly nice for more complex calculations because you 
  only need to specify it once: `aes(y = stat(count / max(count)))`,
  rather than `aes(y = ..count.. / max(..count..))`
  
* New `tag` label for adding identification tags to plots, typically used for 
  labelling a subplot with a letter. Add a tag with `labs(tag = "A")`, style it 
  with the `plot.tag` theme element, and control position with the
  `plot.tag.position` theme setting (@thomasp85).

### Layers: geoms, stats, and position adjustments

* `geom_segment()` and `geom_curve()` have a new `arrow.fill` parameter which 
  allows you to specify a separate fill colour for closed arrowheads 
  (@hrbrmstr and @clauswilke, #2375).

* `geom_point()` and friends can now take shapes as strings instead of integers,
  e.g. `geom_point(shape = "diamond")` (@daniel-barnett, #2075).

* `position_dodge()` gains a `preserve` argument that allows you to control
  whether the `total` width at each `x` value is preserved (the current 
  default), or ensure that the width of a `single` element is preserved
  (what many people want) (#1935).

* New `position_dodge2()` provides enhanced dodging for boxplots. Compared to
  `position_dodge()`, `position_dodge2()` compares `xmin` and `xmax` values  
  to determine which elements overlap, and spreads overlapping elements evenly
  within the region of overlap. `position_dodge2()` is now the default position
  adjustment for `geom_boxplot()`, because it handles `varwidth = TRUE`, and 
  will be considered for other geoms in the future.
  
  The `padding` parameter adds a small amount of padding between elements 
  (@karawoo, #2143) and a `reverse` parameter allows you to reverse the order 
  of placement (@karawoo, #2171).
  
* New `stat_qq_line()` makes it easy to add a simple line to a Q-Q plot, which 
  makes it easier to judge the fit of the theoretical distribution 
  (@nicksolomon).

### Scales and guides

* Improved support for mapping date/time variables to `alpha`, `size`, `colour`, 
  and `fill` aesthetics, including `date_breaks` and `date_labels` arguments 
  (@karawoo, #1526), and new `scale_alpha()` variants (@karawoo, #1526).

* Improved support for ordered factors. Ordered factors throw a warning when 
  mapped to shape (unordered factors do not), and do not throw warnings when 
  mapped to size or alpha (unordered factors do). Viridis is used as the 
  default colour and fill scale for ordered factors (@karawoo, #1526).

* The `expand` argument of `scale_*_continuous()` and `scale_*_discrete()`
  now accepts separate expansion values for the lower and upper range
  limits. The expansion limits can be specified using the convenience
  function `expand_scale()`.
  
  Separate expansion limits may be useful for bar charts, e.g. if one
  wants the bottom of the bars to be flush with the x axis but still 
  leave some (automatically calculated amount of) space above them:
  
    ```r
    ggplot(mtcars) +
        geom_bar(aes(x = factor(cyl))) +
        scale_y_continuous(expand = expand_scale(mult = c(0, .1)))
    ```
  
  It can also be useful for line charts, e.g. for counts over time,
  where one wants to have a ’hard’ lower limit of y = 0 but leave the
  upper limit unspecified (and perhaps differing between panels), with
  some extra space above the highest point on the line (with symmetrical 
  limits, the extra space above the highest point could in some cases 
  cause the lower limit to be negative).
  
  The old syntax for the `expand` argument will, of course, continue
  to work (@huftis, #1669).

* `scale_colour_continuous()` and `scale_colour_gradient()` are now controlled 
  by global options `ggplot2.continuous.colour` and `ggplot2.continuous.fill`. 
  These can be set to `"gradient"` (the default) or `"viridis"` (@karawoo).

* New `scale_colour_viridis_c()`/`scale_fill_viridis_c()` (continuous) and
  `scale_colour_viridis_d()`/`scale_fill_viridis_d()` (discrete) make it
  easy to use Viridis colour scales (@karawoo, #1526).

* Guides for `geom_text()` now accept custom labels with 
  `guide_legend(override.aes = list(label = "foo"))` (@brianwdavis, #2458).

### Margins

* Strips gain margins on all sides by default. This means that to fully justify
  text to the edge of a strip, you will need to also set the margins to 0
  (@karawoo).

* Rotated strip labels now correctly understand `hjust` and `vjust` parameters
  at all angles (@karawoo).

* Strip labels now understand justification relative to the direction of the
  text, meaning that in y facets, the strip text can be placed at either end of
  the strip using `hjust` (@karawoo).

* Legend titles and labels get a little extra space around them, which 
  prevents legend titles from overlapping the legend at large font sizes 
  (@karawoo, #1881).

## Extension points

* New `autolayer()` S3 generic (@mitchelloharawild, #1974). This is similar
  to `autoplot()` but produces layers rather than complete plots.

* Custom objects can now be added using `+` if a `ggplot_add` method has been
  defined for the class of the object (@thomasp85).

* Theme elements can now be subclassed. Add a `merge_element` method to control
  how properties are inherited from the parent element. Add an `element_grob` 
  method to define how elements are rendered into grobs (@thomasp85, #1981).

* Coords have gained new extension mechanisms.
  
    If you have an existing coord extension, you will need to revise the
    specification of the `train()` method. It is now called 
    `setup_panel_params()` (better reflecting what it actually does) and now 
    has arguments `scale_x`, and `scale_y` (the x and y scales respectively) 
    and `param`, a list of plot specific parameters generated by 
    `setup_params()`.

    What was formerly called `scale_details` (in coords), `panel_ranges` 
    (in layout) and `panel_scales` (in geoms) are now consistently called
    `panel_params` (#1311). These are parameters of the coord that vary from
    panel to panel.

* `ggplot_build()` and `ggplot_gtable()` are now generics, so ggplot-subclasses 
  can define additional behavior during the build stage.

* `guide_train()`, `guide_merge()`, `guide_geom()`, and `guide_gengrob()`
  are now exported as they are needed if you want to design your own guide.
  They are not currently documented; use at your own risk (#2528).

* `scale_type()` generic is now exported and documented. Use this if you 
  want to extend ggplot2 to work with a new type of vector.

## Minor bug fixes and improvements

### Faceting

* `facet_grid()` gives a more informative error message if you try to use
  a variable in both rows and cols (#1928).

* `facet_grid()` and `facet_wrap()` both give better error messages if you
  attempt to use an unsupported coord with free scales (#2049).

* `label_parsed()` works once again (#2279).

* You can now style the background of horizontal and vertical strips
  independently with `strip.background.x` and `strip.background.y` 
  theme settings (#2249).

### Scales

* `discrete_scale()` documentation now inherits shared definitions from 
  `continuous_scale()` (@alistaire47, #2052).

* `guide_colorbar()` shows all colours of the scale (@has2k1, #2343).

* `scale_identity()` once again produces legends by default (#2112).

* Tick marks for secondary axes with strong transformations are more 
  accurately placed (@thomasp85, #1992).

* Missing line types now reliably generate missing lines (with standard 
  warning) (#2206).

* Legends now ignore set aesthetics that are not length one (#1932).

* All colour and fill scales now have an `aesthetics` argument that can
  be used to set the aesthetic(s) the scale works with. This makes it
  possible to apply a colour scale to both colour and fill aesthetics
  at the same time, via `aesthetics = c("colour", "fill")` (@clauswilke).
  
* Three new generic scales work with any aesthetic or set of aesthetics: 
  `scale_continuous_identity()`, `scale_discrete_identity()`, and
  `scale_discrete_manual()` (@clauswilke).

* `scale_*_gradient2()` now consistently omits points outside limits by 
  rescaling after the limits are enforced (@foo-bar-baz-qux, #2230).

### Layers

* `geom_label()` now correctly produces unbordered labels when `label.size` 
  is 0, even when saving to PDF (@bfgray3, #2407).

* `layer()` gives considerably better error messages for incorrectly specified
  `geom`, `stat`, or `position` (#2401).

* In all layers that use it, `linemitre` now defaults to 10 (instead of 1)
  to better match base R.

* `geom_boxplot()` now supplies a default value if no `x` aesthetic is present
  (@foo-bar-baz-qux, #2110).

* `geom_density()` drops groups with fewer than two data points and throws a
  warning. For groups with two data points, density values are now calculated 
  with `stats::density` (@karawoo, #2127).

* `geom_segment()` now also takes a `linejoin` parameter. This allows more 
  control over the appearance of the segments, which is especially useful for 
  plotting thick arrows (@Ax3man, #774).

* `geom_smooth()` now reports the formula used when `method = "auto"` 
  (@davharris #1951). `geom_smooth()` now orders by the `x` aesthetic, making it 
  easier to pass pre-computed values without manual ordering (@izahn, #2028). It 
  also now knows it has `ymin` and `ymax` aesthetics (#1939). The legend 
  correctly reflects the status of the `se` argument when used with stats 
  other than the default (@clauswilke, #1546).

* `geom_tile()` now once again interprets `width` and `height` correctly 
  (@malcolmbarrett, #2510).

* `position_jitter()` and `position_jitterdodge()` gain a `seed` argument that
  allows the specification of a random seed for reproducible jittering 
  (@krlmlr, #1996 and @slowkow, #2445).

* `stat_density()` has better behaviour if all groups are dropped because they
  are too small (#2282).

* `stat_summary_bin()` now understands the `breaks` parameter (@karawoo, #2214).

* `stat_bin()` now accepts functions for `binwidth`. This allows better binning 
  when faceting along variables with different ranges (@botanize).

* `stat_bin()` and `geom_histogram()` now sum correctly when using the `weight` 
  aesthetic (@jiho, #1921).

* `stat_bin()` again uses correct scaling for the computed variable `ndensity` 
  (@timgoodman, #2324).

* `stat_bin()` and `stat_bin_2d()` now properly handle the `breaks` parameter 
  when the scales are transformed (@has2k1, #2366).

* `update_geom_defaults()` and `update_stat_defaults()` allow American 
  spelling of aesthetic parameters (@foo-bar-baz-qux, #2299).

* The `show.legend` parameter now accepts a named logical vector to hide/show
  only some aesthetics in the legend (@tutuchan, #1798).

* Layers now silently ignore unknown aesthetics with value `NULL` (#1909).

### Coords

* Clipping to the plot panel is now configurable, through a `clip` argument
  to coordinate systems, e.g. `coord_cartesian(clip = "off")` 
  (@clauswilke, #2536).

* Like scales, coordinate systems now give you a message when you're 
  replacing an existing coordinate system (#2264).

* `coord_polar()` now draws secondary axis ticks and labels 
  (@dylan-stark, #2072), and can draw the radius axis on the right 
  (@thomasp85, #2005).

* `coord_trans()` now generates a warning when a transformation generates 
  non-finite values (@foo-bar-baz-qux, #2147).

### Themes

* Complete themes now always override all elements of the default theme
  (@has2k1, #2058, #2079).

* Themes now set default grid colour in `panel.grid` rather than individually
  in `panel.grid.major` and `panel.grid.minor` individually. This makes it 
  slightly easier to customise the theme (#2352).

* Fixed bug when setting strips to `element_blank()` (@thomasp85). 

* Axes positioned on the top and to the right can now customize their ticks and
  lines separately (@thomasp85, #1899).

* Built-in themes gain parameters `base_line_size` and `base_rect_size` which 
  control the default sizes of line and rectangle elements (@karawoo, #2176).

* Default themes use `rel()` to set line widths (@baptiste).

* Themes were tweaked for visual consistency and more graceful behavior when 
  changing the base font size. All absolute heights or widths were replaced 
  with heights or widths that are proportional to the base font size. One 
  relative font size was eliminated (@clauswilke).
  
* The height of descenders is now calculated solely on font metrics and doesn't
  change with the specific letters in the string. This fixes minor alignment 
  issues with plot titles, subtitles, and legend titles (#2288, @clauswilke).

### Guides

* `guide_colorbar()` is more configurable: tick marks and color bar frame
  can now by styled with arguments `ticks.colour`, `ticks.linewidth`, 
  `frame.colour`, `frame.linewidth`, and `frame.linetype`
  (@clauswilke).
  
* `guide_colorbar()` now uses `legend.spacing.x` and `legend.spacing.y` 
  correctly, and it can handle multi-line titles. Minor tweaks were made to 
  `guide_legend()` to make sure the two legend functions behave as similarly as
  possible (@clauswilke, #2397 and #2398).
  
* The theme elements `legend.title` and `legend.text` now respect the settings 
  of `margin`, `hjust`, and `vjust` (@clauswilke, #2465, #1502).

* Non-angle parameters of `label.theme` or `title.theme` can now be set in 
  `guide_legend()` and `guide_colorbar()` (@clauswilke, #2544).

### Other

* `fortify()` gains a method for tbls (@karawoo, #2218).

* `ggplot` gains a method for `grouped_df`s that adds a `.group` variable,
  which computes a unique value for each group. Use it with 
  `aes(group = .group)` (#2351).

* `ggproto()` produces objects with class `c("ggproto", "gg")`, allowing for
  a more informative error message when adding layers, scales, or other ggproto 
  objects (@jrnold, #2056).

* `ggsave()`'s DPI argument now supports 3 string options: "retina" (320
  DPI), "print" (300 DPI), and "screen" (72 DPI) (@foo-bar-baz-qux, #2156).
  `ggsave()` now uses full argument names to avoid partial match warnings 
  (#2355), and correctly restores the previous graphics device when several
  graphics devices are open (#2363).

* `print.ggplot()` now returns the original ggplot object, instead of the 
  output from `ggplot_build()`. Also, the object returned from 
  `ggplot_build()` now has the class `"ggplot_built"` (#2034).

* `map_data()` now works even when purrr is loaded (tidyverse#66).

* New functions `summarise_layout()`, `summarise_coord()`, and 
  `summarise_layers()` summarise the layout, coordinate systems, and layers 
  of a built ggplot object (#2034, @wch). This provides a tested API that 
  (e.g.) shiny can depend on.

* Updated startup messages reflect new resources (#2410, @mine-cetinkaya-rundel).

# ggplot2 2.2.1

* Fix usage of `structure(NULL)` for R-devel compatibility (#1968).

# ggplot2 2.2.0

## Major new features

### Subtitle and caption

Thanks to @hrbrmstr plots now have subtitles and captions, which can be set with the `subtitle`  and `caption` arguments to `ggtitle()` and `labs()`. You can control their appearance with the theme settings `plot.caption` and `plot.subtitle`. The main plot title is now left-aligned to better work better with a subtitle. The caption is right-aligned (@hrbrmstr).

### Stacking

`position_stack()` and `position_fill()` now sort the stacking order to match grouping order. This allows you to control the order through grouping, and ensures that the default legend matches the plot (#1552, #1593). If you want the opposite order (useful if you have horizontal bars and horizontal legend), you can request reverse stacking by using `position = position_stack(reverse = TRUE)` (#1837).
  
`position_stack()` and `position_fill()` now accepts negative values which will create stacks extending below the x-axis (#1691).

`position_stack()` and `position_fill()` gain a `vjust` argument which makes it easy to (e.g.) display labels in the middle of stacked bars (#1821).

### Layers

`geom_col()` was added to complement `geom_bar()` (@hrbrmstr). It uses `stat="identity"` by default, making the `y` aesthetic mandatory. It does not support any other `stat_()` and does not provide fallback support for the `binwidth` parameter. Examples and references in other functions were updated to demonstrate `geom_col()` usage. 

When creating a layer, ggplot2 will warn if you use an unknown aesthetic or an unknown parameter. Compared to the previous version, this is stricter for aesthetics (previously there was no message), and less strict for parameters (previously this threw an error) (#1585).

### Facetting

The facet system, as well as the internal panel class, has been rewritten in ggproto. Facets are now extendable in the same manner as geoms and stats, as described in `vignette("extending-ggplot2")`.

We have also added the following new fatures.
  
* `facet_grid()` and `facet_wrap()` now allow expressions in their faceting 
  formulas (@DanRuderman, #1596).

* When `facet_wrap()` results in an uneven number of panels, axes will now be
  drawn underneath the hanging panels (fixes #1607)

* Strips can now be freely positioned in `facet_wrap()` using the 
  `strip.position` argument (deprecates `switch`).

* The relative order of panel, strip, and axis can now be controlled with 
  the theme setting `strip.placement` that takes either `inside` (strip between 
  panel and axis) or `outside` (strip after axis).

* The theme option `panel.margin` has been deprecated in favour of 
  `panel.spacing` to more clearly communicate intent.

### Extensions

Unfortunately there was a major oversight in the construction of ggproto which lead to extensions capturing the super object at package build time, instead of at package run time (#1826). This problem has been fixed, but requires re-installation of all extension packages.

## Scales

* The position of x and y axes can now be changed using the `position` argument
  in `scale_x_*`and `scale_y_*` which can take `top` and `bottom`, and `left`
  and `right` respectively. The themes of top and right axes can be modified 
  using the `.top` and `.right` modifiers to `axis.text.*` and `axis.title.*`.

### Continuous scales

* `scale_x_continuous()` and `scale_y_continuous()` can now display a secondary 
  axis that is a __one-to-one__ transformation of the primary axis (e.g. degrees 
  Celcius to degrees Fahrenheit). The secondary axis will be positioned opposite 
  to the primary axis and can be controlled with the `sec.axis` argument to 
  the scale constructor.

* Scales worry less about having breaks. If no breaks can be computed, the
  plot will work instead of throwing an uninformative error (#791). This 
  is particularly helpful when you have facets with free scales, and not
  all panels contain data.

* Scales now warn when transformation introduces infinite values (#1696).

### Date time

* `scale_*_datetime()` now supports time zones. It will use the timezone 
  attached to the varaible by default, but can be overridden with the 
  `timezone` argument.

* New `scale_x_time()` and `scale_y_time()` generate reasonable default
  breaks and labels for hms vectors (#1752).

### Discrete scales

The treatment of missing values by discrete scales has been thoroughly overhauled (#1584). The underlying principle is that we can naturally represent missing values on discrete variables (by treating just like another level), so by default we should. 

This principle applies to:

* character vectors
* factors with implicit NA
* factors with explicit NA

And to all scales (both position and non-position.)

Compared to the previous version of ggplot2, there are three main changes:

1.  `scale_x_discrete()` and `scale_y_discrete()` always show discrete NA,
    regardless of their source

1.  If present, `NA`s are shown in discete legends.

1.  All discrete scales gain a `na.translate` argument that allows you to 
    control whether `NA`s are translated to something that can be visualised,
    or should be left as missing. Note that if you don't translate (i.e. 
    `na.translate = FALSE)` the missing values will passed on to the layer, 
    which will warning that it's dropping missing values. To suppress the
    warnings, you'll also need to add `na.rm = TRUE` to the layer call. 

There were also a number of other smaller changes

* Correctly use scale expansion factors.
* Don't preserve space for dropped levels (#1638).
* Only issue one warning when when asking for too many levels (#1674).
* Unicode labels work better on Windows (#1827).
* Warn when used with only continuous data (#1589)

## Themes

* The `theme()` constructor now has named arguments rather than ellipses. This 
  should make autocomplete substantially more useful. The documentation
  (including examples) has been considerably improved.
  
* Built-in themes are more visually homogeneous, and match `theme_grey` better.
  (@jiho, #1679)
  
* When computing the height of titles, ggplot2 now includes the height of the
  descenders (i.e. the bits of `g` and `y` that hang beneath the baseline). This 
  improves the margins around titles, particularly the y axis label (#1712).
  I have also very slightly increased the inner margins of axis titles, and 
  removed the outer margins. 

* Theme element inheritance is now easier to work with as modification now
  overrides default `element_blank` elements (#1555, #1557, #1565, #1567)
  
* Horizontal legends (i.e. legends on the top or bottom) are horizontally
  aligned by default (#1842). Use `legend.box = "vertical"` to switch back
  to the previous behaviour.
  
* `element_line()` now takes an `arrow` argument to specify arrows at the end of
  lines (#1740)

There were a number of tweaks to the theme elements that control legends:
  
* `legend.justification` now controls appearance will plotting the legend
  outside of the plot area. For example, you can use 
  `theme(legend.justification = "top")` to make the legend align with the 
  top of the plot.

* `panel.margin` and `legend.margin` have been renamed to `panel.spacing` and 
  `legend.spacing` respectively, to better communicate intent (they only
  affect spacing between legends and panels, not the margins around them)

* `legend.margin` now controls margin around individual legends.

* New `legend.box.background`, `legend.box.spacing`, and `legend.box.margin`
  control the background, spacing, and margin of the legend box (the region
  that contains all legends).

## Bug fixes and minor improvements

* ggplot2 now imports tibble. This ensures that all built-in datasets print 
  compactly even if you haven't explicitly loaded tibble or dplyr (#1677).

* Class of aesthetic mapping is preserved when adding `aes()` objects (#1624).

* `+.gg` now works for lists that include data frames.

* `annotation_x()` now works in the absense of global data (#1655)

* `geom_*(show.legend = FALSE)` now works for `guide_colorbar`.

* `geom_boxplot()` gains new `outlier.alpha` (@jonathan-g) and 
  `outlier.fill` (@schloerke, #1787) parameters to control the alpha/fill of
   outlier points independently of the alpha of the boxes. 

* `position_jitter()` (and hence `geom_jitter()`) now correctly computes 
  the jitter width/jitter when supplied by the user (#1775, @has2k1).

* `geom_contour()` more clearly describes what inputs it needs (#1577).

* `geom_curve()` respects the `lineend` paramater (#1852).

* `geom_histogram()` and `stat_bin()` understand the `breaks` parameter once 
  more. (#1665). The floating point adjustment for histogram bins is now 
  actually used - it was previously inadvertently ignored (#1651).

* `geom_violin()` no longer transforms quantile lines with the alpha aesthetic
  (@mnbram, #1714). It no longer errors when quantiles are requested but data
  have zero range (#1687). When `trim = FALSE` it once again has a nice 
  range that allows the density to reach zero (by extending the range 3 
  bandwidths to either side of the data) (#1700).

* `geom_dotplot()` works better when faceting and binning on the y-axis. 
  (#1618, @has2k1).
  
* `geom_hexbin()` once again supports `..density..` (@mikebirdgeneau, #1688).

* `geom_step()` gives useful warning if only one data point in layer (#1645).

* `layer()` gains new `check.aes` and `check.param` arguments. These allow
  geom/stat authors to optional suppress checks for known aesthetics/parameters.
  Currently this is used only in `geom_blank()` which powers `expand_limits()` 
  (#1795).

* All `stat_*()` display a better error message when required aesthetics are
  missing.
  
* `stat_bin()` and `stat_summary_hex()` now accept length 1 `binwidth` (#1610)

* `stat_density()` gains new argument `n`, which is passed to underlying function
  `stats::density` ("number of equally spaced points at which the
  density is to be estimated"). (@hbuschme)

* `stat_binhex()` now again returns `count` rather than `value` (#1747)

* `stat_ecdf()` respects `pad` argument (#1646).

* `stat_smooth()` once again informs you about the method it has chosen.
  It also correctly calculates the size of the largest group within facets.

* `x` and `y` scales are now symmetric regarding the list of
  aesthetics they accept: `xmin_final`, `xmax_final`, `xlower`,
  `xmiddle` and `xupper` are now valid `x` aesthetics.

* `Scale` extensions can now override the `make_title` and `make_sec_title` 
  methods to let the scale modify the axis/legend titles.

* The random stream is now reset after calling `.onAttach()` (#2409).

# ggplot2 2.1.0

## New features

* When mapping an aesthetic to a constant (e.g. 
  `geom_smooth(aes(colour = "loess")))`), the default guide title is the name 
  of the aesthetic (i.e. "colour"), not the value (i.e. "loess") (#1431).

* `layer()` now accepts a function as the data argument. The function will be
  applied to the data passed to the `ggplot()` function and must return a
  data.frame (#1527, @thomasp85). This is a more general version of the 
  deprecated `subset` argument.

* `theme_update()` now uses the `+` operator instead of `%+replace%`, so that
  unspecified values will no longer be `NULL`ed out. `theme_replace()`
  preserves the old behaviour if desired (@oneillkza, #1519). 

* `stat_bin()` has been overhauled to use the same algorithm as ggvis, which 
  has been considerably improved thanks to the advice of Randy Prium (@rpruim).
  This includes:
  
    * Better arguments and a better algorithm for determining the origin.
      You can now specify either `boundary` or the `center` of a bin.
      `origin` has been deprecated in favour of these arguments.
      
    * `drop` is deprecated in favour of `pad`, which adds extra 0-count bins
      at either end (needed for frequency polygons). `geom_histogram()` defaults 
      to `pad = FALSE` which considerably improves the default limits for 
      the histogram, especially when the bins are big (#1477).
      
    * The default algorithm does a (somewhat) better job at picking nice widths 
      and origins across a wider range of input data.
      
    * `bins = n` now gives a histogram with `n` bins, not `n + 1` (#1487).

## Bug fixes

* All `\donttest{}` examples run.

* All `geom_()` and `stat_()` functions now have consistent argument order:
  data + mapping, then geom/stat/position, then `...`, then specific arguments, 
  then arguments common to all layers (#1305). This may break code if you were
  previously relying on partial name matching, but in the long-term should make 
  ggplot2 easier to use. In particular, you can now set the `n` parameter
  in `geom_density2d()` without it partially matching `na.rm` (#1485).

* For geoms with both `colour` and `fill`, `alpha` once again only affects
  fill (Reverts #1371, #1523). This was causing problems for people.

* `facet_wrap()`/`facet_grid()` works with multiple empty panels of data 
  (#1445).

* `facet_wrap()` correctly swaps `nrow` and `ncol` when faceting vertically
  (#1417).

* `ggsave("x.svg")` now uses svglite to produce the svg (#1432).

* `geom_boxplot()` now understands `outlier.color` (#1455).

* `geom_path()` knows that "solid" (not just 1) represents a solid line (#1534).

* `geom_ribbon()` preserves missing values so they correctly generate a 
  gap in the ribbon (#1549).

* `geom_tile()` once again accepts `width` and `height` parameters (#1513). 
  It uses `draw_key_polygon()` for better a legend, including a coloured 
  outline (#1484).

* `layer()` now automatically adds a `na.rm` parameter if none is explicitly
  supplied.

* `position_jitterdodge()` now works on all possible dodge aesthetics, 
  e.g. `color`, `linetype` etc. instead of only based on `fill` (@bleutner)

* `position = "nudge"` now works (although it doesn't do anything useful)
  (#1428).

* The default scale for columns of class "AsIs" is now "identity" (#1518).

* `scale_*_discrete()` has better defaults when used with purely continuous
  data (#1542).

* `scale_size()` warns when used with categorical data.

* `scale_size()`, `scale_colour()`, and `scale_fill()` gain date and date-time
  variants (#1526).

* `stat_bin_hex()` and `stat_bin_summary()` now use the same underlying 
  algorithm so results are consistent (#1383). `stat_bin_hex()` now accepts
  a `weight` aesthetic. To be consistent with related stats, the output variable 
  from `stat_bin_hex()` is now value instead of count.

* `stat_density()` gains a `bw` parameter which makes it easy to get consistent 
   smoothing between facets (@jiho)

* `stat-density-2d()` no longer ignores the `h` parameter, and now accepts 
  `bins` and `binwidth` parameters to control the number of contours 
  (#1448, @has2k1).

* `stat_ecdf()` does a better job of adding padding to -Inf/Inf, and gains
  an argument `pad` to suppress the padding if not needed (#1467).

* `stat_function()` gains an `xlim` parameter (#1528). It once again works 
  with discrete x values (#1509).

* `stat_summary()` preserves sorted x order which avoids artefacts when
  display results with `geom_smooth()` (#1520).

* All elements should now inherit correctly for all themes except `theme_void()`.
  (@Katiedaisey, #1555) 

* `theme_void()` was completely void of text but facets and legends still
  need labels. They are now visible (@jiho). 

* You can once again set legend key and height width to unit arithmetic
  objects (like `2 * unit(1, "cm")`) (#1437).

* Eliminate spurious warning if you have a layer with no data and no aesthetics
  (#1451).

* Removed a superfluous comma in `theme-defaults.r` code (@jschoeley)

* Fixed a compatibility issue with `ggproto` and R versions prior to 3.1.2.
  (#1444)

* Fixed issue where `coord_map()` fails when given an explicit `parameters`
  argument (@tdmcarthur, #1729)
  
* Fixed issue where `geom_errorbarh()` had a required `x` aesthetic (#1933)  

# ggplot2 2.0.0

## Major changes

* ggplot no longer throws an error if your plot has no layers. Instead it 
  automatically adds `geom_blank()` (#1246).
  
* New `cut_width()` is a convenient replacement for the verbose
  `plyr::round_any()`, with the additional benefit of offering finer
  control.

* New `geom_count()` is a convenient alias to `stat_sum()`. Use it when you
  have overlapping points on a scatterplot. `stat_sum()` now defaults to 
  using counts instead of proportions.

* New `geom_curve()` adds curved lines, with a similar specification to 
  `geom_segment()` (@veraanadi, #1088).

* Date and datetime scales now have `date_breaks`, `date_minor_breaks` and
  `date_labels` arguments so that you never need to use the long
  `scales::date_breaks()` or `scales::date_format()`.
  
* `geom_bar()` now has it's own stat, distinct from `stat_bin()` which was
  also used by `geom_histogram()`. `geom_bar()` now uses `stat_count()` 
  which counts values at each distinct value of x (i.e. it does not bin
  the data first). This can be useful when you want to show exactly which 
  values are used in a continuous variable.

* `geom_point()` gains a `stroke` aesthetic which controls the border width of 
  shapes 21-25 (#1133, @SeySayux). `size` and `stroke` are additive so a point 
  with `size = 5` and `stroke = 5` will have a diameter of 10mm. (#1142)

* New `position_nudge()` allows you to slightly offset labels (or other 
  geoms) from their corresponding points (#1109).

* `scale_size()` now maps values to _area_, not radius. Use `scale_radius()`
  if you want the old behaviour (not recommended, except perhaps for lines).

* New `stat_summary_bin()` works like `stat_summary()` but on binned data. 
  It's a generalisation of `stat_bin()` that can compute any aggregate,
  not just counts (#1274). Both default to `mean_se()` if no aggregation
  functions are supplied (#1386).

* Layers are now much stricter about their arguments - you will get an error
  if you've supplied an argument that isn't an aesthetic or a parameter.
  This is likely to cause some short-term pain but in the long-term it will make
  it much easier to spot spelling mistakes and other errors (#1293).
  
    This change does break a handful of geoms/stats that used `...` to pass 
    additional arguments on to the underlying computation. Now 
    `geom_smooth()`/`stat_smooth()` and `geom_quantile()`/`stat_quantile()` 
    use `method.args` instead (#1245, #1289); and `stat_summary()` (#1242), 
    `stat_summary_hex()`, and `stat_summary2d()` use `fun.args`.

### Extensibility

There is now an official mechanism for defining Stats, Geoms, and Positions in other packages. See `vignette("extending-ggplot2")` for details.

* All Geoms, Stats and Positions are now exported, so you can inherit from them
  when making your own objects (#989).

* ggplot2 no longer uses proto or reference classes. Instead, we now use 
  ggproto, a new OO system designed specifically for ggplot2. Unlike proto
  and RC, ggproto supports clean cross-package inheritance. Creating a new OO
  system isn't usually the right way to solve a problem, but I'm pretty sure
  it was necessary here. Read more about it in the vignette.

* `aes_()` replaces `aes_q()`. It also supports formulas, so the most concise 
  SE version of `aes(carat, price)` is now `aes_(~carat, ~price)`. You may
  want to use this form in packages, as it will avoid spurious `R CMD check` 
  warnings about undefined global variables.

### Text

* `geom_text()` has been overhauled to make labelling your data a little
  easier. It:
  
    * `nudge_x` and `nudge_y` arguments let you offset labels from their
      corresponding points (#1120). 
      
    * `check_overlap = TRUE` provides a simple way to avoid overplotting 
      of labels: labels that would otherwise overlap are omitted (#1039).
      
    * `hjust` and `vjust` can now be character vectors: "left", "center", 
      "right", "bottom", "middle", "top". New options include "inward" and 
      "outward" which align text towards and away from the center of the plot 
      respectively.

* `geom_label()` works like `geom_text()` but draws a rounded rectangle 
  underneath each label (#1039). This is useful when you want to label plots
  that are dense with data.

### Deprecated features

* The little used `aes_auto()` has been deprecated. 

* `aes_q()` has been replaced with `aes_()` to be consistent with SE versions
  of NSE functions in other packages.

* The `order` aesthetic is officially deprecated. It never really worked, and 
  was poorly documented.

* The `stat` and `position` arguments to `qplot()` have been deprecated.
  `qplot()` is designed for quick plots - if you need to specify position
  or stat, use `ggplot()` instead.

* The theme setting `axis.ticks.margin` has been deprecated: now use the margin 
  property of `axis.text`.
  
* `stat_abline()`, `stat_hline()` and `stat_vline()` have been removed:
  these were never suitable for use other than with `geom_abline()` etc
  and were not documented.

* `show_guide` has been renamed to `show.legend`: this more accurately
  reflects what it does (controls appearance of layer in legend), and uses the 
  same convention as other ggplot2 arguments (i.e. a `.` between names).
  (Yes, I know that's inconsistent with function names with use `_`, but it's
  too late to change now.)

A number of geoms have been renamed to be internally consistent:

* `stat_binhex()` and `stat_bin2d()` have been renamed to `stat_bin_hex()` 
  and `stat_bin_2d()` (#1274). `stat_summary2d()` has been renamed to 
  `stat_summary_2d()`, `geom_density2d()`/`stat_density2d()` has been renamed 
  to `geom_density_2d()`/`stat_density_2d()`.

* `stat_spoke()` is now `geom_spoke()` since I realised it's a
  reparameterisation of `geom_segment().

* `stat_bindot()` has been removed because it's so tightly coupled to
  `geom_dotplot()`. If you happened to use `stat_bindot()`, just change to
  `geom_dotplot()` (#1194).

All defunct functions have been removed.

### Default appearance

* The default `theme_grey()` background colour has been changed from "grey90" 
  to "grey92": this makes the background a little less visually prominent.

* Labels and titles have been tweaked for readability:

    * Axes labels are darker.
    
    * Legend and axis titles are given the same visual treatment.
    
    * The default font size dropped from 12 to 11. You might be surprised that 
      I've made the default text size smaller as it was already hard for
      many people to read. It turns out there was a bug in RStudio (fixed in 
      0.99.724), that shrunk the text of all grid based graphics. Once that
      was resolved the defaults seemed too big to my eyes.
    
    * More spacing between titles and borders.
    
    * Default margins scale with the theme font size, so the appearance at 
      larger font sizes should be considerably improved (#1228). 

* `alpha` now affects both fill and colour aesthetics (#1371).

* `element_text()` gains a margins argument which allows you to add additional
  padding around text elements. To help see what's going on use `debug = TRUE` 
  to display the text region and anchors.

* The default font size in `geom_text()` has been decreased from 5mm (14 pts)
  to 3.8 mm (11 pts) to match the new default theme sizes.

* A diagonal line is no longer drawn on bar and rectangle legends. Instead, the
  border has been tweaked to be more visible, and more closely match the size of 
  line drawn on the plot.

* `geom_pointrange()` and `geom_linerange()` get vertical (not horizontal)
  lines in the legend (#1389).

* The default line `size` for `geom_smooth()` has been increased from 0.5 to 1 
  to make it easier to see when overlaid on data.
  
* `geom_bar()` and `geom_rect()` use a slightly paler shade of grey so they
  aren't so visually heavy.
  
* `geom_boxplot()` now colours outliers the same way as the boxes.

* `geom_point()` now uses shape 19 instead of 16. This looks much better on 
  the default Linux graphics device. (It's very slightly smaller than the old 
  point, but it shouldn't affect any graphics significantly)

* Sizes in ggplot2 are measured in mm. Previously they were converted to pts 
  (for use in grid) by multiplying by 72 / 25.4. However, grid uses printer's 
  points, not Adobe (big pts), so sizes are now correctly multiplied by 
  72.27 / 25.4. This is unlikely to noticeably affect display, but it's
  technically correct (<https://youtu.be/hou0lU8WMgo>).

* The default legend will now allocate multiple rows (if vertical) or
  columns (if horizontal) in order to make a legend that is more likely to
  fit on the screen. You can override with the `nrow`/`ncol` arguments
  to `guide_legend()`

    ```R
    p <- ggplot(mpg, aes(displ,hwy, colour = model)) + geom_point()
    p
    p + theme(legend.position = "bottom")
    # Previous behaviour
    p + guides(colour = guide_legend(ncol = 1))
    ```

### New and updated themes

* New `theme_void()` is completely empty. It's useful for plots with non-
  standard coordinates or for drawings (@jiho, #976).

* New `theme_dark()` has a dark background designed to make colours pop out
  (@jiho, #1018)

* `theme_minimal()` became slightly more minimal by removing the axis ticks:
  labels now line up directly beneath grid lines (@tomschloss, #1084)

* New theme setting `panel.ontop` (logical) make it possible to place 
  background elements (i.e., gridlines) on top of data. Best used with 
  transparent `panel.background` (@noamross. #551).

### Labelling

The facet labelling system was updated with many new features and a
more flexible interface (@lionel-). It now works consistently across
grid and wrap facets. The most important user visible changes are:

* `facet_wrap()` gains a `labeller` option (#25).

* `facet_grid()` and `facet_wrap()` gain a `switch` argument to
  display the facet titles near the axes. When switched, the labels
  become axes subtitles. `switch` can be set to "x", "y" or "both"
  (the latter only for grids) to control which margin is switched.

The labellers (such as `label_value()` or `label_both()`) also get
some new features:

* They now offer the `multi_line` argument to control whether to
  display composite facets (those specified as `~var1 + var2`) on one
  or multiple lines.

* In `label_bquote()` you now refer directly to the names of
  variables. With this change, you can create math expressions that
  depend on more than one variable. This math expression can be
  specified either for the rows or the columns and you can also
  provide different expressions to each margin.

  As a consequence of these changes, referring to `x` in backquoted
  expressions is deprecated.

* Similarly to `label_bquote()`, `labeller()` now take `.rows` and
  `.cols` arguments. In addition, it also takes `.default`.
  `labeller()` is useful to customise how particular variables are
  labelled. The three additional arguments specify how to label the
  variables are not specifically mentioned, respectively for rows,
  columns or both. This makes it especially easy to set up a
  project-wide labeller dispatcher that can be reused across all your
  plots. See the documentation for an example.

* The new labeller `label_context()` adapts to the number of factors
  facetted over. With a single factor, it displays only the values,
  just as before. But with multiple factors in a composite margin
  (e.g. with `~cyl + am`), the labels are passed over to
  `label_both()`. This way the variables names are displayed with the
  values to help identifying them.

On the programming side, the labeller API has been rewritten in order
to offer more control when faceting over multiple factors (e.g. with
formulae such as `~cyl + am`). This also means that if you have
written custom labellers, you will need to update them for this
version of ggplot.

* Previously, a labeller function would take `variable` and `value`
  arguments and return a character vector. Now, they take a data frame
  of character vectors and return a list. The input data frame has one
  column per factor facetted over and each column in the returned list
  becomes one line in the strip label. See documentation for more
  details.

* The labels received by a labeller now contain metadata: their margin
  (in the "type" attribute) and whether they come from a wrap or a
  grid facet (in the "facet" attribute).

* Note that the new `as_labeller()` function operator provides an easy
  way to transform an existing function to a labeller function. The
  existing function just needs to take and return a character vector.

## Documentation

* Improved documentation for `aes()`, `layer()` and much much more.

* I've tried to reduce the use of `...` so that you can see all the 
  documentation in one place rather than having to integrate multiple pages.
  In some cases this has involved adding additional arguments to geoms
  to make it more clear what you can do:
  
    *  `geom_smooth()` gains explicit `method`, `se` and `formula` arguments.
    
    * `geom_histogram()` gains `binwidth`, `bins`, origin` and `right` 
      arguments.
      
    * `geom_jitter()` gains `width` and `height` arguments to make it easier
      to control the amount of jittering without using the lengthy 
      `position_jitter()` function (#1116)

* Use of `qplot()` in examples has been minimised (#1123, @hrbrmstr). This is
  inline with the 2nd edition of the ggplot2 box, which minimises the use of 
  `qplot()` in favour of `ggplot()`.

* Tighly linked geoms and stats (e.g. `geom_boxplot()` and `stat_boxplot()`) 
  are now documented in the same file so you can see all the arguments in one
  place. Variations of the same idea (e.g. `geom_path()`, `geom_line()`, and
  `geom_step()`) are also documented together.

* It's now obvious that you can set the `binwidth` parameter for
  `stat_bin_hex()`, `stat_summary_hex()`, `stat_bin_2d()`, and
  `stat_summary_2d()`. 

* The internals of positions have been cleaned up considerably. You're unlikely
  to notice any external changes, although the documentation should be a little
  less confusing since positions now don't list parameters they never use.

## Data

* All datasets have class `tbl_df` so if you also use dplyr, you get a better
  print method.

* `economics` has been brought up to date to 2015-04-01.

* New `economics_long` is the economics data in long form.

* New `txhousing` dataset containing information about the Texas housing
  market. Useful for examples that need multiple time series, and for
  demonstrating model+vis methods.

* New `luv_colours` dataset which contains the locations of all
  built-in `colors()` in Luv space.

* `movies` has been moved into its own package, ggplot2movies, because it was 
  large and not terribly useful. If you've used the movies dataset, you'll now 
  need to explicitly load the package with `library(ggplot2movies)`.

## Bug fixes and minor improvements

* All partially matched arguments and `$` have been been replaced with 
  full matches (@jimhester, #1134).

* ggplot2 now exports `alpha()` from the scales package (#1107), and `arrow()` 
  and `unit()` from grid (#1225). This means you don't need attach scales/grid 
  or do `scales::`/`grid::` for these commonly used functions.

* `aes_string()` now only parses character inputs. This fixes bugs when
  using it with numbers and non default `OutDec` settings (#1045).

* `annotation_custom()` automatically adds a unique id to each grob name,
  making it easier to plot multiple grobs with the same name (e.g. grobs of
  ggplot2 graphics) in the same plot (#1256).

* `borders()` now accepts xlim and ylim arguments for specifying the geographical 
  region of interest (@markpayneatwork, #1392).

* `coord_cartesian()` applies the same expansion factor to limits as for scales. 
  You can suppress with `expand = FALSE` (#1207).

* `coord_trans()` now works when breaks are suppressed (#1422).

* `cut_number()` gives error message if the number of requested bins can
  be created because there are two few unique values (#1046).

* Character labels in `facet_grid()` are no longer (incorrectly) coerced into
  factors. This caused problems with custom label functions (#1070).

* `facet_wrap()` and `facet_grid()` now allow you to use non-standard
  variable names by surrounding them with backticks (#1067).

* `facet_wrap()` more carefully checks its `nrow` and `ncol` arguments
  to ensure that they're specified correctly (@richierocks, #962)

* `facet_wrap()` gains a `dir` argument to control the direction the
  panels are wrapped in. The default is "h" for horizontal. Use "v" for
  vertical layout (#1260).

* `geom_abline()`, `geom_hline()` and `geom_vline()` have been rewritten to
  have simpler behaviour and be more consistent:

    * `stat_abline()`, `stat_hline()` and `stat_vline()` have been removed:
      these were never suitable for use other than with `geom_abline()` etc
      and were not documented.

    * `geom_abline()`, `geom_vline()` and `geom_hline()` are bound to
      `stat_identity()` and `position_identity()`

    * Intercept parameters can no longer be set to a function.

    * They are all documented in one file, since they are so closely related.

* `geom_bin2d()` will now let you specify one dimension's breaks exactly,
  without touching the other dimension's default breaks at all (#1126).

* `geom_crossbar()` sets grouping correctly so you can display multiple
  crossbars on one plot. It also makes the default `fatten` argument a little
  bigger to make the middle line more obvious (#1125).

* `geom_histogram()` and `geom_smooth()` now only inform you about the
  default values once per layer, rather than once per panel (#1220).

* `geom_pointrange()` gains `fatten` argument so you can control the
  size of the point relative to the size of the line.

* `geom_segment()` annotations were not transforming with scales 
  (@BrianDiggs, #859).

* `geom_smooth()` is no longer so chatty. If you want to know what the deafult
  smoothing method is, look it up in the documentation! (#1247)

* `geom_violin()` now has the ability to draw quantile lines (@DanRuderman).

* `ggplot()` now captures the parent frame to use for evaluation,
  rather than always defaulting to the global environment. This should
  make ggplot more suitable to use in more situations (e.g. with knitr)

* `ggsave()` has been simplified a little to make it easier to maintain.
  It no longer checks that you're printing a ggplot2 object (so now also
  works with any grid grob) (#970), and always requires a filename.
  Parameter `device` now supports character argument to specify which supported
  device to use ('pdf', 'png', 'jpeg', etc.), for when it cannot be correctly
  inferred from the file extension (for example when a temporary filename is
  supplied server side in shiny apps) (@sebkopf, #939). It no longer opens
  a graphics device if one isn't already open - this is annoying when you're
  running from a script (#1326).

* `guide_colorbar()` creates correct legend if only one color (@krlmlr, #943).

* `guide_colorbar()` no longer fails when the legend is empty - previously
  this often masked misspecifications elsewhere in the plot (#967).

* New `layer_data()` function extracts the data used for plotting for a given
  layer. It's mostly useful for testing.

* User supplied `minor_breaks` can now be supplied on the same scale as 
  the data, and will be automatically transformed with by scale (#1385).

* You can now suppress the appearance of an axis/legend title (and the space
  that would allocated for it) with `NULL` in the `scale_` function. To
  use the default lable, use `waiver()` (#1145).

* Position adjustments no longer warn about potentially varying ranges
  because the problem rarely occurs in practice and there are currently a
  lot of false positives since I don't understand exactly what FP criteria
  I should be testing.

* `scale_fill_grey()` now uses red for missing values. This matches
  `scale_colour_grey()` and makes it obvious where missing values lie.
  Override with `na.value`.

* `scale_*_gradient2()` defaults to using Lab colour space.

* `scale_*_gradientn()` now allows `colours` or `colors` (#1290)

* `scale_y_continuous()` now also transforms the `lower`, `middle` and `upper`
  aesthetics used by `geom_boxplot()`: this only affects
  `geom_boxplot(stat = "identity")` (#1020).

* Legends no longer inherit aesthetics if `inherit.aes` is FALSE (#1267).

* `lims()` makes it easy to set the limits of any axis (#1138).

* `labels = NULL` now works with `guide_legend()` and `guide_colorbar()`.
  (#1175, #1183).

* `override.aes` now works with American aesthetic spelling, e.g. color

* Scales no longer round data points to improve performance of colour
  palettes. Instead the scales package now uses a much faster colour
  interpolation algorithm (#1022).

* `scale_*_brewer()` and `scale_*_distiller()` add new `direction` argument of 
  `scales::brewer_pal`, making it easier to change the order of colours 
  (@jiho, #1139).

* `scale_x_date()` now clips dates outside the limits in the same way as
  `scale_x_continuous()` (#1090).

* `stat_bin()` gains `bins` arguments, which denotes the number of bins. Now
  you can set `bins=100` instead of `binwidth=0.5`. Note that `breaks` or
  `binwidth` will override it (@tmshn, #1158, #102).

* `stat_boxplot()` warns if a continuous variable is used for the `x` aesthetic
  without also supplying a `group` aesthetic (#992, @krlmlr).

* `stat_summary_2d()` and `stat_bin_2d()` now share exactly the same code for 
  determining breaks from `bins`, `binwidth`, and `origin`. 
  
* `stat_summary_2d()` and `stat_bin_2d()` now output in tile/raster compatible 
  form instead of rect compatible form. 

* Automatically computed breaks do not lead to an error for transformations like
  "probit" where the inverse can map to infinity (#871, @krlmlr)

* `stat_function()` now always evaluates the function on the original scale.
  Previously it computed the function on transformed scales, giving incorrect
  values (@BrianDiggs, #1011).

* `strip_dots` works with anonymous functions within calculated aesthetics 
  (e.g. `aes(sapply(..density.., function(x) mean(x))))` (#1154, @NikNakk)

* `theme()` gains `validate = FALSE` parameter to turn off validation, and 
  hence store arbitrary additional data in the themes. (@tdhock, #1121)

* Improved the calculation of segments needed to draw the curve representing
  a line when plotted in polar coordinates. In some cases, the last segment
  of a multi-segment line was not drawn (@BrianDiggs, #952)<|MERGE_RESOLUTION|>--- conflicted
+++ resolved
@@ -1,12 +1,7 @@
 # ggplot2 (development version)
 
-<<<<<<< HEAD
-* Corrected documentation for `geom_area` aethestic (`ymax` to
-  `y`). (@AnneLyng, #2873)
-=======
 * Added weight aesthetic option to `stat_density()` and made scaling of 
   weights the default (@annennenne, #2902)
->>>>>>> e53f5fb8
 
 * `expand_scale()` was deprecated in favour of `expansion()` for setting
   the `expand` argument of `x` and `y` scales (@paleolimbot).

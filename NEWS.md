
# ggplot2 (development version)

* Fixed performance loss when the `.data` pronoun is used in `aes()` (#5730).
* Fixed bug where discrete scales could not map aesthetics only consisting of
  `NA`s (#5623)
* Facet evaluation is better at dealing with inherited errors 
  (@teunbrand, #5670).
* Fixed spurious warnings from `sec_axis()` with `breaks = NULL` (#5713).
* Patterns and gradients are now also enabled in `geom_sf()` 
  (@teunbrand, #5716).
* `stat_bin()` deals with non-finite breaks better (@teunbrand, #5665).
<<<<<<< HEAD
* When legends detect the presence of values in a layer, `NA` is now detected
  if the data contains values outside the given breaks (@teunbrand, #5749).
=======
* `annotate()` now warns about `stat` or `position` arguments (@teunbrand, #5151)
>>>>>>> 3d656974

# ggplot2 3.5.0

This is a minor release that turned out quite beefy. It is focused on 
overhauling the guide system: the system responsible for displaying information 
from scales in the guise of axes and legends. As part of that overhaul, new 
guides have been implemented and existing guides have been refined. The look 
and feel of guides has been mostly preserved, but their internals and 
styling options have changed drastically.

Briefly summarising other highlights, we also welcome `coord_radial()` as a 
successor of  `coord_polar()`. Initial support for newer graphical features, 
such as pattern fills has been added. The API has changed how `I()`/`<AsIs>` 
vectors interact with the scale system, namely: not at all. 

## Breaking changes

* The guide system. As a whole. See 'new features' for more information. 
  While the S3 guide generics are still in place, the S3 methods for 
  `guide_train()`, `guide_merge()`, `guide_geom()`, `guide_transform()`,
  `guide_gengrob()` have been superseded by the respective ggproto methods.
  In practice, this will mean that `NextMethod()` or sub-classing ggplot2's
  guides with the S3 system will no longer work.
  
* By default, `guide_legend()` now only draws a key glyph for a layer when
  the value is in the layer's data. To revert to the old behaviour, you
  can still set `show.legend = c({aesthetic} = TRUE)` (@teunbrand, #3648).

* In the `scale_{colour/fill}_gradient2()` and 
  `scale_{colour/fill}_steps2()` functions, the `midpoint` argument is 
  transformed by the scale transformation (#3198).
  
* The `legend.key` theme element is set to inherit from the `panel.background`
  theme element. The default themes no longer set the `legend.key` element.
  This causes a visual change with the default `theme_gray()` (#5549).
  
* The `scale_name` argument in `continuous_scale()`, `discrete_scale()` and
  `binned_scale()` is soft-deprecated. If you have implemented custom scales,
  be advised to double-check that unnamed arguments ends up where they should 
  (@teunbrand, #1312).  
  
* The `legend.text.align` and `legend.title.align` arguments in `theme()` are 
  deprecated. The `hjust` setting of the `legend.text` and `legend.title` 
  elements continues to fulfill the role of text alignment (@teunbrand, #5347).
  
* 'lines' units in `geom_label()`, often used in the `label.padding` argument, 
  are now are relative to the text size. This causes a visual change, but fixes 
  a misalignment issue between the textbox and text (@teunbrand, #4753)
  
* `coord_flip()` has been marked as superseded. The recommended alternative is
  to swap the `x` and `y` aesthetic and/or using the `orientation` argument in
  a layer (@teunbrand, #5130).
  
* The `trans` argument in scales and secondary axes has been renamed to 
  `transform`. The `trans` argument itself is deprecated. To access the
  transformation from the scale, a new `get_transformation()` method is 
  added to Scale-classes (#5558).
  
* Providing a numeric vector to `theme(legend.position)` has been deprecated.
  To set the default legend position inside the plot use 
  `theme(legend.position = "inside", legend.position.inside = c(...))` instead.

## New features

* Plot scales now ignore `AsIs` objects constructed with `I(x)`, instead of
  invoking the identity scale. This allows these columns to co-exist with other
  layers that need a non-identity scale for the same aesthetic. Also, it makes
  it easy to specify relative positions (@teunbrand, #5142).
  
* The `fill` aesthetic in many geoms now accepts grid's patterns and gradients.
  For developers of layer extensions, this feature can be enabled by switching 
  from `fill = alpha(fill, alpha)` to `fill = fill_alpha(fill, alpha)` when 
  providing fills to `grid::gpar()` (@teunbrand, #3997).
  
* New function `check_device()` for testing the availability of advanced 
  graphics features introduced in R 4.1.0 onward (@teunbrand, #5332).
  
* `coord_radial()` is a successor to `coord_polar()` with more customisation 
  options. `coord_radial()` can:
  
  * integrate with the new guide system via a dedicated `guide_axis_theta()` to
    display the angle coordinate.
  * in addition to drawing full circles, also draw circle sectors by using the 
    `end` argument.
  * avoid data vanishing in the center of the plot by setting the `donut` 
    argument.
  * adjust the `angle` aesthetic of layers, such as `geom_text()`, to align 
    with the coordinate system using the `rotate_angle` argument.
    
### The guide system

The guide system encompassing axes and legends, as the last remaining chunk of 
ggplot2, has been rewritten to use the `<ggproto>` system instead of the S3 
system. This change was a necessary step to officially break open the guide 
system for extension package developers. The axes and legends now inherit from 
a `<Guide>` class, which makes them extensible in the same manner as geoms, 
stats, facets and coords (#3329, @teunbrand)

* The most user-facing change is that the styling of guides is rewired through
  the theme system. Guides now have a `theme` argument that can style 
  individual guides, while `theme()` has gained additional arguments to style
  guides. Theme elements declared in the guide override theme elements set
  through the plot. The new theme elements for guides are: 
  `legend.key.spacing{.x/.y}`, `legend.frame`, `legend.axis.line`, 
  `legend.ticks`, `legend.ticks.length`, `legend.text.position` and 
  `legend.title.position`. Previous style options in the arguments of 
  `guide_*()` functions are soft-deprecated.

* Unfortunately, we could not fully preserve the function of pre-existing
  guide extensions written in the S3 system. A fallback for these old guides
  is encapsulated in the `<GuideOld>` class, which calls the old S3 generics.
  The S3 methods have been removed as part of cleaning up, so the old guides
  will still work if the S3 methods are reimplemented, but we encourage to
  switch to the new system (#2728).
  
* The `order` argument of guides now strictly needs to be a length-1 
  integer (#4958).
  
#### Axes

* New `guide_axis_stack()` to combine other axis guides on top of one another.

* New `guide_axis_theta()` to draw an axis in a circular arc in 
  `coord_radial()`. The guide can be controlled by adding 
  `guides(theta = guide_axis_theta(...))` to a plot.

* New `guide_axis_logticks()` can be used to draw logarithmic tick marks as
  an axis. It supersedes the `annotation_logticks()` function 
  (@teunbrand, #5325).

* `guide_axis()` gains a `minor.ticks` argument to draw minor ticks (#4387).

* `guide_axis()` gains a `cap` argument that can be used to trim the
      axis line to extreme breaks (#4907).

* Primary axis titles are now placed at the primary guide, so that
  `guides(x = guide_axis(position = "top"))` will display the title at the
  top by default (#4650).
  
* The default `vjust` for the `axis.title.y.right` element is now 1 instead of
  0.
  
* Unknown secondary axis guide positions are now inferred as the opposite 
  of the primary axis guide when the latter has a known `position` (#4650).
  
#### Legends

* New `guide_custom()` function for drawing custom graphical objects (grobs)
  unrelated to scales in legend positions (#5416).
  
* All legends have acquired a `position` argument, that allows individual guides
  to deviate from the `legend.position` set in the `theme()` function. This
  means that legends can now be placed at multiple sides of the plot (#5488).
  
* The spacing between legend keys and their labels, in addition to legends
  and their titles, is now controlled by the text's `margin` setting. Not
  specifying margins will automatically add appropriate text margins. To
  control the spacing within a legend between keys, the new 
  `legend.key.spacing.{x/y}` argument can be used in `theme()`. This leaves the 
  `legend.spacing` theme setting dedicated to solely controlling the spacing 
  between different guides (#5455).
  
* `guide_colourbar()` and `guide_coloursteps()` gain an `alpha` argument to
  set the transparency of the bar (#5085).

* New `display` argument in `guide_colourbar()` supplants the `raster` argument.
  In R 4.1.0 and above, `display = "gradient"` will draw a gradient.
  
* Legend keys that can draw arrows have their size adjusted for arrows.

* When legend titles are larger than the legend, title justification extends
  to the placement of keys and labels (#1903).

* Glyph drawing functions of the `draw_key_*()` family can now set `"width"`
  and `"height"` attributes (in centimetres) to the produced keys to control
  their displayed size in the legend.
  
* `coord_sf()` now uses customisable guides provided in the scales or 
  `guides()` function (@teunbrand).

## Improvements

* `guide_coloursteps(even.steps = FALSE)` now draws one rectangle per interval
  instead of many small ones (#5481).

* `draw_key_label()` now better reflects the appearance of labels (#5561).

* `position_stack()` no longer silently removes missing data, which is now
  handled by the geom instead of position (#3532).
  
* The `minor_breaks` function argument in scales can now also take a function 
  with two arguments: the scale's limits and the scale's major breaks (#3583).
  
* Failing to fit or predict in `stat_smooth()` now gives a warning and omits
  the failed group, instead of throwing an error (@teunbrand, #5352).
  
* `labeller()` now handles unspecified entries from lookup tables
  (@92amartins, #4599).
  
* `fortify.default()` now accepts a data-frame-like object granted the object
  exhibits healthy `dim()`, `colnames()`, and `as.data.frame()` behaviours
  (@hpages, #5390).

* `geom_violin()` gains a `bounds` argument analogous to `geom_density()`s 
  (@eliocamp, #5493).

* To apply dodging more consistently in violin plots, `stat_ydensity()` now
  has a `drop` argument to keep or discard groups with 1 observation.
  
* `geom_boxplot()` gains a new argument, `staplewidth` that can draw staples
  at the ends of whiskers (@teunbrand, #5126)
  
* `geom_boxplot()` gains an `outliers` argument to switch outliers on or off,
  in a manner that does affects the scale range. For hiding outliers that does
  not affect the scale range, you can continue to use `outlier.shape = NA` 
  (@teunbrand, #4892).
  
* Nicer error messages for xlim/ylim arguments in coord-* functions
  (@92amartins, #4601, #5297).

* You can now omit either `xend` or `yend` from `geom_segment()` as only one
  of these is now required. If one is missing, it will be filled from the `x`
  and `y` aesthetics respectively. This makes drawing horizontal or vertical
  segments a little bit more convenient (@teunbrand, #5140).
  
* When `geom_path()` has aesthetics varying within groups, the `arrow()` is
  applied to groups instead of individual segments (@teunbrand, #4935).
  
* `geom_text()` and `geom_label()` gained a `size.unit` parameter that set the 
  text size to millimetres, points, centimetres, inches or picas 
  (@teunbrand, #3799).
  
* `geom_label()` now uses the `angle` aesthetic (@teunbrand, #2785)

* The `label.padding` argument in `geom_label()` now supports inputs created
  with the `margin()` function (#5030).
  
* `ScaleContinuous$get_breaks()` now only calls `scales::zero_range()` on limits
  in transformed space, rather than in data space (#5304).
  
* Scales throw more informative messages (@teunbrand, #4185, #4258)
  
* `scale_*_manual()` with a named `values` argument now emits a warning when
  none of those names match the values found in the data (@teunbrand, #5298).
  
* The `name` argument in most scales is now explicitly the first argument 
  (#5535)
  
* The `translate_shape_string()` internal function is now exported for use in
  extensions of point layers (@teunbrand, #5191).
  
* To improve `width` calculation in bar plots with empty factor levels, 
  `resolution()` considers `mapped_discrete` values as having resolution 1 
  (@teunbrand, #5211)
  
* In `theme()`, some elements can be specified with `rel()` to inherit from
  `unit`-class objects in a relative fashion (@teunbrand, #3951).
  
* `theme()` now supports splicing a list of arguments (#5542).

* In the theme element hierarchy, parent elements that are a strict subclass
  of child elements now confer their subclass upon the children (#5457).
  
* New `plot.tag.location` in `theme()` can control placement of the plot tag
  in the `"margin"`, `"plot"` or the new `"panel"` option (#4297).
  
* `coord_munch()` can now close polygon shapes (@teunbrand, #3271)
  
* Aesthetics listed in `geom_*()` and `stat_*()` layers now point to relevant
  documentation (@teunbrand, #5123).
  
* The new argument `axes` in `facet_grid()` and `facet_wrap()` controls the
  display of axes at interior panel positions. Additionally, the `axis.labels`
  argument can be used to only draw tick marks or fully labelled axes 
  (@teunbrand, #4064).
  
* `coord_polar()` can have free scales in facets (@teunbrand, #2815).

* The `get_guide_data()` function can be used to extract position and label
  information from the plot (#5004).
  
* Improve performance of layers without positional scales (@zeehio, #4990)

* More informative error for mismatched 
  `direction`/`theme(legend.direction = ...)` arguments (#4364, #4930).

## Bug fixes

* Fixed regression in `guide_legend()` where the `linewidth` key size
  wasn't adapted to the width of the lines (#5160).

* In `guide_bins()`, the title no longer arbitrarily becomes offset from
  the guide when it has long labels.
  
* `guide_colourbar()` and `guide_coloursteps()` merge properly when one
  of the aesthetics is dropped (#5324).

* When using `geom_dotplot(binaxis = "x")` with a discrete y-variable, dots are
  now stacked from the y-position rather than from 0 (@teunbrand, #5462)
  
* `stat_count()` treats `x` as unique in the same manner `unique()` does 
  (#4609).
  
* The plot's title, subtitle and caption now obey horizontal text margins
  (#5533).
  
* Contour functions will not fail when `options("OutDec")` is not `.` (@eliocamp, #5555).

* Lines where `linewidth = NA` are now dropped in `geom_sf()` (#5204).

* `ggsave()` no longer sometimes creates new directories, which is now 
  controlled by the new `create.dir` argument (#5489).
  
* Legend titles no longer take up space if they've been removed by setting 
  `legend.title = element_blank()` (@teunbrand, #3587).
  
* `resolution()` has a small tolerance, preventing spuriously small resolutions 
  due to rounding errors (@teunbrand, #2516).
  
* `stage()` now works correctly, even with aesthetics that do not have scales 
  (#5408)
  
* `stat_ydensity()` with incomplete groups calculates the default `width` 
  parameter more stably (@teunbrand, #5396)
  
* The `size` argument in `annotation_logticks()` has been deprecated in favour
  of the `linewidth` argument (#5292).
  
* Binned scales now treat `NA`s in limits the same way continuous scales do 
  (#5355).

* Binned scales work better with `trans = "reverse"` (#5355).

* Integers are once again valid input to theme arguments that expect numeric
  input (@teunbrand, #5369)
  
* Legends in `scale_*_manual()` can show `NA` values again when the `values` is
  a named vector (@teunbrand, #5214, #5286).
  
* Fixed bug in `coord_sf()` where graticule lines didn't obey 
  `panel.grid.major`'s linewidth setting (@teunbrand, #5179)
  
* Fixed bug in `annotation_logticks()` when no suitable tick positions could
  be found (@teunbrand, #5248).
  
* The default width of `geom_bar()` is now based on panel-wise resolution of
  the data, rather than global resolution (@teunbrand, #4336).
  
* `stat_align()` is now applied per panel instead of globally, preventing issues
  when facets have different ranges (@teunbrand, #5227).
  
* A stacking bug in `stat_align()` was fixed (@teunbrand, #5176).

* `stat_contour()` and `stat_contour_filled()` now warn about and remove
  duplicated coordinates (@teunbrand, #5215).
  
* `guide_coloursteps()` and `guide_bins()` sort breaks (#5152). 
  
## Internal changes
  
* The `ScaleContinuous$get_breaks()` method no longer censors
  the computed breaks.
  
* The ggplot object now contains `$layout` which points to the `Layout` ggproto
  object and will be used by the `ggplot_build.ggplot` method. This was exposed
  so that package developers may extend the behaviour of the `Layout` ggproto 
  object without needing to develop an entirely new `ggplot_build` method 
  (@jtlandis, #5077).
  
* Guide building is now part of `ggplot_build()` instead of 
  `ggplot_gtable()` to allow guides to observe unmapped data (#5483).
  
* The `titleGrob()` function has been refactored to be faster and less
  complicated.

* The `scales_*()` functions related to managing the `<ScalesList>` class have
  been implemented as methods in the `<ScalesList>` class, rather than stray
  functions (#1310).
  
# ggplot2 3.4.4

This hotfix release adapts to a change in r-devel's `base::is.atomic()` and 
the upcoming retirement of maptools.

* `fortify()` for sp objects (e.g., `SpatialPolygonsDataFrame`) is now deprecated
  and will be removed soon in support of [the upcoming retirement of rgdal, rgeos,
  and maptools](https://r-spatial.org/r/2023/05/15/evolution4.html). In advance
  of the whole removal, `fortify(<SpatialPolygonsDataFrame>, region = ...)`
  no longer works as of this version (@yutannihilation, #5244).

# ggplot2 3.4.3
This hotfix release addresses a version comparison change in r-devel. There are
no user-facing or breaking changes.

# ggplot2 3.4.2
This is a hotfix release anticipating changes in r-devel, but folds in upkeep
changes and a few bug fixes as well.

## Minor improvements

* Various type checks and their messages have been standardised 
  (@teunbrand, #4834).
  
* ggplot2 now uses `scales::DiscreteRange` and `scales::ContinuousRange`, which
  are available to write scale extensions from scratch (@teunbrand, #2710).
  
* The `layer_data()`, `layer_scales()` and `layer_grob()` now have the default
  `plot = last_plot()` (@teunbrand, #5166).
  
* The `datetime_scale()` scale constructor is now exported for use in extension
  packages (@teunbrand, #4701).
  
## Bug fixes

* `update_geom_defaults()` and `update_stat_defaults()` now return properly 
  classed objects and have updated docs (@dkahle, #5146).

* For the purposes of checking required or non-missing aesthetics, character 
  vectors are no longer considered non-finite (@teunbrand, @4284).

* `annotation_logticks()` skips drawing ticks when the scale range is non-finite
  instead of throwing an error (@teunbrand, #5229).
  
* Fixed spurious warnings when the `weight` was used in `stat_bin_2d()`, 
  `stat_boxplot()`, `stat_contour()`, `stat_bin_hex()` and `stat_quantile()`
  (@teunbrand, #5216).

* To prevent changing the plotting order, `stat_sf()` is now computed per panel 
  instead of per group (@teunbrand, #4340).

* Fixed bug in `coord_sf()` where graticule lines didn't obey 
  `panel.grid.major`'s linewidth setting (@teunbrand, #5179).

* `geom_text()` drops observations where `angle = NA` instead of throwing an
  error (@teunbrand, #2757).
  
# ggplot2 3.4.1
This is a small release focusing on fixing regressions in the 3.4.0 release
and minor polishes.

## Breaking changes

* The computed variable `y` in `stat_ecdf()` has been superseded by `ecdf` to 
  prevent incorrect scale transformations (@teunbrand, #5113 and #5112).
  
## New features

* Added `scale_linewidth_manual()` and `scale_linewidth_identity()` to support
  the `linewidth` aesthetic (@teunbrand, #5050).
  
* `ggsave()` warns when multiple `filename`s are given, and only writes to the
  first file (@teunbrand, #5114).

## Bug fixes

* Fixed a regression in `geom_hex()` where aesthetics were replicated across 
  bins (@thomasp85, #5037 and #5044).
  
* Using two ordered factors as facetting variables in 
  `facet_grid(..., as.table = FALSE)` now throws a warning instead of an
  error (@teunbrand, #5109).
  
* Fixed misbehaviour of `draw_key_boxplot()` and `draw_key_crossbar()` with 
  skewed key aspect ratio (@teunbrand, #5082).
  
* Fixed spurious warning when `weight` aesthetic was used in `stat_smooth()` 
  (@teunbrand based on @clauswilke's suggestion, #5053).
  
* The `lwd` alias is now correctly replaced by `linewidth` instead of `size` 
  (@teunbrand based on @clauswilke's suggestion #5051).
  
* Fixed a regression in `Coord$train_panel_guides()` where names of guides were 
  dropped (@maxsutton, #5063).

In binned scales:

* Automatic breaks should no longer be out-of-bounds, and automatic limits are
  adjusted to include breaks (@teunbrand, #5082).
  
* Zero-range limits no longer throw an error and are treated akin to continuous
  scales with zero-range limits (@teunbrand, #5066).
  
* The `trans = "date"` and `trans = "time"` transformations were made compatible
  (@teunbrand, #4217).

# ggplot2 3.4.0
This is a minor release focusing on tightening up the internals and ironing out
some inconsistencies in the API. The biggest change is the addition of the 
`linewidth` aesthetic that takes of sizing the width of any line from `size`. 
This change, while attempting to be as non-breaking as possible, has the 
potential to change the look of some of your plots.

Other notable changes is a complete redo of the error and warning messaging in
ggplot2 using the cli package. Messaging is now better contextualised and it 
should be easier to identify which layer an error is coming from. Last, we have
now made the switch to using the vctrs package internally which means that 
support for vctrs classes as variables should improve, along with some small 
gains in rendering speed.

## Breaking changes

* A `linewidth` aesthetic has been introduced and supersedes the `size` 
  aesthetic for scaling the width of lines in line based geoms. `size` will 
  remain functioning but deprecated for these geoms and it is recommended to 
  update all code to reflect the new aesthetic. For geoms that have _both_ point 
  sizing and linewidth sizing (`geom_pointrange()` and `geom_sf`) `size` now 
  **only** refers to sizing of points which can leads to a visual change in old
  code (@thomasp85, #3672)
  
* The default line width for polygons in `geom_sf()` have been decreased to 0.2 
  to reflect that this is usually used for demarking borders where a thinner 
  line is better suited. This change was made since we already induced a 
  visual change in `geom_sf()` with the introduction of the `linewidth` 
  aesthetic.
  
* The dot-dot notation (`..var..`) and `stat()`, which have been superseded by
  `after_stat()`, are now formally deprecated (@yutannihilation, #3693).

* `qplot()` is now formally deprecated (@yutannihilation, #3956).

* `stage()` now properly refers to the values without scale transformations for
  the stage of `after_stat`. If your code requires the scaled version of the
  values for some reason, you have to apply the same transformation by yourself,
  e.g. `sqrt()` for `scale_{x,y}_sqrt()` (@yutannihilation and @teunbrand, #4155).

* Use `rlang::hash()` instead of `digest::digest()`. This update may lead to 
  changes in the automatic sorting of legends. In order to enforce a specific
  legend order use the `order` argument in the guide. (@thomasp85, #4458)

* referring to `x` in backquoted expressions with `label_bquote()` is no longer
  possible.

* The `ticks.linewidth` and `frame.linewidth` parameters of `guide_colourbar()`
  are now multiplied with `.pt` like elsewhere in ggplot2. It can cause visual
  changes when these arguments are not the defaults and these changes can be 
  restored to their previous behaviour by adding `/ .pt` (@teunbrand #4314).

* `scale_*_viridis_b()` now uses the full range of the viridis scales 
  (@gregleleu, #4737)

## New features

* `geom_col()` and `geom_bar()` gain a new `just` argument. This is set to `0.5`
  by default; use `just = 0`/`just = 1` to place columns on the left/right
  of the axis breaks.
  (@wurli, #4899)

* `geom_density()` and `stat_density()` now support `bounds` argument
  to estimate density with boundary correction (@echasnovski, #4013).

* ggplot now checks during statistical transformations whether any data 
  columns were dropped and warns about this. If stats intend to drop
  data columns they can declare them in the new field `dropped_aes`.
  (@clauswilke, #3250)

* `...` supports `rlang::list2` dynamic dots in all public functions. 
  (@mone27, #4764) 

* `theme()` now has a `strip.clip` argument, that can be set to `"off"` to 
  prevent the clipping of strip text and background borders (@teunbrand, #4118)
  
* `geom_contour()` now accepts a function in the `breaks` argument 
  (@eliocamp, #4652).

## Minor improvements and bug fixes

* Fix a bug in `position_jitter()` where infinity values were dropped (@javlon,
  #4790).

* `geom_linerange()` now respects the `na.rm` argument (#4927, @thomasp85)

* Improve the support for `guide_axis()` on `coord_trans()` 
  (@yutannihilation, #3959)
  
* Added `stat_align()` to align data without common x-coordinates prior to
  stacking. This is now the default stat for `geom_area()` (@thomasp85, #4850)

* Fix a bug in `stat_contour_filled()` where break value differences below a 
  certain number of digits would cause the computations to fail (@thomasp85, 
  #4874)

* Secondary axis ticks are now positioned more precisely, removing small visual
  artefacts with alignment between grid and ticks (@thomasp85, #3576)

* Improve `stat_function` documentation regarding `xlim` argument. 
  (@92amartins, #4474)

* Fix various issues with how `labels`, `breaks`, `limits`, and `show.limits`
  interact in the different binning guides (@thomasp85, #4831)

* Automatic break calculation now squishes the scale limits to the domain
  of the transformation. This allows `scale_{x/y}_sqrt()` to find breaks at 0   
  when appropriate (@teunbrand, #980).

* Using multiple modified aesthetics correctly will no longer trigger warnings. 
  If used incorrectly, the warning will now report the duplicated aesthetic 
  instead of `NA` (@teunbrand, #4707).

* `aes()` now supports the `!!!` operator in its first two arguments
  (#2675). Thanks to @yutannihilation and @teunbrand for draft
  implementations.

* Require rlang >= 1.0.0 (@billybarc, #4797)

* `geom_violin()` no longer issues "collapsing to unique 'x' values" warning
  (@bersbersbers, #4455)

* `annotate()` now documents unsupported geoms (`geom_abline()`, `geom_hline()`
  and `geom_vline()`), and warns when they are requested (@mikmart, #4719)

* `presidential` dataset now includes Trump's presidency (@bkmgit, #4703).

* `position_stack()` now works fully with `geom_text()` (@thomasp85, #4367)

* `geom_tile()` now correctly recognises missing data in `xmin`, `xmax`, `ymin`,
  and `ymax` (@thomasp85 and @sigmapi, #4495)

* `geom_hex()` will now use the binwidth from `stat_bin_hex()` if present, 
  instead of deriving it (@thomasp85, #4580)
  
* `geom_hex()` now works on non-linear coordinate systems (@thomasp85)

* Fixed a bug throwing errors when trying to render an empty plot with secondary
  axes (@thomasp85, #4509)

* Axes are now added correctly in `facet_wrap()` when `as.table = FALSE`
  (@thomasp85, #4553)

* Better compatibility of custom device functions in `ggsave()` 
  (@thomasp85, #4539)

* Binning scales are now more resilient to calculated limits that ends up being
  `NaN` after transformations (@thomasp85, #4510)

* Strip padding in `facet_grid()` is now only in effect if 
  `strip.placement = "outside"` _and_ an axis is present between the strip and 
  the panel (@thomasp85, #4610)

* Aesthetics of length 1 are now recycled to 0 if the length of the data is 0 
  (@thomasp85, #4588)

* Setting `size = NA` will no longer cause `guide_legend()` to error 
  (@thomasp85, #4559)

* Setting `stroke` to `NA` in `geom_point()` will no longer impair the sizing of
  the points (@thomasp85, #4624)

* `stat_bin_2d()` now correctly recognises the `weight` aesthetic 
  (@thomasp85, #4646)
  
* All geoms now have consistent exposure of linejoin and lineend parameters, and
  the guide keys will now respect these settings (@thomasp85, #4653)

* `geom_sf()` now respects `arrow` parameter for lines (@jakeruss, #4659)

* Updated documentation for `print.ggplot` to reflect that it returns
  the original plot, not the result of `ggplot_build()`. (@r2evans, #4390)

* `scale_*_manual()` no longer displays extra legend keys, or changes their 
  order, when a named `values` argument has more items than the data. To display
  all `values` on the legend instead, use
  `scale_*_manual(values = vals, limits = names(vals))`. (@teunbrand, @banfai, 
  #4511, #4534)

* Updated documentation for `geom_contour()` to correctly reflect argument 
  precedence between `bins` and `binwidth`. (@eliocamp, #4651)

* Dots in `geom_dotplot()` are now correctly aligned to the baseline when
  `stackratio != 1` and `stackdir != "up"` (@mjskay, #4614)

* Key glyphs for `geom_boxplot()`, `geom_crossbar()`, `geom_pointrange()`, and
  `geom_linerange()` are now orientation-aware (@mjskay, #4732)
  
* Updated documentation for `geom_smooth()` to more clearly describe effects of 
  the `fullrange` parameter (@thoolihan, #4399).

# ggplot2 3.3.6
This is a very small release only applying an internal change to comply with 
R 4.2 and its deprecation of `default.stringsAsFactors()`. There are no user
facing changes and no breaking changes.

# ggplot2 3.3.5
This is a very small release focusing on fixing a couple of untenable issues 
that surfaced with the 3.3.4 release

* Revert changes made in #4434 (apply transform to intercept in `geom_abline()`) 
  as it introduced undesirable issues far worse than the bug it fixed 
  (@thomasp85, #4514)
* Fixes an issue in `ggsave()` when producing emf/wmf files (@yutannihilation, 
  #4521)
* Warn when grDevices specific arguments are passed to ragg devices (@thomasp85, 
  #4524)
* Fix an issue where `coord_sf()` was reporting that it is non-linear
  even when data is provided in projected coordinates (@clauswilke, #4527)

# ggplot2 3.3.4
This is a larger patch release fixing a huge number of bugs and introduces a 
small selection of feature refinements.

## Features

* Alt-text can now be added to a plot using the `alt` label, i.e 
  `+ labs(alt = ...)`. Currently this alt text is not automatically propagated, 
  but we plan to integrate into Shiny, RMarkdown, and other tools in the future. 
  (@thomasp85, #4477)

* Add support for the BrailleR package for creating descriptions of the plot
  when rendered (@thomasp85, #4459)
  
* `coord_sf()` now has an argument `default_crs` that specifies the coordinate
  reference system (CRS) for non-sf layers and scale/coord limits. This argument
  defaults to `NULL`, which means non-sf layers are assumed to be in projected
  coordinates, as in prior ggplot2 versions. Setting `default_crs = sf::st_crs(4326)`
  provides a simple way to interpret x and y positions as longitude and latitude,
  regardless of the CRS used by `coord_sf()`. Authors of extension packages
  implementing `stat_sf()`-like functionality are encouraged to look at the source
  code of `stat_sf()`'s `compute_group()` function to see how to provide scale-limit
  hints to `coord_sf()` (@clauswilke, #3659).

* `ggsave()` now uses ragg to render raster output if ragg is available. It also
  handles custom devices that sets a default unit (e.g. `ragg::agg_png`) 
  correctly (@thomasp85, #4388)

* `ggsave()` now returns the saved file location invisibly (#3379, @eliocamp).
  Note that, as a side effect, an unofficial hack `<ggplot object> + ggsave()`
  no longer works (#4513).

* The scale arguments `limits`, `breaks`, `minor_breaks`, `labels`, `rescaler`
  and `oob` now accept purrr style lambda notation (@teunbrand, #4427). The same 
  is true for `as_labeller()` (and therefore also `labeller()`) 
  (@netique, #4188).

* Manual scales now allow named vectors passed to `values` to contain fewer 
  elements than existing in the data. Elements not present in values will be set
  to `NA` (@thomasp85, #3451)
  
* Date and datetime position scales support out-of-bounds (oob) arguments to 
  control how limits affect data outside those limits (@teunbrand, #4199).
  
## Fixes

* Fix a bug that `after_stat()` and `after_scale()` cannot refer to aesthetics
  if it's specified in the plot-global mapping (@yutannihilation, #4260).
  
* Fix bug in `annotate_logticks()` that would cause an error when used together
  with `coord_flip()` (@thomasp85, #3954)
  
* Fix a bug in `geom_abline()` that resulted in `intercept` not being subjected
  to the transformation of the y scale (@thomasp85, #3741)
  
* Extent the range of the line created by `geom_abline()` so that line ending
  is not visible for large linewidths (@thomasp85, #4024)

* Fix bug in `geom_dotplot()` where dots would be positioned wrong with 
  `stackgroups = TRUE` (@thomasp85, #1745)

* Fix calculation of confidence interval for locfit smoothing in `geom_smooth()`
  (@topepo, #3806)
  
* Fix bug in `geom_text()` where `"outward"` and `"inward"` justification for 
  some `angle` values was reversed (@aphalo, #4169, #4447)

* `ggsave()` now sets the default background to match the fill value of the
  `plot.background` theme element (@karawoo, #4057)

* It is now deprecated to specify `guides(<scale> = FALSE)` or
  `scale_*(guide = FALSE)` to remove a guide. Please use 
  `guides(<scale> = "none")` or `scale_*(guide = "none")` instead 
  (@yutannihilation, #4097)
  
* Fix a bug in `guide_bins()` where keys would disappear if the guide was 
  reversed (@thomasp85, #4210)
  
* Fix bug in `guide_coloursteps()` that would repeat the terminal bins if the
  breaks coincided with the limits of the scale (@thomasp85, #4019)

* Make sure that default labels from default mappings doesn't overwrite default
  labels from explicit mappings (@thomasp85, #2406)

* Fix bug in `labeller()` where parsing was turned off if `.multiline = FALSE`
  (@thomasp85, #4084)
  
* Make sure `label_bquote()` has access to the calling environment when 
  evaluating the labels (@thomasp85, #4141)

* Fix a bug in the layer implementation that introduced a new state after the 
  first render which could lead to a different look when rendered the second 
  time (@thomasp85, #4204)

* Fix a bug in legend justification where justification was lost of the legend
  dimensions exceeded the available size (@thomasp85, #3635)

* Fix a bug in `position_dodge2()` where `NA` values in thee data would cause an
  error (@thomasp85, #2905)

* Make sure `position_jitter()` creates the same jittering independent of 
  whether it is called by name or with constructor (@thomasp85, #2507)

* Fix a bug in `position_jitter()` where different jitters would be applied to 
  different position aesthetics of the same axis (@thomasp85, #2941)
  
* Fix a bug in `qplot()` when supplying `c(NA, NA)` as axis limits 
  (@thomasp85, #4027)
  
* Remove cross-inheritance of default discrete colour/fill scales and check the
  type and aesthetic of function output if `type` is a function 
  (@thomasp85, #4149)

* Fix bug in `scale_[x|y]_date()` where custom breaks functions that resulted in
  fractional dates would get misaligned (@thomasp85, #3965)
  
* Fix bug in `scale_[x|y]_datetime()` where a specified timezone would be 
  ignored by the scale (@thomasp85, #4007)
  
* Fix issue in `sec_axis()` that would throw warnings in the absence of any 
  secondary breaks (@thomasp85, #4368)

* `stat_bin()`'s computed variable `width` is now documented (#3522).
  
* `stat_count()` now computes width based on the full dataset instead of per 
  group (@thomasp85, #2047)

* Extended `stat_ecdf()` to calculate the cdf from either x or y instead from y 
  only (@jgjl, #4005)
  
* Fix a bug in `stat_summary_bin()` where one more than the requested number of
  bins would be created (@thomasp85, #3824)

* Only drop groups in `stat_ydensity()` when there are fewer than two data 
  points and throw a warning (@andrewwbutler, #4111).

* Fixed a bug in strip assembly when theme has `strip.text = element_blank()`
  and plots are faceted with multi-layered strips (@teunbrand, #4384).
  
* Using `theme(aspect.ratio = ...)` together with free space in `facet_grid()`
  now correctly throws an error (@thomasp85, #3834)

* Fixed a bug in `labeller()` so that `.default` is passed to `as_labeller()`
  when labellers are specified by naming faceting variables. (@waltersom, #4031)
  
* Updated style for example code (@rjake, #4092)

* ggplot2 now requires R >= 3.3 (#4247).

* ggplot2 now uses `rlang::check_installed()` to check if a suggested package is
  installed, which will offer to install the package before continuing (#4375, 
  @malcolmbarrett)

* Improved error with hint when piping a `ggplot` object into a facet function
  (#4379, @mitchelloharawild).

# ggplot2 3.3.3
This is a small patch release mainly intended to address changes in R and CRAN.
It further changes the licensing model of ggplot2 to an MIT license.

* Update the ggplot2 licence to an MIT license (#4231, #4232, #4233, and #4281)

* Use vdiffr conditionally so ggplot2 can be tested on systems without vdiffr

* Update tests to work with the new `all.equal()` defaults in R >4.0.3

* Fixed a bug that `guide_bins()` mistakenly ignore `override.aes` argument
  (@yutannihilation, #4085).

# ggplot2 3.3.2
This is a small release focusing on fixing regressions introduced in 3.3.1.

* Added an `outside` option to `annotation_logticks()` that places tick marks
  outside of the plot bounds. (#3783, @kbodwin)

* `annotation_raster()` adds support for native rasters. For large rasters,
  native rasters render significantly faster than arrays (@kent37, #3388)
  
* Facet strips now have dedicated position-dependent theme elements 
  (`strip.text.x.top`, `strip.text.x.bottom`, `strip.text.y.left`, 
  `strip.text.y.right`) that inherit from `strip.text.x` and `strip.text.y`, 
  respectively. As a consequence, some theme stylings now need to be applied to 
  the position-dependent elements rather than to the parent elements. This 
  change was already introduced in ggplot2 3.3.0 but not listed in the 
  changelog. (@thomasp85, #3683)

* Facets now handle layers containing no data (@yutannihilation, #3853).
  
* A newly added geom `geom_density_2d_filled()` and associated stat 
  `stat_density_2d_filled()` can draw filled density contours
  (@clauswilke, #3846).

* A newly added `geom_function()` is now recommended to use in conjunction
  with/instead of `stat_function()`. In addition, `stat_function()` now
  works with transformed y axes, e.g. `scale_y_log10()`, and in plots
  containing no other data or layers (@clauswilke, #3611, #3905, #3983).

* Fixed a bug in `geom_sf()` that caused problems with legend-type
  autodetection (@clauswilke, #3963).
  
* Support graphics devices that use the `file` argument instead of `fileneame` 
  in `ggsave()` (@bwiernik, #3810)
  
* Default discrete color scales are now configurable through the `options()` of 
  `ggplot2.discrete.colour` and `ggplot2.discrete.fill`. When set to a character 
  vector of colour codes (or list of character vectors)  with sufficient length, 
  these colours are used for the default scale. See `help(scale_colour_discrete)` 
  for more details and examples (@cpsievert, #3833).

* Default continuous colour scales (i.e., the `options()` 
  `ggplot2.continuous.colour` and `ggplot2.continuous.fill`, which inform the 
  `type` argument of `scale_fill_continuous()` and `scale_colour_continuous()`) 
  now accept a function, which allows more control over these default 
  `continuous_scale()`s (@cpsievert, #3827).

* A bug was fixed in `stat_contour()` when calculating breaks based on 
  the `bins` argument (@clauswilke, #3879, #4004).
  
* Data columns can now contain `Vector` S4 objects, which are widely used in the 
  Bioconductor project. (@teunbrand, #3837)

# ggplot2 3.3.1

This is a small release with no code change. It removes all malicious links to a 
site that got hijacked from the readme and pkgdown site.

# ggplot2 3.3.0

This is a minor release but does contain a range of substantial new features, 
along with the standard bug fixes. The release contains a few visual breaking
changes, along with breaking changes for extension developers due to a shift in
internal representation of the position scales and their axes. No user breaking
changes are included.

This release also adds Dewey Dunnington (@paleolimbot) to the core team.

## Breaking changes
There are no user-facing breaking changes, but a change in some internal 
representations that extension developers may have relied on, along with a few 
breaking visual changes which may cause visual tests in downstream packages to 
fail.

* The `panel_params` field in the `Layout` now contains a list of list of 
  `ViewScale` objects, describing the trained coordinate system scales, instead
  of the list object used before. Any extensions that use this field will likely
  break, as will unit tests that checks aspects of this.

* `element_text()` now issues a warning when vectorized arguments are provided, 
  as in `colour = c("red", "green", "blue")`. Such use is discouraged and not 
  officially supported (@clauswilke, #3492).

* Changed `theme_grey()` setting for legend key so that it creates no border 
  (`NA`) rather than drawing a white one. (@annennenne, #3180)

* `geom_ribbon()` now draws separate lines for the upper and lower intervals if
  `colour` is mapped. Similarly, `geom_area()` and `geom_density()` now draw
  the upper lines only in the same case by default. If you want old-style full
  stroking, use `outline.type = "full"` (@yutannihilation, #3503 / @thomasp85, #3708).

## New features

* The evaluation time of aesthetics can now be controlled to a finer degree. 
  `after_stat()` supersedes the use of `stat()` and `..var..`-notation, and is
  joined by `after_scale()` to allow for mapping to scaled aesthetic values. 
  Remapping of the same aesthetic is now supported with `stage()`, so you can 
  map a data variable to a stat aesthetic, and remap the same aesthetic to 
  something else after statistical transformation (@thomasp85, #3534)

* All `coord_*()` functions with `xlim` and `ylim` arguments now accept
  vectors with `NA` as a placeholder for the minimum or maximum value
  (e.g., `ylim = c(0, NA)` would zoom the y-axis from 0 to the 
  maximum value observed in the data). This mimics the behaviour
  of the `limits` argument in continuous scale functions
  (@paleolimbot, #2907).

* Allowed reversing of discrete scales by re-writing `get_limits()` 
  (@AnneLyng, #3115)
  
* All geoms and stats that had a direction (i.e. where the x and y axes had 
  different interpretation), can now freely choose their direction, instead of
  relying on `coord_flip()`. The direction is deduced from the aesthetic 
  mapping, but can also be specified directly with the new `orientation` 
  argument (@thomasp85, #3506).
  
* Position guides can now be customized using the new `guide_axis()`, which can 
  be passed to position `scale_*()` functions or via `guides()`. The new axis 
  guide (`guide_axis()`) comes with arguments `check.overlap` (automatic removal 
  of overlapping labels), `angle` (easy rotation of axis labels), and
  `n.dodge` (dodge labels into multiple rows/columns) (@paleolimbot, #3322).
  
* A new scale type has been added, that allows binning of aesthetics at the 
  scale level. It has versions for both position and non-position aesthetics and
  comes with two new guides (`guide_bins` and `guide_coloursteps`) 
  (@thomasp85, #3096)
  
* `scale_x_continuous()` and `scale_y_continuous()` gains an `n.breaks` argument
  guiding the number of automatic generated breaks (@thomasp85, #3102)

* Added `stat_contour_filled()` and `geom_contour_filled()`, which compute 
  and draw filled contours of gridded data (@paleolimbot, #3044). 
  `geom_contour()` and `stat_contour()` now use the isoband package
  to compute contour lines. The `complete` parameter (which was undocumented
  and has been unused for at least four years) was removed (@paleolimbot, #3044).
  
* Themes have gained two new parameters, `plot.title.position` and 
  `plot.caption.position`, that can be used to customize how plot
  title/subtitle and plot caption are positioned relative to the overall plot
  (@clauswilke, #3252).

## Extensions
  
* `Geom` now gains a `setup_params()` method in line with the other ggproto
  classes (@thomasp85, #3509)

* The newly added function `register_theme_elements()` now allows developers
  of extension packages to define their own new theme elements and place them
  into the ggplot2 element tree (@clauswilke, #2540).

## Minor improvements and bug fixes

* `coord_trans()` now draws second axes and accepts `xlim`, `ylim`,
  and `expand` arguments to bring it up to feature parity with 
  `coord_cartesian()`. The `xtrans` and `ytrans` arguments that were 
  deprecated in version 1.0.1 in favour of `x` and `y` 
  were removed (@paleolimbot, #2990).

* `coord_trans()` now calculates breaks using the expanded range 
  (previously these were calculated using the unexpanded range, 
  which resulted in differences between plots made with `coord_trans()`
  and those made with `coord_cartesian()`). The expansion for discrete axes 
  in `coord_trans()` was also updated such that it behaves identically
  to that in `coord_cartesian()` (@paleolimbot, #3338).

* `expand_scale()` was deprecated in favour of `expansion()` for setting
  the `expand` argument of `x` and `y` scales (@paleolimbot).

* `geom_abline()`, `geom_hline()`, and `geom_vline()` now issue 
  more informative warnings when supplied with set aesthetics
  (i.e., `slope`, `intercept`, `yintercept`, and/or `xintercept`)
  and mapped aesthetics (i.e., `data` and/or `mapping`).

* Fix a bug in `geom_raster()` that squeezed the image when it went outside 
  scale limits (#3539, @thomasp85)

* `geom_sf()` now determines the legend type automatically (@microly, #3646).
  
* `geom_sf()` now removes rows that can't be plotted due to `NA` aesthetics 
  (#3546, @thomasp85)

* `geom_sf()` now applies alpha to linestring geometries 
  (#3589, @yutannihilation).

* `gg_dep()` was deprecated (@perezp44, #3382).

* Added function `ggplot_add.by()` for lists created with `by()`, allowing such
  lists to be added to ggplot objects (#2734, @Maschette)

* ggplot2 no longer depends on reshape2, which means that it no longer 
  (recursively) needs plyr, stringr, or stringi packages.

* Increase the default `nbin` of `guide_colourbar()` to place the ticks more 
  precisely (#3508, @yutannihilation).

* `manual_scale()` now matches `values` with the order of `breaks` whenever
  `values` is an unnamed vector. Previously, unnamed `values` would match with
  the limits of the scale and ignore the order of any `breaks` provided. Note
  that this may change the appearance of plots that previously relied on the
  unordered behaviour (#2429, @idno0001).

* `scale_manual_*(limits = ...)` now actually limits the scale (#3262,
  @yutannihilation).

* Fix a bug when `show.legend` is a named logical vector 
  (#3461, @yutannihilation).

* Added weight aesthetic option to `stat_density()` and made scaling of 
  weights the default (@annennenne, #2902)
  
* `stat_density2d()` can now take an `adjust` parameter to scale the default 
  bandwidth. (#2860, @haleyjeppson)

* `stat_smooth()` uses `REML` by default, if `method = "gam"` and
  `gam`'s method is not specified (@ikosmidis, #2630).

* stacking text when calculating the labels and the y axis with
  `stat_summary()` now works (@ikosmidis, #2709)
  
* `stat_summary()` and related functions now support rlang-style lambda functions
  (#3568, @dkahle).

* The data mask pronoun, `.data`, is now stripped from default labels.

* Addition of partial themes to plots has been made more predictable;
  stepwise addition of individual partial themes is now equivalent to
  addition of multple theme elements at once (@clauswilke, #3039).

* Facets now don't fail even when some variable in the spec are not available
  in all layers (@yutannihilation, #2963).

# ggplot2 3.2.1

This is a patch release fixing a few regressions introduced in 3.2.0 as well as
fixing some unit tests that broke due to upstream changes.

* `position_stack()` no longer changes the order of the input data. Changes to 
  the internal behaviour of `geom_ribbon()` made this reordering problematic 
  with ribbons that spanned `y = 0` (#3471)
* Using `qplot()` with a single positional aesthetic will no longer title the
  non-specified scale as `"NULL"` (#3473)
* Fixes unit tests for sf graticule labels caused by changes to sf

# ggplot2 3.2.0

This is a minor release with an emphasis on internal changes to make ggplot2 
faster and more consistent. The few interface changes will only affect the 
aesthetics of the plot in minor ways, and will only potentially break code of
extension developers if they have relied on internals that have been changed. 
This release also sees the addition of Hiroaki Yutani (@yutannihilation) to the 
core developer team.

With the release of R 3.6, ggplot2 now requires the R version to be at least 3.2,
as the tidyverse is committed to support 5 major versions of R.

## Breaking changes

* Two patches (#2996 and #3050) fixed minor rendering problems. In most cases,
  the visual changes are so subtle that they are difficult to see with the naked
  eye. However, these changes are detected by the vdiffr package, and therefore
  any package developers who use vdiffr to test for visual correctness of ggplot2
  plots will have to regenerate all reference images.
  
* In some cases, ggplot2 now produces a warning or an error for code that previously
  produced plot output. In all these cases, the previous plot output was accidental,
  and the plotting code uses the ggplot2 API in a way that would lead to undefined
  behavior. Examples include a missing `group` aesthetic in `geom_boxplot()` (#3316),
  annotations across multiple facets (#3305), and not using aesthetic mappings when
  drawing ribbons with `geom_ribbon()` (#3318).

## New features

* This release includes a range of internal changes that speeds up plot 
  generation. None of the changes are user facing and will not break any code,
  but in general ggplot2 should feel much faster. The changes includes, but are
  not limited to:
  
  - Caching ascent and descent dimensions of text to avoid recalculating it for
    every title.
  
  - Using a faster data.frame constructor as well as faster indexing into 
    data.frames
    
  - Removing the plyr dependency, replacing plyr functions with faster 
    equivalents.

* `geom_polygon()` can now draw polygons with holes using the new `subgroup` 
  aesthetic. This functionality requires R 3.6.0 (@thomasp85, #3128)

* Aesthetic mappings now accept functions that return `NULL` (@yutannihilation,
  #2997).

* `stat_function()` now accepts rlang/purrr style anonymous functions for the 
  `fun` parameter (@dkahle, #3159).

* `geom_rug()` gains an "outside" option to allow for moving the rug tassels to 
  outside the plot area (@njtierney, #3085) and a `length` option to allow for 
  changing the length of the rug lines (@daniel-wells, #3109). 
  
* All geoms now take a `key_glyph` paramter that allows users to customize
  how legend keys are drawn (@clauswilke, #3145). In addition, a new key glyph
  `timeseries` is provided to draw nice legends for time series
  (@mitchelloharawild, #3145).

## Extensions

* Layers now have a new member function `setup_layer()` which is called at the
  very beginning of the plot building process and which has access to the 
  original input data and the plot object being built. This function allows the 
  creation of custom layers that autogenerate aesthetic mappings based on the 
  input data or that filter the input data in some form. For the time being, this
  feature is not exported, but it has enabled the development of a new layer type,
  `layer_sf()` (see next item). Other special-purpose layer types may be added
  in the future (@clauswilke, #2872).
  
* A new layer type `layer_sf()` can auto-detect and auto-map sf geometry
  columns in the data. It should be used by extension developers who are writing
  new sf-based geoms or stats (@clauswilke, #3232).

* `x0` and `y0` are now recognized positional aesthetics so they will get scaled 
  if used in extension geoms and stats (@thomasp85, #3168)
  
* Continuous scale limits now accept functions which accept the default
  limits and return adjusted limits. This makes it possible to write
  a function that e.g. ensures the limits are always a multiple of 100,
  regardless of the data (@econandrew, #2307).

## Minor improvements and bug fixes

* `cut_width()` now accepts `...` to pass further arguments to `base::cut.default()`
   like `cut_number()` and `cut_interval()` already did (@cderv, #3055)

* `coord_map()` now can have axes on the top and right (@karawoo, #3042).

* `coord_polar()` now correctly rescales the secondary axis (@linzi-sg, #3278)

* `coord_sf()`, `coord_map()`, and `coord_polar()` now squash `-Inf` and `Inf`
  into the min and max of the plot (@yutannihilation, #2972).

* `coord_sf()` graticule lines are now drawn in the same thickness as panel grid 
  lines in `coord_cartesian()`, and seting panel grid lines to `element_blank()` 
  now also works in `coord_sf()` 
  (@clauswilke, #2991, #2525).

* `economics` data has been regenerated. This leads to some changes in the
  values of all columns (especially in `psavert`), but more importantly, strips 
  the grouping attributes from `economics_long`.

* `element_line()` now fills closed arrows (@yutannihilation, #2924).

* Facet strips on the left side of plots now have clipping turned on, preventing
  text from running out of the strip and borders from looking thicker than for
  other strips (@karawoo, #2772 and #3061).

* ggplot2 now works in Turkish locale (@yutannihilation, #3011).

* Clearer error messages for inappropriate aesthetics (@clairemcwhite, #3060).

* ggplot2 no longer attaches any external packages when using functions that 
  depend on packages that are suggested but not imported by ggplot2. The 
  affected functions include `geom_hex()`, `stat_binhex()`, 
  `stat_summary_hex()`, `geom_quantile()`, `stat_quantile()`, and `map_data()` 
  (@clauswilke, #3126).
  
* `geom_area()` and `geom_ribbon()` now sort the data along the x-axis in the 
  `setup_data()` method rather than as part of `draw_group()` (@thomasp85, 
  #3023)

* `geom_hline()`, `geom_vline()`, and `geom_abline()` now throw a warning if the 
  user supplies both an `xintercept`, `yintercept`, or `slope` value and a 
  mapping (@RichardJActon, #2950).

* `geom_rug()` now works with `coord_flip()` (@has2k1, #2987).

* `geom_violin()` no longer throws an error when quantile lines fall outside 
  the violin polygon (@thomasp85, #3254).

* `guide_legend()` and `guide_colorbar()` now use appropriate spacing between legend
  key glyphs and legend text even if the legend title is missing (@clauswilke, #2943).

* Default labels are now generated more consistently; e.g., symbols no longer
  get backticks, and long expressions are abbreviated with `...`
  (@yutannihilation, #2981).

* All-`Inf` layers are now ignored for picking the scale (@yutannihilation, 
  #3184).
  
* Diverging Brewer colour palette now use the correct mid-point colour 
  (@dariyasydykova, #3072).
  
* `scale_color_continuous()` now points to `scale_colour_continuous()` so that 
  it will handle `type = "viridis"` as the documentation states (@hlendway, 
  #3079).

* `scale_shape_identity()` now works correctly with `guide = "legend"` 
  (@malcolmbarrett, #3029)
  
* `scale_continuous` will now draw axis line even if the length of breaks is 0
  (@thomasp85, #3257)

* `stat_bin()` will now error when the number of bins exceeds 1e6 to avoid 
  accidentally freezing the user session (@thomasp85).
  
* `sec_axis()` now places ticks accurately when using nonlinear transformations (@dpseidel, #2978).

* `facet_wrap()` and `facet_grid()` now automatically remove NULL from facet
  specs, and accept empty specs (@yutannihilation, #3070, #2986).

* `stat_bin()` now handles data with only one unique value (@yutannihilation 
  #3047).

* `sec_axis()` now accepts functions as well as formulas (@yutannihilation, #3031).

*   New theme elements allowing different ticks lengths for each axis. For instance,
    this can be used to have inwards ticks on the x-axis (`axis.ticks.length.x`) and
    outwards ticks on the y-axis (`axis.ticks.length.y`) (@pank, #2935).

* The arguments of `Stat*$compute_layer()` and `Position*$compute_layer()` are
  now renamed to always match the ones of `Stat$compute_layer()` and
  `Position$compute_layer()` (@yutannihilation, #3202).

* `geom_*()` and `stat_*()` now accepts purrr-style lambda notation
  (@yutannihilation, #3138).

* `geom_tile()` and `geom_rect()` now draw rectangles without notches at the
  corners. The style of the corner can be controlled by `linejoin` parameters
  (@yutannihilation, #3050).

# ggplot2 3.1.0

## Breaking changes

This is a minor release and breaking changes have been kept to a minimum. End users of 
ggplot2 are unlikely to encounter any issues. However, there are a few items that developers 
of ggplot2 extensions should be aware of. For additional details, see also the discussion 
accompanying issue #2890.

*   In non-user-facing internal code (specifically in the `aes()` function and in
    the `aesthetics` argument of scale functions), ggplot2 now always uses the British
    spelling for aesthetics containing the word "colour". When users specify a "color"
    aesthetic it is automatically renamed to "colour". This renaming is also applied
    to non-standard aesthetics that contain the word "color". For example, "point_color"
    is renamed to "point_colour". This convention makes it easier to support both
    British and American spelling for novel, non-standard aesthetics, but it may require
    some adjustment for packages that have previously introduced non-standard color
    aesthetics using American spelling. A new function `standardise_aes_names()` is
    provided in case extension writers need to perform this renaming in their own code
    (@clauswilke, #2649).

*   Functions that generate other functions (closures) now force the arguments that are
    used from the generated functions, to avoid hard-to-catch errors. This may affect
    some users of manual scales (such as `scale_colour_manual()`, `scale_fill_manual()`,
    etc.) who depend on incorrect behavior (@krlmlr, #2807).
    
*   `Coord` objects now have a function `backtransform_range()` that returns the
    panel range in data coordinates. This change may affect developers of custom coords,
    who now should implement this function. It may also affect developers of custom
    geoms that use the `range()` function. In some applications, `backtransform_range()`
    may be more appropriate (@clauswilke, #2821).


## New features

*   `coord_sf()` has much improved customization of axis tick labels. Labels can now
    be set manually, and there are two new parameters, `label_graticule` and
    `label_axes`, that can be used to specify which graticules to label on which side
    of the plot (@clauswilke, #2846, #2857, #2881).
    
*   Two new geoms `geom_sf_label()` and `geom_sf_text()` can draw labels and text
    on sf objects. Under the hood, a new `stat_sf_coordinates()` calculates the
    x and y coordinates from the coordinates of the sf geometries. You can customize
    the calculation method via `fun.geometry` argument (@yutannihilation, #2761).
    

## Minor improvements and fixes

*   `benchplot()` now uses tidy evaluation (@dpseidel, #2699).

*   The error message in `compute_aesthetics()` now only provides the names of
    aesthetics with mismatched lengths, rather than all aesthetics (@karawoo,
    #2853).

*   For faceted plots, data is no longer internally reordered. This makes it
    safer to feed data columns into `aes()` or into parameters of geoms or
    stats. However, doing so remains discouraged (@clauswilke, #2694).

*   `coord_sf()` now also understands the `clip` argument, just like the other
    coords (@clauswilke, #2938).

*   `fortify()` now displays a more informative error message for
    `grouped_df()` objects when dplyr is not installed (@jimhester, #2822).

*   All `geom_*()` now display an informative error message when required 
    aesthetics are missing (@dpseidel, #2637 and #2706).

*   `geom_boxplot()` now understands the `width` parameter even when used with
    a non-standard stat, such as `stat_identity()` (@clauswilke, #2893).
    
*  `geom_hex()` now understands the `size` and `linetype` aesthetics
   (@mikmart, #2488).
    
*   `geom_hline()`, `geom_vline()`, and `geom_abline()` now work properly
    with `coord_trans()` (@clauswilke, #2149, #2812).
    
*   `geom_text(..., parse = TRUE)` now correctly renders the expected number of
    items instead of silently dropping items that are empty expressions, e.g.
    the empty string "". If an expression spans multiple lines, we take just
    the first line and drop the rest. This same issue is also fixed for
    `geom_label()` and the axis labels for `geom_sf()` (@slowkow, #2867).

*   `geom_sf()` now respects `lineend`, `linejoin`, and `linemitre` parameters 
    for lines and polygons (@alistaire47, #2826).
    
*   `ggsave()` now exits without creating a new graphics device if previously
    none was open (@clauswilke, #2363).

*   `labs()` now has named arguments `title`, `subtitle`, `caption`, and `tag`.
    Also, `labs()` now accepts tidyeval (@yutannihilation, #2669).

*   `position_nudge()` is now more robust and nudges only in the direction
    requested. This enables, for example, the horizontal nudging of boxplots
    (@clauswilke, #2733).

*   `sec_axis()` and `dup_axis()` now return appropriate breaks for the secondary
    axis when applied to log transformed scales (@dpseidel, #2729).

*   `sec_axis()` now works as expected when used in combination with tidy eval
    (@dpseidel, #2788).

*   `scale_*_date()`, `scale_*_time()` and `scale_*_datetime()` can now display 
    a secondary axis that is a __one-to-one__ transformation of the primary axis,
    implemented using the `sec.axis` argument to the scale constructor 
    (@dpseidel, #2244).
    
*   `stat_contour()`, `stat_density2d()`, `stat_bin2d()`,  `stat_binhex()`
    now calculate normalized statistics including `nlevel`, `ndensity`, and
    `ncount`. Also, `stat_density()` now includes the calculated statistic 
    `nlevel`, an alias for `scaled`, to better match the syntax of `stat_bin()`
    (@bjreisman, #2679).

# ggplot2 3.0.0

## Breaking changes

*   ggplot2 now supports/uses tidy evaluation (as described below). This is a 
    major change and breaks a number of packages; we made this breaking change 
    because it is important to make ggplot2 more programmable, and to be more 
    consistent with the rest of the tidyverse. The best general (and detailed)
    introduction to tidy evaluation can be found in the meta programming
    chapters in [Advanced R](https://adv-r.hadley.nz).
    
    The primary developer facing change is that `aes()` now contains 
    quosures (expression + environment pairs) rather than symbols, and you'll 
    need to take a different approach to extracting the information you need. 
    A common symptom of this change are errors "undefined columns selected" or 
    "invalid 'type' (list) of argument" (#2610). As in the previous version,
    constants (like `aes(x = 1)` or `aes(colour = "smoothed")`) are stored
    as is.
    
    In this version of ggplot2, if you need to describe a mapping in a string, 
    use `quo_name()` (to generate single-line strings; longer expressions may 
    be abbreviated) or `quo_text()` (to generate non-abbreviated strings that
    may span multiple lines). If you do need to extract the value of a variable
    instead use `rlang::eval_tidy()`. You may want to condition on 
    `(packageVersion("ggplot2") <= "2.2.1")` so that your code can work with
    both released and development versions of ggplot2.
    
    We recognise that this is a big change and if you're not already familiar
    with rlang, there's a lot to learn. If you are stuck, or need any help,
    please reach out on <https://community.rstudio.com>.

*   Error: Column `y` must be a 1d atomic vector or a list

    Internally, ggplot2 now uses `as.data.frame(tibble::as_tibble(x))` to
    convert a list into a data frame. This improves ggplot2's support for
    list-columns (needed for sf support), at a small cost: you can no longer
    use matrix-columns. Note that unlike tibble we still allow column vectors
    such as returned by `base::scale()` because of their widespread use.

*   Error: More than one expression parsed
  
    Previously `aes_string(x = c("a", "b", "c"))` silently returned 
    `aes(x = a)`. Now this is a clear error.

*   Error: `data` must be uniquely named but has duplicate columns
  
    If layer data contains columns with identical names an error will be 
    thrown. In earlier versions the first occurring column was chosen silently,
    potentially masking that the wrong data was chosen.

*   Error: Aesthetics must be either length 1 or the same as the data
    
    Layers are stricter about the columns they will combine into a single
    data frame. Each aesthetic now must be either the same length as the data
    frame or a single value. This makes silent recycling errors much less likely.

*   Error: `coord_*` doesn't support free scales 
   
    Free scales only work with selected coordinate systems; previously you'd
    get an incorrect plot.

*   Error in f(...) : unused argument (range = c(0, 1))

    This is because the `oob` argument to scale has been set to a function
    that only takes a single argument; it needs to take two arguments
    (`x`, and `range`). 

*   Error: unused argument (output)
  
    The function `guide_train()` now has an optional parameter `aesthetic`
    that allows you to override the `aesthetic` setting in the scale.
    To make your code work with the both released and development versions of 
    ggplot2 appropriate, add `aesthetic = NULL` to the `guide_train()` method
    signature.
    
    ```R
    # old
    guide_train.legend <- function(guide, scale) {...}
    
    # new 
    guide_train.legend <- function(guide, scale, aesthetic = NULL) {...}
    ```
    
    Then, inside the function, replace `scale$aesthetics[1]`,
    `aesthetic %||% scale$aesthetics[1]`. (The %||% operator is defined in the 
    rlang package).
    
    ```R
    # old
    setNames(list(scale$map(breaks)), scale$aesthetics[1])

    # new
    setNames(list(scale$map(breaks)), aesthetic %||% scale$aesthetics[1])
    ```

*   The long-deprecated `subset` argument to `layer()` has been removed.

## Tidy evaluation

* `aes()` now supports quasiquotation so that you can use `!!`, `!!!`,
  and `:=`. This replaces `aes_()` and `aes_string()` which are now
  soft-deprecated (but will remain around for a long time).

* `facet_wrap()` and `facet_grid()` now support `vars()` inputs. Like
  `dplyr::vars()`, this helper quotes its inputs and supports
  quasiquotation. For instance, you can now supply faceting variables
  like this: `facet_wrap(vars(am, cyl))` instead of 
  `facet_wrap(~am + cyl)`. Note that the formula interface is not going 
  away and will not be deprecated. `vars()` is simply meant to make it 
  easier to create functions around `facet_wrap()` and `facet_grid()`.

  The first two arguments of `facet_grid()` become `rows` and `cols`
  and now support `vars()` inputs. Note however that we took special
  care to ensure complete backward compatibility. With this change
  `facet_grid(vars(cyl), vars(am, vs))` is equivalent to
  `facet_grid(cyl ~ am + vs)`, and `facet_grid(cols = vars(am, vs))` is
  equivalent to `facet_grid(. ~ am + vs)`.

  One nice aspect of the new interface is that you can now easily
  supply names: `facet_grid(vars(Cylinder = cyl), labeller =
  label_both)` will give nice label titles to the facets. Of course,
  those names can be unquoted with the usual tidy eval syntax.

### sf

* ggplot2 now has full support for sf with `geom_sf()` and `coord_sf()`:

  ```r
  nc <- sf::st_read(system.file("shape/nc.shp", package = "sf"), quiet = TRUE)
  ggplot(nc) +
    geom_sf(aes(fill = AREA))
  ```
  It supports all simple features, automatically aligns CRS across layers, sets
  up the correct aspect ratio, and draws a graticule.

## New features

* ggplot2 now works on R 3.1 onwards, and uses the 
  [vdiffr](https://github.com/r-lib/vdiffr) package for visual testing.

* In most cases, accidentally using `%>%` instead of `+` will generate an 
  informative error (#2400).

* New syntax for calculated aesthetics. Instead of using `aes(y = ..count..)` 
  you can (and should!) use `aes(y = stat(count))`. `stat()` is a real function 
  with documentation which hopefully will make this part of ggplot2 less 
  confusing (#2059).
  
  `stat()` is particularly nice for more complex calculations because you 
  only need to specify it once: `aes(y = stat(count / max(count)))`,
  rather than `aes(y = ..count.. / max(..count..))`
  
* New `tag` label for adding identification tags to plots, typically used for 
  labelling a subplot with a letter. Add a tag with `labs(tag = "A")`, style it 
  with the `plot.tag` theme element, and control position with the
  `plot.tag.position` theme setting (@thomasp85).

### Layers: geoms, stats, and position adjustments

* `geom_segment()` and `geom_curve()` have a new `arrow.fill` parameter which 
  allows you to specify a separate fill colour for closed arrowheads 
  (@hrbrmstr and @clauswilke, #2375).

* `geom_point()` and friends can now take shapes as strings instead of integers,
  e.g. `geom_point(shape = "diamond")` (@daniel-barnett, #2075).

* `position_dodge()` gains a `preserve` argument that allows you to control
  whether the `total` width at each `x` value is preserved (the current 
  default), or ensure that the width of a `single` element is preserved
  (what many people want) (#1935).

* New `position_dodge2()` provides enhanced dodging for boxplots. Compared to
  `position_dodge()`, `position_dodge2()` compares `xmin` and `xmax` values  
  to determine which elements overlap, and spreads overlapping elements evenly
  within the region of overlap. `position_dodge2()` is now the default position
  adjustment for `geom_boxplot()`, because it handles `varwidth = TRUE`, and 
  will be considered for other geoms in the future.
  
  The `padding` parameter adds a small amount of padding between elements 
  (@karawoo, #2143) and a `reverse` parameter allows you to reverse the order 
  of placement (@karawoo, #2171).
  
* New `stat_qq_line()` makes it easy to add a simple line to a Q-Q plot, which 
  makes it easier to judge the fit of the theoretical distribution 
  (@nicksolomon).

### Scales and guides

* Improved support for mapping date/time variables to `alpha`, `size`, `colour`, 
  and `fill` aesthetics, including `date_breaks` and `date_labels` arguments 
  (@karawoo, #1526), and new `scale_alpha()` variants (@karawoo, #1526).

* Improved support for ordered factors. Ordered factors throw a warning when 
  mapped to shape (unordered factors do not), and do not throw warnings when 
  mapped to size or alpha (unordered factors do). Viridis is used as the 
  default colour and fill scale for ordered factors (@karawoo, #1526).

* The `expand` argument of `scale_*_continuous()` and `scale_*_discrete()`
  now accepts separate expansion values for the lower and upper range
  limits. The expansion limits can be specified using the convenience
  function `expand_scale()`.
  
  Separate expansion limits may be useful for bar charts, e.g. if one
  wants the bottom of the bars to be flush with the x axis but still 
  leave some (automatically calculated amount of) space above them:
  
    ```r
    ggplot(mtcars) +
        geom_bar(aes(x = factor(cyl))) +
        scale_y_continuous(expand = expand_scale(mult = c(0, .1)))
    ```
  
  It can also be useful for line charts, e.g. for counts over time,
  where one wants to have a ’hard’ lower limit of y = 0 but leave the
  upper limit unspecified (and perhaps differing between panels), with
  some extra space above the highest point on the line (with symmetrical 
  limits, the extra space above the highest point could in some cases 
  cause the lower limit to be negative).
  
  The old syntax for the `expand` argument will, of course, continue
  to work (@huftis, #1669).

* `scale_colour_continuous()` and `scale_colour_gradient()` are now controlled 
  by global options `ggplot2.continuous.colour` and `ggplot2.continuous.fill`. 
  These can be set to `"gradient"` (the default) or `"viridis"` (@karawoo).

* New `scale_colour_viridis_c()`/`scale_fill_viridis_c()` (continuous) and
  `scale_colour_viridis_d()`/`scale_fill_viridis_d()` (discrete) make it
  easy to use Viridis colour scales (@karawoo, #1526).

* Guides for `geom_text()` now accept custom labels with 
  `guide_legend(override.aes = list(label = "foo"))` (@brianwdavis, #2458).

### Margins

* Strips gain margins on all sides by default. This means that to fully justify
  text to the edge of a strip, you will need to also set the margins to 0
  (@karawoo).

* Rotated strip labels now correctly understand `hjust` and `vjust` parameters
  at all angles (@karawoo).

* Strip labels now understand justification relative to the direction of the
  text, meaning that in y facets, the strip text can be placed at either end of
  the strip using `hjust` (@karawoo).

* Legend titles and labels get a little extra space around them, which 
  prevents legend titles from overlapping the legend at large font sizes 
  (@karawoo, #1881).

## Extension points

* New `autolayer()` S3 generic (@mitchelloharawild, #1974). This is similar
  to `autoplot()` but produces layers rather than complete plots.

* Custom objects can now be added using `+` if a `ggplot_add` method has been
  defined for the class of the object (@thomasp85).

* Theme elements can now be subclassed. Add a `merge_element` method to control
  how properties are inherited from the parent element. Add an `element_grob` 
  method to define how elements are rendered into grobs (@thomasp85, #1981).

* Coords have gained new extension mechanisms.
  
    If you have an existing coord extension, you will need to revise the
    specification of the `train()` method. It is now called 
    `setup_panel_params()` (better reflecting what it actually does) and now 
    has arguments `scale_x`, and `scale_y` (the x and y scales respectively) 
    and `param`, a list of plot specific parameters generated by 
    `setup_params()`.

    What was formerly called `scale_details` (in coords), `panel_ranges` 
    (in layout) and `panel_scales` (in geoms) are now consistently called
    `panel_params` (#1311). These are parameters of the coord that vary from
    panel to panel.

* `ggplot_build()` and `ggplot_gtable()` are now generics, so ggplot-subclasses 
  can define additional behavior during the build stage.

* `guide_train()`, `guide_merge()`, `guide_geom()`, and `guide_gengrob()`
  are now exported as they are needed if you want to design your own guide.
  They are not currently documented; use at your own risk (#2528).

* `scale_type()` generic is now exported and documented. Use this if you 
  want to extend ggplot2 to work with a new type of vector.

## Minor bug fixes and improvements

### Faceting

* `facet_grid()` gives a more informative error message if you try to use
  a variable in both rows and cols (#1928).

* `facet_grid()` and `facet_wrap()` both give better error messages if you
  attempt to use an unsupported coord with free scales (#2049).

* `label_parsed()` works once again (#2279).

* You can now style the background of horizontal and vertical strips
  independently with `strip.background.x` and `strip.background.y` 
  theme settings (#2249).

### Scales

* `discrete_scale()` documentation now inherits shared definitions from 
  `continuous_scale()` (@alistaire47, #2052).

* `guide_colorbar()` shows all colours of the scale (@has2k1, #2343).

* `scale_identity()` once again produces legends by default (#2112).

* Tick marks for secondary axes with strong transformations are more 
  accurately placed (@thomasp85, #1992).

* Missing line types now reliably generate missing lines (with standard 
  warning) (#2206).

* Legends now ignore set aesthetics that are not length one (#1932).

* All colour and fill scales now have an `aesthetics` argument that can
  be used to set the aesthetic(s) the scale works with. This makes it
  possible to apply a colour scale to both colour and fill aesthetics
  at the same time, via `aesthetics = c("colour", "fill")` (@clauswilke).
  
* Three new generic scales work with any aesthetic or set of aesthetics: 
  `scale_continuous_identity()`, `scale_discrete_identity()`, and
  `scale_discrete_manual()` (@clauswilke).

* `scale_*_gradient2()` now consistently omits points outside limits by 
  rescaling after the limits are enforced (@foo-bar-baz-qux, #2230).

### Layers

* `geom_label()` now correctly produces unbordered labels when `label.size` 
  is 0, even when saving to PDF (@bfgray3, #2407).

* `layer()` gives considerably better error messages for incorrectly specified
  `geom`, `stat`, or `position` (#2401).

* In all layers that use it, `linemitre` now defaults to 10 (instead of 1)
  to better match base R.

* `geom_boxplot()` now supplies a default value if no `x` aesthetic is present
  (@foo-bar-baz-qux, #2110).

* `geom_density()` drops groups with fewer than two data points and throws a
  warning. For groups with two data points, density values are now calculated 
  with `stats::density` (@karawoo, #2127).

* `geom_segment()` now also takes a `linejoin` parameter. This allows more 
  control over the appearance of the segments, which is especially useful for 
  plotting thick arrows (@Ax3man, #774).

* `geom_smooth()` now reports the formula used when `method = "auto"` 
  (@davharris #1951). `geom_smooth()` now orders by the `x` aesthetic, making it 
  easier to pass pre-computed values without manual ordering (@izahn, #2028). It 
  also now knows it has `ymin` and `ymax` aesthetics (#1939). The legend 
  correctly reflects the status of the `se` argument when used with stats 
  other than the default (@clauswilke, #1546).

* `geom_tile()` now once again interprets `width` and `height` correctly 
  (@malcolmbarrett, #2510).

* `position_jitter()` and `position_jitterdodge()` gain a `seed` argument that
  allows the specification of a random seed for reproducible jittering 
  (@krlmlr, #1996 and @slowkow, #2445).

* `stat_density()` has better behaviour if all groups are dropped because they
  are too small (#2282).

* `stat_summary_bin()` now understands the `breaks` parameter (@karawoo, #2214).

* `stat_bin()` now accepts functions for `binwidth`. This allows better binning 
  when faceting along variables with different ranges (@botanize).

* `stat_bin()` and `geom_histogram()` now sum correctly when using the `weight` 
  aesthetic (@jiho, #1921).

* `stat_bin()` again uses correct scaling for the computed variable `ndensity` 
  (@timgoodman, #2324).

* `stat_bin()` and `stat_bin_2d()` now properly handle the `breaks` parameter 
  when the scales are transformed (@has2k1, #2366).

* `update_geom_defaults()` and `update_stat_defaults()` allow American 
  spelling of aesthetic parameters (@foo-bar-baz-qux, #2299).

* The `show.legend` parameter now accepts a named logical vector to hide/show
  only some aesthetics in the legend (@tutuchan, #1798).

* Layers now silently ignore unknown aesthetics with value `NULL` (#1909).

### Coords

* Clipping to the plot panel is now configurable, through a `clip` argument
  to coordinate systems, e.g. `coord_cartesian(clip = "off")` 
  (@clauswilke, #2536).

* Like scales, coordinate systems now give you a message when you're 
  replacing an existing coordinate system (#2264).

* `coord_polar()` now draws secondary axis ticks and labels 
  (@dylan-stark, #2072), and can draw the radius axis on the right 
  (@thomasp85, #2005).

* `coord_trans()` now generates a warning when a transformation generates 
  non-finite values (@foo-bar-baz-qux, #2147).

### Themes

* Complete themes now always override all elements of the default theme
  (@has2k1, #2058, #2079).

* Themes now set default grid colour in `panel.grid` rather than individually
  in `panel.grid.major` and `panel.grid.minor` individually. This makes it 
  slightly easier to customise the theme (#2352).

* Fixed bug when setting strips to `element_blank()` (@thomasp85). 

* Axes positioned on the top and to the right can now customize their ticks and
  lines separately (@thomasp85, #1899).

* Built-in themes gain parameters `base_line_size` and `base_rect_size` which 
  control the default sizes of line and rectangle elements (@karawoo, #2176).

* Default themes use `rel()` to set line widths (@baptiste).

* Themes were tweaked for visual consistency and more graceful behavior when 
  changing the base font size. All absolute heights or widths were replaced 
  with heights or widths that are proportional to the base font size. One 
  relative font size was eliminated (@clauswilke).
  
* The height of descenders is now calculated solely on font metrics and doesn't
  change with the specific letters in the string. This fixes minor alignment 
  issues with plot titles, subtitles, and legend titles (#2288, @clauswilke).

### Guides

* `guide_colorbar()` is more configurable: tick marks and color bar frame
  can now by styled with arguments `ticks.colour`, `ticks.linewidth`, 
  `frame.colour`, `frame.linewidth`, and `frame.linetype`
  (@clauswilke).
  
* `guide_colorbar()` now uses `legend.spacing.x` and `legend.spacing.y` 
  correctly, and it can handle multi-line titles. Minor tweaks were made to 
  `guide_legend()` to make sure the two legend functions behave as similarly as
  possible (@clauswilke, #2397 and #2398).
  
* The theme elements `legend.title` and `legend.text` now respect the settings 
  of `margin`, `hjust`, and `vjust` (@clauswilke, #2465, #1502).

* Non-angle parameters of `label.theme` or `title.theme` can now be set in 
  `guide_legend()` and `guide_colorbar()` (@clauswilke, #2544).

### Other

* `fortify()` gains a method for tbls (@karawoo, #2218).

* `ggplot` gains a method for `grouped_df`s that adds a `.group` variable,
  which computes a unique value for each group. Use it with 
  `aes(group = .group)` (#2351).

* `ggproto()` produces objects with class `c("ggproto", "gg")`, allowing for
  a more informative error message when adding layers, scales, or other ggproto 
  objects (@jrnold, #2056).

* `ggsave()`'s DPI argument now supports 3 string options: "retina" (320
  DPI), "print" (300 DPI), and "screen" (72 DPI) (@foo-bar-baz-qux, #2156).
  `ggsave()` now uses full argument names to avoid partial match warnings 
  (#2355), and correctly restores the previous graphics device when several
  graphics devices are open (#2363).

* `print.ggplot()` now returns the original ggplot object, instead of the 
  output from `ggplot_build()`. Also, the object returned from 
  `ggplot_build()` now has the class `"ggplot_built"` (#2034).

* `map_data()` now works even when purrr is loaded (tidyverse#66).

* New functions `summarise_layout()`, `summarise_coord()`, and 
  `summarise_layers()` summarise the layout, coordinate systems, and layers 
  of a built ggplot object (#2034, @wch). This provides a tested API that 
  (e.g.) shiny can depend on.

* Updated startup messages reflect new resources (#2410, @mine-cetinkaya-rundel).

# ggplot2 2.2.1

* Fix usage of `structure(NULL)` for R-devel compatibility (#1968).

# ggplot2 2.2.0

## Major new features

### Subtitle and caption

Thanks to @hrbrmstr plots now have subtitles and captions, which can be set with 
the `subtitle`  and `caption` arguments to `ggtitle()` and `labs()`. You can 
control their appearance with the theme settings `plot.caption` and 
`plot.subtitle`. The main plot title is now left-aligned to better work better 
with a subtitle. The caption is right-aligned (@hrbrmstr).

### Stacking

`position_stack()` and `position_fill()` now sort the stacking order to match 
grouping order. This allows you to control the order through grouping, and 
ensures that the default legend matches the plot (#1552, #1593). If you want the 
opposite order (useful if you have horizontal bars and horizontal legend), you 
can request reverse stacking by using `position = position_stack(reverse = TRUE)` 
(#1837).
  
`position_stack()` and `position_fill()` now accepts negative values which will 
create stacks extending below the x-axis (#1691).

`position_stack()` and `position_fill()` gain a `vjust` argument which makes it 
easy to (e.g.) display labels in the middle of stacked bars (#1821).

### Layers

`geom_col()` was added to complement `geom_bar()` (@hrbrmstr). It uses 
`stat="identity"` by default, making the `y` aesthetic mandatory. It does not 
support any other `stat_()` and does not provide fallback support for the 
`binwidth` parameter. Examples and references in other functions were updated to
demonstrate `geom_col()` usage. 

When creating a layer, ggplot2 will warn if you use an unknown aesthetic or an 
unknown parameter. Compared to the previous version, this is stricter for 
aesthetics (previously there was no message), and less strict for parameters 
(previously this threw an error) (#1585).

### Facetting

The facet system, as well as the internal panel class, has been rewritten in 
ggproto. Facets are now extendable in the same manner as geoms and stats, as 
described in `vignette("extending-ggplot2")`.

We have also added the following new features.
  
* `facet_grid()` and `facet_wrap()` now allow expressions in their faceting 
  formulas (@DanRuderman, #1596).

* When `facet_wrap()` results in an uneven number of panels, axes will now be
  drawn underneath the hanging panels (fixes #1607)

* Strips can now be freely positioned in `facet_wrap()` using the 
  `strip.position` argument (deprecates `switch`).

* The relative order of panel, strip, and axis can now be controlled with 
  the theme setting `strip.placement` that takes either `inside` (strip between 
  panel and axis) or `outside` (strip after axis).

* The theme option `panel.margin` has been deprecated in favour of 
  `panel.spacing` to more clearly communicate intent.

### Extensions

Unfortunately there was a major oversight in the construction of ggproto which 
lead to extensions capturing the super object at package build time, instead of 
at package run time (#1826). This problem has been fixed, but requires 
re-installation of all extension packages.

## Scales

* The position of x and y axes can now be changed using the `position` argument
  in `scale_x_*`and `scale_y_*` which can take `top` and `bottom`, and `left`
  and `right` respectively. The themes of top and right axes can be modified 
  using the `.top` and `.right` modifiers to `axis.text.*` and `axis.title.*`.

### Continuous scales

* `scale_x_continuous()` and `scale_y_continuous()` can now display a secondary 
  axis that is a __one-to-one__ transformation of the primary axis (e.g. degrees 
  Celcius to degrees Fahrenheit). The secondary axis will be positioned opposite 
  to the primary axis and can be controlled with the `sec.axis` argument to 
  the scale constructor.

* Scales worry less about having breaks. If no breaks can be computed, the
  plot will work instead of throwing an uninformative error (#791). This 
  is particularly helpful when you have facets with free scales, and not
  all panels contain data.

* Scales now warn when transformation introduces infinite values (#1696).

### Date time

* `scale_*_datetime()` now supports time zones. It will use the timezone 
  attached to the variable by default, but can be overridden with the 
  `timezone` argument.

* New `scale_x_time()` and `scale_y_time()` generate reasonable default
  breaks and labels for hms vectors (#1752).

### Discrete scales

The treatment of missing values by discrete scales has been thoroughly 
overhauled (#1584). The underlying principle is that we can naturally represent 
missing values on discrete variables (by treating just like another level), so 
by default we should. 

This principle applies to:

* character vectors
* factors with implicit NA
* factors with explicit NA

And to all scales (both position and non-position.)

Compared to the previous version of ggplot2, there are three main changes:

1.  `scale_x_discrete()` and `scale_y_discrete()` always show discrete NA,
    regardless of their source

1.  If present, `NA`s are shown in discrete legends.

1.  All discrete scales gain a `na.translate` argument that allows you to 
    control whether `NA`s are translated to something that can be visualised,
    or should be left as missing. Note that if you don't translate (i.e. 
    `na.translate = FALSE)` the missing values will passed on to the layer, 
    which will warning that it's dropping missing values. To suppress the
    warnings, you'll also need to add `na.rm = TRUE` to the layer call. 

There were also a number of other smaller changes

* Correctly use scale expansion factors.
* Don't preserve space for dropped levels (#1638).
* Only issue one warning when when asking for too many levels (#1674).
* Unicode labels work better on Windows (#1827).
* Warn when used with only continuous data (#1589)

## Themes

* The `theme()` constructor now has named arguments rather than ellipses. This 
  should make autocomplete substantially more useful. The documentation
  (including examples) has been considerably improved.
  
* Built-in themes are more visually homogeneous, and match `theme_grey` better.
  (@jiho, #1679)
  
* When computing the height of titles, ggplot2 now includes the height of the
  descenders (i.e. the bits of `g` and `y` that hang beneath the baseline). This 
  improves the margins around titles, particularly the y axis label (#1712).
  I have also very slightly increased the inner margins of axis titles, and 
  removed the outer margins. 

* Theme element inheritance is now easier to work with as modification now
  overrides default `element_blank` elements (#1555, #1557, #1565, #1567)
  
* Horizontal legends (i.e. legends on the top or bottom) are horizontally
  aligned by default (#1842). Use `legend.box = "vertical"` to switch back
  to the previous behaviour.
  
* `element_line()` now takes an `arrow` argument to specify arrows at the end of
  lines (#1740)

There were a number of tweaks to the theme elements that control legends:
  
* `legend.justification` now controls appearance will plotting the legend
  outside of the plot area. For example, you can use 
  `theme(legend.justification = "top")` to make the legend align with the 
  top of the plot.

* `panel.margin` and `legend.margin` have been renamed to `panel.spacing` and 
  `legend.spacing` respectively, to better communicate intent (they only
  affect spacing between legends and panels, not the margins around them)

* `legend.margin` now controls margin around individual legends.

* New `legend.box.background`, `legend.box.spacing`, and `legend.box.margin`
  control the background, spacing, and margin of the legend box (the region
  that contains all legends).

## Bug fixes and minor improvements

* ggplot2 now imports tibble. This ensures that all built-in datasets print 
  compactly even if you haven't explicitly loaded tibble or dplyr (#1677).

* Class of aesthetic mapping is preserved when adding `aes()` objects (#1624).

* `+.gg` now works for lists that include data frames.

* `annotation_x()` now works in the absense of global data (#1655)

* `geom_*(show.legend = FALSE)` now works for `guide_colorbar`.

* `geom_boxplot()` gains new `outlier.alpha` (@jonathan-g) and 
  `outlier.fill` (@schloerke, #1787) parameters to control the alpha/fill of
   outlier points independently of the alpha of the boxes. 

* `position_jitter()` (and hence `geom_jitter()`) now correctly computes 
  the jitter width/jitter when supplied by the user (#1775, @has2k1).

* `geom_contour()` more clearly describes what inputs it needs (#1577).

* `geom_curve()` respects the `lineend` parameter (#1852).

* `geom_histogram()` and `stat_bin()` understand the `breaks` parameter once 
  more. (#1665). The floating point adjustment for histogram bins is now 
  actually used - it was previously inadvertently ignored (#1651).

* `geom_violin()` no longer transforms quantile lines with the alpha aesthetic
  (@mnbram, #1714). It no longer errors when quantiles are requested but data
  have zero range (#1687). When `trim = FALSE` it once again has a nice 
  range that allows the density to reach zero (by extending the range 3 
  bandwidths to either side of the data) (#1700).

* `geom_dotplot()` works better when faceting and binning on the y-axis. 
  (#1618, @has2k1).
  
* `geom_hexbin()` once again supports `..density..` (@mikebirdgeneau, #1688).

* `geom_step()` gives useful warning if only one data point in layer (#1645).

* `layer()` gains new `check.aes` and `check.param` arguments. These allow
  geom/stat authors to optional suppress checks for known aesthetics/parameters.
  Currently this is used only in `geom_blank()` which powers `expand_limits()` 
  (#1795).

* All `stat_*()` display a better error message when required aesthetics are
  missing.
  
* `stat_bin()` and `stat_summary_hex()` now accept length 1 `binwidth` (#1610)

* `stat_density()` gains new argument `n`, which is passed to underlying function
  `stats::density` ("number of equally spaced points at which the
  density is to be estimated"). (@hbuschme)

* `stat_binhex()` now again returns `count` rather than `value` (#1747)

* `stat_ecdf()` respects `pad` argument (#1646).

* `stat_smooth()` once again informs you about the method it has chosen.
  It also correctly calculates the size of the largest group within facets.

* `x` and `y` scales are now symmetric regarding the list of
  aesthetics they accept: `xmin_final`, `xmax_final`, `xlower`,
  `xmiddle` and `xupper` are now valid `x` aesthetics.

* `Scale` extensions can now override the `make_title` and `make_sec_title` 
  methods to let the scale modify the axis/legend titles.

* The random stream is now reset after calling `.onAttach()` (#2409).

# ggplot2 2.1.0

## New features

* When mapping an aesthetic to a constant (e.g. 
  `geom_smooth(aes(colour = "loess")))`), the default guide title is the name 
  of the aesthetic (i.e. "colour"), not the value (i.e. "loess") (#1431).

* `layer()` now accepts a function as the data argument. The function will be
  applied to the data passed to the `ggplot()` function and must return a
  data.frame (#1527, @thomasp85). This is a more general version of the 
  deprecated `subset` argument.

* `theme_update()` now uses the `+` operator instead of `%+replace%`, so that
  unspecified values will no longer be `NULL`ed out. `theme_replace()`
  preserves the old behaviour if desired (@oneillkza, #1519). 

* `stat_bin()` has been overhauled to use the same algorithm as ggvis, which 
  has been considerably improved thanks to the advice of Randy Prium (@rpruim).
  This includes:
  
    * Better arguments and a better algorithm for determining the origin.
      You can now specify either `boundary` or the `center` of a bin.
      `origin` has been deprecated in favour of these arguments.
      
    * `drop` is deprecated in favour of `pad`, which adds extra 0-count bins
      at either end (needed for frequency polygons). `geom_histogram()` defaults 
      to `pad = FALSE` which considerably improves the default limits for 
      the histogram, especially when the bins are big (#1477).
      
    * The default algorithm does a (somewhat) better job at picking nice widths 
      and origins across a wider range of input data.
      
    * `bins = n` now gives a histogram with `n` bins, not `n + 1` (#1487).

## Bug fixes

* All `\donttest{}` examples run.

* All `geom_()` and `stat_()` functions now have consistent argument order:
  data + mapping, then geom/stat/position, then `...`, then specific arguments, 
  then arguments common to all layers (#1305). This may break code if you were
  previously relying on partial name matching, but in the long-term should make 
  ggplot2 easier to use. In particular, you can now set the `n` parameter
  in `geom_density2d()` without it partially matching `na.rm` (#1485).

* For geoms with both `colour` and `fill`, `alpha` once again only affects
  fill (Reverts #1371, #1523). This was causing problems for people.

* `facet_wrap()`/`facet_grid()` works with multiple empty panels of data 
  (#1445).

* `facet_wrap()` correctly swaps `nrow` and `ncol` when faceting vertically
  (#1417).

* `ggsave("x.svg")` now uses svglite to produce the svg (#1432).

* `geom_boxplot()` now understands `outlier.color` (#1455).

* `geom_path()` knows that "solid" (not just 1) represents a solid line (#1534).

* `geom_ribbon()` preserves missing values so they correctly generate a 
  gap in the ribbon (#1549).

* `geom_tile()` once again accepts `width` and `height` parameters (#1513). 
  It uses `draw_key_polygon()` for better a legend, including a coloured 
  outline (#1484).

* `layer()` now automatically adds a `na.rm` parameter if none is explicitly
  supplied.

* `position_jitterdodge()` now works on all possible dodge aesthetics, 
  e.g. `color`, `linetype` etc. instead of only based on `fill` (@bleutner)

* `position = "nudge"` now works (although it doesn't do anything useful)
  (#1428).

* The default scale for columns of class "AsIs" is now "identity" (#1518).

* `scale_*_discrete()` has better defaults when used with purely continuous
  data (#1542).

* `scale_size()` warns when used with categorical data.

* `scale_size()`, `scale_colour()`, and `scale_fill()` gain date and date-time
  variants (#1526).

* `stat_bin_hex()` and `stat_bin_summary()` now use the same underlying 
  algorithm so results are consistent (#1383). `stat_bin_hex()` now accepts
  a `weight` aesthetic. To be consistent with related stats, the output variable 
  from `stat_bin_hex()` is now value instead of count.

* `stat_density()` gains a `bw` parameter which makes it easy to get consistent 
   smoothing between facets (@jiho)

* `stat-density-2d()` no longer ignores the `h` parameter, and now accepts 
  `bins` and `binwidth` parameters to control the number of contours 
  (#1448, @has2k1).

* `stat_ecdf()` does a better job of adding padding to -Inf/Inf, and gains
  an argument `pad` to suppress the padding if not needed (#1467).

* `stat_function()` gains an `xlim` parameter (#1528). It once again works 
  with discrete x values (#1509).

* `stat_summary()` preserves sorted x order which avoids artefacts when
  display results with `geom_smooth()` (#1520).

* All elements should now inherit correctly for all themes except `theme_void()`.
  (@Katiedaisey, #1555) 

* `theme_void()` was completely void of text but facets and legends still
  need labels. They are now visible (@jiho). 

* You can once again set legend key and height width to unit arithmetic
  objects (like `2 * unit(1, "cm")`) (#1437).

* Eliminate spurious warning if you have a layer with no data and no aesthetics
  (#1451).

* Removed a superfluous comma in `theme-defaults.r` code (@jschoeley)

* Fixed a compatibility issue with `ggproto` and R versions prior to 3.1.2.
  (#1444)

* Fixed issue where `coord_map()` fails when given an explicit `parameters`
  argument (@tdmcarthur, #1729)
  
* Fixed issue where `geom_errorbarh()` had a required `x` aesthetic (#1933)  

# ggplot2 2.0.0

## Major changes

* ggplot no longer throws an error if your plot has no layers. Instead it 
  automatically adds `geom_blank()` (#1246).
  
* New `cut_width()` is a convenient replacement for the verbose
  `plyr::round_any()`, with the additional benefit of offering finer
  control.

* New `geom_count()` is a convenient alias to `stat_sum()`. Use it when you
  have overlapping points on a scatterplot. `stat_sum()` now defaults to 
  using counts instead of proportions.

* New `geom_curve()` adds curved lines, with a similar specification to 
  `geom_segment()` (@veraanadi, #1088).

* Date and datetime scales now have `date_breaks`, `date_minor_breaks` and
  `date_labels` arguments so that you never need to use the long
  `scales::date_breaks()` or `scales::date_format()`.
  
* `geom_bar()` now has it's own stat, distinct from `stat_bin()` which was
  also used by `geom_histogram()`. `geom_bar()` now uses `stat_count()` 
  which counts values at each distinct value of x (i.e. it does not bin
  the data first). This can be useful when you want to show exactly which 
  values are used in a continuous variable.

* `geom_point()` gains a `stroke` aesthetic which controls the border width of 
  shapes 21-25 (#1133, @SeySayux). `size` and `stroke` are additive so a point 
  with `size = 5` and `stroke = 5` will have a diameter of 10mm. (#1142)

* New `position_nudge()` allows you to slightly offset labels (or other 
  geoms) from their corresponding points (#1109).

* `scale_size()` now maps values to _area_, not radius. Use `scale_radius()`
  if you want the old behaviour (not recommended, except perhaps for lines).

* New `stat_summary_bin()` works like `stat_summary()` but on binned data. 
  It's a generalisation of `stat_bin()` that can compute any aggregate,
  not just counts (#1274). Both default to `mean_se()` if no aggregation
  functions are supplied (#1386).

* Layers are now much stricter about their arguments - you will get an error
  if you've supplied an argument that isn't an aesthetic or a parameter.
  This is likely to cause some short-term pain but in the long-term it will make
  it much easier to spot spelling mistakes and other errors (#1293).
  
    This change does break a handful of geoms/stats that used `...` to pass 
    additional arguments on to the underlying computation. Now 
    `geom_smooth()`/`stat_smooth()` and `geom_quantile()`/`stat_quantile()` 
    use `method.args` instead (#1245, #1289); and `stat_summary()` (#1242), 
    `stat_summary_hex()`, and `stat_summary2d()` use `fun.args`.

### Extensibility

There is now an official mechanism for defining Stats, Geoms, and Positions in 
other packages. See `vignette("extending-ggplot2")` for details.

* All Geoms, Stats and Positions are now exported, so you can inherit from them
  when making your own objects (#989).

* ggplot2 no longer uses proto or reference classes. Instead, we now use 
  ggproto, a new OO system designed specifically for ggplot2. Unlike proto
  and RC, ggproto supports clean cross-package inheritance. Creating a new OO
  system isn't usually the right way to solve a problem, but I'm pretty sure
  it was necessary here. Read more about it in the vignette.

* `aes_()` replaces `aes_q()`. It also supports formulas, so the most concise 
  SE version of `aes(carat, price)` is now `aes_(~carat, ~price)`. You may
  want to use this form in packages, as it will avoid spurious `R CMD check` 
  warnings about undefined global variables.

### Text

* `geom_text()` has been overhauled to make labelling your data a little
  easier. It:
  
    * `nudge_x` and `nudge_y` arguments let you offset labels from their
      corresponding points (#1120). 
      
    * `check_overlap = TRUE` provides a simple way to avoid overplotting 
      of labels: labels that would otherwise overlap are omitted (#1039).
      
    * `hjust` and `vjust` can now be character vectors: "left", "center", 
      "right", "bottom", "middle", "top". New options include "inward" and 
      "outward" which align text towards and away from the center of the plot 
      respectively.

* `geom_label()` works like `geom_text()` but draws a rounded rectangle 
  underneath each label (#1039). This is useful when you want to label plots
  that are dense with data.

### Deprecated features

* The little used `aes_auto()` has been deprecated. 

* `aes_q()` has been replaced with `aes_()` to be consistent with SE versions
  of NSE functions in other packages.

* The `order` aesthetic is officially deprecated. It never really worked, and 
  was poorly documented.

* The `stat` and `position` arguments to `qplot()` have been deprecated.
  `qplot()` is designed for quick plots - if you need to specify position
  or stat, use `ggplot()` instead.

* The theme setting `axis.ticks.margin` has been deprecated: now use the margin 
  property of `axis.text`.
  
* `stat_abline()`, `stat_hline()` and `stat_vline()` have been removed:
  these were never suitable for use other than with `geom_abline()` etc
  and were not documented.

* `show_guide` has been renamed to `show.legend`: this more accurately
  reflects what it does (controls appearance of layer in legend), and uses the 
  same convention as other ggplot2 arguments (i.e. a `.` between names).
  (Yes, I know that's inconsistent with function names with use `_`, but it's
  too late to change now.)

A number of geoms have been renamed to be internally consistent:

* `stat_binhex()` and `stat_bin2d()` have been renamed to `stat_bin_hex()` 
  and `stat_bin_2d()` (#1274). `stat_summary2d()` has been renamed to 
  `stat_summary_2d()`, `geom_density2d()`/`stat_density2d()` has been renamed 
  to `geom_density_2d()`/`stat_density_2d()`.

* `stat_spoke()` is now `geom_spoke()` since I realised it's a
  reparameterisation of `geom_segment()`.

* `stat_bindot()` has been removed because it's so tightly coupled to
  `geom_dotplot()`. If you happened to use `stat_bindot()`, just change to
  `geom_dotplot()` (#1194).

All defunct functions have been removed.

### Default appearance

* The default `theme_grey()` background colour has been changed from "grey90" 
  to "grey92": this makes the background a little less visually prominent.

* Labels and titles have been tweaked for readability:

    * Axes labels are darker.
    
    * Legend and axis titles are given the same visual treatment.
    
    * The default font size dropped from 12 to 11. You might be surprised that 
      I've made the default text size smaller as it was already hard for
      many people to read. It turns out there was a bug in RStudio (fixed in 
      0.99.724), that shrunk the text of all grid based graphics. Once that
      was resolved the defaults seemed too big to my eyes.
    
    * More spacing between titles and borders.
    
    * Default margins scale with the theme font size, so the appearance at 
      larger font sizes should be considerably improved (#1228). 

* `alpha` now affects both fill and colour aesthetics (#1371).

* `element_text()` gains a margins argument which allows you to add additional
  padding around text elements. To help see what's going on use `debug = TRUE` 
  to display the text region and anchors.

* The default font size in `geom_text()` has been decreased from 5mm (14 pts)
  to 3.8 mm (11 pts) to match the new default theme sizes.

* A diagonal line is no longer drawn on bar and rectangle legends. Instead, the
  border has been tweaked to be more visible, and more closely match the size of 
  line drawn on the plot.

* `geom_pointrange()` and `geom_linerange()` get vertical (not horizontal)
  lines in the legend (#1389).

* The default line `size` for `geom_smooth()` has been increased from 0.5 to 1 
  to make it easier to see when overlaid on data.
  
* `geom_bar()` and `geom_rect()` use a slightly paler shade of grey so they
  aren't so visually heavy.
  
* `geom_boxplot()` now colours outliers the same way as the boxes.

* `geom_point()` now uses shape 19 instead of 16. This looks much better on 
  the default Linux graphics device. (It's very slightly smaller than the old 
  point, but it shouldn't affect any graphics significantly)

* Sizes in ggplot2 are measured in mm. Previously they were converted to pts 
  (for use in grid) by multiplying by 72 / 25.4. However, grid uses printer's 
  points, not Adobe (big pts), so sizes are now correctly multiplied by 
  72.27 / 25.4. This is unlikely to noticeably affect display, but it's
  technically correct (<https://youtu.be/hou0lU8WMgo>).

* The default legend will now allocate multiple rows (if vertical) or
  columns (if horizontal) in order to make a legend that is more likely to
  fit on the screen. You can override with the `nrow`/`ncol` arguments
  to `guide_legend()`

    ```R
    p <- ggplot(mpg, aes(displ,hwy, colour = model)) + geom_point()
    p
    p + theme(legend.position = "bottom")
    # Previous behaviour
    p + guides(colour = guide_legend(ncol = 1))
    ```

### New and updated themes

* New `theme_void()` is completely empty. It's useful for plots with non-
  standard coordinates or for drawings (@jiho, #976).

* New `theme_dark()` has a dark background designed to make colours pop out
  (@jiho, #1018)

* `theme_minimal()` became slightly more minimal by removing the axis ticks:
  labels now line up directly beneath grid lines (@tomschloss, #1084)

* New theme setting `panel.ontop` (logical) make it possible to place 
  background elements (i.e., gridlines) on top of data. Best used with 
  transparent `panel.background` (@noamross. #551).

### Labelling

The facet labelling system was updated with many new features and a
more flexible interface (@lionel-). It now works consistently across
grid and wrap facets. The most important user visible changes are:

* `facet_wrap()` gains a `labeller` option (#25).

* `facet_grid()` and `facet_wrap()` gain a `switch` argument to
  display the facet titles near the axes. When switched, the labels
  become axes subtitles. `switch` can be set to "x", "y" or "both"
  (the latter only for grids) to control which margin is switched.

The labellers (such as `label_value()` or `label_both()`) also get
some new features:

* They now offer the `multi_line` argument to control whether to
  display composite facets (those specified as `~var1 + var2`) on one
  or multiple lines.

* In `label_bquote()` you now refer directly to the names of
  variables. With this change, you can create math expressions that
  depend on more than one variable. This math expression can be
  specified either for the rows or the columns and you can also
  provide different expressions to each margin.

  As a consequence of these changes, referring to `x` in backquoted
  expressions is deprecated.

* Similarly to `label_bquote()`, `labeller()` now take `.rows` and
  `.cols` arguments. In addition, it also takes `.default`.
  `labeller()` is useful to customise how particular variables are
  labelled. The three additional arguments specify how to label the
  variables are not specifically mentioned, respectively for rows,
  columns or both. This makes it especially easy to set up a
  project-wide labeller dispatcher that can be reused across all your
  plots. See the documentation for an example.

* The new labeller `label_context()` adapts to the number of factors
  facetted over. With a single factor, it displays only the values,
  just as before. But with multiple factors in a composite margin
  (e.g. with `~cyl + am`), the labels are passed over to
  `label_both()`. This way the variables names are displayed with the
  values to help identifying them.

On the programming side, the labeller API has been rewritten in order
to offer more control when faceting over multiple factors (e.g. with
formulae such as `~cyl + am`). This also means that if you have
written custom labellers, you will need to update them for this
version of ggplot.

* Previously, a labeller function would take `variable` and `value`
  arguments and return a character vector. Now, they take a data frame
  of character vectors and return a list. The input data frame has one
  column per factor facetted over and each column in the returned list
  becomes one line in the strip label. See documentation for more
  details.

* The labels received by a labeller now contain metadata: their margin
  (in the "type" attribute) and whether they come from a wrap or a
  grid facet (in the "facet" attribute).

* Note that the new `as_labeller()` function operator provides an easy
  way to transform an existing function to a labeller function. The
  existing function just needs to take and return a character vector.

## Documentation

* Improved documentation for `aes()`, `layer()` and much much more.

* I've tried to reduce the use of `...` so that you can see all the 
  documentation in one place rather than having to integrate multiple pages.
  In some cases this has involved adding additional arguments to geoms
  to make it more clear what you can do:
  
    *  `geom_smooth()` gains explicit `method`, `se` and `formula` arguments.
    
    * `geom_histogram()` gains `binwidth`, `bins`, `origin` and `right` 
      arguments.
      
    * `geom_jitter()` gains `width` and `height` arguments to make it easier
      to control the amount of jittering without using the lengthy 
      `position_jitter()` function (#1116)

* Use of `qplot()` in examples has been minimised (#1123, @hrbrmstr). This is
  inline with the 2nd edition of the ggplot2 box, which minimises the use of 
  `qplot()` in favour of `ggplot()`.

* Tightly linked geoms and stats (e.g. `geom_boxplot()` and `stat_boxplot()`) 
  are now documented in the same file so you can see all the arguments in one
  place. Variations of the same idea (e.g. `geom_path()`, `geom_line()`, and
  `geom_step()`) are also documented together.

* It's now obvious that you can set the `binwidth` parameter for
  `stat_bin_hex()`, `stat_summary_hex()`, `stat_bin_2d()`, and
  `stat_summary_2d()`. 

* The internals of positions have been cleaned up considerably. You're unlikely
  to notice any external changes, although the documentation should be a little
  less confusing since positions now don't list parameters they never use.

## Data

* All datasets have class `tbl_df` so if you also use dplyr, you get a better
  print method.

* `economics` has been brought up to date to 2015-04-01.

* New `economics_long` is the economics data in long form.

* New `txhousing` dataset containing information about the Texas housing
  market. Useful for examples that need multiple time series, and for
  demonstrating model+vis methods.

* New `luv_colours` dataset which contains the locations of all
  built-in `colors()` in Luv space.

* `movies` has been moved into its own package, ggplot2movies, because it was 
  large and not terribly useful. If you've used the movies dataset, you'll now 
  need to explicitly load the package with `library(ggplot2movies)`.

## Bug fixes and minor improvements

* All partially matched arguments and `$` have been been replaced with 
  full matches (@jimhester, #1134).

* ggplot2 now exports `alpha()` from the scales package (#1107), and `arrow()` 
  and `unit()` from grid (#1225). This means you don't need attach scales/grid 
  or do `scales::`/`grid::` for these commonly used functions.

* `aes_string()` now only parses character inputs. This fixes bugs when
  using it with numbers and non default `OutDec` settings (#1045).

* `annotation_custom()` automatically adds a unique id to each grob name,
  making it easier to plot multiple grobs with the same name (e.g. grobs of
  ggplot2 graphics) in the same plot (#1256).

* `borders()` now accepts xlim and ylim arguments for specifying the geographical 
  region of interest (@markpayneatwork, #1392).

* `coord_cartesian()` applies the same expansion factor to limits as for scales. 
  You can suppress with `expand = FALSE` (#1207).

* `coord_trans()` now works when breaks are suppressed (#1422).

* `cut_number()` gives error message if the number of requested bins can
  be created because there are two few unique values (#1046).

* Character labels in `facet_grid()` are no longer (incorrectly) coerced into
  factors. This caused problems with custom label functions (#1070).

* `facet_wrap()` and `facet_grid()` now allow you to use non-standard
  variable names by surrounding them with backticks (#1067).

* `facet_wrap()` more carefully checks its `nrow` and `ncol` arguments
  to ensure that they're specified correctly (@richierocks, #962)

* `facet_wrap()` gains a `dir` argument to control the direction the
  panels are wrapped in. The default is "h" for horizontal. Use "v" for
  vertical layout (#1260).

* `geom_abline()`, `geom_hline()` and `geom_vline()` have been rewritten to
  have simpler behaviour and be more consistent:

    * `stat_abline()`, `stat_hline()` and `stat_vline()` have been removed:
      these were never suitable for use other than with `geom_abline()` etc
      and were not documented.

    * `geom_abline()`, `geom_vline()` and `geom_hline()` are bound to
      `stat_identity()` and `position_identity()`

    * Intercept parameters can no longer be set to a function.

    * They are all documented in one file, since they are so closely related.

* `geom_bin2d()` will now let you specify one dimension's breaks exactly,
  without touching the other dimension's default breaks at all (#1126).

* `geom_crossbar()` sets grouping correctly so you can display multiple
  crossbars on one plot. It also makes the default `fatten` argument a little
  bigger to make the middle line more obvious (#1125).

* `geom_histogram()` and `geom_smooth()` now only inform you about the
  default values once per layer, rather than once per panel (#1220).

* `geom_pointrange()` gains `fatten` argument so you can control the
  size of the point relative to the size of the line.

* `geom_segment()` annotations were not transforming with scales 
  (@BrianDiggs, #859).

* `geom_smooth()` is no longer so chatty. If you want to know what the default
  smoothing method is, look it up in the documentation! (#1247)

* `geom_violin()` now has the ability to draw quantile lines (@DanRuderman).

* `ggplot()` now captures the parent frame to use for evaluation,
  rather than always defaulting to the global environment. This should
  make ggplot more suitable to use in more situations (e.g. with knitr)

* `ggsave()` has been simplified a little to make it easier to maintain.
  It no longer checks that you're printing a ggplot2 object (so now also
  works with any grid grob) (#970), and always requires a filename.
  Parameter `device` now supports character argument to specify which supported
  device to use ('pdf', 'png', 'jpeg', etc.), for when it cannot be correctly
  inferred from the file extension (for example when a temporary filename is
  supplied server side in shiny apps) (@sebkopf, #939). It no longer opens
  a graphics device if one isn't already open - this is annoying when you're
  running from a script (#1326).

* `guide_colorbar()` creates correct legend if only one color (@krlmlr, #943).

* `guide_colorbar()` no longer fails when the legend is empty - previously
  this often masked misspecifications elsewhere in the plot (#967).

* New `layer_data()` function extracts the data used for plotting for a given
  layer. It's mostly useful for testing.

* User supplied `minor_breaks` can now be supplied on the same scale as 
  the data, and will be automatically transformed with by scale (#1385).

* You can now suppress the appearance of an axis/legend title (and the space
  that would allocated for it) with `NULL` in the `scale_` function. To
  use the default label, use `waiver()` (#1145).

* Position adjustments no longer warn about potentially varying ranges
  because the problem rarely occurs in practice and there are currently a
  lot of false positives since I don't understand exactly what FP criteria
  I should be testing.

* `scale_fill_grey()` now uses red for missing values. This matches
  `scale_colour_grey()` and makes it obvious where missing values lie.
  Override with `na.value`.

* `scale_*_gradient2()` defaults to using Lab colour space.

* `scale_*_gradientn()` now allows `colours` or `colors` (#1290)

* `scale_y_continuous()` now also transforms the `lower`, `middle` and `upper`
  aesthetics used by `geom_boxplot()`: this only affects
  `geom_boxplot(stat = "identity")` (#1020).

* Legends no longer inherit aesthetics if `inherit.aes` is FALSE (#1267).

* `lims()` makes it easy to set the limits of any axis (#1138).

* `labels = NULL` now works with `guide_legend()` and `guide_colorbar()`.
  (#1175, #1183).

* `override.aes` now works with American aesthetic spelling, e.g. color

* Scales no longer round data points to improve performance of colour
  palettes. Instead the scales package now uses a much faster colour
  interpolation algorithm (#1022).

* `scale_*_brewer()` and `scale_*_distiller()` add new `direction` argument of 
  `scales::brewer_pal`, making it easier to change the order of colours 
  (@jiho, #1139).

* `scale_x_date()` now clips dates outside the limits in the same way as
  `scale_x_continuous()` (#1090).

* `stat_bin()` gains `bins` arguments, which denotes the number of bins. Now
  you can set `bins=100` instead of `binwidth=0.5`. Note that `breaks` or
  `binwidth` will override it (@tmshn, #1158, #102).

* `stat_boxplot()` warns if a continuous variable is used for the `x` aesthetic
  without also supplying a `group` aesthetic (#992, @krlmlr).

* `stat_summary_2d()` and `stat_bin_2d()` now share exactly the same code for 
  determining breaks from `bins`, `binwidth`, and `origin`. 
  
* `stat_summary_2d()` and `stat_bin_2d()` now output in tile/raster compatible 
  form instead of rect compatible form. 

* Automatically computed breaks do not lead to an error for transformations like
  "probit" where the inverse can map to infinity (#871, @krlmlr)

* `stat_function()` now always evaluates the function on the original scale.
  Previously it computed the function on transformed scales, giving incorrect
  values (@BrianDiggs, #1011).

* `strip_dots` works with anonymous functions within calculated aesthetics 
  (e.g. `aes(sapply(..density.., function(x) mean(x))))` (#1154, @NikNakk)

* `theme()` gains `validate = FALSE` parameter to turn off validation, and 
  hence store arbitrary additional data in the themes. (@tdhock, #1121)

* Improved the calculation of segments needed to draw the curve representing
  a line when plotted in polar coordinates. In some cases, the last segment
  of a multi-segment line was not drawn (@BrianDiggs, #952)<|MERGE_RESOLUTION|>--- conflicted
+++ resolved
@@ -10,12 +10,9 @@
 * Patterns and gradients are now also enabled in `geom_sf()` 
   (@teunbrand, #5716).
 * `stat_bin()` deals with non-finite breaks better (@teunbrand, #5665).
-<<<<<<< HEAD
 * When legends detect the presence of values in a layer, `NA` is now detected
   if the data contains values outside the given breaks (@teunbrand, #5749).
-=======
 * `annotate()` now warns about `stat` or `position` arguments (@teunbrand, #5151)
->>>>>>> 3d656974
 
 # ggplot2 3.5.0
 

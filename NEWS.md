--- conflicted
+++ resolved
@@ -1,11 +1,10 @@
 # ggplot2 (development version)
 
-<<<<<<< HEAD
 * The ggplot object now contains `$layout` which points to the `Layout` ggproto
   object and will be used by the `ggplot_build.ggplot` method. This was exposed
   so that package developers may extend the behavior of the `Layout` ggproto object
   without needing to develop an entirely new `ggplot_build` method (@jtlandis, #5077).
-=======
+
 * `coord_polar()` can have free scales in facets (@teunbrand, #2815).
 
 * The new argument `axes` in `facet_grid()` and `facet_wrap()` controls the
@@ -51,7 +50,6 @@
 
 * When legend titles are larger than the legend, title justification extends
   to the placement of keys and labels (#1903).
->>>>>>> acf3641a
 
 * `draw_key_label()` now better reflects the appearance of labels.
 

# ggplot2 (development version)

<<<<<<< HEAD
* Added `weight` aesthetic for `stat_ellipse()` (@teunbrand, #5272)
=======
* Position adjustments can now have auxiliary aesthetics (@teunbrand).
    * `position_nudge()` gains `nudge_x` and `nudge_y` aesthetics (#3026, #5445).
    * `position_dodge()` gains `order` aesthetic (#3022, #3345)
>>>>>>> ed1b80dd
* More stability for vctrs-based palettes (@teunbrand, #6117).
* Fixed regression in `guide_bins(reverse = TRUE)` (@teunbrand, #6183).
* New function family for setting parts of a theme. For example, you can now use 
  `theme_sub_axis(line, text, ticks, ticks.length, line)` as a substitute for
  `theme(axis.line, axis.text, axis.ticks, axis.ticks.length, axis.line)`. This
  should allow slightly terser and more organised theme declarations 
  (@teunbrand, #5301).
* `scale_{x/y}_discrete(continuous.limits)` is a new argument to control the
  display range of discrete scales (@teunbrand, #4174, #6259).
* `geom_ribbon()` now appropriately warns about, and removes, missing values 
  (@teunbrand, #6243).
* `guide_*()` can now accept two inside legend theme elements:
  `legend.position.inside` and `legend.justification.inside`, allowing inside
  legends to be placed at different positions. Only inside legends with the same
  position and justification will be merged (@Yunuuuu, #6210).
* New stat: `stat_manual()` for arbitrary computations (@teunbrand, #3501)
* Reversal of a dimension, typically 'x' or 'y', is now controlled by the 
  `reverse` argument in `coord_cartesian()`, `coord_fixed()`, `coord_radial()`
  and `coord_sf()`. In `coord_radial()`, this replaces the older `direction` 
  argument (#4021, @teunbrand).
* `coord_radial()` displays minor gridlines now (@teunbrand).
* (internal) `continuous_scale()` and `binned_scale()` sort the `limits` 
  argument internally (@teunbrand).
* Theme margins can have NA-units to inherit from parent elements. The new
  function `margin_part()` has NA-units as default (@teunbrand, #6115)
* New `margin_auto()` specification for theme margins.
* New argument `labs(dictionary)` to label based on variable name rather than 
  based on aesthetic (@teunbrand, #5178)
* Fixed bug in out-of-bounds binned breaks (@teunbrand, #6054)
* Binned guides now accept expressions as labels (@teunbrand, #6005)
* (internal) `Scale$get_labels()` format expressions as lists.
* In non-orthogonal coordinate systems (`coord_sf()`, `coord_polar()` and 
  `coord_radial()`), using 'AsIs' variables escape transformation when
  both `x` and `y` is an 'AsIs' variable (@teunbrand, #6205).
* The following methods have been deprecated: `fortify.lm()`, `fortify.glht()`,
  `fortify.confint.glht()`, `fortify.summary.glht()` and `fortify.cld()`. It
  is recommend to use `broom::augment()` and `broom::tidy()` instead 
  (@teunbrand, #3816).
* Custom and raster annotation now respond to scale transformations, and can
  use AsIs variables for relative placement (@teunbrand based on 
  @yutannihilation's prior work, #3120)
* When discrete breaks have names, they'll be used as labels by default 
  (@teunbrand, #6147).
* The helper function `is.waiver()` is now exported to help extensions to work
  with `waiver()` objects (@arcresu, #6173).
* Date(time) scales now throw appropriate errors when `date_breaks`, 
  `date_minor_breaks` or `date_labels` are not strings (@RodDalBen, #5880)
* `geom_errorbarh()` is deprecated in favour of 
  `geom_errorbar(orientation = "y")` (@teunbrand, #5961).
* `geom_contour()` should be able to recognise a rotated grid of points 
  (@teunbrand, #4320)
* `geom_boxplot()` gains additional arguments to style the colour, linetype and
  linewidths of the box, whiskers, median line and staples (@teunbrand, #5126)
* `geom_violin()` gains additional arguments to style the colour, linetype and
  linewidths of the quantiles, which replace the now-deprecated `draw_quantiles` 
  argument (#5912).
* (breaking) `geom_violin(quantiles)` now has actual quantiles based on
  the data, rather than inferred quantiles based on the computed density. The
  `quantiles` parameter that replaces `draw_quantiles` now belongs to 
  `stat_ydensity()` instead of `geom_violin()` (@teunbrand, #4120).
* (internal) Using `after_scale()` in the `Geom*$default_aes()` field is now
  evaluated in the context of data (@teunbrand, #6135)
* Fixed bug where binned scales wouldn't simultaneously accept transformations
  and function-limits (@teunbrand, #6144).
* Fixed bug where the `ggplot2::`-prefix did not work with `stage()` 
  (@teunbrand, #6104).
* New `get_labs()` function for retrieving completed plot labels 
  (@teunbrand, #6008).
* Built-in `theme_*()` functions now have `ink` and `paper` arguments to control
  foreground and background colours respectively (@teunbrand)
* The `summary()` method for ggplots is now more terse about facets 
  (@teunbrand, #5989).
* `guide_bins()`, `guide_colourbar()` and `guide_coloursteps()` gain an `angle`
  argument to overrule theme settings, similar to `guide_axis(angle)` 
  (@teunbrand, #4594).
* `coord_*(expand)` can now take a logical vector to control expansion at any
  side of the panel (top, right, bottom, left) (@teunbrand, #6020)
* (Breaking) The defaults for all geoms can be set at one in the theme. 
  (@teunbrand based on pioneering work by @dpseidel, #2239)
    * A new `theme(geom)` argument is used to track these defaults.
    * The `element_geom()` function can be used to populate that argument.
    * The `from_theme()` function allows access to the theme default fields from
      inside the `aes()` function.
* Passing empty unmapped aesthetics to layers raises a warning instead of
  throwing an error (@teunbrand, #6009).
* Moved {mgcv} from Imports to Suggests (@teunbrand, #5986)
* New `reset_geom_defaults()` and `reset_stat_defaults()` to restore all geom or
  stat default aesthetics at once (@teunbrand, #5975).
* `facet_wrap()` can have `space = "free_x"` with 1-row layouts and 
  `space = "free_y"` with 1-column layouts (@teunbrand)
* Secondary axes respect `n.breaks` setting in continuous scales (@teunbrand, #4483).
* Layers can have names (@teunbrand, #4066).
* (internal) improvements to `pal_qualitative()` (@teunbrand, #5013)
* `coord_radial(clip = "on")` clips to the panel area when the graphics device
  supports clipping paths (@teunbrand, #5952).
* (internal) Panel clipping responsibility moved from Facet class to Coord 
  class through new `Coord$draw_panel()` method.
* `theme(strip.clip)` now defaults to `"on"` and is independent of Coord 
  clipping (@teunbrand, 5952).
* (internal) rearranged the code of `Facet$draw_panels()` method (@teunbrand).
* Axis labels are now justified across facet panels (@teunbrand, #5820)
* Fixed bug in `stat_function()` so x-axis title now produced automatically 
  when no data added. (@phispu, #5647).
* geom_sf now accepts shape names (@sierrajohnson, #5808)
* Added `gg` class to `labs()` (@phispu, #5553).
* Missing values from discrete palettes are no longer translated 
  (@teunbrand, #5929).
* Fixed bug in `facet_grid(margins = TRUE)` when using expresssions 
  (@teunbrand, #1864).
* `geom_step()` now supports the `orientation` argument (@teunbrand, #5936).
* `position_dodge()` and `position_jitterdodge()` now have a `reverse` argument 
  (@teunbrand, #3610)
* `coord_radial(r.axis.inside)` can now take a numeric value to control 
  placement of internally placed radius axes (@teunbrand, #5805).
* (internal) default labels are derived in `ggplot_build()` rather than
  in `ggplot_add.Layer()` (@teunbrand, #5894)
* An attempt is made to use a variable's label attribute as default label 
  (@teunbrand, #4631)
* Themes gain an additional `header_family` argument to easily set the font
  for headers and titles (#5886).
* The `plot.subtitle`, `plot.caption` and `plot.tag` theme elements now inherit 
  from the root `text` element instead of the `title` element (#5886).
* ggplot2 no longer imports {glue} (@teunbrand, #5986).
* `geom_rect()` can now derive the required corners positions from `x`/`width`
  or `y`/`height` parameterisation (@teunbrand, #5861).
* All position scales now use the same definition of `x` and `y` aesthetics.
  This lets uncommon aesthetics like `xintercept` expand scales as usual.
  (#3342, #4966, @teunbrand)
* Bare numeric values provided to Date or Datetime scales get inversely 
  transformed (cast to Date/POSIXct) with a warning (@teunbrand).
* `stat_bin()` now accepts functions for argument `breaks` (@aijordan, #4561)
* (internal) The plot's layout now has a coord parameter that is used to 
  prevent setting up identical panel parameters (#5427)
* (internal) rearranged the code of `Facet$draw_panels()` method (@teunbrand).
* `geom_rug()` prints a warning when `na.rm = FALSE`, as per documentation (@pn317, #5905)
* `position_dodge(preserve = "single")` now handles multi-row geoms better,
  such as `geom_violin()` (@teunbrand based on @clauswilke's work, #2801).
* `position_jitterdodge()` now dodges by `group` (@teunbrand, #3656)
* The `arrow.fill` parameter is now applied to more line-based functions: 
  `geom_path()`, `geom_line()`, `geom_step()` `geom_function()`, line 
   geometries in `geom_sf()` and `element_line()`.
* Fixed bug where binned guides would keep out-of-bounds breaks 
  (@teunbrand, #5870).
* The size of the `draw_key_polygon()` glyph now reflects the `linewidth` 
  aesthetic (#4852).
* New function `complete_theme()` to replicate how themes are handled during
  plot building (#5801).
* Special getter and setter functions have been renamed for consistency, allowing
  for better tab-completion with `get_*`- and `set_*`-prefixes. The old names 
  remain available for backward compatibility (@teunbrand, #5568).
  
  | New name             | Old name          |
  | -------------------- | ----------------- |
  | `get_theme()`        | `theme_get()`     |
  | `set_theme()`        | `theme_set()`     |
  | `replace_theme()`    | `theme_replace()` |
  | `update_theme()`     | `theme_update()`  |
  | `get_last_plot()`    | `last_plot()`     |
  | `get_layer_data()`   | `layer_data()`    |
  | `get_layer_grob()`   | `layer_grob()`    |
  | `get_panel_scales()` | `layer_scales()`  |

* Discrete scales now support `minor_breaks`. This may only make sense in
  discrete position scales, where it affects the placement of minor ticks
  and minor gridlines (#5434).
* Discrete position scales now expose the `palette` argument, which can be used 
  to customise spacings between levels (@teunbrand, #5770).
* The default `se` parameter in layers with `geom = "smooth"` will be `TRUE` 
  when the data has `ymin` and `ymax` parameters and `FALSE` if these are 
  absent. Note that this does not affect the default of `geom_smooth()` or
  `stat_smooth()` (@teunbrand, #5572).
* The bounded density option in `stat_density()` uses a wider range to
  prevent discontinuities (#5641).
* `geom_raster()` now falls back to rendering as `geom_rect()` when coordinates
  are not Cartesian (#5503).
* `stat_ecdf()` now has an optional `weight` aesthetic (@teunbrand, #5058).
* Position scales combined with `coord_sf()` can now use functions in the 
 `breaks` argument. In addition, `n.breaks` works as intended and 
 `breaks = NULL` removes grid lines and axes (@teunbrand, #4622).
* (Internal) Applying defaults in `geom_sf()` has moved from the internal 
  `sf_grob()` to `GeomSf$use_defaults()` (@teunbrand).
* `facet_wrap()` has new options for the `dir` argument to more precisely
  control panel directions. Internally `dir = "h"` or `dir = "v"` is deprecated 
  (@teunbrand, #5212).
* Prevented `facet_wrap(..., drop = FALSE)` from throwing spurious errors when
  a character facetting variable contained `NA`s (@teunbrand, #5485).
* When facets coerce the faceting variables to factors, the 'ordered' class
  is dropped (@teunbrand, #5666).
* `geom_curve()` now appropriately removes missing data instead of throwing
  errors (@teunbrand, #5831).
* `update_geom_defaults()` and `update_stat_defaults()` have a reset mechanism
  when using `new = NULL` and invisible return the previous defaults (#4993).
* Fixed regression in axes where `breaks = NULL` caused the axes to disappear
  instead of just rendering the axis line (@teunbrand, #5816).
* `geom_point()` can be dodged vertically by using 
  `position_dodge(..., orientation = "y")` (@teunbrand, #5809).
* Fixed bug where `na.value` was incorrectly mapped to non-`NA` values 
  (@teunbrand, #5756).
* Fixed bug in `guide_custom()` that would throw error with `theme_void()` 
  (@teunbrand, #5856).
* New helper function `gg_par()` to translate ggplot2's interpretation of 
  graphical parameters to {grid}'s interpretation (@teunbrand, #5866).
* `scale_{x/y}_discrete()` can now accept a `sec.axis`. It is recommended to
  only use `dup_axis()` to set custom breaks or labels, as discrete variables 
  cannot be transformed (@teunbrand, #3171).
* `stat_density()` has the new computed variable: `wdensity`, which is
  calculated as the density times the sum of weights (@teunbrand, #4176).
* `theme()` gets new `spacing` and `margins` arguments that all other spacings
  and (non-text) margins inherit from (@teunbrand, #5622).
* `geom_ribbon()` can have varying `fill` or `alpha` in linear coordinate
  systems (@teunbrand, #4690).
* `geom_tile()` computes default widths and heights per panel instead of
  per layer (@teunbrand, #5740).
* The `fill` of the `panel.border` theme setting is ignored and forced to be
  transparent (#5782).
* `stat_align()` skips computation when there is only 1 group and therefore
  alignment is not necessary (#5788).
* `position_stack()` skips computation when all `x` values are unique and 
  therefore stacking is not necessary (#5788).
* A new `ggplot_build()` S3 method for <ggplot_built> classes was added, which
  returns input unaltered (@teunbrand, #5800).
* `width` is implemented as aesthetic instead of parameter in `geom_col()` and
  `geom_bar()` (#3142).
* Fix a bug in `position_jitterdodge()` where different jitters would be applied
  to different position aesthetics of the same axis (@teunbrand, #5818).
* In `stat_bin()`, the default `boundary` is now chosen to better adhere to 
  the `nbin` argument (@teunbrand, #5882, #5036)
* `after_stat()` and `after_scale()` throw warnings when the computed aesthetics
  are not of the correct length (#5901).
* `guide_colourbar()` now correctly hands off `position` and `available_aes`
  parameters downstream (@teunbrand, #5930)
* `geom_hline()` and `geom_vline()` now have `position` argument
  (@yutannihilation, #4285).
* New function `get_strip_labels()` to retrieve facet labels (@teunbrand, #4979)
* Fixed bug in `position_dodge2()`'s identification of range overlaps 
  (@teunbrand, #5938, #4327).
* Fixed bug where empty discrete scales weren't recognised as such 
  (@teunbrand, #5945).
* (internal) The summary function of `stat_summary()` and `stat_summary_bin()` 
  is setup once in total instead of once per group (@teunbrand, #5971)
* `facet_grid(space = "free")` can now be combined with `coord_fixed()` 
  (@teunbrand, #4584).
* `theme_classic()` now has black ticks and text instead of dark gray. In 
  addition, `theme_classic()`'s axis line end is `"square"` (@teunbrand, #5978).
* {tibble} is now suggested instead of imported (@teunbrand, #5986)
* The ellipsis argument is now checked in `fortify()`, `get_alt_text()`, 
  `labs()` and several guides (@teunbrand, #3196).
* `stat_summary_bin()` no longer ignores `width` parameter (@teunbrand, #4647).
* Added `keep.zeroes` argument to `stat_bin()` (@teunbrand, #3449)
* (internal) removed barriers for using 2D structures as aesthetics 
  (@teunbrand, #4189).
* `coord_sf()` no longer errors when dealing with empty graticules (@teunbrand, #6052)
* Added `theme_transparent()` with transparent backgrounds (@topepo).
* New theme elements `palette.{aes}.discrete` and `palette.{aes}.continuous`. 
  Theme palettes replace palettes in scales where `palette = NULL`, which is 
  the new default in many scales (@teunbrand, #4696).
* `guide_axis()` no longer reserves space for blank ticks 
  (@teunbrand, #4722, #6069).
* `geom_abline()` clips to the panel range in the vertical direction too
  (@teunbrand, #6086).
* Added `panel.widths` and `panel.heights` to `theme()` (#5338, @teunbrand).
* Standardised the calculation of `width`, which are now implemented as
  aesthetics (@teunbrand, #2800).
* Stricter check on `register_theme_elements(element_tree)` (@teunbrand, #6162)

# ggplot2 3.5.1

This is a small release focusing on fixing regressions from 3.5.0 and 
documentation updates.

## Bug fixes

* Fixed bug where discrete scales could not map aesthetics only consisting of
  `NA`s (#5623)
* Fixed spurious warnings from `sec_axis()` with `breaks = NULL` (#5713).
* Patterns and gradients are now also enabled in `geom_sf()` 
  (@teunbrand, #5716).
* The default behaviour of `resolution()` has been reverted to pre-3.5.0 
  behaviour. Whether mapped discrete vectors should be treated as having 
  resolution of 1 is controlled by the new `discrete` argument.
* Fixed bug in `guide_bins()` and `guide_coloursteps()` where discrete breaks,
  such as the levels produced by `cut()`, were ordered incorrectly 
  (@teunbrand, #5757).
  
## Improvements

* When facets coerce the faceting variables to factors, the 'ordered' class
  is dropped (@teunbrand, #5666).
* `coord_map()` and `coord_polar()` throw informative warnings when used
  with the guide system (#5707).
* When passing a function to `stat_contour(breaks)`, that function is used to
  calculate the breaks even if `bins` and `binwidth` are missing 
  (@teunbrand, #5686).
* `geom_step()` now supports `lineend`, `linejoin` and `linemitre` parameters 
  (@teunbrand, #5705).
* Fixed performance loss when the `.data` pronoun is used in `aes()` (#5730).
* Facet evaluation is better at dealing with inherited errors 
  (@teunbrand, #5670).
* `stat_bin()` deals with non-finite breaks better (@teunbrand, #5665).
* While axes in `coord_radial()` don't neatly fit the top/right/bottom/left
  organisation, specifying `position = "top"` or `position = "right"` 
  in the scale will flip the placement of the radial axis (#5735)
* Theme elements that do not exist now throw warnings instead of errors (#5719).
* Fixed bug in `coord_radial()` where full circles were not treated as such 
  (@teunbrand, #5750).
* When legends detect the presence of values in a layer, `NA` is now detected
  if the data contains values outside the given breaks (@teunbrand, #5749).
* `annotate()` now warns about `stat` or `position` arguments (@teunbrand, #5151)
* `guide_coloursteps(even.steps = FALSE)` now works with discrete data that has 
  been formatted by `cut()` (@teunbrand, #3877).
* `ggsave()` now offers to install svglite if needed (@eliocamp, #6166).

# ggplot2 3.5.0

This is a minor release that turned out quite beefy. It is focused on 
overhauling the guide system: the system responsible for displaying information 
from scales in the guise of axes and legends. As part of that overhaul, new 
guides have been implemented and existing guides have been refined. The look 
and feel of guides has been mostly preserved, but their internals and 
styling options have changed drastically.

Briefly summarising other highlights, we also welcome `coord_radial()` as a 
successor of  `coord_polar()`. Initial support for newer graphical features, 
such as pattern fills has been added. The API has changed how `I()`/`<AsIs>` 
vectors interact with the scale system, namely: not at all. 

## Breaking changes

* The guide system. As a whole. See 'new features' for more information. 
  While the S3 guide generics are still in place, the S3 methods for 
  `guide_train()`, `guide_merge()`, `guide_geom()`, `guide_transform()`,
  `guide_gengrob()` have been superseded by the respective ggproto methods.
  In practice, this will mean that `NextMethod()` or sub-classing ggplot2's
  guides with the S3 system will no longer work.
  
* By default, `guide_legend()` now only draws a key glyph for a layer when
  the value is in the layer's data. To revert to the old behaviour, you
  can still set `show.legend = c({aesthetic} = TRUE)` (@teunbrand, #3648).

* In the `scale_{colour/fill}_gradient2()` and 
  `scale_{colour/fill}_steps2()` functions, the `midpoint` argument is 
  transformed by the scale transformation (#3198).
  
* The `legend.key` theme element is set to inherit from the `panel.background`
  theme element. The default themes no longer set the `legend.key` element.
  This causes a visual change with the default `theme_gray()` (#5549).
  
* The `scale_name` argument in `continuous_scale()`, `discrete_scale()` and
  `binned_scale()` is soft-deprecated. If you have implemented custom scales,
  be advised to double-check that unnamed arguments ends up where they should 
  (@teunbrand, #1312).  
  
* The `legend.text.align` and `legend.title.align` arguments in `theme()` are 
  deprecated. The `hjust` setting of the `legend.text` and `legend.title` 
  elements continues to fulfill the role of text alignment (@teunbrand, #5347).
  
* 'lines' units in `geom_label()`, often used in the `label.padding` argument, 
  are now are relative to the text size. This causes a visual change, but fixes 
  a misalignment issue between the textbox and text (@teunbrand, #4753)
  
* `coord_flip()` has been marked as superseded. The recommended alternative is
  to swap the `x` and `y` aesthetic and/or using the `orientation` argument in
  a layer (@teunbrand, #5130).
  
* The `trans` argument in scales and secondary axes has been renamed to 
  `transform`. The `trans` argument itself is deprecated. To access the
  transformation from the scale, a new `get_transformation()` method is 
  added to Scale-classes (#5558).
  
* Providing a numeric vector to `theme(legend.position)` has been deprecated.
  To set the default legend position inside the plot use 
  `theme(legend.position = "inside", legend.position.inside = c(...))` instead.

## New features

* Plot scales now ignore `AsIs` objects constructed with `I(x)`, instead of
  invoking the identity scale. This allows these columns to co-exist with other
  layers that need a non-identity scale for the same aesthetic. Also, it makes
  it easy to specify relative positions (@teunbrand, #5142).
  
* The `fill` aesthetic in many geoms now accepts grid's patterns and gradients.
  For developers of layer extensions, this feature can be enabled by switching 
  from `fill = alpha(fill, alpha)` to `fill = fill_alpha(fill, alpha)` when 
  providing fills to `grid::gpar()` (@teunbrand, #3997).
  
* New function `check_device()` for testing the availability of advanced 
  graphics features introduced in R 4.1.0 onward (@teunbrand, #5332).
  
* `coord_radial()` is a successor to `coord_polar()` with more customisation 
  options. `coord_radial()` can:
  
  * integrate with the new guide system via a dedicated `guide_axis_theta()` to
    display the angle coordinate.
  * in addition to drawing full circles, also draw circle sectors by using the 
    `end` argument.
  * avoid data vanishing in the center of the plot by setting the `donut` 
    argument.
  * adjust the `angle` aesthetic of layers, such as `geom_text()`, to align 
    with the coordinate system using the `rotate_angle` argument.
    
### The guide system

The guide system encompassing axes and legends, as the last remaining chunk of 
ggplot2, has been rewritten to use the `<ggproto>` system instead of the S3 
system. This change was a necessary step to officially break open the guide 
system for extension package developers. The axes and legends now inherit from 
a `<Guide>` class, which makes them extensible in the same manner as geoms, 
stats, facets and coords (#3329, @teunbrand)

* The most user-facing change is that the styling of guides is rewired through
  the theme system. Guides now have a `theme` argument that can style 
  individual guides, while `theme()` has gained additional arguments to style
  guides. Theme elements declared in the guide override theme elements set
  through the plot. The new theme elements for guides are: 
  `legend.key.spacing{.x/.y}`, `legend.frame`, `legend.axis.line`, 
  `legend.ticks`, `legend.ticks.length`, `legend.text.position` and 
  `legend.title.position`. Previous style options in the arguments of 
  `guide_*()` functions are soft-deprecated.

* Unfortunately, we could not fully preserve the function of pre-existing
  guide extensions written in the S3 system. A fallback for these old guides
  is encapsulated in the `<GuideOld>` class, which calls the old S3 generics.
  The S3 methods have been removed as part of cleaning up, so the old guides
  will still work if the S3 methods are reimplemented, but we encourage to
  switch to the new system (#2728).
  
* The `order` argument of guides now strictly needs to be a length-1 
  integer (#4958).
  
#### Axes

* New `guide_axis_stack()` to combine other axis guides on top of one another.

* New `guide_axis_theta()` to draw an axis in a circular arc in 
  `coord_radial()`. The guide can be controlled by adding 
  `guides(theta = guide_axis_theta(...))` to a plot.

* New `guide_axis_logticks()` can be used to draw logarithmic tick marks as
  an axis. It supersedes the `annotation_logticks()` function 
  (@teunbrand, #5325).

* `guide_axis()` gains a `minor.ticks` argument to draw minor ticks (#4387).

* `guide_axis()` gains a `cap` argument that can be used to trim the
      axis line to extreme breaks (#4907).

* Primary axis titles are now placed at the primary guide, so that
  `guides(x = guide_axis(position = "top"))` will display the title at the
  top by default (#4650).
  
* The default `vjust` for the `axis.title.y.right` element is now 1 instead of
  0.
  
* Unknown secondary axis guide positions are now inferred as the opposite 
  of the primary axis guide when the latter has a known `position` (#4650).
  
#### Legends

* New `guide_custom()` function for drawing custom graphical objects (grobs)
  unrelated to scales in legend positions (#5416).
  
* All legends have acquired a `position` argument, that allows individual guides
  to deviate from the `legend.position` set in the `theme()` function. This
  means that legends can now be placed at multiple sides of the plot (#5488).
  
* The spacing between legend keys and their labels, in addition to legends
  and their titles, is now controlled by the text's `margin` setting. Not
  specifying margins will automatically add appropriate text margins. To
  control the spacing within a legend between keys, the new 
  `legend.key.spacing.{x/y}` argument can be used in `theme()`. This leaves the 
  `legend.spacing` theme setting dedicated to solely controlling the spacing 
  between different guides (#5455).
  
* `guide_colourbar()` and `guide_coloursteps()` gain an `alpha` argument to
  set the transparency of the bar (#5085).

* New `display` argument in `guide_colourbar()` supplants the `raster` argument.
  In R 4.1.0 and above, `display = "gradient"` will draw a gradient.
  
* Legend keys that can draw arrows have their size adjusted for arrows.

* When legend titles are larger than the legend, title justification extends
  to the placement of keys and labels (#1903).

* Glyph drawing functions of the `draw_key_*()` family can now set `"width"`
  and `"height"` attributes (in centimetres) to the produced keys to control
  their displayed size in the legend.
  
* `coord_sf()` now uses customisable guides provided in the scales or 
  `guides()` function (@teunbrand).

## Improvements

* `guide_coloursteps(even.steps = FALSE)` now draws one rectangle per interval
  instead of many small ones (#5481).

* `draw_key_label()` now better reflects the appearance of labels (#5561).

* `position_stack()` no longer silently removes missing data, which is now
  handled by the geom instead of position (#3532).
  
* The `minor_breaks` function argument in scales can now also take a function 
  with two arguments: the scale's limits and the scale's major breaks (#3583).
  
* Failing to fit or predict in `stat_smooth()` now gives a warning and omits
  the failed group, instead of throwing an error (@teunbrand, #5352).
  
* `labeller()` now handles unspecified entries from lookup tables
  (@92amartins, #4599).
  
* `fortify.default()` now accepts a data-frame-like object granted the object
  exhibits healthy `dim()`, `colnames()`, and `as.data.frame()` behaviours
  (@hpages, #5390).

* `geom_violin()` gains a `bounds` argument analogous to `geom_density()`s 
  (@eliocamp, #5493).

* To apply dodging more consistently in violin plots, `stat_ydensity()` now
  has a `drop` argument to keep or discard groups with 1 observation.
  
* `geom_boxplot()` gains a new argument, `staplewidth` that can draw staples
  at the ends of whiskers (@teunbrand, #5126)
  
* `geom_boxplot()` gains an `outliers` argument to switch outliers on or off,
  in a manner that does affects the scale range. For hiding outliers that does
  not affect the scale range, you can continue to use `outlier.shape = NA` 
  (@teunbrand, #4892).
  
* Nicer error messages for xlim/ylim arguments in coord-* functions
  (@92amartins, #4601, #5297).

* You can now omit either `xend` or `yend` from `geom_segment()` as only one
  of these is now required. If one is missing, it will be filled from the `x`
  and `y` aesthetics respectively. This makes drawing horizontal or vertical
  segments a little bit more convenient (@teunbrand, #5140).
  
* When `geom_path()` has aesthetics varying within groups, the `arrow()` is
  applied to groups instead of individual segments (@teunbrand, #4935).
  
* `geom_text()` and `geom_label()` gained a `size.unit` parameter that set the 
  text size to millimetres, points, centimetres, inches or picas 
  (@teunbrand, #3799).
  
* `geom_label()` now uses the `angle` aesthetic (@teunbrand, #2785)

* The `label.padding` argument in `geom_label()` now supports inputs created
  with the `margin()` function (#5030).
  
* `ScaleContinuous$get_breaks()` now only calls `scales::zero_range()` on limits
  in transformed space, rather than in data space (#5304).
  
* Scales throw more informative messages (@teunbrand, #4185, #4258)
  
* `scale_*_manual()` with a named `values` argument now emits a warning when
  none of those names match the values found in the data (@teunbrand, #5298).
  
* The `name` argument in most scales is now explicitly the first argument 
  (#5535)
  
* The `translate_shape_string()` internal function is now exported for use in
  extensions of point layers (@teunbrand, #5191).
  
* To improve `width` calculation in bar plots with empty factor levels, 
  `resolution()` considers `mapped_discrete` values as having resolution 1 
  (@teunbrand, #5211)
  
* In `theme()`, some elements can be specified with `rel()` to inherit from
  `unit`-class objects in a relative fashion (@teunbrand, #3951).
  
* `theme()` now supports splicing a list of arguments (#5542).

* In the theme element hierarchy, parent elements that are a strict subclass
  of child elements now confer their subclass upon the children (#5457).
  
* New `plot.tag.location` in `theme()` can control placement of the plot tag
  in the `"margin"`, `"plot"` or the new `"panel"` option (#4297).
  
* `coord_munch()` can now close polygon shapes (@teunbrand, #3271)
  
* Aesthetics listed in `geom_*()` and `stat_*()` layers now point to relevant
  documentation (@teunbrand, #5123).
  
* The new argument `axes` in `facet_grid()` and `facet_wrap()` controls the
  display of axes at interior panel positions. Additionally, the `axis.labels`
  argument can be used to only draw tick marks or fully labelled axes 
  (@teunbrand, #4064).
  
* `coord_polar()` can have free scales in facets (@teunbrand, #2815).

* The `get_guide_data()` function can be used to extract position and label
  information from the plot (#5004).
  
* Improve performance of layers without positional scales (@zeehio, #4990)

* More informative error for mismatched 
  `direction`/`theme(legend.direction = ...)` arguments (#4364, #4930).

## Bug fixes

* Fixed regression in `guide_legend()` where the `linewidth` key size
  wasn't adapted to the width of the lines (#5160).

* In `guide_bins()`, the title no longer arbitrarily becomes offset from
  the guide when it has long labels.
  
* `guide_colourbar()` and `guide_coloursteps()` merge properly when one
  of the aesthetics is dropped (#5324).

* When using `geom_dotplot(binaxis = "x")` with a discrete y-variable, dots are
  now stacked from the y-position rather than from 0 (@teunbrand, #5462)
  
* `stat_count()` treats `x` as unique in the same manner `unique()` does 
  (#4609).
  
* The plot's title, subtitle and caption now obey horizontal text margins
  (#5533).
  
* Contour functions will not fail when `options("OutDec")` is not `.` (@eliocamp, #5555).

* Lines where `linewidth = NA` are now dropped in `geom_sf()` (#5204).

* `ggsave()` no longer sometimes creates new directories, which is now 
  controlled by the new `create.dir` argument (#5489).
  
* Legend titles no longer take up space if they've been removed by setting 
  `legend.title = element_blank()` (@teunbrand, #3587).
  
* `resolution()` has a small tolerance, preventing spuriously small resolutions 
  due to rounding errors (@teunbrand, #2516).
  
* `stage()` now works correctly, even with aesthetics that do not have scales 
  (#5408)
  
* `stat_ydensity()` with incomplete groups calculates the default `width` 
  parameter more stably (@teunbrand, #5396)
  
* The `size` argument in `annotation_logticks()` has been deprecated in favour
  of the `linewidth` argument (#5292).
  
* Binned scales now treat `NA`s in limits the same way continuous scales do 
  (#5355).

* Binned scales work better with `trans = "reverse"` (#5355).

* Integers are once again valid input to theme arguments that expect numeric
  input (@teunbrand, #5369)
  
* Legends in `scale_*_manual()` can show `NA` values again when the `values` is
  a named vector (@teunbrand, #5214, #5286).
  
* Fixed bug in `coord_sf()` where graticule lines didn't obey 
  `panel.grid.major`'s linewidth setting (@teunbrand, #5179)
  
* Fixed bug in `annotation_logticks()` when no suitable tick positions could
  be found (@teunbrand, #5248).
  
* The default width of `geom_bar()` is now based on panel-wise resolution of
  the data, rather than global resolution (@teunbrand, #4336).
  
* `stat_align()` is now applied per panel instead of globally, preventing issues
  when facets have different ranges (@teunbrand, #5227).
  
* A stacking bug in `stat_align()` was fixed (@teunbrand, #5176).

* `stat_contour()` and `stat_contour_filled()` now warn about and remove
  duplicated coordinates (@teunbrand, #5215).
  
* `guide_coloursteps()` and `guide_bins()` sort breaks (#5152). 
  
## Internal changes
  
* The `ScaleContinuous$get_breaks()` method no longer censors
  the computed breaks.
  
* The ggplot object now contains `$layout` which points to the `Layout` ggproto
  object and will be used by the `ggplot_build.ggplot` method. This was exposed
  so that package developers may extend the behaviour of the `Layout` ggproto 
  object without needing to develop an entirely new `ggplot_build` method 
  (@jtlandis, #5077).
  
* Guide building is now part of `ggplot_build()` instead of 
  `ggplot_gtable()` to allow guides to observe unmapped data (#5483).
  
* The `titleGrob()` function has been refactored to be faster and less
  complicated.

* The `scales_*()` functions related to managing the `<ScalesList>` class have
  been implemented as methods in the `<ScalesList>` class, rather than stray
  functions (#1310).
  
# ggplot2 3.4.4

This hotfix release adapts to a change in r-devel's `base::is.atomic()` and 
the upcoming retirement of maptools.

* `fortify()` for sp objects (e.g., `SpatialPolygonsDataFrame`) is now deprecated
  and will be removed soon in support of [the upcoming retirement of rgdal, rgeos,
  and maptools](https://r-spatial.org/r/2023/05/15/evolution4.html). In advance
  of the whole removal, `fortify(<SpatialPolygonsDataFrame>, region = ...)`
  no longer works as of this version (@yutannihilation, #5244).

# ggplot2 3.4.3
This hotfix release addresses a version comparison change in r-devel. There are
no user-facing or breaking changes.

# ggplot2 3.4.2
This is a hotfix release anticipating changes in r-devel, but folds in upkeep
changes and a few bug fixes as well.

## Minor improvements

* Various type checks and their messages have been standardised 
  (@teunbrand, #4834).
  
* ggplot2 now uses `scales::DiscreteRange` and `scales::ContinuousRange`, which
  are available to write scale extensions from scratch (@teunbrand, #2710).
  
* The `layer_data()`, `layer_scales()` and `layer_grob()` now have the default
  `plot = last_plot()` (@teunbrand, #5166).
  
* The `datetime_scale()` scale constructor is now exported for use in extension
  packages (@teunbrand, #4701).
  
## Bug fixes

* `update_geom_defaults()` and `update_stat_defaults()` now return properly 
  classed objects and have updated docs (@dkahle, #5146).

* For the purposes of checking required or non-missing aesthetics, character 
  vectors are no longer considered non-finite (@teunbrand, @4284).

* `annotation_logticks()` skips drawing ticks when the scale range is non-finite
  instead of throwing an error (@teunbrand, #5229).
  
* Fixed spurious warnings when the `weight` was used in `stat_bin_2d()`, 
  `stat_boxplot()`, `stat_contour()`, `stat_bin_hex()` and `stat_quantile()`
  (@teunbrand, #5216).

* To prevent changing the plotting order, `stat_sf()` is now computed per panel 
  instead of per group (@teunbrand, #4340).

* Fixed bug in `coord_sf()` where graticule lines didn't obey 
  `panel.grid.major`'s linewidth setting (@teunbrand, #5179).

* `geom_text()` drops observations where `angle = NA` instead of throwing an
  error (@teunbrand, #2757).
  
# ggplot2 3.4.1
This is a small release focusing on fixing regressions in the 3.4.0 release
and minor polishes.

## Breaking changes

* The computed variable `y` in `stat_ecdf()` has been superseded by `ecdf` to 
  prevent incorrect scale transformations (@teunbrand, #5113 and #5112).
  
## New features

* Added `scale_linewidth_manual()` and `scale_linewidth_identity()` to support
  the `linewidth` aesthetic (@teunbrand, #5050).
  
* `ggsave()` warns when multiple `filename`s are given, and only writes to the
  first file (@teunbrand, #5114).

## Bug fixes

* Fixed a regression in `geom_hex()` where aesthetics were replicated across 
  bins (@thomasp85, #5037 and #5044).
  
* Using two ordered factors as facetting variables in 
  `facet_grid(..., as.table = FALSE)` now throws a warning instead of an
  error (@teunbrand, #5109).
  
* Fixed misbehaviour of `draw_key_boxplot()` and `draw_key_crossbar()` with 
  skewed key aspect ratio (@teunbrand, #5082).
  
* Fixed spurious warning when `weight` aesthetic was used in `stat_smooth()` 
  (@teunbrand based on @clauswilke's suggestion, #5053).
  
* The `lwd` alias is now correctly replaced by `linewidth` instead of `size` 
  (@teunbrand based on @clauswilke's suggestion #5051).
  
* Fixed a regression in `Coord$train_panel_guides()` where names of guides were 
  dropped (@maxsutton, #5063).

In binned scales:

* Automatic breaks should no longer be out-of-bounds, and automatic limits are
  adjusted to include breaks (@teunbrand, #5082).
  
* Zero-range limits no longer throw an error and are treated akin to continuous
  scales with zero-range limits (@teunbrand, #5066).
  
* The `trans = "date"` and `trans = "time"` transformations were made compatible
  (@teunbrand, #4217).

# ggplot2 3.4.0
This is a minor release focusing on tightening up the internals and ironing out
some inconsistencies in the API. The biggest change is the addition of the 
`linewidth` aesthetic that takes of sizing the width of any line from `size`. 
This change, while attempting to be as non-breaking as possible, has the 
potential to change the look of some of your plots.

Other notable changes is a complete redo of the error and warning messaging in
ggplot2 using the cli package. Messaging is now better contextualised and it 
should be easier to identify which layer an error is coming from. Last, we have
now made the switch to using the vctrs package internally which means that 
support for vctrs classes as variables should improve, along with some small 
gains in rendering speed.

## Breaking changes

* A `linewidth` aesthetic has been introduced and supersedes the `size` 
  aesthetic for scaling the width of lines in line based geoms. `size` will 
  remain functioning but deprecated for these geoms and it is recommended to 
  update all code to reflect the new aesthetic. For geoms that have _both_ point 
  sizing and linewidth sizing (`geom_pointrange()` and `geom_sf`) `size` now 
  **only** refers to sizing of points which can leads to a visual change in old
  code (@thomasp85, #3672)
  
* The default line width for polygons in `geom_sf()` have been decreased to 0.2 
  to reflect that this is usually used for demarking borders where a thinner 
  line is better suited. This change was made since we already induced a 
  visual change in `geom_sf()` with the introduction of the `linewidth` 
  aesthetic.
  
* The dot-dot notation (`..var..`) and `stat()`, which have been superseded by
  `after_stat()`, are now formally deprecated (@yutannihilation, #3693).

* `qplot()` is now formally deprecated (@yutannihilation, #3956).

* `stage()` now properly refers to the values without scale transformations for
  the stage of `after_stat`. If your code requires the scaled version of the
  values for some reason, you have to apply the same transformation by yourself,
  e.g. `sqrt()` for `scale_{x,y}_sqrt()` (@yutannihilation and @teunbrand, #4155).

* Use `rlang::hash()` instead of `digest::digest()`. This update may lead to 
  changes in the automatic sorting of legends. In order to enforce a specific
  legend order use the `order` argument in the guide. (@thomasp85, #4458)

* referring to `x` in backquoted expressions with `label_bquote()` is no longer
  possible.

* The `ticks.linewidth` and `frame.linewidth` parameters of `guide_colourbar()`
  are now multiplied with `.pt` like elsewhere in ggplot2. It can cause visual
  changes when these arguments are not the defaults and these changes can be 
  restored to their previous behaviour by adding `/ .pt` (@teunbrand #4314).

* `scale_*_viridis_b()` now uses the full range of the viridis scales 
  (@gregleleu, #4737)

## New features

* `geom_col()` and `geom_bar()` gain a new `just` argument. This is set to `0.5`
  by default; use `just = 0`/`just = 1` to place columns on the left/right
  of the axis breaks.
  (@wurli, #4899)

* `geom_density()` and `stat_density()` now support `bounds` argument
  to estimate density with boundary correction (@echasnovski, #4013).

* ggplot now checks during statistical transformations whether any data 
  columns were dropped and warns about this. If stats intend to drop
  data columns they can declare them in the new field `dropped_aes`.
  (@clauswilke, #3250)

* `...` supports `rlang::list2` dynamic dots in all public functions. 
  (@mone27, #4764) 

* `theme()` now has a `strip.clip` argument, that can be set to `"off"` to 
  prevent the clipping of strip text and background borders (@teunbrand, #4118)
  
* `geom_contour()` now accepts a function in the `breaks` argument 
  (@eliocamp, #4652).

## Minor improvements and bug fixes

* Fix a bug in `position_jitter()` where infinity values were dropped (@javlon,
  #4790).

* `geom_linerange()` now respects the `na.rm` argument (#4927, @thomasp85)

* Improve the support for `guide_axis()` on `coord_trans()` 
  (@yutannihilation, #3959)
  
* Added `stat_align()` to align data without common x-coordinates prior to
  stacking. This is now the default stat for `geom_area()` (@thomasp85, #4850)

* Fix a bug in `stat_contour_filled()` where break value differences below a 
  certain number of digits would cause the computations to fail (@thomasp85, 
  #4874)

* Secondary axis ticks are now positioned more precisely, removing small visual
  artefacts with alignment between grid and ticks (@thomasp85, #3576)

* Improve `stat_function` documentation regarding `xlim` argument. 
  (@92amartins, #4474)

* Fix various issues with how `labels`, `breaks`, `limits`, and `show.limits`
  interact in the different binning guides (@thomasp85, #4831)

* Automatic break calculation now squishes the scale limits to the domain
  of the transformation. This allows `scale_{x/y}_sqrt()` to find breaks at 0   
  when appropriate (@teunbrand, #980).

* Using multiple modified aesthetics correctly will no longer trigger warnings. 
  If used incorrectly, the warning will now report the duplicated aesthetic 
  instead of `NA` (@teunbrand, #4707).

* `aes()` now supports the `!!!` operator in its first two arguments
  (#2675). Thanks to @yutannihilation and @teunbrand for draft
  implementations.

* Require rlang >= 1.0.0 (@billybarc, #4797)

* `geom_violin()` no longer issues "collapsing to unique 'x' values" warning
  (@bersbersbers, #4455)

* `annotate()` now documents unsupported geoms (`geom_abline()`, `geom_hline()`
  and `geom_vline()`), and warns when they are requested (@mikmart, #4719)

* `presidential` dataset now includes Trump's presidency (@bkmgit, #4703).

* `position_stack()` now works fully with `geom_text()` (@thomasp85, #4367)

* `geom_tile()` now correctly recognises missing data in `xmin`, `xmax`, `ymin`,
  and `ymax` (@thomasp85 and @sigmapi, #4495)

* `geom_hex()` will now use the binwidth from `stat_bin_hex()` if present, 
  instead of deriving it (@thomasp85, #4580)
  
* `geom_hex()` now works on non-linear coordinate systems (@thomasp85)

* Fixed a bug throwing errors when trying to render an empty plot with secondary
  axes (@thomasp85, #4509)

* Axes are now added correctly in `facet_wrap()` when `as.table = FALSE`
  (@thomasp85, #4553)

* Better compatibility of custom device functions in `ggsave()` 
  (@thomasp85, #4539)

* Binning scales are now more resilient to calculated limits that ends up being
  `NaN` after transformations (@thomasp85, #4510)

* Strip padding in `facet_grid()` is now only in effect if 
  `strip.placement = "outside"` _and_ an axis is present between the strip and 
  the panel (@thomasp85, #4610)

* Aesthetics of length 1 are now recycled to 0 if the length of the data is 0 
  (@thomasp85, #4588)

* Setting `size = NA` will no longer cause `guide_legend()` to error 
  (@thomasp85, #4559)

* Setting `stroke` to `NA` in `geom_point()` will no longer impair the sizing of
  the points (@thomasp85, #4624)

* `stat_bin_2d()` now correctly recognises the `weight` aesthetic 
  (@thomasp85, #4646)
  
* All geoms now have consistent exposure of linejoin and lineend parameters, and
  the guide keys will now respect these settings (@thomasp85, #4653)

* `geom_sf()` now respects `arrow` parameter for lines (@jakeruss, #4659)

* Updated documentation for `print.ggplot` to reflect that it returns
  the original plot, not the result of `ggplot_build()`. (@r2evans, #4390)

* `scale_*_manual()` no longer displays extra legend keys, or changes their 
  order, when a named `values` argument has more items than the data. To display
  all `values` on the legend instead, use
  `scale_*_manual(values = vals, limits = names(vals))`. (@teunbrand, @banfai, 
  #4511, #4534)

* Updated documentation for `geom_contour()` to correctly reflect argument 
  precedence between `bins` and `binwidth`. (@eliocamp, #4651)

* Dots in `geom_dotplot()` are now correctly aligned to the baseline when
  `stackratio != 1` and `stackdir != "up"` (@mjskay, #4614)

* Key glyphs for `geom_boxplot()`, `geom_crossbar()`, `geom_pointrange()`, and
  `geom_linerange()` are now orientation-aware (@mjskay, #4732)
  
* Updated documentation for `geom_smooth()` to more clearly describe effects of 
  the `fullrange` parameter (@thoolihan, #4399).

# ggplot2 3.3.6
This is a very small release only applying an internal change to comply with 
R 4.2 and its deprecation of `default.stringsAsFactors()`. There are no user
facing changes and no breaking changes.

# ggplot2 3.3.5
This is a very small release focusing on fixing a couple of untenable issues 
that surfaced with the 3.3.4 release

* Revert changes made in #4434 (apply transform to intercept in `geom_abline()`) 
  as it introduced undesirable issues far worse than the bug it fixed 
  (@thomasp85, #4514)
* Fixes an issue in `ggsave()` when producing emf/wmf files (@yutannihilation, 
  #4521)
* Warn when grDevices specific arguments are passed to ragg devices (@thomasp85, 
  #4524)
* Fix an issue where `coord_sf()` was reporting that it is non-linear
  even when data is provided in projected coordinates (@clauswilke, #4527)

# ggplot2 3.3.4
This is a larger patch release fixing a huge number of bugs and introduces a 
small selection of feature refinements.

## Features

* Alt-text can now be added to a plot using the `alt` label, i.e 
  `+ labs(alt = ...)`. Currently this alt text is not automatically propagated, 
  but we plan to integrate into Shiny, RMarkdown, and other tools in the future. 
  (@thomasp85, #4477)

* Add support for the BrailleR package for creating descriptions of the plot
  when rendered (@thomasp85, #4459)
  
* `coord_sf()` now has an argument `default_crs` that specifies the coordinate
  reference system (CRS) for non-sf layers and scale/coord limits. This argument
  defaults to `NULL`, which means non-sf layers are assumed to be in projected
  coordinates, as in prior ggplot2 versions. Setting `default_crs = sf::st_crs(4326)`
  provides a simple way to interpret x and y positions as longitude and latitude,
  regardless of the CRS used by `coord_sf()`. Authors of extension packages
  implementing `stat_sf()`-like functionality are encouraged to look at the source
  code of `stat_sf()`'s `compute_group()` function to see how to provide scale-limit
  hints to `coord_sf()` (@clauswilke, #3659).

* `ggsave()` now uses ragg to render raster output if ragg is available. It also
  handles custom devices that sets a default unit (e.g. `ragg::agg_png`) 
  correctly (@thomasp85, #4388)

* `ggsave()` now returns the saved file location invisibly (#3379, @eliocamp).
  Note that, as a side effect, an unofficial hack `<ggplot object> + ggsave()`
  no longer works (#4513).

* The scale arguments `limits`, `breaks`, `minor_breaks`, `labels`, `rescaler`
  and `oob` now accept purrr style lambda notation (@teunbrand, #4427). The same 
  is true for `as_labeller()` (and therefore also `labeller()`) 
  (@netique, #4188).

* Manual scales now allow named vectors passed to `values` to contain fewer 
  elements than existing in the data. Elements not present in values will be set
  to `NA` (@thomasp85, #3451)
  
* Date and datetime position scales support out-of-bounds (oob) arguments to 
  control how limits affect data outside those limits (@teunbrand, #4199).
  
## Fixes

* Fix a bug that `after_stat()` and `after_scale()` cannot refer to aesthetics
  if it's specified in the plot-global mapping (@yutannihilation, #4260).
  
* Fix bug in `annotate_logticks()` that would cause an error when used together
  with `coord_flip()` (@thomasp85, #3954)
  
* Fix a bug in `geom_abline()` that resulted in `intercept` not being subjected
  to the transformation of the y scale (@thomasp85, #3741)
  
* Extent the range of the line created by `geom_abline()` so that line ending
  is not visible for large linewidths (@thomasp85, #4024)

* Fix bug in `geom_dotplot()` where dots would be positioned wrong with 
  `stackgroups = TRUE` (@thomasp85, #1745)

* Fix calculation of confidence interval for locfit smoothing in `geom_smooth()`
  (@topepo, #3806)
  
* Fix bug in `geom_text()` where `"outward"` and `"inward"` justification for 
  some `angle` values was reversed (@aphalo, #4169, #4447)

* `ggsave()` now sets the default background to match the fill value of the
  `plot.background` theme element (@karawoo, #4057)

* It is now deprecated to specify `guides(<scale> = FALSE)` or
  `scale_*(guide = FALSE)` to remove a guide. Please use 
  `guides(<scale> = "none")` or `scale_*(guide = "none")` instead 
  (@yutannihilation, #4097)
  
* Fix a bug in `guide_bins()` where keys would disappear if the guide was 
  reversed (@thomasp85, #4210)
  
* Fix bug in `guide_coloursteps()` that would repeat the terminal bins if the
  breaks coincided with the limits of the scale (@thomasp85, #4019)

* Make sure that default labels from default mappings doesn't overwrite default
  labels from explicit mappings (@thomasp85, #2406)

* Fix bug in `labeller()` where parsing was turned off if `.multiline = FALSE`
  (@thomasp85, #4084)
  
* Make sure `label_bquote()` has access to the calling environment when 
  evaluating the labels (@thomasp85, #4141)

* Fix a bug in the layer implementation that introduced a new state after the 
  first render which could lead to a different look when rendered the second 
  time (@thomasp85, #4204)

* Fix a bug in legend justification where justification was lost of the legend
  dimensions exceeded the available size (@thomasp85, #3635)

* Fix a bug in `position_dodge2()` where `NA` values in thee data would cause an
  error (@thomasp85, #2905)

* Make sure `position_jitter()` creates the same jittering independent of 
  whether it is called by name or with constructor (@thomasp85, #2507)

* Fix a bug in `position_jitter()` where different jitters would be applied to 
  different position aesthetics of the same axis (@thomasp85, #2941)
  
* Fix a bug in `qplot()` when supplying `c(NA, NA)` as axis limits 
  (@thomasp85, #4027)
  
* Remove cross-inheritance of default discrete colour/fill scales and check the
  type and aesthetic of function output if `type` is a function 
  (@thomasp85, #4149)

* Fix bug in `scale_[x|y]_date()` where custom breaks functions that resulted in
  fractional dates would get misaligned (@thomasp85, #3965)
  
* Fix bug in `scale_[x|y]_datetime()` where a specified timezone would be 
  ignored by the scale (@thomasp85, #4007)
  
* Fix issue in `sec_axis()` that would throw warnings in the absence of any 
  secondary breaks (@thomasp85, #4368)

* `stat_bin()`'s computed variable `width` is now documented (#3522).
  
* `stat_count()` now computes width based on the full dataset instead of per 
  group (@thomasp85, #2047)

* Extended `stat_ecdf()` to calculate the cdf from either x or y instead from y 
  only (@jgjl, #4005)
  
* Fix a bug in `stat_summary_bin()` where one more than the requested number of
  bins would be created (@thomasp85, #3824)

* Only drop groups in `stat_ydensity()` when there are fewer than two data 
  points and throw a warning (@andrewwbutler, #4111).

* Fixed a bug in strip assembly when theme has `strip.text = element_blank()`
  and plots are faceted with multi-layered strips (@teunbrand, #4384).
  
* Using `theme(aspect.ratio = ...)` together with free space in `facet_grid()`
  now correctly throws an error (@thomasp85, #3834)

* Fixed a bug in `labeller()` so that `.default` is passed to `as_labeller()`
  when labellers are specified by naming faceting variables. (@waltersom, #4031)
  
* Updated style for example code (@rjake, #4092)

* ggplot2 now requires R >= 3.3 (#4247).

* ggplot2 now uses `rlang::check_installed()` to check if a suggested package is
  installed, which will offer to install the package before continuing (#4375, 
  @malcolmbarrett)

* Improved error with hint when piping a `ggplot` object into a facet function
  (#4379, @mitchelloharawild).

# ggplot2 3.3.3
This is a small patch release mainly intended to address changes in R and CRAN.
It further changes the licensing model of ggplot2 to an MIT license.

* Update the ggplot2 licence to an MIT license (#4231, #4232, #4233, and #4281)

* Use vdiffr conditionally so ggplot2 can be tested on systems without vdiffr

* Update tests to work with the new `all.equal()` defaults in R >4.0.3

* Fixed a bug that `guide_bins()` mistakenly ignore `override.aes` argument
  (@yutannihilation, #4085).

# ggplot2 3.3.2
This is a small release focusing on fixing regressions introduced in 3.3.1.

* Added an `outside` option to `annotation_logticks()` that places tick marks
  outside of the plot bounds. (#3783, @kbodwin)

* `annotation_raster()` adds support for native rasters. For large rasters,
  native rasters render significantly faster than arrays (@kent37, #3388)
  
* Facet strips now have dedicated position-dependent theme elements 
  (`strip.text.x.top`, `strip.text.x.bottom`, `strip.text.y.left`, 
  `strip.text.y.right`) that inherit from `strip.text.x` and `strip.text.y`, 
  respectively. As a consequence, some theme stylings now need to be applied to 
  the position-dependent elements rather than to the parent elements. This 
  change was already introduced in ggplot2 3.3.0 but not listed in the 
  changelog. (@thomasp85, #3683)

* Facets now handle layers containing no data (@yutannihilation, #3853).
  
* A newly added geom `geom_density_2d_filled()` and associated stat 
  `stat_density_2d_filled()` can draw filled density contours
  (@clauswilke, #3846).

* A newly added `geom_function()` is now recommended to use in conjunction
  with/instead of `stat_function()`. In addition, `stat_function()` now
  works with transformed y axes, e.g. `scale_y_log10()`, and in plots
  containing no other data or layers (@clauswilke, #3611, #3905, #3983).

* Fixed a bug in `geom_sf()` that caused problems with legend-type
  autodetection (@clauswilke, #3963).
  
* Support graphics devices that use the `file` argument instead of `fileneame` 
  in `ggsave()` (@bwiernik, #3810)
  
* Default discrete color scales are now configurable through the `options()` of 
  `ggplot2.discrete.colour` and `ggplot2.discrete.fill`. When set to a character 
  vector of colour codes (or list of character vectors)  with sufficient length, 
  these colours are used for the default scale. See `help(scale_colour_discrete)` 
  for more details and examples (@cpsievert, #3833).

* Default continuous colour scales (i.e., the `options()` 
  `ggplot2.continuous.colour` and `ggplot2.continuous.fill`, which inform the 
  `type` argument of `scale_fill_continuous()` and `scale_colour_continuous()`) 
  now accept a function, which allows more control over these default 
  `continuous_scale()`s (@cpsievert, #3827).

* A bug was fixed in `stat_contour()` when calculating breaks based on 
  the `bins` argument (@clauswilke, #3879, #4004).
  
* Data columns can now contain `Vector` S4 objects, which are widely used in the 
  Bioconductor project. (@teunbrand, #3837)

# ggplot2 3.3.1

This is a small release with no code change. It removes all malicious links to a 
site that got hijacked from the readme and pkgdown site.

# ggplot2 3.3.0

This is a minor release but does contain a range of substantial new features, 
along with the standard bug fixes. The release contains a few visual breaking
changes, along with breaking changes for extension developers due to a shift in
internal representation of the position scales and their axes. No user breaking
changes are included.

This release also adds Dewey Dunnington (@paleolimbot) to the core team.

## Breaking changes
There are no user-facing breaking changes, but a change in some internal 
representations that extension developers may have relied on, along with a few 
breaking visual changes which may cause visual tests in downstream packages to 
fail.

* The `panel_params` field in the `Layout` now contains a list of list of 
  `ViewScale` objects, describing the trained coordinate system scales, instead
  of the list object used before. Any extensions that use this field will likely
  break, as will unit tests that checks aspects of this.

* `element_text()` now issues a warning when vectorized arguments are provided, 
  as in `colour = c("red", "green", "blue")`. Such use is discouraged and not 
  officially supported (@clauswilke, #3492).

* Changed `theme_grey()` setting for legend key so that it creates no border 
  (`NA`) rather than drawing a white one. (@annennenne, #3180)

* `geom_ribbon()` now draws separate lines for the upper and lower intervals if
  `colour` is mapped. Similarly, `geom_area()` and `geom_density()` now draw
  the upper lines only in the same case by default. If you want old-style full
  stroking, use `outline.type = "full"` (@yutannihilation, #3503 / @thomasp85, #3708).

## New features

* The evaluation time of aesthetics can now be controlled to a finer degree. 
  `after_stat()` supersedes the use of `stat()` and `..var..`-notation, and is
  joined by `after_scale()` to allow for mapping to scaled aesthetic values. 
  Remapping of the same aesthetic is now supported with `stage()`, so you can 
  map a data variable to a stat aesthetic, and remap the same aesthetic to 
  something else after statistical transformation (@thomasp85, #3534)

* All `coord_*()` functions with `xlim` and `ylim` arguments now accept
  vectors with `NA` as a placeholder for the minimum or maximum value
  (e.g., `ylim = c(0, NA)` would zoom the y-axis from 0 to the 
  maximum value observed in the data). This mimics the behaviour
  of the `limits` argument in continuous scale functions
  (@paleolimbot, #2907).

* Allowed reversing of discrete scales by re-writing `get_limits()` 
  (@AnneLyng, #3115)
  
* All geoms and stats that had a direction (i.e. where the x and y axes had 
  different interpretation), can now freely choose their direction, instead of
  relying on `coord_flip()`. The direction is deduced from the aesthetic 
  mapping, but can also be specified directly with the new `orientation` 
  argument (@thomasp85, #3506).
  
* Position guides can now be customized using the new `guide_axis()`, which can 
  be passed to position `scale_*()` functions or via `guides()`. The new axis 
  guide (`guide_axis()`) comes with arguments `check.overlap` (automatic removal 
  of overlapping labels), `angle` (easy rotation of axis labels), and
  `n.dodge` (dodge labels into multiple rows/columns) (@paleolimbot, #3322).
  
* A new scale type has been added, that allows binning of aesthetics at the 
  scale level. It has versions for both position and non-position aesthetics and
  comes with two new guides (`guide_bins` and `guide_coloursteps`) 
  (@thomasp85, #3096)
  
* `scale_x_continuous()` and `scale_y_continuous()` gains an `n.breaks` argument
  guiding the number of automatic generated breaks (@thomasp85, #3102)

* Added `stat_contour_filled()` and `geom_contour_filled()`, which compute 
  and draw filled contours of gridded data (@paleolimbot, #3044). 
  `geom_contour()` and `stat_contour()` now use the isoband package
  to compute contour lines. The `complete` parameter (which was undocumented
  and has been unused for at least four years) was removed (@paleolimbot, #3044).
  
* Themes have gained two new parameters, `plot.title.position` and 
  `plot.caption.position`, that can be used to customize how plot
  title/subtitle and plot caption are positioned relative to the overall plot
  (@clauswilke, #3252).

## Extensions
  
* `Geom` now gains a `setup_params()` method in line with the other ggproto
  classes (@thomasp85, #3509)

* The newly added function `register_theme_elements()` now allows developers
  of extension packages to define their own new theme elements and place them
  into the ggplot2 element tree (@clauswilke, #2540).

## Minor improvements and bug fixes

* `coord_trans()` now draws second axes and accepts `xlim`, `ylim`,
  and `expand` arguments to bring it up to feature parity with 
  `coord_cartesian()`. The `xtrans` and `ytrans` arguments that were 
  deprecated in version 1.0.1 in favour of `x` and `y` 
  were removed (@paleolimbot, #2990).

* `coord_trans()` now calculates breaks using the expanded range 
  (previously these were calculated using the unexpanded range, 
  which resulted in differences between plots made with `coord_trans()`
  and those made with `coord_cartesian()`). The expansion for discrete axes 
  in `coord_trans()` was also updated such that it behaves identically
  to that in `coord_cartesian()` (@paleolimbot, #3338).

* `expand_scale()` was deprecated in favour of `expansion()` for setting
  the `expand` argument of `x` and `y` scales (@paleolimbot).

* `geom_abline()`, `geom_hline()`, and `geom_vline()` now issue 
  more informative warnings when supplied with set aesthetics
  (i.e., `slope`, `intercept`, `yintercept`, and/or `xintercept`)
  and mapped aesthetics (i.e., `data` and/or `mapping`).

* Fix a bug in `geom_raster()` that squeezed the image when it went outside 
  scale limits (#3539, @thomasp85)

* `geom_sf()` now determines the legend type automatically (@microly, #3646).
  
* `geom_sf()` now removes rows that can't be plotted due to `NA` aesthetics 
  (#3546, @thomasp85)

* `geom_sf()` now applies alpha to linestring geometries 
  (#3589, @yutannihilation).

* `gg_dep()` was deprecated (@perezp44, #3382).

* Added function `ggplot_add.by()` for lists created with `by()`, allowing such
  lists to be added to ggplot objects (#2734, @Maschette)

* ggplot2 no longer depends on reshape2, which means that it no longer 
  (recursively) needs plyr, stringr, or stringi packages.

* Increase the default `nbin` of `guide_colourbar()` to place the ticks more 
  precisely (#3508, @yutannihilation).

* `manual_scale()` now matches `values` with the order of `breaks` whenever
  `values` is an unnamed vector. Previously, unnamed `values` would match with
  the limits of the scale and ignore the order of any `breaks` provided. Note
  that this may change the appearance of plots that previously relied on the
  unordered behaviour (#2429, @idno0001).

* `scale_manual_*(limits = ...)` now actually limits the scale (#3262,
  @yutannihilation).

* Fix a bug when `show.legend` is a named logical vector 
  (#3461, @yutannihilation).

* Added weight aesthetic option to `stat_density()` and made scaling of 
  weights the default (@annennenne, #2902)
  
* `stat_density2d()` can now take an `adjust` parameter to scale the default 
  bandwidth. (#2860, @haleyjeppson)

* `stat_smooth()` uses `REML` by default, if `method = "gam"` and
  `gam`'s method is not specified (@ikosmidis, #2630).

* stacking text when calculating the labels and the y axis with
  `stat_summary()` now works (@ikosmidis, #2709)
  
* `stat_summary()` and related functions now support rlang-style lambda functions
  (#3568, @dkahle).

* The data mask pronoun, `.data`, is now stripped from default labels.

* Addition of partial themes to plots has been made more predictable;
  stepwise addition of individual partial themes is now equivalent to
  addition of multple theme elements at once (@clauswilke, #3039).

* Facets now don't fail even when some variable in the spec are not available
  in all layers (@yutannihilation, #2963).

# ggplot2 3.2.1

This is a patch release fixing a few regressions introduced in 3.2.0 as well as
fixing some unit tests that broke due to upstream changes.

* `position_stack()` no longer changes the order of the input data. Changes to 
  the internal behaviour of `geom_ribbon()` made this reordering problematic 
  with ribbons that spanned `y = 0` (#3471)
* Using `qplot()` with a single positional aesthetic will no longer title the
  non-specified scale as `"NULL"` (#3473)
* Fixes unit tests for sf graticule labels caused by changes to sf

# ggplot2 3.2.0

This is a minor release with an emphasis on internal changes to make ggplot2 
faster and more consistent. The few interface changes will only affect the 
aesthetics of the plot in minor ways, and will only potentially break code of
extension developers if they have relied on internals that have been changed. 
This release also sees the addition of Hiroaki Yutani (@yutannihilation) to the 
core developer team.

With the release of R 3.6, ggplot2 now requires the R version to be at least 3.2,
as the tidyverse is committed to support 5 major versions of R.

## Breaking changes

* Two patches (#2996 and #3050) fixed minor rendering problems. In most cases,
  the visual changes are so subtle that they are difficult to see with the naked
  eye. However, these changes are detected by the vdiffr package, and therefore
  any package developers who use vdiffr to test for visual correctness of ggplot2
  plots will have to regenerate all reference images.
  
* In some cases, ggplot2 now produces a warning or an error for code that previously
  produced plot output. In all these cases, the previous plot output was accidental,
  and the plotting code uses the ggplot2 API in a way that would lead to undefined
  behavior. Examples include a missing `group` aesthetic in `geom_boxplot()` (#3316),
  annotations across multiple facets (#3305), and not using aesthetic mappings when
  drawing ribbons with `geom_ribbon()` (#3318).

## New features

* This release includes a range of internal changes that speeds up plot 
  generation. None of the changes are user facing and will not break any code,
  but in general ggplot2 should feel much faster. The changes includes, but are
  not limited to:
  
  - Caching ascent and descent dimensions of text to avoid recalculating it for
    every title.
  
  - Using a faster data.frame constructor as well as faster indexing into 
    data.frames
    
  - Removing the plyr dependency, replacing plyr functions with faster 
    equivalents.

* `geom_polygon()` can now draw polygons with holes using the new `subgroup` 
  aesthetic. This functionality requires R 3.6.0 (@thomasp85, #3128)

* Aesthetic mappings now accept functions that return `NULL` (@yutannihilation,
  #2997).

* `stat_function()` now accepts rlang/purrr style anonymous functions for the 
  `fun` parameter (@dkahle, #3159).

* `geom_rug()` gains an "outside" option to allow for moving the rug tassels to 
  outside the plot area (@njtierney, #3085) and a `length` option to allow for 
  changing the length of the rug lines (@daniel-wells, #3109). 
  
* All geoms now take a `key_glyph` paramter that allows users to customize
  how legend keys are drawn (@clauswilke, #3145). In addition, a new key glyph
  `timeseries` is provided to draw nice legends for time series
  (@mitchelloharawild, #3145).

## Extensions

* Layers now have a new member function `setup_layer()` which is called at the
  very beginning of the plot building process and which has access to the 
  original input data and the plot object being built. This function allows the 
  creation of custom layers that autogenerate aesthetic mappings based on the 
  input data or that filter the input data in some form. For the time being, this
  feature is not exported, but it has enabled the development of a new layer type,
  `layer_sf()` (see next item). Other special-purpose layer types may be added
  in the future (@clauswilke, #2872).
  
* A new layer type `layer_sf()` can auto-detect and auto-map sf geometry
  columns in the data. It should be used by extension developers who are writing
  new sf-based geoms or stats (@clauswilke, #3232).

* `x0` and `y0` are now recognized positional aesthetics so they will get scaled 
  if used in extension geoms and stats (@thomasp85, #3168)
  
* Continuous scale limits now accept functions which accept the default
  limits and return adjusted limits. This makes it possible to write
  a function that e.g. ensures the limits are always a multiple of 100,
  regardless of the data (@econandrew, #2307).

## Minor improvements and bug fixes

* `cut_width()` now accepts `...` to pass further arguments to `base::cut.default()`
   like `cut_number()` and `cut_interval()` already did (@cderv, #3055)

* `coord_map()` now can have axes on the top and right (@karawoo, #3042).

* `coord_polar()` now correctly rescales the secondary axis (@linzi-sg, #3278)

* `coord_sf()`, `coord_map()`, and `coord_polar()` now squash `-Inf` and `Inf`
  into the min and max of the plot (@yutannihilation, #2972).

* `coord_sf()` graticule lines are now drawn in the same thickness as panel grid 
  lines in `coord_cartesian()`, and seting panel grid lines to `element_blank()` 
  now also works in `coord_sf()` 
  (@clauswilke, #2991, #2525).

* `economics` data has been regenerated. This leads to some changes in the
  values of all columns (especially in `psavert`), but more importantly, strips 
  the grouping attributes from `economics_long`.

* `element_line()` now fills closed arrows (@yutannihilation, #2924).

* Facet strips on the left side of plots now have clipping turned on, preventing
  text from running out of the strip and borders from looking thicker than for
  other strips (@karawoo, #2772 and #3061).

* ggplot2 now works in Turkish locale (@yutannihilation, #3011).

* Clearer error messages for inappropriate aesthetics (@clairemcwhite, #3060).

* ggplot2 no longer attaches any external packages when using functions that 
  depend on packages that are suggested but not imported by ggplot2. The 
  affected functions include `geom_hex()`, `stat_binhex()`, 
  `stat_summary_hex()`, `geom_quantile()`, `stat_quantile()`, and `map_data()` 
  (@clauswilke, #3126).
  
* `geom_area()` and `geom_ribbon()` now sort the data along the x-axis in the 
  `setup_data()` method rather than as part of `draw_group()` (@thomasp85, 
  #3023)

* `geom_hline()`, `geom_vline()`, and `geom_abline()` now throw a warning if the 
  user supplies both an `xintercept`, `yintercept`, or `slope` value and a 
  mapping (@RichardJActon, #2950).

* `geom_rug()` now works with `coord_flip()` (@has2k1, #2987).

* `geom_violin()` no longer throws an error when quantile lines fall outside 
  the violin polygon (@thomasp85, #3254).

* `guide_legend()` and `guide_colorbar()` now use appropriate spacing between legend
  key glyphs and legend text even if the legend title is missing (@clauswilke, #2943).

* Default labels are now generated more consistently; e.g., symbols no longer
  get backticks, and long expressions are abbreviated with `...`
  (@yutannihilation, #2981).

* All-`Inf` layers are now ignored for picking the scale (@yutannihilation, 
  #3184).
  
* Diverging Brewer colour palette now use the correct mid-point colour 
  (@dariyasydykova, #3072).
  
* `scale_color_continuous()` now points to `scale_colour_continuous()` so that 
  it will handle `type = "viridis"` as the documentation states (@hlendway, 
  #3079).

* `scale_shape_identity()` now works correctly with `guide = "legend"` 
  (@malcolmbarrett, #3029)
  
* `scale_continuous` will now draw axis line even if the length of breaks is 0
  (@thomasp85, #3257)

* `stat_bin()` will now error when the number of bins exceeds 1e6 to avoid 
  accidentally freezing the user session (@thomasp85).
  
* `sec_axis()` now places ticks accurately when using nonlinear transformations (@dpseidel, #2978).

* `facet_wrap()` and `facet_grid()` now automatically remove NULL from facet
  specs, and accept empty specs (@yutannihilation, #3070, #2986).

* `stat_bin()` now handles data with only one unique value (@yutannihilation 
  #3047).

* `sec_axis()` now accepts functions as well as formulas (@yutannihilation, #3031).

*   New theme elements allowing different ticks lengths for each axis. For instance,
    this can be used to have inwards ticks on the x-axis (`axis.ticks.length.x`) and
    outwards ticks on the y-axis (`axis.ticks.length.y`) (@pank, #2935).

* The arguments of `Stat*$compute_layer()` and `Position*$compute_layer()` are
  now renamed to always match the ones of `Stat$compute_layer()` and
  `Position$compute_layer()` (@yutannihilation, #3202).

* `geom_*()` and `stat_*()` now accepts purrr-style lambda notation
  (@yutannihilation, #3138).

* `geom_tile()` and `geom_rect()` now draw rectangles without notches at the
  corners. The style of the corner can be controlled by `linejoin` parameters
  (@yutannihilation, #3050).

# ggplot2 3.1.0

## Breaking changes

This is a minor release and breaking changes have been kept to a minimum. End users of 
ggplot2 are unlikely to encounter any issues. However, there are a few items that developers 
of ggplot2 extensions should be aware of. For additional details, see also the discussion 
accompanying issue #2890.

*   In non-user-facing internal code (specifically in the `aes()` function and in
    the `aesthetics` argument of scale functions), ggplot2 now always uses the British
    spelling for aesthetics containing the word "colour". When users specify a "color"
    aesthetic it is automatically renamed to "colour". This renaming is also applied
    to non-standard aesthetics that contain the word "color". For example, "point_color"
    is renamed to "point_colour". This convention makes it easier to support both
    British and American spelling for novel, non-standard aesthetics, but it may require
    some adjustment for packages that have previously introduced non-standard color
    aesthetics using American spelling. A new function `standardise_aes_names()` is
    provided in case extension writers need to perform this renaming in their own code
    (@clauswilke, #2649).

*   Functions that generate other functions (closures) now force the arguments that are
    used from the generated functions, to avoid hard-to-catch errors. This may affect
    some users of manual scales (such as `scale_colour_manual()`, `scale_fill_manual()`,
    etc.) who depend on incorrect behavior (@krlmlr, #2807).
    
*   `Coord` objects now have a function `backtransform_range()` that returns the
    panel range in data coordinates. This change may affect developers of custom coords,
    who now should implement this function. It may also affect developers of custom
    geoms that use the `range()` function. In some applications, `backtransform_range()`
    may be more appropriate (@clauswilke, #2821).


## New features

*   `coord_sf()` has much improved customization of axis tick labels. Labels can now
    be set manually, and there are two new parameters, `label_graticule` and
    `label_axes`, that can be used to specify which graticules to label on which side
    of the plot (@clauswilke, #2846, #2857, #2881).
    
*   Two new geoms `geom_sf_label()` and `geom_sf_text()` can draw labels and text
    on sf objects. Under the hood, a new `stat_sf_coordinates()` calculates the
    x and y coordinates from the coordinates of the sf geometries. You can customize
    the calculation method via `fun.geometry` argument (@yutannihilation, #2761).
    

## Minor improvements and fixes

*   `benchplot()` now uses tidy evaluation (@dpseidel, #2699).

*   The error message in `compute_aesthetics()` now only provides the names of
    aesthetics with mismatched lengths, rather than all aesthetics (@karawoo,
    #2853).

*   For faceted plots, data is no longer internally reordered. This makes it
    safer to feed data columns into `aes()` or into parameters of geoms or
    stats. However, doing so remains discouraged (@clauswilke, #2694).

*   `coord_sf()` now also understands the `clip` argument, just like the other
    coords (@clauswilke, #2938).

*   `fortify()` now displays a more informative error message for
    `grouped_df()` objects when dplyr is not installed (@jimhester, #2822).

*   All `geom_*()` now display an informative error message when required 
    aesthetics are missing (@dpseidel, #2637 and #2706).

*   `geom_boxplot()` now understands the `width` parameter even when used with
    a non-standard stat, such as `stat_identity()` (@clauswilke, #2893).
    
*  `geom_hex()` now understands the `size` and `linetype` aesthetics
   (@mikmart, #2488).
    
*   `geom_hline()`, `geom_vline()`, and `geom_abline()` now work properly
    with `coord_trans()` (@clauswilke, #2149, #2812).
    
*   `geom_text(..., parse = TRUE)` now correctly renders the expected number of
    items instead of silently dropping items that are empty expressions, e.g.
    the empty string "". If an expression spans multiple lines, we take just
    the first line and drop the rest. This same issue is also fixed for
    `geom_label()` and the axis labels for `geom_sf()` (@slowkow, #2867).

*   `geom_sf()` now respects `lineend`, `linejoin`, and `linemitre` parameters 
    for lines and polygons (@alistaire47, #2826).
    
*   `ggsave()` now exits without creating a new graphics device if previously
    none was open (@clauswilke, #2363).

*   `labs()` now has named arguments `title`, `subtitle`, `caption`, and `tag`.
    Also, `labs()` now accepts tidyeval (@yutannihilation, #2669).

*   `position_nudge()` is now more robust and nudges only in the direction
    requested. This enables, for example, the horizontal nudging of boxplots
    (@clauswilke, #2733).

*   `sec_axis()` and `dup_axis()` now return appropriate breaks for the secondary
    axis when applied to log transformed scales (@dpseidel, #2729).

*   `sec_axis()` now works as expected when used in combination with tidy eval
    (@dpseidel, #2788).

*   `scale_*_date()`, `scale_*_time()` and `scale_*_datetime()` can now display 
    a secondary axis that is a __one-to-one__ transformation of the primary axis,
    implemented using the `sec.axis` argument to the scale constructor 
    (@dpseidel, #2244).
    
*   `stat_contour()`, `stat_density2d()`, `stat_bin2d()`,  `stat_binhex()`
    now calculate normalized statistics including `nlevel`, `ndensity`, and
    `ncount`. Also, `stat_density()` now includes the calculated statistic 
    `nlevel`, an alias for `scaled`, to better match the syntax of `stat_bin()`
    (@bjreisman, #2679).

# ggplot2 3.0.0

## Breaking changes

*   ggplot2 now supports/uses tidy evaluation (as described below). This is a 
    major change and breaks a number of packages; we made this breaking change 
    because it is important to make ggplot2 more programmable, and to be more 
    consistent with the rest of the tidyverse. The best general (and detailed)
    introduction to tidy evaluation can be found in the meta programming
    chapters in [Advanced R](https://adv-r.hadley.nz).
    
    The primary developer facing change is that `aes()` now contains 
    quosures (expression + environment pairs) rather than symbols, and you'll 
    need to take a different approach to extracting the information you need. 
    A common symptom of this change are errors "undefined columns selected" or 
    "invalid 'type' (list) of argument" (#2610). As in the previous version,
    constants (like `aes(x = 1)` or `aes(colour = "smoothed")`) are stored
    as is.
    
    In this version of ggplot2, if you need to describe a mapping in a string, 
    use `quo_name()` (to generate single-line strings; longer expressions may 
    be abbreviated) or `quo_text()` (to generate non-abbreviated strings that
    may span multiple lines). If you do need to extract the value of a variable
    instead use `rlang::eval_tidy()`. You may want to condition on 
    `(packageVersion("ggplot2") <= "2.2.1")` so that your code can work with
    both released and development versions of ggplot2.
    
    We recognise that this is a big change and if you're not already familiar
    with rlang, there's a lot to learn. If you are stuck, or need any help,
    please reach out on <https://forum.posit.co/>.

*   Error: Column `y` must be a 1d atomic vector or a list

    Internally, ggplot2 now uses `as.data.frame(tibble::as_tibble(x))` to
    convert a list into a data frame. This improves ggplot2's support for
    list-columns (needed for sf support), at a small cost: you can no longer
    use matrix-columns. Note that unlike tibble we still allow column vectors
    such as returned by `base::scale()` because of their widespread use.

*   Error: More than one expression parsed
  
    Previously `aes_string(x = c("a", "b", "c"))` silently returned 
    `aes(x = a)`. Now this is a clear error.

*   Error: `data` must be uniquely named but has duplicate columns
  
    If layer data contains columns with identical names an error will be 
    thrown. In earlier versions the first occurring column was chosen silently,
    potentially masking that the wrong data was chosen.

*   Error: Aesthetics must be either length 1 or the same as the data
    
    Layers are stricter about the columns they will combine into a single
    data frame. Each aesthetic now must be either the same length as the data
    frame or a single value. This makes silent recycling errors much less likely.

*   Error: `coord_*` doesn't support free scales 
   
    Free scales only work with selected coordinate systems; previously you'd
    get an incorrect plot.

*   Error in f(...) : unused argument (range = c(0, 1))

    This is because the `oob` argument to scale has been set to a function
    that only takes a single argument; it needs to take two arguments
    (`x`, and `range`). 

*   Error: unused argument (output)
  
    The function `guide_train()` now has an optional parameter `aesthetic`
    that allows you to override the `aesthetic` setting in the scale.
    To make your code work with the both released and development versions of 
    ggplot2 appropriate, add `aesthetic = NULL` to the `guide_train()` method
    signature.
    
    ```R
    # old
    guide_train.legend <- function(guide, scale) {...}
    
    # new 
    guide_train.legend <- function(guide, scale, aesthetic = NULL) {...}
    ```
    
    Then, inside the function, replace `scale$aesthetics[1]`,
    `aesthetic %||% scale$aesthetics[1]`. (The %||% operator is defined in the 
    rlang package).
    
    ```R
    # old
    setNames(list(scale$map(breaks)), scale$aesthetics[1])

    # new
    setNames(list(scale$map(breaks)), aesthetic %||% scale$aesthetics[1])
    ```

*   The long-deprecated `subset` argument to `layer()` has been removed.

## Tidy evaluation

* `aes()` now supports quasiquotation so that you can use `!!`, `!!!`,
  and `:=`. This replaces `aes_()` and `aes_string()` which are now
  soft-deprecated (but will remain around for a long time).

* `facet_wrap()` and `facet_grid()` now support `vars()` inputs. Like
  `dplyr::vars()`, this helper quotes its inputs and supports
  quasiquotation. For instance, you can now supply faceting variables
  like this: `facet_wrap(vars(am, cyl))` instead of 
  `facet_wrap(~am + cyl)`. Note that the formula interface is not going 
  away and will not be deprecated. `vars()` is simply meant to make it 
  easier to create functions around `facet_wrap()` and `facet_grid()`.

  The first two arguments of `facet_grid()` become `rows` and `cols`
  and now support `vars()` inputs. Note however that we took special
  care to ensure complete backward compatibility. With this change
  `facet_grid(vars(cyl), vars(am, vs))` is equivalent to
  `facet_grid(cyl ~ am + vs)`, and `facet_grid(cols = vars(am, vs))` is
  equivalent to `facet_grid(. ~ am + vs)`.

  One nice aspect of the new interface is that you can now easily
  supply names: `facet_grid(vars(Cylinder = cyl), labeller =
  label_both)` will give nice label titles to the facets. Of course,
  those names can be unquoted with the usual tidy eval syntax.

### sf

* ggplot2 now has full support for sf with `geom_sf()` and `coord_sf()`:

  ```r
  nc <- sf::st_read(system.file("shape/nc.shp", package = "sf"), quiet = TRUE)
  ggplot(nc) +
    geom_sf(aes(fill = AREA))
  ```
  It supports all simple features, automatically aligns CRS across layers, sets
  up the correct aspect ratio, and draws a graticule.

## New features

* ggplot2 now works on R 3.1 onwards, and uses the 
  [vdiffr](https://github.com/r-lib/vdiffr) package for visual testing.

* In most cases, accidentally using `%>%` instead of `+` will generate an 
  informative error (#2400).

* New syntax for calculated aesthetics. Instead of using `aes(y = ..count..)` 
  you can (and should!) use `aes(y = stat(count))`. `stat()` is a real function 
  with documentation which hopefully will make this part of ggplot2 less 
  confusing (#2059).
  
  `stat()` is particularly nice for more complex calculations because you 
  only need to specify it once: `aes(y = stat(count / max(count)))`,
  rather than `aes(y = ..count.. / max(..count..))`
  
* New `tag` label for adding identification tags to plots, typically used for 
  labelling a subplot with a letter. Add a tag with `labs(tag = "A")`, style it 
  with the `plot.tag` theme element, and control position with the
  `plot.tag.position` theme setting (@thomasp85).

### Layers: geoms, stats, and position adjustments

* `geom_segment()` and `geom_curve()` have a new `arrow.fill` parameter which 
  allows you to specify a separate fill colour for closed arrowheads 
  (@hrbrmstr and @clauswilke, #2375).

* `geom_point()` and friends can now take shapes as strings instead of integers,
  e.g. `geom_point(shape = "diamond")` (@daniel-barnett, #2075).

* `position_dodge()` gains a `preserve` argument that allows you to control
  whether the `total` width at each `x` value is preserved (the current 
  default), or ensure that the width of a `single` element is preserved
  (what many people want) (#1935).

* New `position_dodge2()` provides enhanced dodging for boxplots. Compared to
  `position_dodge()`, `position_dodge2()` compares `xmin` and `xmax` values  
  to determine which elements overlap, and spreads overlapping elements evenly
  within the region of overlap. `position_dodge2()` is now the default position
  adjustment for `geom_boxplot()`, because it handles `varwidth = TRUE`, and 
  will be considered for other geoms in the future.
  
  The `padding` parameter adds a small amount of padding between elements 
  (@karawoo, #2143) and a `reverse` parameter allows you to reverse the order 
  of placement (@karawoo, #2171).
  
* New `stat_qq_line()` makes it easy to add a simple line to a Q-Q plot, which 
  makes it easier to judge the fit of the theoretical distribution 
  (@nicksolomon).

### Scales and guides

* Improved support for mapping date/time variables to `alpha`, `size`, `colour`, 
  and `fill` aesthetics, including `date_breaks` and `date_labels` arguments 
  (@karawoo, #1526), and new `scale_alpha()` variants (@karawoo, #1526).

* Improved support for ordered factors. Ordered factors throw a warning when 
  mapped to shape (unordered factors do not), and do not throw warnings when 
  mapped to size or alpha (unordered factors do). Viridis is used as the 
  default colour and fill scale for ordered factors (@karawoo, #1526).

* The `expand` argument of `scale_*_continuous()` and `scale_*_discrete()`
  now accepts separate expansion values for the lower and upper range
  limits. The expansion limits can be specified using the convenience
  function `expand_scale()`.
  
  Separate expansion limits may be useful for bar charts, e.g. if one
  wants the bottom of the bars to be flush with the x axis but still 
  leave some (automatically calculated amount of) space above them:
  
    ```r
    ggplot(mtcars) +
        geom_bar(aes(x = factor(cyl))) +
        scale_y_continuous(expand = expand_scale(mult = c(0, .1)))
    ```
  
  It can also be useful for line charts, e.g. for counts over time,
  where one wants to have a ’hard’ lower limit of y = 0 but leave the
  upper limit unspecified (and perhaps differing between panels), with
  some extra space above the highest point on the line (with symmetrical 
  limits, the extra space above the highest point could in some cases 
  cause the lower limit to be negative).
  
  The old syntax for the `expand` argument will, of course, continue
  to work (@huftis, #1669).

* `scale_colour_continuous()` and `scale_colour_gradient()` are now controlled 
  by global options `ggplot2.continuous.colour` and `ggplot2.continuous.fill`. 
  These can be set to `"gradient"` (the default) or `"viridis"` (@karawoo).

* New `scale_colour_viridis_c()`/`scale_fill_viridis_c()` (continuous) and
  `scale_colour_viridis_d()`/`scale_fill_viridis_d()` (discrete) make it
  easy to use Viridis colour scales (@karawoo, #1526).

* Guides for `geom_text()` now accept custom labels with 
  `guide_legend(override.aes = list(label = "foo"))` (@brianwdavis, #2458).

### Margins

* Strips gain margins on all sides by default. This means that to fully justify
  text to the edge of a strip, you will need to also set the margins to 0
  (@karawoo).

* Rotated strip labels now correctly understand `hjust` and `vjust` parameters
  at all angles (@karawoo).

* Strip labels now understand justification relative to the direction of the
  text, meaning that in y facets, the strip text can be placed at either end of
  the strip using `hjust` (@karawoo).

* Legend titles and labels get a little extra space around them, which 
  prevents legend titles from overlapping the legend at large font sizes 
  (@karawoo, #1881).

## Extension points

* New `autolayer()` S3 generic (@mitchelloharawild, #1974). This is similar
  to `autoplot()` but produces layers rather than complete plots.

* Custom objects can now be added using `+` if a `ggplot_add` method has been
  defined for the class of the object (@thomasp85).

* Theme elements can now be subclassed. Add a `merge_element` method to control
  how properties are inherited from the parent element. Add an `element_grob` 
  method to define how elements are rendered into grobs (@thomasp85, #1981).

* Coords have gained new extension mechanisms.
  
    If you have an existing coord extension, you will need to revise the
    specification of the `train()` method. It is now called 
    `setup_panel_params()` (better reflecting what it actually does) and now 
    has arguments `scale_x`, and `scale_y` (the x and y scales respectively) 
    and `param`, a list of plot specific parameters generated by 
    `setup_params()`.

    What was formerly called `scale_details` (in coords), `panel_ranges` 
    (in layout) and `panel_scales` (in geoms) are now consistently called
    `panel_params` (#1311). These are parameters of the coord that vary from
    panel to panel.

* `ggplot_build()` and `ggplot_gtable()` are now generics, so ggplot-subclasses 
  can define additional behavior during the build stage.

* `guide_train()`, `guide_merge()`, `guide_geom()`, and `guide_gengrob()`
  are now exported as they are needed if you want to design your own guide.
  They are not currently documented; use at your own risk (#2528).

* `scale_type()` generic is now exported and documented. Use this if you 
  want to extend ggplot2 to work with a new type of vector.

## Minor bug fixes and improvements

### Faceting

* `facet_grid()` gives a more informative error message if you try to use
  a variable in both rows and cols (#1928).

* `facet_grid()` and `facet_wrap()` both give better error messages if you
  attempt to use an unsupported coord with free scales (#2049).

* `label_parsed()` works once again (#2279).

* You can now style the background of horizontal and vertical strips
  independently with `strip.background.x` and `strip.background.y` 
  theme settings (#2249).

### Scales

* `discrete_scale()` documentation now inherits shared definitions from 
  `continuous_scale()` (@alistaire47, #2052).

* `guide_colorbar()` shows all colours of the scale (@has2k1, #2343).

* `scale_identity()` once again produces legends by default (#2112).

* Tick marks for secondary axes with strong transformations are more 
  accurately placed (@thomasp85, #1992).

* Missing line types now reliably generate missing lines (with standard 
  warning) (#2206).

* Legends now ignore set aesthetics that are not length one (#1932).

* All colour and fill scales now have an `aesthetics` argument that can
  be used to set the aesthetic(s) the scale works with. This makes it
  possible to apply a colour scale to both colour and fill aesthetics
  at the same time, via `aesthetics = c("colour", "fill")` (@clauswilke).
  
* Three new generic scales work with any aesthetic or set of aesthetics: 
  `scale_continuous_identity()`, `scale_discrete_identity()`, and
  `scale_discrete_manual()` (@clauswilke).

* `scale_*_gradient2()` now consistently omits points outside limits by 
  rescaling after the limits are enforced (@foo-bar-baz-qux, #2230).

### Layers

* `geom_label()` now correctly produces unbordered labels when `label.size` 
  is 0, even when saving to PDF (@bfgray3, #2407).

* `layer()` gives considerably better error messages for incorrectly specified
  `geom`, `stat`, or `position` (#2401).

* In all layers that use it, `linemitre` now defaults to 10 (instead of 1)
  to better match base R.

* `geom_boxplot()` now supplies a default value if no `x` aesthetic is present
  (@foo-bar-baz-qux, #2110).

* `geom_density()` drops groups with fewer than two data points and throws a
  warning. For groups with two data points, density values are now calculated 
  with `stats::density` (@karawoo, #2127).

* `geom_segment()` now also takes a `linejoin` parameter. This allows more 
  control over the appearance of the segments, which is especially useful for 
  plotting thick arrows (@Ax3man, #774).

* `geom_smooth()` now reports the formula used when `method = "auto"` 
  (@davharris #1951). `geom_smooth()` now orders by the `x` aesthetic, making it 
  easier to pass pre-computed values without manual ordering (@izahn, #2028). It 
  also now knows it has `ymin` and `ymax` aesthetics (#1939). The legend 
  correctly reflects the status of the `se` argument when used with stats 
  other than the default (@clauswilke, #1546).

* `geom_tile()` now once again interprets `width` and `height` correctly 
  (@malcolmbarrett, #2510).

* `position_jitter()` and `position_jitterdodge()` gain a `seed` argument that
  allows the specification of a random seed for reproducible jittering 
  (@krlmlr, #1996 and @slowkow, #2445).

* `stat_density()` has better behaviour if all groups are dropped because they
  are too small (#2282).

* `stat_summary_bin()` now understands the `breaks` parameter (@karawoo, #2214).

* `stat_bin()` now accepts functions for `binwidth`. This allows better binning 
  when faceting along variables with different ranges (@botanize).

* `stat_bin()` and `geom_histogram()` now sum correctly when using the `weight` 
  aesthetic (@jiho, #1921).

* `stat_bin()` again uses correct scaling for the computed variable `ndensity` 
  (@timgoodman, #2324).

* `stat_bin()` and `stat_bin_2d()` now properly handle the `breaks` parameter 
  when the scales are transformed (@has2k1, #2366).

* `update_geom_defaults()` and `update_stat_defaults()` allow American 
  spelling of aesthetic parameters (@foo-bar-baz-qux, #2299).

* The `show.legend` parameter now accepts a named logical vector to hide/show
  only some aesthetics in the legend (@tutuchan, #1798).

* Layers now silently ignore unknown aesthetics with value `NULL` (#1909).

### Coords

* Clipping to the plot panel is now configurable, through a `clip` argument
  to coordinate systems, e.g. `coord_cartesian(clip = "off")` 
  (@clauswilke, #2536).

* Like scales, coordinate systems now give you a message when you're 
  replacing an existing coordinate system (#2264).

* `coord_polar()` now draws secondary axis ticks and labels 
  (@dylan-stark, #2072), and can draw the radius axis on the right 
  (@thomasp85, #2005).

* `coord_trans()` now generates a warning when a transformation generates 
  non-finite values (@foo-bar-baz-qux, #2147).

### Themes

* Complete themes now always override all elements of the default theme
  (@has2k1, #2058, #2079).

* Themes now set default grid colour in `panel.grid` rather than individually
  in `panel.grid.major` and `panel.grid.minor` individually. This makes it 
  slightly easier to customise the theme (#2352).

* Fixed bug when setting strips to `element_blank()` (@thomasp85). 

* Axes positioned on the top and to the right can now customize their ticks and
  lines separately (@thomasp85, #1899).

* Built-in themes gain parameters `base_line_size` and `base_rect_size` which 
  control the default sizes of line and rectangle elements (@karawoo, #2176).

* Default themes use `rel()` to set line widths (@baptiste).

* Themes were tweaked for visual consistency and more graceful behavior when 
  changing the base font size. All absolute heights or widths were replaced 
  with heights or widths that are proportional to the base font size. One 
  relative font size was eliminated (@clauswilke).
  
* The height of descenders is now calculated solely on font metrics and doesn't
  change with the specific letters in the string. This fixes minor alignment 
  issues with plot titles, subtitles, and legend titles (#2288, @clauswilke).

### Guides

* `guide_colorbar()` is more configurable: tick marks and color bar frame
  can now by styled with arguments `ticks.colour`, `ticks.linewidth`, 
  `frame.colour`, `frame.linewidth`, and `frame.linetype`
  (@clauswilke).
  
* `guide_colorbar()` now uses `legend.spacing.x` and `legend.spacing.y` 
  correctly, and it can handle multi-line titles. Minor tweaks were made to 
  `guide_legend()` to make sure the two legend functions behave as similarly as
  possible (@clauswilke, #2397 and #2398).
  
* The theme elements `legend.title` and `legend.text` now respect the settings 
  of `margin`, `hjust`, and `vjust` (@clauswilke, #2465, #1502).

* Non-angle parameters of `label.theme` or `title.theme` can now be set in 
  `guide_legend()` and `guide_colorbar()` (@clauswilke, #2544).

### Other

* `fortify()` gains a method for tbls (@karawoo, #2218).

* `ggplot` gains a method for `grouped_df`s that adds a `.group` variable,
  which computes a unique value for each group. Use it with 
  `aes(group = .group)` (#2351).

* `ggproto()` produces objects with class `c("ggproto", "gg")`, allowing for
  a more informative error message when adding layers, scales, or other ggproto 
  objects (@jrnold, #2056).

* `ggsave()`'s DPI argument now supports 3 string options: "retina" (320
  DPI), "print" (300 DPI), and "screen" (72 DPI) (@foo-bar-baz-qux, #2156).
  `ggsave()` now uses full argument names to avoid partial match warnings 
  (#2355), and correctly restores the previous graphics device when several
  graphics devices are open (#2363).

* `print.ggplot()` now returns the original ggplot object, instead of the 
  output from `ggplot_build()`. Also, the object returned from 
  `ggplot_build()` now has the class `"ggplot_built"` (#2034).

* `map_data()` now works even when purrr is loaded (tidyverse#66).

* New functions `summarise_layout()`, `summarise_coord()`, and 
  `summarise_layers()` summarise the layout, coordinate systems, and layers 
  of a built ggplot object (#2034, @wch). This provides a tested API that 
  (e.g.) shiny can depend on.

* Updated startup messages reflect new resources (#2410, @mine-cetinkaya-rundel).

# ggplot2 2.2.1

* Fix usage of `structure(NULL)` for R-devel compatibility (#1968).

# ggplot2 2.2.0

## Major new features

### Subtitle and caption

Thanks to @hrbrmstr plots now have subtitles and captions, which can be set with 
the `subtitle`  and `caption` arguments to `ggtitle()` and `labs()`. You can 
control their appearance with the theme settings `plot.caption` and 
`plot.subtitle`. The main plot title is now left-aligned to better work better 
with a subtitle. The caption is right-aligned (@hrbrmstr).

### Stacking

`position_stack()` and `position_fill()` now sort the stacking order to match 
grouping order. This allows you to control the order through grouping, and 
ensures that the default legend matches the plot (#1552, #1593). If you want the 
opposite order (useful if you have horizontal bars and horizontal legend), you 
can request reverse stacking by using `position = position_stack(reverse = TRUE)` 
(#1837).
  
`position_stack()` and `position_fill()` now accepts negative values which will 
create stacks extending below the x-axis (#1691).

`position_stack()` and `position_fill()` gain a `vjust` argument which makes it 
easy to (e.g.) display labels in the middle of stacked bars (#1821).

### Layers

`geom_col()` was added to complement `geom_bar()` (@hrbrmstr). It uses 
`stat="identity"` by default, making the `y` aesthetic mandatory. It does not 
support any other `stat_()` and does not provide fallback support for the 
`binwidth` parameter. Examples and references in other functions were updated to
demonstrate `geom_col()` usage. 

When creating a layer, ggplot2 will warn if you use an unknown aesthetic or an 
unknown parameter. Compared to the previous version, this is stricter for 
aesthetics (previously there was no message), and less strict for parameters 
(previously this threw an error) (#1585).

### Facetting

The facet system, as well as the internal panel class, has been rewritten in 
ggproto. Facets are now extendable in the same manner as geoms and stats, as 
described in `vignette("extending-ggplot2")`.

We have also added the following new features.
  
* `facet_grid()` and `facet_wrap()` now allow expressions in their faceting 
  formulas (@DanRuderman, #1596).

* When `facet_wrap()` results in an uneven number of panels, axes will now be
  drawn underneath the hanging panels (fixes #1607)

* Strips can now be freely positioned in `facet_wrap()` using the 
  `strip.position` argument (deprecates `switch`).

* The relative order of panel, strip, and axis can now be controlled with 
  the theme setting `strip.placement` that takes either `inside` (strip between 
  panel and axis) or `outside` (strip after axis).

* The theme option `panel.margin` has been deprecated in favour of 
  `panel.spacing` to more clearly communicate intent.

### Extensions

Unfortunately there was a major oversight in the construction of ggproto which 
lead to extensions capturing the super object at package build time, instead of 
at package run time (#1826). This problem has been fixed, but requires 
re-installation of all extension packages.

## Scales

* The position of x and y axes can now be changed using the `position` argument
  in `scale_x_*`and `scale_y_*` which can take `top` and `bottom`, and `left`
  and `right` respectively. The themes of top and right axes can be modified 
  using the `.top` and `.right` modifiers to `axis.text.*` and `axis.title.*`.

### Continuous scales

* `scale_x_continuous()` and `scale_y_continuous()` can now display a secondary 
  axis that is a __one-to-one__ transformation of the primary axis (e.g. degrees 
  Celcius to degrees Fahrenheit). The secondary axis will be positioned opposite 
  to the primary axis and can be controlled with the `sec.axis` argument to 
  the scale constructor.

* Scales worry less about having breaks. If no breaks can be computed, the
  plot will work instead of throwing an uninformative error (#791). This 
  is particularly helpful when you have facets with free scales, and not
  all panels contain data.

* Scales now warn when transformation introduces infinite values (#1696).

### Date time

* `scale_*_datetime()` now supports time zones. It will use the timezone 
  attached to the variable by default, but can be overridden with the 
  `timezone` argument.

* New `scale_x_time()` and `scale_y_time()` generate reasonable default
  breaks and labels for hms vectors (#1752).

### Discrete scales

The treatment of missing values by discrete scales has been thoroughly 
overhauled (#1584). The underlying principle is that we can naturally represent 
missing values on discrete variables (by treating just like another level), so 
by default we should. 

This principle applies to:

* character vectors
* factors with implicit NA
* factors with explicit NA

And to all scales (both position and non-position.)

Compared to the previous version of ggplot2, there are three main changes:

1.  `scale_x_discrete()` and `scale_y_discrete()` always show discrete NA,
    regardless of their source

1.  If present, `NA`s are shown in discrete legends.

1.  All discrete scales gain a `na.translate` argument that allows you to 
    control whether `NA`s are translated to something that can be visualised,
    or should be left as missing. Note that if you don't translate (i.e. 
    `na.translate = FALSE)` the missing values will passed on to the layer, 
    which will warning that it's dropping missing values. To suppress the
    warnings, you'll also need to add `na.rm = TRUE` to the layer call. 

There were also a number of other smaller changes

* Correctly use scale expansion factors.
* Don't preserve space for dropped levels (#1638).
* Only issue one warning when when asking for too many levels (#1674).
* Unicode labels work better on Windows (#1827).
* Warn when used with only continuous data (#1589)

## Themes

* The `theme()` constructor now has named arguments rather than ellipses. This 
  should make autocomplete substantially more useful. The documentation
  (including examples) has been considerably improved.
  
* Built-in themes are more visually homogeneous, and match `theme_grey` better.
  (@jiho, #1679)
  
* When computing the height of titles, ggplot2 now includes the height of the
  descenders (i.e. the bits of `g` and `y` that hang beneath the baseline). This 
  improves the margins around titles, particularly the y axis label (#1712).
  I have also very slightly increased the inner margins of axis titles, and 
  removed the outer margins. 

* Theme element inheritance is now easier to work with as modification now
  overrides default `element_blank` elements (#1555, #1557, #1565, #1567)
  
* Horizontal legends (i.e. legends on the top or bottom) are horizontally
  aligned by default (#1842). Use `legend.box = "vertical"` to switch back
  to the previous behaviour.
  
* `element_line()` now takes an `arrow` argument to specify arrows at the end of
  lines (#1740)

There were a number of tweaks to the theme elements that control legends:
  
* `legend.justification` now controls appearance will plotting the legend
  outside of the plot area. For example, you can use 
  `theme(legend.justification = "top")` to make the legend align with the 
  top of the plot.

* `panel.margin` and `legend.margin` have been renamed to `panel.spacing` and 
  `legend.spacing` respectively, to better communicate intent (they only
  affect spacing between legends and panels, not the margins around them)

* `legend.margin` now controls margin around individual legends.

* New `legend.box.background`, `legend.box.spacing`, and `legend.box.margin`
  control the background, spacing, and margin of the legend box (the region
  that contains all legends).

## Bug fixes and minor improvements

* ggplot2 now imports tibble. This ensures that all built-in datasets print 
  compactly even if you haven't explicitly loaded tibble or dplyr (#1677).

* Class of aesthetic mapping is preserved when adding `aes()` objects (#1624).

* `+.gg` now works for lists that include data frames.

* `annotation_x()` now works in the absense of global data (#1655)

* `geom_*(show.legend = FALSE)` now works for `guide_colorbar`.

* `geom_boxplot()` gains new `outlier.alpha` (@jonathan-g) and 
  `outlier.fill` (@schloerke, #1787) parameters to control the alpha/fill of
   outlier points independently of the alpha of the boxes. 

* `position_jitter()` (and hence `geom_jitter()`) now correctly computes 
  the jitter width/jitter when supplied by the user (#1775, @has2k1).

* `geom_contour()` more clearly describes what inputs it needs (#1577).

* `geom_curve()` respects the `lineend` parameter (#1852).

* `geom_histogram()` and `stat_bin()` understand the `breaks` parameter once 
  more. (#1665). The floating point adjustment for histogram bins is now 
  actually used - it was previously inadvertently ignored (#1651).

* `geom_violin()` no longer transforms quantile lines with the alpha aesthetic
  (@mnbram, #1714). It no longer errors when quantiles are requested but data
  have zero range (#1687). When `trim = FALSE` it once again has a nice 
  range that allows the density to reach zero (by extending the range 3 
  bandwidths to either side of the data) (#1700).

* `geom_dotplot()` works better when faceting and binning on the y-axis. 
  (#1618, @has2k1).
  
* `geom_hexbin()` once again supports `..density..` (@mikebirdgeneau, #1688).

* `geom_step()` gives useful warning if only one data point in layer (#1645).

* `layer()` gains new `check.aes` and `check.param` arguments. These allow
  geom/stat authors to optional suppress checks for known aesthetics/parameters.
  Currently this is used only in `geom_blank()` which powers `expand_limits()` 
  (#1795).

* All `stat_*()` display a better error message when required aesthetics are
  missing.
  
* `stat_bin()` and `stat_summary_hex()` now accept length 1 `binwidth` (#1610)

* `stat_density()` gains new argument `n`, which is passed to underlying function
  `stats::density` ("number of equally spaced points at which the
  density is to be estimated"). (@hbuschme)

* `stat_binhex()` now again returns `count` rather than `value` (#1747)

* `stat_ecdf()` respects `pad` argument (#1646).

* `stat_smooth()` once again informs you about the method it has chosen.
  It also correctly calculates the size of the largest group within facets.

* `x` and `y` scales are now symmetric regarding the list of
  aesthetics they accept: `xmin_final`, `xmax_final`, `xlower`,
  `xmiddle` and `xupper` are now valid `x` aesthetics.

* `Scale` extensions can now override the `make_title` and `make_sec_title` 
  methods to let the scale modify the axis/legend titles.

* The random stream is now reset after calling `.onAttach()` (#2409).

# ggplot2 2.1.0

## New features

* When mapping an aesthetic to a constant (e.g. 
  `geom_smooth(aes(colour = "loess")))`), the default guide title is the name 
  of the aesthetic (i.e. "colour"), not the value (i.e. "loess") (#1431).

* `layer()` now accepts a function as the data argument. The function will be
  applied to the data passed to the `ggplot()` function and must return a
  data.frame (#1527, @thomasp85). This is a more general version of the 
  deprecated `subset` argument.

* `theme_update()` now uses the `+` operator instead of `%+replace%`, so that
  unspecified values will no longer be `NULL`ed out. `theme_replace()`
  preserves the old behaviour if desired (@oneillkza, #1519). 

* `stat_bin()` has been overhauled to use the same algorithm as ggvis, which 
  has been considerably improved thanks to the advice of Randy Prium (@rpruim).
  This includes:
  
    * Better arguments and a better algorithm for determining the origin.
      You can now specify either `boundary` or the `center` of a bin.
      `origin` has been deprecated in favour of these arguments.
      
    * `drop` is deprecated in favour of `pad`, which adds extra 0-count bins
      at either end (needed for frequency polygons). `geom_histogram()` defaults 
      to `pad = FALSE` which considerably improves the default limits for 
      the histogram, especially when the bins are big (#1477).
      
    * The default algorithm does a (somewhat) better job at picking nice widths 
      and origins across a wider range of input data.
      
    * `bins = n` now gives a histogram with `n` bins, not `n + 1` (#1487).

## Bug fixes

* All `\donttest{}` examples run.

* All `geom_()` and `stat_()` functions now have consistent argument order:
  data + mapping, then geom/stat/position, then `...`, then specific arguments, 
  then arguments common to all layers (#1305). This may break code if you were
  previously relying on partial name matching, but in the long-term should make 
  ggplot2 easier to use. In particular, you can now set the `n` parameter
  in `geom_density2d()` without it partially matching `na.rm` (#1485).

* For geoms with both `colour` and `fill`, `alpha` once again only affects
  fill (Reverts #1371, #1523). This was causing problems for people.

* `facet_wrap()`/`facet_grid()` works with multiple empty panels of data 
  (#1445).

* `facet_wrap()` correctly swaps `nrow` and `ncol` when faceting vertically
  (#1417).

* `ggsave("x.svg")` now uses svglite to produce the svg (#1432).

* `geom_boxplot()` now understands `outlier.color` (#1455).

* `geom_path()` knows that "solid" (not just 1) represents a solid line (#1534).

* `geom_ribbon()` preserves missing values so they correctly generate a 
  gap in the ribbon (#1549).

* `geom_tile()` once again accepts `width` and `height` parameters (#1513). 
  It uses `draw_key_polygon()` for better a legend, including a coloured 
  outline (#1484).

* `layer()` now automatically adds a `na.rm` parameter if none is explicitly
  supplied.

* `position_jitterdodge()` now works on all possible dodge aesthetics, 
  e.g. `color`, `linetype` etc. instead of only based on `fill` (@bleutner)

* `position = "nudge"` now works (although it doesn't do anything useful)
  (#1428).

* The default scale for columns of class "AsIs" is now "identity" (#1518).

* `scale_*_discrete()` has better defaults when used with purely continuous
  data (#1542).

* `scale_size()` warns when used with categorical data.

* `scale_size()`, `scale_colour()`, and `scale_fill()` gain date and date-time
  variants (#1526).

* `stat_bin_hex()` and `stat_bin_summary()` now use the same underlying 
  algorithm so results are consistent (#1383). `stat_bin_hex()` now accepts
  a `weight` aesthetic. To be consistent with related stats, the output variable 
  from `stat_bin_hex()` is now value instead of count.

* `stat_density()` gains a `bw` parameter which makes it easy to get consistent 
   smoothing between facets (@jiho)

* `stat-density-2d()` no longer ignores the `h` parameter, and now accepts 
  `bins` and `binwidth` parameters to control the number of contours 
  (#1448, @has2k1).

* `stat_ecdf()` does a better job of adding padding to -Inf/Inf, and gains
  an argument `pad` to suppress the padding if not needed (#1467).

* `stat_function()` gains an `xlim` parameter (#1528). It once again works 
  with discrete x values (#1509).

* `stat_summary()` preserves sorted x order which avoids artefacts when
  display results with `geom_smooth()` (#1520).

* All elements should now inherit correctly for all themes except `theme_void()`.
  (@Katiedaisey, #1555) 

* `theme_void()` was completely void of text but facets and legends still
  need labels. They are now visible (@jiho). 

* You can once again set legend key and height width to unit arithmetic
  objects (like `2 * unit(1, "cm")`) (#1437).

* Eliminate spurious warning if you have a layer with no data and no aesthetics
  (#1451).

* Removed a superfluous comma in `theme-defaults.r` code (@jschoeley)

* Fixed a compatibility issue with `ggproto` and R versions prior to 3.1.2.
  (#1444)

* Fixed issue where `coord_map()` fails when given an explicit `parameters`
  argument (@tdmcarthur, #1729)
  
* Fixed issue where `geom_errorbarh()` had a required `x` aesthetic (#1933)  

# ggplot2 2.0.0

## Major changes

* ggplot no longer throws an error if your plot has no layers. Instead it 
  automatically adds `geom_blank()` (#1246).
  
* New `cut_width()` is a convenient replacement for the verbose
  `plyr::round_any()`, with the additional benefit of offering finer
  control.

* New `geom_count()` is a convenient alias to `stat_sum()`. Use it when you
  have overlapping points on a scatterplot. `stat_sum()` now defaults to 
  using counts instead of proportions.

* New `geom_curve()` adds curved lines, with a similar specification to 
  `geom_segment()` (@veraanadi, #1088).

* Date and datetime scales now have `date_breaks`, `date_minor_breaks` and
  `date_labels` arguments so that you never need to use the long
  `scales::date_breaks()` or `scales::date_format()`.
  
* `geom_bar()` now has it's own stat, distinct from `stat_bin()` which was
  also used by `geom_histogram()`. `geom_bar()` now uses `stat_count()` 
  which counts values at each distinct value of x (i.e. it does not bin
  the data first). This can be useful when you want to show exactly which 
  values are used in a continuous variable.

* `geom_point()` gains a `stroke` aesthetic which controls the border width of 
  shapes 21-25 (#1133, @SeySayux). `size` and `stroke` are additive so a point 
  with `size = 5` and `stroke = 5` will have a diameter of 10mm. (#1142)

* New `position_nudge()` allows you to slightly offset labels (or other 
  geoms) from their corresponding points (#1109).

* `scale_size()` now maps values to _area_, not radius. Use `scale_radius()`
  if you want the old behaviour (not recommended, except perhaps for lines).

* New `stat_summary_bin()` works like `stat_summary()` but on binned data. 
  It's a generalisation of `stat_bin()` that can compute any aggregate,
  not just counts (#1274). Both default to `mean_se()` if no aggregation
  functions are supplied (#1386).

* Layers are now much stricter about their arguments - you will get an error
  if you've supplied an argument that isn't an aesthetic or a parameter.
  This is likely to cause some short-term pain but in the long-term it will make
  it much easier to spot spelling mistakes and other errors (#1293).
  
    This change does break a handful of geoms/stats that used `...` to pass 
    additional arguments on to the underlying computation. Now 
    `geom_smooth()`/`stat_smooth()` and `geom_quantile()`/`stat_quantile()` 
    use `method.args` instead (#1245, #1289); and `stat_summary()` (#1242), 
    `stat_summary_hex()`, and `stat_summary2d()` use `fun.args`.

### Extensibility

There is now an official mechanism for defining Stats, Geoms, and Positions in 
other packages. See `vignette("extending-ggplot2")` for details.

* All Geoms, Stats and Positions are now exported, so you can inherit from them
  when making your own objects (#989).

* ggplot2 no longer uses proto or reference classes. Instead, we now use 
  ggproto, a new OO system designed specifically for ggplot2. Unlike proto
  and RC, ggproto supports clean cross-package inheritance. Creating a new OO
  system isn't usually the right way to solve a problem, but I'm pretty sure
  it was necessary here. Read more about it in the vignette.

* `aes_()` replaces `aes_q()`. It also supports formulas, so the most concise 
  SE version of `aes(carat, price)` is now `aes_(~carat, ~price)`. You may
  want to use this form in packages, as it will avoid spurious `R CMD check` 
  warnings about undefined global variables.

### Text

* `geom_text()` has been overhauled to make labelling your data a little
  easier. It:
  
    * `nudge_x` and `nudge_y` arguments let you offset labels from their
      corresponding points (#1120). 
      
    * `check_overlap = TRUE` provides a simple way to avoid overplotting 
      of labels: labels that would otherwise overlap are omitted (#1039).
      
    * `hjust` and `vjust` can now be character vectors: "left", "center", 
      "right", "bottom", "middle", "top". New options include "inward" and 
      "outward" which align text towards and away from the center of the plot 
      respectively.

* `geom_label()` works like `geom_text()` but draws a rounded rectangle 
  underneath each label (#1039). This is useful when you want to label plots
  that are dense with data.

### Deprecated features

* The little used `aes_auto()` has been deprecated. 

* `aes_q()` has been replaced with `aes_()` to be consistent with SE versions
  of NSE functions in other packages.

* The `order` aesthetic is officially deprecated. It never really worked, and 
  was poorly documented.

* The `stat` and `position` arguments to `qplot()` have been deprecated.
  `qplot()` is designed for quick plots - if you need to specify position
  or stat, use `ggplot()` instead.

* The theme setting `axis.ticks.margin` has been deprecated: now use the margin 
  property of `axis.text`.
  
* `stat_abline()`, `stat_hline()` and `stat_vline()` have been removed:
  these were never suitable for use other than with `geom_abline()` etc
  and were not documented.

* `show_guide` has been renamed to `show.legend`: this more accurately
  reflects what it does (controls appearance of layer in legend), and uses the 
  same convention as other ggplot2 arguments (i.e. a `.` between names).
  (Yes, I know that's inconsistent with function names with use `_`, but it's
  too late to change now.)

A number of geoms have been renamed to be internally consistent:

* `stat_binhex()` and `stat_bin2d()` have been renamed to `stat_bin_hex()` 
  and `stat_bin_2d()` (#1274). `stat_summary2d()` has been renamed to 
  `stat_summary_2d()`, `geom_density2d()`/`stat_density2d()` has been renamed 
  to `geom_density_2d()`/`stat_density_2d()`.

* `stat_spoke()` is now `geom_spoke()` since I realised it's a
  reparameterisation of `geom_segment()`.

* `stat_bindot()` has been removed because it's so tightly coupled to
  `geom_dotplot()`. If you happened to use `stat_bindot()`, just change to
  `geom_dotplot()` (#1194).

All defunct functions have been removed.

### Default appearance

* The default `theme_grey()` background colour has been changed from "grey90" 
  to "grey92": this makes the background a little less visually prominent.

* Labels and titles have been tweaked for readability:

    * Axes labels are darker.
    
    * Legend and axis titles are given the same visual treatment.
    
    * The default font size dropped from 12 to 11. You might be surprised that 
      I've made the default text size smaller as it was already hard for
      many people to read. It turns out there was a bug in RStudio (fixed in 
      0.99.724), that shrunk the text of all grid based graphics. Once that
      was resolved the defaults seemed too big to my eyes.
    
    * More spacing between titles and borders.
    
    * Default margins scale with the theme font size, so the appearance at 
      larger font sizes should be considerably improved (#1228). 

* `alpha` now affects both fill and colour aesthetics (#1371).

* `element_text()` gains a margins argument which allows you to add additional
  padding around text elements. To help see what's going on use `debug = TRUE` 
  to display the text region and anchors.

* The default font size in `geom_text()` has been decreased from 5mm (14 pts)
  to 3.8 mm (11 pts) to match the new default theme sizes.

* A diagonal line is no longer drawn on bar and rectangle legends. Instead, the
  border has been tweaked to be more visible, and more closely match the size of 
  line drawn on the plot.

* `geom_pointrange()` and `geom_linerange()` get vertical (not horizontal)
  lines in the legend (#1389).

* The default line `size` for `geom_smooth()` has been increased from 0.5 to 1 
  to make it easier to see when overlaid on data.
  
* `geom_bar()` and `geom_rect()` use a slightly paler shade of grey so they
  aren't so visually heavy.
  
* `geom_boxplot()` now colours outliers the same way as the boxes.

* `geom_point()` now uses shape 19 instead of 16. This looks much better on 
  the default Linux graphics device. (It's very slightly smaller than the old 
  point, but it shouldn't affect any graphics significantly)

* Sizes in ggplot2 are measured in mm. Previously they were converted to pts 
  (for use in grid) by multiplying by 72 / 25.4. However, grid uses printer's 
  points, not Adobe (big pts), so sizes are now correctly multiplied by 
  72.27 / 25.4. This is unlikely to noticeably affect display, but it's
  technically correct (<https://youtu.be/hou0lU8WMgo>).

* The default legend will now allocate multiple rows (if vertical) or
  columns (if horizontal) in order to make a legend that is more likely to
  fit on the screen. You can override with the `nrow`/`ncol` arguments
  to `guide_legend()`

    ```R
    p <- ggplot(mpg, aes(displ,hwy, colour = model)) + geom_point()
    p
    p + theme(legend.position = "bottom")
    # Previous behaviour
    p + guides(colour = guide_legend(ncol = 1))
    ```

### New and updated themes

* New `theme_void()` is completely empty. It's useful for plots with non-
  standard coordinates or for drawings (@jiho, #976).

* New `theme_dark()` has a dark background designed to make colours pop out
  (@jiho, #1018)

* `theme_minimal()` became slightly more minimal by removing the axis ticks:
  labels now line up directly beneath grid lines (@tomschloss, #1084)

* New theme setting `panel.ontop` (logical) make it possible to place 
  background elements (i.e., gridlines) on top of data. Best used with 
  transparent `panel.background` (@noamross. #551).

### Labelling

The facet labelling system was updated with many new features and a
more flexible interface (@lionel-). It now works consistently across
grid and wrap facets. The most important user visible changes are:

* `facet_wrap()` gains a `labeller` option (#25).

* `facet_grid()` and `facet_wrap()` gain a `switch` argument to
  display the facet titles near the axes. When switched, the labels
  become axes subtitles. `switch` can be set to "x", "y" or "both"
  (the latter only for grids) to control which margin is switched.

The labellers (such as `label_value()` or `label_both()`) also get
some new features:

* They now offer the `multi_line` argument to control whether to
  display composite facets (those specified as `~var1 + var2`) on one
  or multiple lines.

* In `label_bquote()` you now refer directly to the names of
  variables. With this change, you can create math expressions that
  depend on more than one variable. This math expression can be
  specified either for the rows or the columns and you can also
  provide different expressions to each margin.

  As a consequence of these changes, referring to `x` in backquoted
  expressions is deprecated.

* Similarly to `label_bquote()`, `labeller()` now take `.rows` and
  `.cols` arguments. In addition, it also takes `.default`.
  `labeller()` is useful to customise how particular variables are
  labelled. The three additional arguments specify how to label the
  variables are not specifically mentioned, respectively for rows,
  columns or both. This makes it especially easy to set up a
  project-wide labeller dispatcher that can be reused across all your
  plots. See the documentation for an example.

* The new labeller `label_context()` adapts to the number of factors
  facetted over. With a single factor, it displays only the values,
  just as before. But with multiple factors in a composite margin
  (e.g. with `~cyl + am`), the labels are passed over to
  `label_both()`. This way the variables names are displayed with the
  values to help identifying them.

On the programming side, the labeller API has been rewritten in order
to offer more control when faceting over multiple factors (e.g. with
formulae such as `~cyl + am`). This also means that if you have
written custom labellers, you will need to update them for this
version of ggplot.

* Previously, a labeller function would take `variable` and `value`
  arguments and return a character vector. Now, they take a data frame
  of character vectors and return a list. The input data frame has one
  column per factor facetted over and each column in the returned list
  becomes one line in the strip label. See documentation for more
  details.

* The labels received by a labeller now contain metadata: their margin
  (in the "type" attribute) and whether they come from a wrap or a
  grid facet (in the "facet" attribute).

* Note that the new `as_labeller()` function operator provides an easy
  way to transform an existing function to a labeller function. The
  existing function just needs to take and return a character vector.

## Documentation

* Improved documentation for `aes()`, `layer()` and much much more.

* I've tried to reduce the use of `...` so that you can see all the 
  documentation in one place rather than having to integrate multiple pages.
  In some cases this has involved adding additional arguments to geoms
  to make it more clear what you can do:
  
    *  `geom_smooth()` gains explicit `method`, `se` and `formula` arguments.
    
    * `geom_histogram()` gains `binwidth`, `bins`, `origin` and `right` 
      arguments.
      
    * `geom_jitter()` gains `width` and `height` arguments to make it easier
      to control the amount of jittering without using the lengthy 
      `position_jitter()` function (#1116)

* Use of `qplot()` in examples has been minimised (#1123, @hrbrmstr). This is
  inline with the 2nd edition of the ggplot2 box, which minimises the use of 
  `qplot()` in favour of `ggplot()`.

* Tightly linked geoms and stats (e.g. `geom_boxplot()` and `stat_boxplot()`) 
  are now documented in the same file so you can see all the arguments in one
  place. Variations of the same idea (e.g. `geom_path()`, `geom_line()`, and
  `geom_step()`) are also documented together.

* It's now obvious that you can set the `binwidth` parameter for
  `stat_bin_hex()`, `stat_summary_hex()`, `stat_bin_2d()`, and
  `stat_summary_2d()`. 

* The internals of positions have been cleaned up considerably. You're unlikely
  to notice any external changes, although the documentation should be a little
  less confusing since positions now don't list parameters they never use.

## Data

* All datasets have class `tbl_df` so if you also use dplyr, you get a better
  print method.

* `economics` has been brought up to date to 2015-04-01.

* New `economics_long` is the economics data in long form.

* New `txhousing` dataset containing information about the Texas housing
  market. Useful for examples that need multiple time series, and for
  demonstrating model+vis methods.

* New `luv_colours` dataset which contains the locations of all
  built-in `colors()` in Luv space.

* `movies` has been moved into its own package, ggplot2movies, because it was 
  large and not terribly useful. If you've used the movies dataset, you'll now 
  need to explicitly load the package with `library(ggplot2movies)`.

## Bug fixes and minor improvements

* All partially matched arguments and `$` have been been replaced with 
  full matches (@jimhester, #1134).

* ggplot2 now exports `alpha()` from the scales package (#1107), and `arrow()` 
  and `unit()` from grid (#1225). This means you don't need attach scales/grid 
  or do `scales::`/`grid::` for these commonly used functions.

* `aes_string()` now only parses character inputs. This fixes bugs when
  using it with numbers and non default `OutDec` settings (#1045).

* `annotation_custom()` automatically adds a unique id to each grob name,
  making it easier to plot multiple grobs with the same name (e.g. grobs of
  ggplot2 graphics) in the same plot (#1256).

* `borders()` now accepts xlim and ylim arguments for specifying the geographical 
  region of interest (@markpayneatwork, #1392).

* `coord_cartesian()` applies the same expansion factor to limits as for scales. 
  You can suppress with `expand = FALSE` (#1207).

* `coord_trans()` now works when breaks are suppressed (#1422).

* `cut_number()` gives error message if the number of requested bins can
  be created because there are two few unique values (#1046).

* Character labels in `facet_grid()` are no longer (incorrectly) coerced into
  factors. This caused problems with custom label functions (#1070).

* `facet_wrap()` and `facet_grid()` now allow you to use non-standard
  variable names by surrounding them with backticks (#1067).

* `facet_wrap()` more carefully checks its `nrow` and `ncol` arguments
  to ensure that they're specified correctly (@richierocks, #962)

* `facet_wrap()` gains a `dir` argument to control the direction the
  panels are wrapped in. The default is "h" for horizontal. Use "v" for
  vertical layout (#1260).

* `geom_abline()`, `geom_hline()` and `geom_vline()` have been rewritten to
  have simpler behaviour and be more consistent:

    * `stat_abline()`, `stat_hline()` and `stat_vline()` have been removed:
      these were never suitable for use other than with `geom_abline()` etc
      and were not documented.

    * `geom_abline()`, `geom_vline()` and `geom_hline()` are bound to
      `stat_identity()` and `position_identity()`

    * Intercept parameters can no longer be set to a function.

    * They are all documented in one file, since they are so closely related.

* `geom_bin2d()` will now let you specify one dimension's breaks exactly,
  without touching the other dimension's default breaks at all (#1126).

* `geom_crossbar()` sets grouping correctly so you can display multiple
  crossbars on one plot. It also makes the default `fatten` argument a little
  bigger to make the middle line more obvious (#1125).

* `geom_histogram()` and `geom_smooth()` now only inform you about the
  default values once per layer, rather than once per panel (#1220).

* `geom_pointrange()` gains `fatten` argument so you can control the
  size of the point relative to the size of the line.

* `geom_segment()` annotations were not transforming with scales 
  (@BrianDiggs, #859).

* `geom_smooth()` is no longer so chatty. If you want to know what the default
  smoothing method is, look it up in the documentation! (#1247)

* `geom_violin()` now has the ability to draw quantile lines (@DanRuderman).

* `ggplot()` now captures the parent frame to use for evaluation,
  rather than always defaulting to the global environment. This should
  make ggplot more suitable to use in more situations (e.g. with knitr)

* `ggsave()` has been simplified a little to make it easier to maintain.
  It no longer checks that you're printing a ggplot2 object (so now also
  works with any grid grob) (#970), and always requires a filename.
  Parameter `device` now supports character argument to specify which supported
  device to use ('pdf', 'png', 'jpeg', etc.), for when it cannot be correctly
  inferred from the file extension (for example when a temporary filename is
  supplied server side in shiny apps) (@sebkopf, #939). It no longer opens
  a graphics device if one isn't already open - this is annoying when you're
  running from a script (#1326).

* `guide_colorbar()` creates correct legend if only one color (@krlmlr, #943).

* `guide_colorbar()` no longer fails when the legend is empty - previously
  this often masked misspecifications elsewhere in the plot (#967).

* New `layer_data()` function extracts the data used for plotting for a given
  layer. It's mostly useful for testing.

* User supplied `minor_breaks` can now be supplied on the same scale as 
  the data, and will be automatically transformed with by scale (#1385).

* You can now suppress the appearance of an axis/legend title (and the space
  that would allocated for it) with `NULL` in the `scale_` function. To
  use the default label, use `waiver()` (#1145).

* Position adjustments no longer warn about potentially varying ranges
  because the problem rarely occurs in practice and there are currently a
  lot of false positives since I don't understand exactly what FP criteria
  I should be testing.

* `scale_fill_grey()` now uses red for missing values. This matches
  `scale_colour_grey()` and makes it obvious where missing values lie.
  Override with `na.value`.

* `scale_*_gradient2()` defaults to using Lab colour space.

* `scale_*_gradientn()` now allows `colours` or `colors` (#1290)

* `scale_y_continuous()` now also transforms the `lower`, `middle` and `upper`
  aesthetics used by `geom_boxplot()`: this only affects
  `geom_boxplot(stat = "identity")` (#1020).

* Legends no longer inherit aesthetics if `inherit.aes` is FALSE (#1267).

* `lims()` makes it easy to set the limits of any axis (#1138).

* `labels = NULL` now works with `guide_legend()` and `guide_colorbar()`.
  (#1175, #1183).

* `override.aes` now works with American aesthetic spelling, e.g. color

* Scales no longer round data points to improve performance of colour
  palettes. Instead the scales package now uses a much faster colour
  interpolation algorithm (#1022).

* `scale_*_brewer()` and `scale_*_distiller()` add new `direction` argument of 
  `scales::brewer_pal`, making it easier to change the order of colours 
  (@jiho, #1139).

* `scale_x_date()` now clips dates outside the limits in the same way as
  `scale_x_continuous()` (#1090).

* `stat_bin()` gains `bins` arguments, which denotes the number of bins. Now
  you can set `bins=100` instead of `binwidth=0.5`. Note that `breaks` or
  `binwidth` will override it (@tmshn, #1158, #102).

* `stat_boxplot()` warns if a continuous variable is used for the `x` aesthetic
  without also supplying a `group` aesthetic (#992, @krlmlr).

* `stat_summary_2d()` and `stat_bin_2d()` now share exactly the same code for 
  determining breaks from `bins`, `binwidth`, and `origin`. 
  
* `stat_summary_2d()` and `stat_bin_2d()` now output in tile/raster compatible 
  form instead of rect compatible form. 

* Automatically computed breaks do not lead to an error for transformations like
  "probit" where the inverse can map to infinity (#871, @krlmlr)

* `stat_function()` now always evaluates the function on the original scale.
  Previously it computed the function on transformed scales, giving incorrect
  values (@BrianDiggs, #1011).

* `strip_dots` works with anonymous functions within calculated aesthetics 
  (e.g. `aes(sapply(..density.., function(x) mean(x))))` (#1154, @NikNakk)

* `theme()` gains `validate = FALSE` parameter to turn off validation, and 
  hence store arbitrary additional data in the themes. (@tdhock, #1121)

* Improved the calculation of segments needed to draw the curve representing
  a line when plotted in polar coordinates. In some cases, the last segment
  of a multi-segment line was not drawn (@BrianDiggs, #952)<|MERGE_RESOLUTION|>--- conflicted
+++ resolved
@@ -1,12 +1,8 @@
 # ggplot2 (development version)
 
-<<<<<<< HEAD
-* Added `weight` aesthetic for `stat_ellipse()` (@teunbrand, #5272)
-=======
 * Position adjustments can now have auxiliary aesthetics (@teunbrand).
     * `position_nudge()` gains `nudge_x` and `nudge_y` aesthetics (#3026, #5445).
     * `position_dodge()` gains `order` aesthetic (#3022, #3345)
->>>>>>> ed1b80dd
 * More stability for vctrs-based palettes (@teunbrand, #6117).
 * Fixed regression in `guide_bins(reverse = TRUE)` (@teunbrand, #6183).
 * New function family for setting parts of a theme. For example, you can now use 
@@ -271,6 +267,7 @@
 * Standardised the calculation of `width`, which are now implemented as
   aesthetics (@teunbrand, #2800).
 * Stricter check on `register_theme_elements(element_tree)` (@teunbrand, #6162)
+* Added `weight` aesthetic for `stat_ellipse()` (@teunbrand, #5272)
 
 # ggplot2 3.5.1
 

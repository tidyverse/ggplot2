--- conflicted
+++ resolved
@@ -1,14 +1,12 @@
 ggplot2 1.0.1.9000
 ----------------------------------------------------------------
 
-<<<<<<< HEAD
 * All datasets have class `tbl_df` so if you also use dplyr, you won't
   accidentally print all the data. `economics` has been brought up to date to
   2015-04-01.
-=======
+
 * All instances of partial matched dollar expressions were removed (@jimhester,
   #1134)
->>>>>>> 8520750e
 
 * `geom_text()` gains `nudge_x` and `nudge_y` arguments to offset labels from
   the x & y position (#1120). `check_overlap = TRUE` provides a simple

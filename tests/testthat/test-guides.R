--- conflicted
+++ resolved
@@ -331,7 +331,6 @@
 
 })
 
-<<<<<<< HEAD
 test_that("guide_axis_logticks calculates appropriate ticks", {
 
   test_scale <- function(trans = identity_trans(), limits = c(NA, NA)) {
@@ -394,8 +393,8 @@
   # Should warn when scale also has transformation
   scale <- test_scale(log10_trans(), limits = c(10, 1000))
   expect_snapshot_warning(train_guide(guide, scale)$logkey)
-
-=======
+})
+
 test_that("guide_legend uses key.spacing correctly", {
   p <- ggplot(mtcars, aes(disp, mpg, colour = factor(carb))) +
     geom_point() +
@@ -404,7 +403,6 @@
     ))
 
   expect_doppelganger("legend with widely spaced keys", p)
->>>>>>> a9983a8b
 })
 
 # Visual tests ------------------------------------------------------------

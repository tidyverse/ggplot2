--- conflicted
+++ resolved
@@ -307,7 +307,7 @@
   expect_true(all(diff(key$.value) < 0))
 })
 
-<<<<<<< HEAD
+
 test_that("guide_colourbar merging preserves both aesthetics", {
   # See issue 5324
 
@@ -326,7 +326,7 @@
   merged <- g$merge(p1, g, p2)
 
   expect_true(all(c("colour", "fill") %in% names(merged$params$key)))
-=======
+
 test_that("guide_colourbar warns about discrete scales", {
 
   g <- guide_colourbar()
@@ -335,7 +335,7 @@
 
   expect_warning(g <- g$train(g$params, s, "colour"), "needs continuous scales")
   expect_null(g)
->>>>>>> da2a8e80
+
 })
 
 # Visual tests ------------------------------------------------------------

--- conflicted
+++ resolved
@@ -33,8 +33,6 @@
     guides(colour = guide_legend(nrow = 2, ncol = 2))
   expect_snapshot_error(ggplotGrob(p))
 })
-
-<<<<<<< HEAD
 
 test_that("validate_guide finds guides with namespace prefixes", {
 
@@ -63,46 +61,6 @@
   expect_equal(g$params$title, "bar")
 })
 
-test_that("guide_coloursteps and guide_bins return ordered breaks", {
-  scale <- scale_colour_viridis_c(breaks = c(2, 3, 1))
-  scale$train(c(0, 4))
-
-  # Coloursteps guide is increasing order
-  g <- guide_colorsteps()
-  key <- g$train(scale = scale, aesthetic = "colour")$key
-  expect_true(all(diff(key$.value) > 0))
-
-  # Bins guide is increasing order
-  g <- guide_bins()
-  key <- g$train(scale = scale, aesthetics = "colour")$key
-  expect_true(all(diff(key$.value) > 0))
-
-  # Out of bound breaks are removed
-  scale <- scale_colour_viridis_c(breaks = c(10, 20, 30, 40, 50), na.value = "grey50")
-  scale$train(c(15, 45))
-
-  g <- guide_colorsteps()
-  key <- g$train(scale = scale, aesthetic = "colour")$key
-  expect_equal(sum(key$colour == "grey50"), 0)
-})
-
-test_that("guide_coloursteps can parse (un)even steps from discrete scales", {
-
-  val <- cut(1:10, breaks = c(0, 3, 5, 10), include.lowest = TRUE)
-  scale <- scale_colour_viridis_d()
-  scale$train(val)
-
-  g <- guide_coloursteps(even.steps = TRUE)
-  decor <- g$train(scale = scale, aesthetics = "colour")$decor
-  expect_equal(decor$max - decor$min, rep(1/3, 3))
-
-  g <- guide_coloursteps(even.steps = FALSE)
-  decor <- g$train(scale = scale, aesthetics = "colour")$decor
-  expect_equal(decor$max - decor$min, c(0.3, 0.2, 0.5))
-})
-
-=======
->>>>>>> bc605b69
 test_that("get_guide_data retrieves keys appropriately", {
 
   p <- ggplot(mtcars, aes(mpg, disp, colour = drat, size = drat, fill = wt)) +

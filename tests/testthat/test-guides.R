skip_on_cran() # This test suite is long-running (on cran) and is skipped

test_that("plotting does not induce state changes in guides", {

  guides <- guides(
    x      = guide_axis(title = "X-axis"),
    colour = guide_colourbar(title = "Colourbar"),
    shape  = guide_legend(title = "Legend"),
    size   = guide_bins(title = "Bins")
  )

  p <- ggplot(mpg, aes(displ, hwy, colour = cty, shape = factor(cyl),
                       size = cyl)) +
    geom_point() +
    guides

  snapshot <- serialize(as.list(p$guides), NULL)

  grob <- ggplotGrob(p)

  expect_identical(as.list(p$guides), unserialize(snapshot))
})

test_that("adding guides doesn't change plot state", {

  p1 <- ggplot(mtcars, aes(disp, mpg))

  expect_length(p1$guides$guides, 0)

  p2 <- p1 + guides(y = guide_axis(angle = 45))

  expect_length(p1$guides$guides, 0)
  expect_length(p2$guides$guides, 1)

  p3 <- p2 + guides(y = guide_axis(angle = 90))

  expect_length(p3$guides$guides, 1)
  expect_equal(p3$guides$guides[[1]]$params$angle, 90)
  expect_equal(p2$guides$guides[[1]]$params$angle, 45)
})

test_that("colourbar trains without labels", {
  g <- guide_colorbar()
  sc <- scale_colour_continuous(limits = c(0, 4), labels = NULL)

  out <- g$train(scale = sc)
  expect_equal(names(out$key), c("colour", ".value"))
})

test_that("Colorbar respects show.legend in layer", {
  df <- data_frame(x = 1:3, y = 1)
  p <- ggplot(df, aes(x = x, y = y, color = x)) +
    geom_point(size = 20, shape = 21, show.legend = FALSE)
  expect_false("guide-box" %in% ggplotGrob(p)$layout$name)
  p <- ggplot(df, aes(x = x, y = y, color = x)) +
    geom_point(size = 20, shape = 21, show.legend = TRUE)
  expect_true("guide-box" %in% ggplotGrob(p)$layout$name)
})

test_that("show.legend handles named vectors", {
  n_legends <- function(p) {
    g <- ggplotGrob(p)
    gb <- which(g$layout$name == "guide-box")
    if (length(gb) > 0) {
      n <- length(g$grobs[[gb]]) - 1
    } else {
      n <- 0
    }
    n
  }

  df <- data_frame(x = 1:3, y = 20:22)
  p <- ggplot(df, aes(x = x, y = y, color = x, shape = factor(y))) +
    geom_point(size = 20)
  expect_equal(n_legends(p), 2)

  p <- ggplot(df, aes(x = x, y = y, color = x, shape = factor(y))) +
    geom_point(size = 20, show.legend = c(color = FALSE))
  expect_equal(n_legends(p), 1)

  p <- ggplot(df, aes(x = x, y = y, color = x, shape = factor(y))) +
    geom_point(size = 20, show.legend = c(color = FALSE, shape = FALSE))
  expect_equal(n_legends(p), 0)

  # c.f.https://github.com/tidyverse/ggplot2/issues/3461
  p <- ggplot(df, aes(x = x, y = y, color = x, shape = factor(y))) +
    geom_point(size = 20, show.legend = c(shape = FALSE, color = TRUE))
  expect_equal(n_legends(p), 1)
})

test_that("axis_label_overlap_priority always returns the correct number of elements", {
  expect_identical(axis_label_priority(0), numeric(0))
  expect_setequal(axis_label_priority(1), seq_len(1))
  expect_setequal(axis_label_priority(5), seq_len(5))
  expect_setequal(axis_label_priority(10), seq_len(10))
  expect_setequal(axis_label_priority(100), seq_len(100))
})

test_that("axis_label_element_overrides errors when angles are outside the range [0, 90]", {
  expect_s3_class(axis_label_element_overrides("bottom", 0), "element")
  expect_snapshot_error(axis_label_element_overrides("bottom", 91))
  expect_snapshot_error(axis_label_element_overrides("bottom", -91))
  expect_snapshot_error(axis_label_element_overrides("test", 0))
})

test_that("a warning is generated when guides are drawn at a location that doesn't make sense", {
  plot <- ggplot(mpg, aes(class, hwy)) +
    geom_point() +
    scale_y_continuous(guide = guide_axis(position = "top"))
  built <- expect_silent(ggplot_build(plot))
  expect_warning(ggplot_gtable(built), "Position guide is perpendicular")
})

test_that("a warning is not generated when a guide is specified with duplicate breaks", {
  plot <- ggplot(mpg, aes(class, hwy)) +
    geom_point() +
    scale_y_continuous(breaks = c(20, 20))
  built <- expect_silent(ggplot_build(plot))
  expect_silent(ggplot_gtable(built))
})

test_that("a warning is generated when more than one position guide is drawn at a location", {
  plot <- ggplot(mpg, aes(class, hwy)) +
    geom_point() +
    guides(
      y = guide_axis(position = "left"),
      y.sec = guide_axis(position = "left")
    )
  built <- expect_silent(ggplot_build(plot))

  # TODO: These multiple warnings should be summarized nicely. Until this gets
  #       fixed, this test ignores all the following errors than the first one.
  suppressWarnings(
    expect_warning(ggplot_gtable(built), "Discarding guide")
  )
})

test_that("a warning is not generated when properly changing the position of a guide_axis()", {
  plot <- ggplot(mpg, aes(class, hwy)) +
    geom_point() +
    guides(
      y = guide_axis(position = "right")
    )
  built <- expect_silent(ggplot_build(plot))
  expect_silent(ggplot_gtable(built))
})

test_that("guide_none() can be used in non-position scales", {
  p <- ggplot(mpg, aes(cty, hwy, colour = class)) +
    geom_point() +
    scale_color_discrete(guide = guide_none())

  built <- ggplot_build(p)
  plot <- built$plot
  guides <- guides_list(plot$guides)
  guides <- guides$build(
    plot$scales,
    plot$layers,
    plot$mapping,
    "right",
    theme_gray(),
    plot$labels
  )

  expect_identical(guides, zeroGrob())
})

test_that("Using non-position guides for position scales results in an informative error", {
  p <- ggplot(mpg, aes(cty, hwy)) +
    geom_point() +
    scale_x_continuous(guide = guide_legend())

  built <- ggplot_build(p)
  expect_snapshot_warning(ggplot_gtable(built))
})

test_that("guide merging for guide_legend() works as expected", {

  merge_test_guides <- function(scale1, scale2) {
    scale1$guide <- guide_legend(direction = "vertical")
    scale2$guide <- guide_legend(direction = "vertical")
    scales <- scales_list()
    scales$add(scale1)
    scales$add(scale2)

    guides <- guides_list(NULL)
    guides <- guides$setup(scales$scales)
    guides$train(scales$scales, "vertical", labs())
    guides$merge()
    guides$params
  }

  different_limits <- merge_test_guides(
    scale_colour_discrete(limits = c("a", "b", "c", "d")),
    scale_linetype_discrete(limits = c("a", "b", "c"))
  )
  expect_length(different_limits, 2)

  same_limits <- merge_test_guides(
    scale_colour_discrete(limits = c("a", "b", "c")),
    scale_linetype_discrete(limits = c("a", "b", "c"))
  )
  expect_length(same_limits, 1)
  expect_equal(same_limits[[1]]$key$.label, c("a", "b", "c"))

  same_labels_different_limits <- merge_test_guides(
    scale_colour_discrete(limits = c("a", "b", "c")),
    scale_linetype_discrete(limits = c("one", "two", "three"), labels = c("a", "b", "c"))
  )
  expect_length(same_labels_different_limits, 1)
  expect_equal(same_labels_different_limits[[1]]$key$.label, c("a", "b", "c"))

  same_labels_different_scale <- merge_test_guides(
    scale_colour_continuous(limits = c(0, 4), breaks = 1:3, labels = c("a", "b", "c")),
    scale_linetype_discrete(limits = c("a", "b", "c"))
  )
  expect_length(same_labels_different_scale, 1)
  expect_equal(same_labels_different_scale[[1]]$key$.label, c("a", "b", "c"))

  repeated_identical_labels <- merge_test_guides(
    scale_colour_discrete(limits = c("one", "two", "three"), labels = c("label1", "label1", "label2")),
    scale_linetype_discrete(limits = c("1", "2", "3"), labels = c("label1", "label1", "label2"))
  )
  expect_length(repeated_identical_labels, 1)
  expect_equal(repeated_identical_labels[[1]]$key$.label, c("label1", "label1", "label2"))
})

test_that("size = NA doesn't throw rendering errors", {
  df = data.frame(
    x = c(1, 2),
    group = c("a","b")
  )
  p <- ggplot(df, aes(x = x, y = 0, colour = group)) +
    geom_point(size = NA, na.rm = TRUE)

  expect_silent(plot(p))
})

test_that("guide specifications are properly checked", {
  expect_snapshot_error(validate_guide("test"))
  expect_snapshot_error(validate_guide(1))

  p <- ggplot(mtcars) +
    geom_point(aes(mpg, disp, shape = factor(gear))) +
    guides(shape = "colourbar")

  expect_snapshot_warning(ggplotGrob(p))

  expect_snapshot_error(guide_legend(title.position = "leftish"))

  expect_snapshot_error(guide_colourbar()$transform())

  p <- ggplot(mtcars) +
    geom_point(aes(mpg, disp, colour = gear)) +
    guides(colour = guide_colourbar(label.position = "top"))
  expect_snapshot_error(ggplotGrob(p))
  p <- ggplot(mtcars) +
    geom_point(aes(mpg, disp, colour = gear)) +
    guides(colour = guide_colourbar(direction = "horizontal", label.position = "left"))
  expect_snapshot_error(ggplotGrob(p))

  expect_snapshot_error(guide_legend(label.position = "test"))
  p <- ggplot(mtcars) +
    geom_point(aes(mpg, disp, colour = gear)) +
    guides(colour = guide_legend(nrow = 2, ncol = 2))
  expect_snapshot_error(ggplotGrob(p))
})

test_that("colorsteps and bins checks the breaks format", {
  p <- ggplot(mtcars) +
    geom_point(aes(mpg, disp, colour = paste("A", gear))) +
    guides(colour = "colorsteps")
  expect_snapshot_error(suppressWarnings(ggplotGrob(p)))
  p <- ggplot(mtcars) +
    geom_point(aes(mpg, disp, colour = paste("A", gear))) +
    guides(colour = "bins")
  expect_snapshot_error(suppressWarnings(ggplotGrob(p)))
})

test_that("legend reverse argument reverses the key", {

  scale <- scale_colour_discrete()
  scale$train(LETTERS[1:4])

  guides <- guides_list(NULL)
  guides <- guides$setup(list(scale))

  guides$params[[1]]$reverse <- FALSE
  guides$train(list(scale), "horizontal", labels = labs())
  fwd <- guides$get_params(1)$key

  guides$params[[1]]$reverse <- TRUE
  guides$train(list(scale), "horizontal", labels = labs())
  rev <- guides$get_params(1)$key

  expect_equal(fwd$colour, rev(rev$colour))
})

test_that("guide_coloursteps and guide_bins return ordered breaks", {
  scale <- scale_colour_viridis_c(breaks = c(2, 3, 1))
  scale$train(c(0, 4))

  # Coloursteps guide is increasing order
  g <- guide_colorsteps()
  key <- g$train(scale = scale, aesthetic = "colour")$key
  expect_true(all(diff(key$.value) > 0))

  # Bins guide is decreasing order
  g <- guide_bins()
  key <- g$train(scale = scale, aesthetics = "colour", direction = "vertical")$key
  expect_true(all(diff(key$.value) < 0))
})

# Visual tests ------------------------------------------------------------

test_that("axis guides are drawn correctly", {
  theme_test_axis <- theme_test() + theme(axis.line = element_line(linewidth = 0.5))
  test_draw_axis <- function(n_breaks = 3,
                             break_positions = seq_len(n_breaks) / (n_breaks + 1),
                             labels = as.character,
                             positions = c("top", "right", "bottom", "left"),
                             theme = theme_test_axis,
                             ...) {

    break_labels <- labels(seq_along(break_positions))

    # create the axes
    axes <- lapply(positions, function(position) {
      draw_axis(break_positions, break_labels, axis_position = position, theme = theme, ...)
    })
    axes_grob <- gTree(children = do.call(gList, axes))

    # arrange them so there's some padding on each side
    gt <- gtable(
      widths = unit(c(0.05, 0.9, 0.05), "npc"),
      heights = unit(c(0.05, 0.9, 0.05), "npc")
    )
    gt <- gtable_add_grob(gt, list(axes_grob), 2, 2, clip = "off")
    plot(gt)
  }

  # basic
  expect_doppelganger("axis guides basic", function() test_draw_axis())
  expect_doppelganger("axis guides, zero breaks", function() test_draw_axis(n_breaks = 0))

  # overlapping text
  expect_doppelganger(
    "axis guides, check overlap",
    function() test_draw_axis(20, labels = function(b) comma(b * 1e9), check.overlap = TRUE)
  )

  # rotated text
  expect_doppelganger(
    "axis guides, zero rotation",
    function() test_draw_axis(10, labels = function(b) comma(b * 1e3), angle = 0)
  )

  expect_doppelganger(
    "axis guides, positive rotation",
    function() test_draw_axis(10, labels = function(b) comma(b * 1e3), angle = 45)
  )

  expect_doppelganger(
    "axis guides, negative rotation",
    function() test_draw_axis(10, labels = function(b) comma(b * 1e3), angle = -45)
  )

  expect_doppelganger(
    "axis guides, vertical rotation",
    function() test_draw_axis(10, labels = function(b) comma(b * 1e3), angle = 90)
  )

  expect_doppelganger(
    "axis guides, vertical negative rotation",
    function() test_draw_axis(10, labels = function(b) comma(b * 1e3), angle = -90)
  )

  # dodged text
  expect_doppelganger(
    "axis guides, text dodged into rows/cols",
    function() test_draw_axis(10, labels = function(b) comma(b * 1e9), n.dodge = 2)
  )
})

test_that("axis guides are drawn correctly in plots", {
  expect_doppelganger("align facet labels, facets horizontal",
    ggplot(mpg, aes(hwy, reorder(model, hwy))) +
      geom_point() +
      facet_grid(manufacturer ~ ., scales = "free", space = "free") +
      theme_test() +
      theme(strip.text.y = element_text(angle = 0))
  )
  expect_doppelganger("align facet labels, facets vertical",
    ggplot(mpg, aes(reorder(model, hwy), hwy)) +
      geom_point() +
      facet_grid(. ~ manufacturer, scales = "free", space = "free") +
      theme_test() +
      theme(axis.text.x = element_text(angle = 90, hjust = 1, vjust = 0.5))
  )
  expect_doppelganger("thick axis lines",
    ggplot(mtcars, aes(wt, mpg)) +
      geom_point() +
      theme_test() +
      theme(axis.line = element_line(linewidth = 5, lineend = "square"))
  )
})

test_that("axis guides can be customized", {
  plot <- ggplot(mpg, aes(class, hwy)) +
    geom_point() +
    scale_y_continuous(
      sec.axis = dup_axis(guide = guide_axis(n.dodge = 2)),
      guide = guide_axis(n.dodge = 2)
    ) +
    scale_x_discrete(guide = guide_axis(n.dodge = 2))

  expect_doppelganger("guide_axis() customization", plot)
})

test_that("guides can be specified in guides()", {
  plot <- ggplot(mpg, aes(class, hwy)) +
    geom_point() +
    guides(
      x = guide_axis(n.dodge = 2),
      y = guide_axis(n.dodge = 2),
      x.sec = guide_axis(n.dodge = 2),
      y.sec = guide_axis(n.dodge = 2)
    )

  expect_doppelganger("guides specified in guides()", plot)
})

test_that("guides have the final say in x and y", {
  df <- data_frame(x = 1, y = 1)
  plot <- ggplot(df, aes(x, y)) +
    geom_point() +
    guides(
      x = guide_none(title = "x (primary)"),
      y = guide_none(title = "y (primary)"),
      x.sec = guide_none(title = "x (secondary)"),
      y.sec = guide_none(title = "y (secondary)")
    )

  expect_doppelganger("position guide titles", plot)
})

test_that("Axis titles won't be blown away by coord_*()", {
  df <- data_frame(x = 1, y = 1)
  plot <- ggplot(df, aes(x, y)) +
    geom_point() +
    guides(
      x = guide_axis(title = "x (primary)"),
      y = guide_axis(title = "y (primary)"),
      x.sec = guide_axis(title = "x (secondary)"),
      y.sec = guide_axis(title = "y (secondary)")
    )

  expect_doppelganger("guide titles with coord_trans()", plot + coord_trans())
  # TODO
  # expect_doppelganger("guide titles with coord_polar()", plot + coord_polar())
  # TODO
  # expect_doppelganger("guide titles with coord_sf()", plot + coord_sf())
})

<<<<<<< HEAD
test_that("guide_axis() draws minor ticks correctly", {
  p <- ggplot(mtcars, aes(wt, disp)) +
    geom_point() +
    theme(axis.ticks.length = unit(1, "cm"),
          axis.ticks.x.bottom = element_line(linetype = 2)) +
    scale_x_continuous(labels = math_format()) +
    guides(
      # Test for styling and style inheritance
      x = guide_axis(minor.ticks = element_line(colour = "red")),
      # Test for opposed lengths
      y = guide_axis(minor.ticks = TRUE, minor.length = -0.5),
      # Test for flipped lenghts
      x.sec = guide_axis(minor.ticks = TRUE, major.length = -0.5, minor.length = -0.5),
      # Test that minor.length doesn't influence spacing when no minor ticks are drawn
      y.sec = guide_axis(minor.ticks = FALSE, minor.length = 5)
    )
  expect_doppelganger("guides with minor ticks", p)
=======
test_that("axis guides can be capped", {
  p <- ggplot(mtcars, aes(hp, disp)) +
    geom_point() +
    theme(axis.line = element_line()) +
    guides(
      x = guide_axis(cap = "both"),
      y = guide_axis(cap = "upper"),
      y.sec = guide_axis(cap = "lower"),
      x.sec = guide_axis(cap = "none")
    )
  expect_doppelganger("axis guides with capped ends", p)
>>>>>>> 996cbd8e
})

test_that("guides are positioned correctly", {
  df <- data_frame(x = 1, y = 1, z = factor("a"))

  p1 <- ggplot(df, aes(x, y, colour = z)) +
    geom_point() +
    labs(title = "title of plot") +
    theme_test() +
    theme(
      axis.text.x = element_text(angle = 90, vjust = 0.5),
      legend.background = element_rect(fill = "grey90"),
      legend.key = element_rect(fill = "grey90")
    ) +
    scale_x_continuous(breaks = 1, labels = "very long axis label") +
    scale_y_continuous(breaks = 1, labels = "very long axis label")

  expect_doppelganger("legend on left",
    p1 + theme(legend.position = "left")
  )
  expect_doppelganger("legend on bottom",
    p1 + theme(legend.position = "bottom")
  )
  expect_doppelganger("legend on right",
    p1 + theme(legend.position = "right")
  )
  expect_doppelganger("legend on top",
    p1 + theme(legend.position = "top")
  )
  expect_doppelganger("facet_grid, legend on left",
    p1 + facet_grid(x~y) + theme(legend.position = "left")
  )
  expect_doppelganger("facet_grid, legend on bottom",
    p1 + facet_grid(x~y) + theme(legend.position = "bottom")
  )
  expect_doppelganger("facet_grid, legend on right",
    p1 + facet_grid(x~y) + theme(legend.position = "right")
  )
  expect_doppelganger("facet_grid, legend on top",
    p1 + facet_grid(x~y) + theme(legend.position = "top")
  )
  expect_doppelganger("facet_wrap, legend on left",
    p1 + facet_wrap(~ x) + theme(legend.position = "left")
  )
  expect_doppelganger("facet_wrap, legend on bottom",
    p1 + facet_wrap(~ x) + theme(legend.position = "bottom")
  )
  expect_doppelganger("facet_wrap, legend on right",
    p1 + facet_wrap(~ x) + theme(legend.position = "right")
  )
  expect_doppelganger("facet_wrap, legend on top",
    p1 + facet_wrap(~ x) + theme(legend.position = "top")
  )

  # padding
  dat <- data_frame(x = LETTERS[1:3], y = 1)
  p2 <- ggplot(dat, aes(x, y, fill = x, colour = 1:3)) +
    geom_bar(stat = "identity") +
    guides(color = "colorbar") +
    theme_test() +
    theme(legend.background = element_rect(colour = "black"))

  expect_doppelganger("padding in legend box", p2)

  # Placement of legend inside
  expect_doppelganger("legend inside plot, centered",
    p2 + theme(legend.position = c(.5, .5))
  )
  expect_doppelganger("legend inside plot, bottom left",
    p2 + theme(legend.justification = c(0,0), legend.position = c(0,0))
  )
  expect_doppelganger("legend inside plot, top right",
    p2 + theme(legend.justification = c(1,1), legend.position = c(1,1))
  )
  expect_doppelganger("legend inside plot, bottom left of legend at center",
    p2 + theme(legend.justification = c(0,0), legend.position = c(.5,.5))
  )
})

test_that("guides title and text are positioned correctly", {
  df <- data_frame(x = 1:3, y = 1:3)
  p <- ggplot(df, aes(x, y, color = factor(x), fill = y)) +
    geom_point(shape = 21) +
    # setting the order explicitly removes the risk for failed doppelgangers
    # due to legends switching order
    guides(color = guide_legend(order = 2),
           fill = guide_colorbar(order = 1)) +
    theme_test()

  expect_doppelganger("multi-line guide title works",
    p +
      scale_color_discrete(name = "the\ndiscrete\ncolorscale") +
      scale_fill_continuous(name = "the\ncontinuous\ncolorscale")
  )
  expect_doppelganger("vertical gap of 1cm between guide title and guide",
    p + theme(legend.spacing.y = grid::unit(1, "cm"))
  )
  expect_doppelganger("horizontal gap of 1cm between guide and guide text",
    p + theme(legend.spacing.x = grid::unit(1, "cm"))
  )

  # now test label positioning, alignment, etc
  df <- data_frame(x = c(1, 10, 100))
  p <- ggplot(df, aes(x, x, color = x, size = x)) +
    geom_point() +
    # setting the order explicitly removes the risk for failed doppelgangers
    # due to legends switching order
    guides(shape = guide_legend(order = 1),
           color = guide_colorbar(order = 2)) +
    theme_test()

  expect_doppelganger("guide title and text positioning and alignment via themes",
    p + theme(
      legend.title = element_text(hjust = 0.5, margin = margin(t = 30)),
      legend.text = element_text(hjust = 1, margin = margin(l = 5, t = 10, b = 10))
    )
  )

  # title and label rotation
  df <- data_frame(x = c(5, 10, 15))
  p <- ggplot(df, aes(x, x, color = x, fill = 15 - x)) +
    geom_point(shape = 21, size = 5, stroke = 3) +
    scale_colour_continuous(
      name = "value",
      guide = guide_colorbar(
        title.theme = element_text(size = 11, angle = 0, hjust = 0.5, vjust = 1),
        label.theme = element_text(size = 0.8*11, angle = 270, hjust = 0.5, vjust = 1),
        order = 2 # set guide order to keep visual test stable
      )
    ) +
    scale_fill_continuous(
      breaks = c(5, 10, 15),
      limits = c(5, 15),
      labels = paste("long", c(5, 10, 15)),
      name = "fill value",
      guide = guide_legend(
        direction = "horizontal",
        title.position = "top",
        label.position = "bottom",
        title.theme = element_text(size = 11, angle = 180, hjust = 0, vjust = 1),
        label.theme = element_text(size = 0.8*11, angle = 90, hjust = 1, vjust = 0.5),
        order = 1
      )
    )

  expect_doppelganger("rotated guide titles and labels", p )
})

test_that("colorbar can be styled", {
  df <- data_frame(x = c(0, 1, 2))
  p <- ggplot(df, aes(x, x, color = x)) + geom_point()

  expect_doppelganger("white-to-red colorbar, white ticks, no frame",
    p + scale_color_gradient(low = 'white', high = 'red')
  )

  expect_doppelganger("white-to-red colorbar, thick black ticks, green frame",
    p + scale_color_gradient(
          low = 'white', high = 'red',
          guide = guide_colorbar(
            frame = element_rect(colour = "green"),
            frame.linewidth = 1.5 / .pt,
            ticks.colour = "black",
            ticks.linewidth = 2.5 / .pt
            )
        )
    )
})

test_that("guides can handle multiple aesthetics for one scale", {
  df <- data_frame(x = c(1, 2, 3),
                   y = c(6, 5, 7))

  p <- ggplot(df, aes(x, y, color = x, fill = y)) +
    geom_point(shape = 21, size = 3, stroke = 2) +
    scale_colour_viridis_c(
      name = "value",
      option = "B", aesthetics = c("colour", "fill")
    )

  expect_doppelganger("one combined colorbar for colour and fill aesthetics", p)
})

test_that("bin guide can be styled correctly", {
  df <- data_frame(x = c(1, 2, 3),
                   y = c(6, 5, 7))

  p <- ggplot(df, aes(x, y, size = x)) +
    geom_point() +
    scale_size_binned()

  expect_doppelganger("guide_bins looks as it should", p)
  expect_doppelganger("guide_bins can show limits",
    p + guides(size = guide_bins(show.limits = TRUE))
  )
  expect_doppelganger("guide_bins can show arrows",
    p + guides(size = guide_bins(axis.arrow = arrow(length = unit(1.5, "mm"), ends = "both")))
  )
  expect_doppelganger("guide_bins can remove axis",
    p + guides(size = guide_bins(axis = FALSE))
  )
  expect_doppelganger("guide_bins work horizontally",
    p + guides(size = guide_bins(direction = "horizontal"))
  )
})

test_that("coloursteps guide can be styled correctly", {
  df <- data_frame(x = c(1, 2, 4),
                   y = c(6, 5, 7))

  p <- ggplot(df, aes(x, y, colour = x)) +
    geom_point() +
    scale_colour_binned(breaks = c(1.5, 2, 3))

  expect_doppelganger("guide_coloursteps looks as it should", p)
  expect_doppelganger("guide_coloursteps can show limits",
    p + guides(colour = guide_coloursteps(show.limits = TRUE))
  )
  expect_doppelganger("guide_coloursteps can have bins relative to binsize",
    p + guides(colour = guide_coloursteps(even.steps = FALSE))
  )
  expect_doppelganger("guide_bins can show ticks",
    p + guides(colour = guide_coloursteps(ticks = TRUE))
  )
})

test_that("binning scales understand the different combinations of limits, breaks, labels, and show.limits", {
  p <- ggplot(mpg, aes(cty, hwy, color = year)) +
    geom_point()

  expect_doppelganger("guide_bins understands coinciding limits and bins",
    p + scale_color_binned(limits = c(1999, 2008),
                           breaks = c(1999, 2000, 2002, 2004, 2006),
                           guide = 'bins')
  )
  expect_doppelganger("guide_bins understands coinciding limits and bins 2",
    p + scale_color_binned(limits = c(1999, 2008),
                           breaks = c(2000, 2002, 2004, 2006, 2008),
                           guide = 'bins')
  )
  expect_doppelganger("guide_bins understands coinciding limits and bins 3",
    p + scale_color_binned(limits = c(1999, 2008),
                           breaks = c(1999, 2000, 2002, 2004, 2006),
                           guide = 'bins', show.limits = TRUE)
  )
  expect_doppelganger("guide_bins sets labels when limits is in breaks",
    p + scale_color_binned(limits = c(1999, 2008),
                           breaks = c(1999, 2000, 2002, 2004, 2006),
                           labels = 1:5, guide = 'bins')
  )
  expect_snapshot_warning(ggplotGrob(p + scale_color_binned(labels = 1:4, show.limits = TRUE, guide = "bins")))

  expect_doppelganger("guide_colorsteps understands coinciding limits and bins",
    p + scale_color_binned(limits = c(1999, 2008),
                           breaks = c(1999, 2000, 2002, 2004, 2006))
  )
  expect_doppelganger("guide_colorsteps understands coinciding limits and bins 2",
    p + scale_color_binned(limits = c(1999, 2008),
                           breaks = c(2000, 2002, 2004, 2006, 2008))
  )
  expect_doppelganger("guide_colorsteps understands coinciding limits and bins 3",
    p + scale_color_binned(limits = c(1999, 2008),
                           breaks = c(1999, 2000, 2002, 2004, 2006),
                           show.limits = TRUE)
  )
  expect_doppelganger("guide_colorsteps sets labels when limits is in breaks",
    p + scale_color_binned(limits = c(1999, 2008),
                           breaks = c(1999, 2000, 2002, 2004, 2006),
                           labels = 1:5)
  )
  expect_snapshot_warning(ggplotGrob(p + scale_color_binned(labels = 1:4, show.limits = TRUE)))
})

test_that("a warning is generated when guides(<scale> = FALSE) is specified", {
  df <- data_frame(x = c(1, 2, 4),
                   y = c(6, 5, 7))

  # warn on guide(<scale> = FALSE)
  expect_warning(g <- guides(colour = FALSE), "The `<scale>` argument of `guides()` cannot be `FALSE`. Use \"none\" instead as of ggplot2 3.3.4.", fixed = TRUE)
  expect_equal(g$guides[["colour"]], "none")

  # warn on scale_*(guide = FALSE)
  p <- ggplot(df, aes(x, y, colour = x)) + scale_colour_continuous(guide = FALSE)
  built <- expect_silent(ggplot_build(p))
  expect_snapshot_warning(ggplot_gtable(built))
})

test_that("guides() errors if unnamed guides are provided", {
  expect_error(
    guides("axis"),
    "All guides are unnamed."
  )
  expect_error(
    guides(x = "axis", "axis"),
    "The 2nd guide is unnamed"
  )
})

test_that("old S3 guides can be implemented", {

  my_env <- env()
  my_env$guide_circle <- function() {
    structure(
      list(available_aes = c("x", "y"), position = "bottom"),
      class = c("guide", "circle")
    )
  }

  registerS3method(
    "guide_train", "circle",
    function(guide, ...) guide,
    envir = my_env
  )
  registerS3method(
    "guide_transform", "circle",
    function(guide, ...) guide,
    envir = my_env
  )
  registerS3method(
    "guide_merge", "circle",
    function(guide, ...) guide,
    envir = my_env
  )
  registerS3method(
    "guide_geom", "circle",
    function(guide, ...) guide,
    envir = my_env
  )
  registerS3method(
    "guide_gengrob", "circle",
    function(guide, ...) {
      absoluteGrob(
        gList(circleGrob()),
        height = unit(1, "cm"), width = unit(1, "cm")
      )
    },
    envir = my_env
  )

  withr::local_environment(my_env)

  expect_snapshot_warning(
    expect_doppelganger(
      "old S3 guide drawing a circle",
      ggplot(mtcars, aes(disp, mpg)) +
        geom_point() +
        guides(x = "circle")
    )
  )
})<|MERGE_RESOLUTION|>--- conflicted
+++ resolved
@@ -462,7 +462,6 @@
   # expect_doppelganger("guide titles with coord_sf()", plot + coord_sf())
 })
 
-<<<<<<< HEAD
 test_that("guide_axis() draws minor ticks correctly", {
   p <- ggplot(mtcars, aes(wt, disp)) +
     geom_point() +
@@ -480,7 +479,8 @@
       y.sec = guide_axis(minor.ticks = FALSE, minor.length = 5)
     )
   expect_doppelganger("guides with minor ticks", p)
-=======
+})
+
 test_that("axis guides can be capped", {
   p <- ggplot(mtcars, aes(hp, disp)) +
     geom_point() +
@@ -492,7 +492,6 @@
       x.sec = guide_axis(cap = "none")
     )
   expect_doppelganger("axis guides with capped ends", p)
->>>>>>> 996cbd8e
 })
 
 test_that("guides are positioned correctly", {

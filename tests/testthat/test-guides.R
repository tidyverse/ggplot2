--- conflicted
+++ resolved
@@ -331,7 +331,6 @@
 
 })
 
-<<<<<<< HEAD
 test_that("legend directions are set correctly", {
 
   p <- ggplot(mtcars, aes(disp, mpg, shape = factor(cyl), colour = drat)) +
@@ -347,7 +346,8 @@
     "horizontal legend direction",
     p + theme(legend.direction = "horizontal")
   )
-=======
+})
+
 test_that("guide_axis_logticks calculates appropriate ticks", {
 
   test_scale <- function(trans = identity_trans(), limits = c(NA, NA)) {
@@ -420,7 +420,6 @@
     ))
 
   expect_doppelganger("legend with widely spaced keys", p)
->>>>>>> 091d92a8
 })
 
 # Visual tests ------------------------------------------------------------

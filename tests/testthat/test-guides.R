skip_on_cran() # This test suite is long-running (on cran) and is skipped

test_that("plotting does not induce state changes in guides", {

  guides <- guides(
    x      = guide_axis(title = "X-axis"),
    colour = guide_colourbar(title = "Colourbar"),
    shape  = guide_legend(title = "Legend"),
    size   = guide_bins(title = "Bins")
  )

  p <- ggplot(mpg, aes(displ, hwy, colour = cty, shape = factor(cyl),
                       size = cyl)) +
    geom_point() +
    guides

  snapshot <- serialize(as.list(p$guides), NULL)

  grob <- ggplotGrob(p)

  expect_identical(as.list(p$guides), unserialize(snapshot))
})

test_that("adding guides doesn't change plot state", {

  p1 <- ggplot(mtcars, aes(disp, mpg))

  expect_length(p1$guides$guides, 0)

  p2 <- p1 + guides(y = guide_axis(angle = 45))

  expect_length(p1$guides$guides, 0)
  expect_length(p2$guides$guides, 1)

  p3 <- p2 + guides(y = guide_axis(angle = 90))

  expect_length(p3$guides$guides, 1)
  expect_equal(p3$guides$guides[[1]]$params$angle, 90)
  expect_equal(p2$guides$guides[[1]]$params$angle, 45)
})

test_that("colourbar trains without labels", {
  g <- guide_colorbar()
  sc <- scale_colour_continuous(limits = c(0, 4), labels = NULL)

  out <- g$train(scale = sc)
  expect_equal(names(out$key), c("colour", ".value"))
})

test_that("Colorbar respects show.legend in layer", {
  df <- data_frame(x = 1:3, y = 1)
  p <- ggplot(df, aes(x = x, y = y, color = x)) +
    geom_point(size = 20, shape = 21, show.legend = FALSE)
  expect_false("guide-box" %in% ggplotGrob(p)$layout$name)
  p <- ggplot(df, aes(x = x, y = y, color = x)) +
    geom_point(size = 20, shape = 21, show.legend = TRUE)
  expect_true("guide-box" %in% ggplotGrob(p)$layout$name)
})

test_that("show.legend handles named vectors", {
  n_legends <- function(p) {
    g <- ggplotGrob(p)
    gb <- which(g$layout$name == "guide-box")
    if (length(gb) > 0) {
      n <- length(g$grobs[[gb]]) - 1
    } else {
      n <- 0
    }
    n
  }

  df <- data_frame(x = 1:3, y = 20:22)
  p <- ggplot(df, aes(x = x, y = y, color = x, shape = factor(y))) +
    geom_point(size = 20)
  expect_equal(n_legends(p), 2)

  p <- ggplot(df, aes(x = x, y = y, color = x, shape = factor(y))) +
    geom_point(size = 20, show.legend = c(color = FALSE))
  expect_equal(n_legends(p), 1)

  p <- ggplot(df, aes(x = x, y = y, color = x, shape = factor(y))) +
    geom_point(size = 20, show.legend = c(color = FALSE, shape = FALSE))
  expect_equal(n_legends(p), 0)

  # c.f.https://github.com/tidyverse/ggplot2/issues/3461
  p <- ggplot(df, aes(x = x, y = y, color = x, shape = factor(y))) +
    geom_point(size = 20, show.legend = c(shape = FALSE, color = TRUE))
  expect_equal(n_legends(p), 1)
})

test_that("axis_label_overlap_priority always returns the correct number of elements", {
  expect_identical(axis_label_priority(0), numeric(0))
  expect_setequal(axis_label_priority(1), seq_len(1))
  expect_setequal(axis_label_priority(5), seq_len(5))
  expect_setequal(axis_label_priority(10), seq_len(10))
  expect_setequal(axis_label_priority(100), seq_len(100))
})

test_that("axis_label_element_overrides errors when angles are outside the range [0, 90]", {
  expect_s3_class(axis_label_element_overrides("bottom", 0), "element")
  expect_snapshot_error(axis_label_element_overrides("bottom", 91))
  expect_snapshot_error(axis_label_element_overrides("bottom", -91))
  expect_snapshot_error(axis_label_element_overrides("test", 0))
})

test_that("a warning is generated when guides are drawn at a location that doesn't make sense", {
  plot <- ggplot(mpg, aes(class, hwy)) +
    geom_point() +
    scale_y_continuous(guide = guide_axis(position = "top"))
  built <- expect_silent(ggplot_build(plot))
  expect_warning(ggplot_gtable(built), "Position guide is perpendicular")
})

test_that("a warning is not generated when a guide is specified with duplicate breaks", {
  plot <- ggplot(mpg, aes(class, hwy)) +
    geom_point() +
    scale_y_continuous(breaks = c(20, 20))
  built <- expect_silent(ggplot_build(plot))
  expect_silent(ggplot_gtable(built))
})

test_that("a warning is generated when more than one position guide is drawn at a location", {
  plot <- ggplot(mpg, aes(class, hwy)) +
    geom_point() +
    guides(
      y = guide_axis(position = "left"),
      y.sec = guide_axis(position = "left")
    )
  built <- expect_silent(ggplot_build(plot))

  expect_warning(ggplot_gtable(built), "Discarding guide")
})

test_that("a warning is not generated when properly changing the position of a guide_axis()", {
  plot <- ggplot(mpg, aes(class, hwy)) +
    geom_point() +
    guides(
      y = guide_axis(position = "right")
    )
  built <- expect_silent(ggplot_build(plot))
  expect_silent(ggplot_gtable(built))
})

test_that("guide_none() can be used in non-position scales", {
  p <- ggplot(mpg, aes(cty, hwy, colour = class)) +
    geom_point() +
    scale_color_discrete(guide = guide_none())

  built <- ggplot_build(p)
  plot <- built$plot
  guides <- guides_list(plot$guides)
  guides <- guides$build(
    plot$scales,
    plot$layers,
    plot$mapping,
    "right",
    theme_gray(),
    plot$labels
  )

  expect_identical(guides, zeroGrob())
})

test_that("Using non-position guides for position scales results in an informative error", {
  p <- ggplot(mpg, aes(cty, hwy)) +
    geom_point() +
    scale_x_continuous(guide = guide_legend())

  built <- ggplot_build(p)
  expect_snapshot_warning(ggplot_gtable(built))
})

test_that("guide merging for guide_legend() works as expected", {

  merge_test_guides <- function(scale1, scale2) {
    scale1$guide <- guide_legend(direction = "vertical")
    scale2$guide <- guide_legend(direction = "vertical")
    scales <- scales_list()
    scales$add(scale1)
    scales$add(scale2)
    scales <- scales$scales

    aesthetics <- lapply(scales, `[[`, "aesthetics")
    scales <- rep.int(scales, lengths(aesthetics))
    aesthetics <- unlist(aesthetics, FALSE, FALSE)

    guides <- guides_list(NULL)
    guides <- guides$setup(scales, aesthetics)
    guides$train(scales, "vertical", labs())
    guides$merge()
    guides$params
  }

  different_limits <- merge_test_guides(
    scale_colour_discrete(limits = c("a", "b", "c", "d")),
    scale_linetype_discrete(limits = c("a", "b", "c"))
  )
  expect_length(different_limits, 2)

  same_limits <- merge_test_guides(
    scale_colour_discrete(limits = c("a", "b", "c")),
    scale_linetype_discrete(limits = c("a", "b", "c"))
  )
  expect_length(same_limits, 1)
  expect_equal(same_limits[[1]]$key$.label, c("a", "b", "c"))

  same_labels_different_limits <- merge_test_guides(
    scale_colour_discrete(limits = c("a", "b", "c")),
    scale_linetype_discrete(limits = c("one", "two", "three"), labels = c("a", "b", "c"))
  )
  expect_length(same_labels_different_limits, 1)
  expect_equal(same_labels_different_limits[[1]]$key$.label, c("a", "b", "c"))

  same_labels_different_scale <- merge_test_guides(
    scale_colour_continuous(limits = c(0, 4), breaks = 1:3, labels = c("a", "b", "c")),
    scale_linetype_discrete(limits = c("a", "b", "c"))
  )
  expect_length(same_labels_different_scale, 1)
  expect_equal(same_labels_different_scale[[1]]$key$.label, c("a", "b", "c"))

  repeated_identical_labels <- merge_test_guides(
    scale_colour_discrete(limits = c("one", "two", "three"), labels = c("label1", "label1", "label2")),
    scale_linetype_discrete(limits = c("1", "2", "3"), labels = c("label1", "label1", "label2"))
  )
  expect_length(repeated_identical_labels, 1)
  expect_equal(repeated_identical_labels[[1]]$key$.label, c("label1", "label1", "label2"))
})

test_that("size = NA doesn't throw rendering errors", {
  df = data.frame(
    x = c(1, 2),
    group = c("a","b")
  )
  p <- ggplot(df, aes(x = x, y = 0, colour = group)) +
    geom_point(size = NA, na.rm = TRUE)

  expect_silent(plot(p))
})

test_that("guide specifications are properly checked", {
  expect_snapshot_error(validate_guide("test"))
  expect_snapshot_error(validate_guide(1))

  p <- ggplot(mtcars) +
    geom_point(aes(mpg, disp, shape = factor(gear))) +
    guides(shape = "colourbar")

  expect_snapshot_warning(ggplotGrob(p))

  expect_snapshot_error(guide_legend(title.position = "leftish"))

  expect_snapshot_error(guide_colourbar()$transform())

  p <- ggplot(mtcars) +
    geom_point(aes(mpg, disp, colour = gear)) +
    guides(colour = guide_colourbar(label.position = "top"))
  expect_snapshot_error(ggplotGrob(p))
  p <- ggplot(mtcars) +
    geom_point(aes(mpg, disp, colour = gear)) +
    guides(colour = guide_colourbar(direction = "horizontal", label.position = "left"))
  expect_snapshot_error(ggplotGrob(p))

  expect_snapshot_error(guide_legend(label.position = "test"))
  p <- ggplot(mtcars) +
    geom_point(aes(mpg, disp, colour = gear)) +
    guides(colour = guide_legend(nrow = 2, ncol = 2))
  expect_snapshot_error(ggplotGrob(p))
})

test_that("colorsteps and bins checks the breaks format", {
  p <- ggplot(mtcars) +
    geom_point(aes(mpg, disp, colour = paste("A", gear))) +
    guides(colour = "colorsteps")
  expect_snapshot_error(suppressWarnings(ggplotGrob(p)))
  p <- ggplot(mtcars) +
    geom_point(aes(mpg, disp, colour = paste("A", gear))) +
    guides(colour = "bins")
  expect_snapshot_error(suppressWarnings(ggplotGrob(p)))
})

test_that("legend reverse argument reverses the key", {

  scale <- scale_colour_discrete()
  scale$train(LETTERS[1:4])

  guides <- guides_list(NULL)
  guides <- guides$setup(list(scale), "colour")

  guides$params[[1]]$reverse <- FALSE
  guides$train(list(scale), "horizontal", labels = labs())
  fwd <- guides$get_params(1)$key

  guides$params[[1]]$reverse <- TRUE
  guides$train(list(scale), "horizontal", labels = labs())
  rev <- guides$get_params(1)$key

  expect_equal(fwd$colour, rev(rev$colour))
})

test_that("guide_coloursteps and guide_bins return ordered breaks", {
  scale <- scale_colour_viridis_c(breaks = c(2, 3, 1))
  scale$train(c(0, 4))

  # Coloursteps guide is increasing order
  g <- guide_colorsteps()
  key <- g$train(scale = scale, aesthetic = "colour")$key
  expect_true(all(diff(key$.value) > 0))

  # Bins guide is decreasing order
  g <- guide_bins()
  key <- g$train(scale = scale, aesthetics = "colour", direction = "vertical")$key
  expect_true(all(diff(key$.value) < 0))
})


test_that("guide_colourbar merging preserves both aesthetics", {
  # See issue 5324

  scale1 <- scale_colour_viridis_c()
  scale1$train(c(0, 2))

  scale2 <- scale_fill_viridis_c()
  scale2$train(c(0, 2))

  g <- guide_colourbar()
  p <- g$params

  p1 <- g$train(p, scale1, "colour")
  p2 <- g$train(p, scale2, "fill")

  merged <- g$merge(p1, g, p2)

  expect_true(all(c("colour", "fill") %in% names(merged$params$key)))
})

test_that("guide_colourbar warns about discrete scales", {

  g <- guide_colourbar()
  s <- scale_colour_discrete()
  s$train(LETTERS[1:3])

  expect_warning(g <- g$train(g$params, s, "colour"), "needs continuous scales")
  expect_null(g)

})

# Visual tests ------------------------------------------------------------

test_that("axis guides are drawn correctly", {
  theme_test_axis <- theme_test() + theme(axis.line = element_line(linewidth = 0.5))
  test_draw_axis <- function(n_breaks = 3,
                             break_positions = seq_len(n_breaks) / (n_breaks + 1),
                             labels = as.character,
                             positions = c("top", "right", "bottom", "left"),
                             theme = theme_test_axis,
                             ...) {

    break_labels <- labels(seq_along(break_positions))

    # create the axes
    axes <- lapply(positions, function(position) {
      draw_axis(break_positions, break_labels, axis_position = position, theme = theme, ...)
    })
    axes_grob <- gTree(children = do.call(gList, axes))

    # arrange them so there's some padding on each side
    gt <- gtable(
      widths = unit(c(0.05, 0.9, 0.05), "npc"),
      heights = unit(c(0.05, 0.9, 0.05), "npc")
    )
    gt <- gtable_add_grob(gt, list(axes_grob), 2, 2, clip = "off")
    plot(gt)
  }

  # basic
  expect_doppelganger("axis guides basic", function() test_draw_axis())
  expect_doppelganger("axis guides, zero breaks", function() test_draw_axis(n_breaks = 0))

  # overlapping text
  expect_doppelganger(
    "axis guides, check overlap",
    function() test_draw_axis(20, labels = function(b) comma(b * 1e9), check.overlap = TRUE)
  )

  # rotated text
  expect_doppelganger(
    "axis guides, zero rotation",
    function() test_draw_axis(10, labels = function(b) comma(b * 1e3), angle = 0)
  )

  expect_doppelganger(
    "axis guides, positive rotation",
    function() test_draw_axis(10, labels = function(b) comma(b * 1e3), angle = 45)
  )

  expect_doppelganger(
    "axis guides, negative rotation",
    function() test_draw_axis(10, labels = function(b) comma(b * 1e3), angle = -45)
  )

  expect_doppelganger(
    "axis guides, vertical rotation",
    function() test_draw_axis(10, labels = function(b) comma(b * 1e3), angle = 90)
  )

  expect_doppelganger(
    "axis guides, vertical negative rotation",
    function() test_draw_axis(10, labels = function(b) comma(b * 1e3), angle = -90)
  )

  # dodged text
  expect_doppelganger(
    "axis guides, text dodged into rows/cols",
    function() test_draw_axis(10, labels = function(b) comma(b * 1e9), n.dodge = 2)
  )
})

test_that("axis guides are drawn correctly in plots", {
  expect_doppelganger("align facet labels, facets horizontal",
    ggplot(mpg, aes(hwy, reorder(model, hwy))) +
      geom_point() +
      facet_grid(manufacturer ~ ., scales = "free", space = "free") +
      theme_test() +
      theme(strip.text.y = element_text(angle = 0))
  )
  expect_doppelganger("align facet labels, facets vertical",
    ggplot(mpg, aes(reorder(model, hwy), hwy)) +
      geom_point() +
      facet_grid(. ~ manufacturer, scales = "free", space = "free") +
      theme_test() +
      theme(axis.text.x = element_text(angle = 90, hjust = 1, vjust = 0.5))
  )
  expect_doppelganger("thick axis lines",
    ggplot(mtcars, aes(wt, mpg)) +
      geom_point() +
      theme_test() +
      theme(axis.line = element_line(linewidth = 5, lineend = "square"))
  )
})

test_that("axis guides can be customized", {
  plot <- ggplot(mpg, aes(class, hwy)) +
    geom_point() +
    scale_y_continuous(
      sec.axis = dup_axis(guide = guide_axis(n.dodge = 2)),
      guide = guide_axis(n.dodge = 2)
    ) +
    scale_x_discrete(guide = guide_axis(n.dodge = 2))

  expect_doppelganger("guide_axis() customization", plot)
})

test_that("guides can be specified in guides()", {
  plot <- ggplot(mpg, aes(class, hwy)) +
    geom_point() +
    guides(
      x = guide_axis(n.dodge = 2),
      y = guide_axis(n.dodge = 2),
      x.sec = guide_axis(n.dodge = 2),
      y.sec = guide_axis(n.dodge = 2)
    )

  expect_doppelganger("guides specified in guides()", plot)
})

test_that("guides have the final say in x and y", {
  df <- data_frame(x = 1, y = 1)
  plot <- ggplot(df, aes(x, y)) +
    geom_point() +
    guides(
      x = guide_none(title = "x (primary)"),
      y = guide_none(title = "y (primary)"),
      x.sec = guide_none(title = "x (secondary)"),
      y.sec = guide_none(title = "y (secondary)")
    )

  expect_doppelganger("position guide titles", plot)
})

test_that("Axis titles won't be blown away by coord_*()", {
  df <- data_frame(x = 1, y = 1)
  plot <- ggplot(df, aes(x, y)) +
    geom_point() +
    guides(
      x = guide_axis(title = "x (primary)"),
      y = guide_axis(title = "y (primary)"),
      x.sec = guide_axis(title = "x (secondary)"),
      y.sec = guide_axis(title = "y (secondary)")
    )

  expect_doppelganger("guide titles with coord_trans()", plot + coord_trans())
  # TODO
  # expect_doppelganger("guide titles with coord_polar()", plot + coord_polar())
  # TODO
  # expect_doppelganger("guide titles with coord_sf()", plot + coord_sf())
})

<<<<<<< HEAD
test_that("guide_axis() draws minor ticks correctly", {
  p <- ggplot(mtcars, aes(wt, disp)) +
    geom_point() +
    theme(axis.ticks.length = unit(1, "cm"),
          axis.ticks.x.bottom = element_line(linetype = 2),
          axis.ticks.length.x.top = unit(-0.5, "cm"),
          axis.minor.ticks.x.bottom = element_line(colour = "red"),
          axis.minor.ticks.length.y.left = unit(-0.5, "cm"),
          axis.minor.ticks.length.x.top = unit(-0.5, "cm"),
          axis.minor.ticks.length.x.bottom = unit(0.75, "cm"),
          axis.minor.ticks.length.y.right = unit(5, "cm")) +
    scale_x_continuous(labels = math_format()) +
    guides(
      # Test for styling and style inheritance
      x = guide_axis(minor.ticks = TRUE),
      # # Test for opposed lengths
      y = guide_axis(minor.ticks = TRUE),
      # # Test for flipped lenghts
      x.sec = guide_axis(minor.ticks = TRUE),
      # # Test that minor.length doesn't influence spacing when no minor ticks are drawn
      y.sec = guide_axis(minor.ticks = FALSE)
    )
  expect_doppelganger("guides with minor ticks", p)
=======
test_that("absent titles don't take up space", {

  p <- ggplot(mtcars, aes(disp, mpg, colour = factor(cyl))) +
    geom_point() +
    theme(
      legend.title = element_blank(),
      legend.margin = margin(),
      legend.position = "top",
      legend.justification = "left",
      legend.key = element_rect(colour = "black"),
      axis.line = element_line(colour = "black")
    )

  expect_doppelganger("left aligned legend key", p)
>>>>>>> 1b2c312c
})

test_that("axis guides can be capped", {
  p <- ggplot(mtcars, aes(hp, disp)) +
    geom_point() +
    theme(axis.line = element_line()) +
    guides(
      x = guide_axis(cap = "both"),
      y = guide_axis(cap = "upper"),
      y.sec = guide_axis(cap = "lower"),
      x.sec = guide_axis(cap = "none")
    )
  expect_doppelganger("axis guides with capped ends", p)
})

test_that("guides are positioned correctly", {
  df <- data_frame(x = 1, y = 1, z = factor("a"))

  p1 <- ggplot(df, aes(x, y, colour = z)) +
    geom_point() +
    labs(title = "title of plot") +
    theme_test() +
    theme(
      axis.text.x = element_text(angle = 90, vjust = 0.5),
      legend.background = element_rect(fill = "grey90"),
      legend.key = element_rect(fill = "grey90")
    ) +
    scale_x_continuous(breaks = 1, labels = "very long axis label") +
    scale_y_continuous(breaks = 1, labels = "very long axis label")

  expect_doppelganger("legend on left",
    p1 + theme(legend.position = "left")
  )
  expect_doppelganger("legend on bottom",
    p1 + theme(legend.position = "bottom")
  )
  expect_doppelganger("legend on right",
    p1 + theme(legend.position = "right")
  )
  expect_doppelganger("legend on top",
    p1 + theme(legend.position = "top")
  )
  expect_doppelganger("facet_grid, legend on left",
    p1 + facet_grid(x~y) + theme(legend.position = "left")
  )
  expect_doppelganger("facet_grid, legend on bottom",
    p1 + facet_grid(x~y) + theme(legend.position = "bottom")
  )
  expect_doppelganger("facet_grid, legend on right",
    p1 + facet_grid(x~y) + theme(legend.position = "right")
  )
  expect_doppelganger("facet_grid, legend on top",
    p1 + facet_grid(x~y) + theme(legend.position = "top")
  )
  expect_doppelganger("facet_wrap, legend on left",
    p1 + facet_wrap(~ x) + theme(legend.position = "left")
  )
  expect_doppelganger("facet_wrap, legend on bottom",
    p1 + facet_wrap(~ x) + theme(legend.position = "bottom")
  )
  expect_doppelganger("facet_wrap, legend on right",
    p1 + facet_wrap(~ x) + theme(legend.position = "right")
  )
  expect_doppelganger("facet_wrap, legend on top",
    p1 + facet_wrap(~ x) + theme(legend.position = "top")
  )

  # padding
  dat <- data_frame(x = LETTERS[1:3], y = 1)
  p2 <- ggplot(dat, aes(x, y, fill = x, colour = 1:3)) +
    geom_bar(stat = "identity") +
    guides(color = "colorbar") +
    theme_test() +
    theme(legend.background = element_rect(colour = "black"))

  expect_doppelganger("padding in legend box", p2)

  # Placement of legend inside
  expect_doppelganger("legend inside plot, centered",
    p2 + theme(legend.position = c(.5, .5))
  )
  expect_doppelganger("legend inside plot, bottom left",
    p2 + theme(legend.justification = c(0,0), legend.position = c(0,0))
  )
  expect_doppelganger("legend inside plot, top right",
    p2 + theme(legend.justification = c(1,1), legend.position = c(1,1))
  )
  expect_doppelganger("legend inside plot, bottom left of legend at center",
    p2 + theme(legend.justification = c(0,0), legend.position = c(.5,.5))
  )
})

test_that("guides title and text are positioned correctly", {
  df <- data_frame(x = 1:3, y = 1:3)
  p <- ggplot(df, aes(x, y, color = factor(x), fill = y)) +
    geom_point(shape = 21) +
    # setting the order explicitly removes the risk for failed doppelgangers
    # due to legends switching order
    guides(color = guide_legend(order = 2),
           fill = guide_colorbar(order = 1)) +
    theme_test()

  expect_doppelganger("multi-line guide title works",
    p +
      scale_color_discrete(name = "the\ndiscrete\ncolorscale") +
      scale_fill_continuous(name = "the\ncontinuous\ncolorscale")
  )
  expect_doppelganger("vertical gap of 1cm between guide title and guide",
    p + theme(legend.spacing.y = grid::unit(1, "cm"))
  )
  expect_doppelganger("horizontal gap of 1cm between guide and guide text",
    p + theme(legend.spacing.x = grid::unit(1, "cm"))
  )

  # now test label positioning, alignment, etc
  df <- data_frame(x = c(1, 10, 100))
  p <- ggplot(df, aes(x, x, color = x, size = x)) +
    geom_point() +
    # setting the order explicitly removes the risk for failed doppelgangers
    # due to legends switching order
    guides(shape = guide_legend(order = 1),
           color = guide_colorbar(order = 2)) +
    theme_test()

  expect_doppelganger("guide title and text positioning and alignment via themes",
    p + theme(
      legend.title = element_text(hjust = 0.5, margin = margin(t = 30)),
      legend.text = element_text(hjust = 1, margin = margin(l = 5, t = 10, b = 10))
    )
  )

  # title and label rotation
  df <- data_frame(x = c(5, 10, 15))
  p <- ggplot(df, aes(x, x, color = x, fill = 15 - x)) +
    geom_point(shape = 21, size = 5, stroke = 3) +
    scale_colour_continuous(
      name = "value",
      guide = guide_colorbar(
        title.theme = element_text(size = 11, angle = 0, hjust = 0.5, vjust = 1),
        label.theme = element_text(size = 0.8*11, angle = 270, hjust = 0.5, vjust = 1),
        order = 2 # set guide order to keep visual test stable
      )
    ) +
    scale_fill_continuous(
      breaks = c(5, 10, 15),
      limits = c(5, 15),
      labels = paste("long", c(5, 10, 15)),
      name = "fill value",
      guide = guide_legend(
        direction = "horizontal",
        title.position = "top",
        label.position = "bottom",
        title.theme = element_text(size = 11, angle = 180, hjust = 0, vjust = 1),
        label.theme = element_text(size = 0.8*11, angle = 90, hjust = 1, vjust = 0.5),
        order = 1
      )
    )

  expect_doppelganger("rotated guide titles and labels", p )
})

test_that("size and linewidth affect key size", {
  df <- data_frame(x = c(0, 1, 2))
  p  <- ggplot(df, aes(x, x)) +
    geom_point(aes(size = x)) +
    geom_line(aes(linewidth = 2 - x)) +
    scale_size_continuous(range = c(1, 12)) +
    scale_linewidth_continuous(range = c(1, 20))

  expect_doppelganger("enlarged guides", p)
})

test_that("colorbar can be styled", {
  df <- data_frame(x = c(0, 1, 2))
  p <- ggplot(df, aes(x, x, color = x)) + geom_point()

  expect_doppelganger("white-to-red colorbar, white ticks, no frame",
    p + scale_color_gradient(low = 'white', high = 'red')
  )

  expect_doppelganger("white-to-red colorbar, thick black ticks, green frame",
    p + scale_color_gradient(
          low = 'white', high = 'red',
          guide = guide_colorbar(
            frame = element_rect(colour = "green"),
            frame.linewidth = 1.5 / .pt,
            ticks.colour = "black",
            ticks.linewidth = 2.5 / .pt
            )
        )
    )
})

test_that("guides can handle multiple aesthetics for one scale", {
  df <- data_frame(x = c(1, 2, 3),
                   y = c(6, 5, 7))

  p <- ggplot(df, aes(x, y, color = x, fill = y)) +
    geom_point(shape = 21, size = 3, stroke = 2) +
    scale_colour_viridis_c(
      name = "value",
      option = "B", aesthetics = c("colour", "fill")
    )

  expect_doppelganger("one combined colorbar for colour and fill aesthetics", p)
})

test_that("bin guide can be styled correctly", {
  df <- data_frame(x = c(1, 2, 3),
                   y = c(6, 5, 7))

  p <- ggplot(df, aes(x, y, size = x)) +
    geom_point() +
    scale_size_binned()

  expect_doppelganger("guide_bins looks as it should", p)
  expect_doppelganger("guide_bins can show limits",
    p + guides(size = guide_bins(show.limits = TRUE))
  )
  expect_doppelganger("guide_bins can show arrows",
    p + guides(size = guide_bins(axis.arrow = arrow(length = unit(1.5, "mm"), ends = "both")))
  )
  expect_doppelganger("guide_bins can remove axis",
    p + guides(size = guide_bins(axis = FALSE))
  )
  expect_doppelganger("guide_bins work horizontally",
    p + guides(size = guide_bins(direction = "horizontal"))
  )
})

test_that("coloursteps guide can be styled correctly", {
  df <- data_frame(x = c(1, 2, 4),
                   y = c(6, 5, 7))

  p <- ggplot(df, aes(x, y, colour = x)) +
    geom_point() +
    scale_colour_binned(breaks = c(1.5, 2, 3))

  expect_doppelganger("guide_coloursteps looks as it should", p)
  expect_doppelganger("guide_coloursteps can show limits",
    p + guides(colour = guide_coloursteps(show.limits = TRUE))
  )
  expect_doppelganger("guide_coloursteps can have bins relative to binsize",
    p + guides(colour = guide_coloursteps(even.steps = FALSE))
  )
  expect_doppelganger("guide_bins can show ticks",
    p + guides(colour = guide_coloursteps(ticks = TRUE))
  )
})

test_that("binning scales understand the different combinations of limits, breaks, labels, and show.limits", {
  p <- ggplot(mpg, aes(cty, hwy, color = year)) +
    geom_point()

  expect_doppelganger("guide_bins understands coinciding limits and bins",
    p + scale_color_binned(limits = c(1999, 2008),
                           breaks = c(1999, 2000, 2002, 2004, 2006),
                           guide = 'bins')
  )
  expect_doppelganger("guide_bins understands coinciding limits and bins 2",
    p + scale_color_binned(limits = c(1999, 2008),
                           breaks = c(2000, 2002, 2004, 2006, 2008),
                           guide = 'bins')
  )
  expect_doppelganger("guide_bins understands coinciding limits and bins 3",
    p + scale_color_binned(limits = c(1999, 2008),
                           breaks = c(1999, 2000, 2002, 2004, 2006),
                           guide = 'bins', show.limits = TRUE)
  )
  expect_doppelganger("guide_bins sets labels when limits is in breaks",
    p + scale_color_binned(limits = c(1999, 2008),
                           breaks = c(1999, 2000, 2002, 2004, 2006),
                           labels = 1:5, guide = 'bins')
  )
  expect_snapshot_warning(ggplotGrob(p + scale_color_binned(labels = 1:4, show.limits = TRUE, guide = "bins")))

  expect_doppelganger("guide_colorsteps understands coinciding limits and bins",
    p + scale_color_binned(limits = c(1999, 2008),
                           breaks = c(1999, 2000, 2002, 2004, 2006))
  )
  expect_doppelganger("guide_colorsteps understands coinciding limits and bins 2",
    p + scale_color_binned(limits = c(1999, 2008),
                           breaks = c(2000, 2002, 2004, 2006, 2008))
  )
  expect_doppelganger("guide_colorsteps understands coinciding limits and bins 3",
    p + scale_color_binned(limits = c(1999, 2008),
                           breaks = c(1999, 2000, 2002, 2004, 2006),
                           show.limits = TRUE)
  )
  expect_doppelganger("guide_colorsteps sets labels when limits is in breaks",
    p + scale_color_binned(limits = c(1999, 2008),
                           breaks = c(1999, 2000, 2002, 2004, 2006),
                           labels = 1:5)
  )
  expect_snapshot_warning(ggplotGrob(p + scale_color_binned(labels = 1:4, show.limits = TRUE)))
})

test_that("a warning is generated when guides(<scale> = FALSE) is specified", {
  df <- data_frame(x = c(1, 2, 4),
                   y = c(6, 5, 7))

  # warn on guide(<scale> = FALSE)
  expect_warning(g <- guides(colour = FALSE), "The `<scale>` argument of `guides()` cannot be `FALSE`. Use \"none\" instead as of ggplot2 3.3.4.", fixed = TRUE)
  expect_equal(g$guides[["colour"]], "none")

  # warn on scale_*(guide = FALSE)
  p <- ggplot(df, aes(x, y, colour = x)) + scale_colour_continuous(guide = FALSE)
  built <- expect_silent(ggplot_build(p))
  expect_snapshot_warning(ggplot_gtable(built))
})

test_that("guides() warns if unnamed guides are provided", {
  expect_warning(
    guides("axis"),
    "All guides are unnamed."
  )
  expect_warning(
    guides(x = "axis", "axis"),
    "The 2nd guide is unnamed"
  )
  expect_null(guides())
})

test_that("old S3 guides can be implemented", {

  my_env <- env()
  my_env$guide_circle <- function() {
    structure(
      list(available_aes = c("x", "y"), position = "bottom"),
      class = c("guide", "circle")
    )
  }

  registerS3method(
    "guide_train", "circle",
    function(guide, ...) guide,
    envir = my_env
  )
  registerS3method(
    "guide_transform", "circle",
    function(guide, ...) guide,
    envir = my_env
  )
  registerS3method(
    "guide_merge", "circle",
    function(guide, ...) guide,
    envir = my_env
  )
  registerS3method(
    "guide_geom", "circle",
    function(guide, ...) guide,
    envir = my_env
  )
  registerS3method(
    "guide_gengrob", "circle",
    function(guide, ...) {
      absoluteGrob(
        gList(circleGrob()),
        height = unit(1, "cm"), width = unit(1, "cm")
      )
    },
    envir = my_env
  )

  withr::local_environment(my_env)

  expect_snapshot_warning(
    expect_doppelganger(
      "old S3 guide drawing a circle",
      ggplot(mtcars, aes(disp, mpg)) +
        geom_point() +
        guides(x = "circle")
    )
  )
})<|MERGE_RESOLUTION|>--- conflicted
+++ resolved
@@ -495,7 +495,6 @@
   # expect_doppelganger("guide titles with coord_sf()", plot + coord_sf())
 })
 
-<<<<<<< HEAD
 test_that("guide_axis() draws minor ticks correctly", {
   p <- ggplot(mtcars, aes(wt, disp)) +
     geom_point() +
@@ -519,7 +518,8 @@
       y.sec = guide_axis(minor.ticks = FALSE)
     )
   expect_doppelganger("guides with minor ticks", p)
-=======
+})
+
 test_that("absent titles don't take up space", {
 
   p <- ggplot(mtcars, aes(disp, mpg, colour = factor(cyl))) +
@@ -534,7 +534,6 @@
     )
 
   expect_doppelganger("left aligned legend key", p)
->>>>>>> 1b2c312c
 })
 
 test_that("axis guides can be capped", {

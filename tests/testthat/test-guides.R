skip_on_cran() # This test suite is long-running (on cran) and is skipped

test_that("guide_none() can be used in non-position scales", {
  p <- ggplot(mpg, aes(cty, hwy, colour = class)) +
    geom_point() +
    scale_color_discrete(guide = guide_none())

  built <- ggplot_build(p)
  plot <- built$plot
  guides <- guides_list(plot$guides)
  guides <- guides$build(
    plot$scales,
    plot$layers,
    plot$labels
  )

  expect_length(guides$guides, 0)
})

test_that("guide specifications are properly checked", {
  expect_snapshot_error(validate_guide("test"))
  expect_snapshot_error(validate_guide(1))

  p <- ggplot(mtcars) +
    geom_point(aes(mpg, disp, shape = factor(gear))) +
    guides(shape = "colourbar")

  expect_snapshot_warning(ggplotGrob(p))

  p <-  p + guides(shape = guide_legend(theme = theme(legend.title.position = "leftish")))
  expect_snapshot_error(ggplotGrob(p))

  expect_snapshot_error(guide_colourbar()$transform())

  p <- ggplot(mtcars) +
    geom_point(aes(mpg, disp, colour = gear)) +
    guides(colour = guide_colourbar(theme = theme(legend.text.position = "top")))
  expect_snapshot_error(ggplotGrob(p))
  p <- ggplot(mtcars) +
    geom_point(aes(mpg, disp, colour = gear)) +
    guides(colour = guide_colourbar(direction = "horizontal", theme = theme(legend.text.position = "left")))
  expect_snapshot_error(ggplotGrob(p))

  p <- ggplot(mtcars) +
    geom_point(aes(mpg, disp, colour = gear)) +
    guides(colour = guide_legend(theme = theme(legend.text.position = "test")))
  expect_snapshot_error(ggplotGrob(p))
  p <- ggplot(mtcars) +
    geom_point(aes(mpg, disp, colour = gear)) +
    guides(colour = guide_legend(nrow = 2, ncol = 2))
  expect_snapshot_error(ggplotGrob(p))
})

test_that("guide_coloursteps and guide_bins return ordered breaks", {
  scale <- scale_colour_viridis_c(breaks = c(2, 3, 1))
  scale$train(c(0, 4))

  # Coloursteps guide is increasing order
  g <- guide_colorsteps()
  key <- g$train(scale = scale, aesthetic = "colour")$key
  expect_true(all(diff(key$.value) > 0))

  # Bins guide is increasing order
  g <- guide_bins()
  key <- g$train(scale = scale, aesthetics = "colour")$key
  expect_true(all(diff(key$.value) > 0))

  # Out of bound breaks are removed
  scale <- scale_colour_viridis_c(breaks = c(10, 20, 30, 40, 50), na.value = "grey50")
  scale$train(c(15, 45))

  g <- guide_colorsteps()
  key <- g$train(scale = scale, aesthetic = "colour")$key
  expect_equal(sum(key$colour == "grey50"), 0)
})

test_that("guide_coloursteps can parse (un)even steps from discrete scales", {

  val <- cut(1:10, breaks = c(0, 3, 5, 10), include.lowest = TRUE)
  scale <- scale_colour_viridis_d()
  scale$train(val)

  g <- guide_coloursteps(even.steps = TRUE)
  decor <- g$train(scale = scale, aesthetics = "colour")$decor
  expect_equal(decor$max - decor$min, rep(1/3, 3))

  g <- guide_coloursteps(even.steps = FALSE)
  decor <- g$train(scale = scale, aesthetics = "colour")$decor
  expect_equal(decor$max - decor$min, c(0.3, 0.2, 0.5))
})

test_that("get_guide_data retrieves keys appropriately", {

  p <- ggplot(mtcars, aes(mpg, disp, colour = drat, size = drat, fill = wt)) +
    geom_point(shape = 21) +
    facet_wrap(vars(cyl), scales = "free_x") +
    guides(colour = "legend")
  b <- ggplot_build(p)

  # Test facetted panel
  test <- get_guide_data(b, "x", panel = 2)
  expect_equal(test$.label, c("18", "19", "20", "21"))

  # Test plain legend
  test <- get_guide_data(b, "fill")
  expect_equal(test$.label, c("2", "3", "4", "5"))

  # Test merged legend
  test <- get_guide_data(b, "colour")
  expect_true(all(c("colour", "size") %in% colnames(test)))

  # Unmapped data
  expect_null(get_guide_data(b, "shape"))

  # Non-existent panels
  expect_null(get_guide_data(b, "x", panel = 4))

  expect_snapshot(get_guide_data(b, 1), error = TRUE)
  expect_snapshot(get_guide_data(b, "x", panel = "a"), error = TRUE)
})

test_that("get_guide_data retrieves keys from exotic coords", {

  p <- ggplot(mtcars, aes(mpg, disp)) + geom_point()

  # Sanity check
  test <- get_guide_data(p + coord_cartesian(), "x")
  expect_equal(test$.label, c("10", "15", "20", "25", "30", "35"))

  # We're not testing the formatting, so just testing output shape
  test <- get_guide_data(p + coord_sf(crs = 3347), "y")
  expect_equal(nrow(test), 5)
  expect_true(all(c("x", ".value", ".label", "x") %in% colnames(test)))

  # For coords that don't use guide system, we expect a list
  test <- get_guide_data(p + coord_polar(), "theta")
  expect_true(is.list(test) && !is.data.frame(test))
  expect_equal(test$theta.labels, c("15", "20", "25", "30"))
})

test_that("empty guides are dropped", {

  df <- data.frame(x = 1:2)
  # Making a guide where all breaks are out-of-bounds
  p <- ggplot(df, aes(x, x, colour = x)) +
    geom_point() +
    scale_colour_continuous(
      limits = c(0.25, 0.75),
      breaks = c(1, 2),
      guide  = "legend"
    )
  p <- ggplot_build(p)

  # Empty guide that survives most steps
  gd <- get_guide_data(p, "colour")
  expect_equal(nrow(gd), 0)

  # Draw guides
  guides <- p$plot$guides$draw(theme_gray(), direction = "vertical")

  # All guide-boxes should be empty
  expect_equal(lengths(guides, use.names = FALSE), rep(0, 5))
})

test_that("bins can be parsed by guides for all scale types", {

  breaks <- c(90, 100, 200, 300)
  limits <- c(0, 1000)

  sc <- scale_colour_continuous(breaks = breaks)
  sc$train(limits)

  expect_equal(parse_binned_breaks(sc)$breaks, breaks)

  sc <- scale_colour_binned(breaks = breaks)
  sc$train(limits)

  expect_equal(parse_binned_breaks(sc)$breaks, breaks)

  # Note: discrete binned breaks treats outer breaks as limits
  cut <- cut(c(0, 95, 150, 250, 1000), breaks = breaks)

  sc <- scale_colour_discrete()
  sc$train(cut)

  parsed <- parse_binned_breaks(sc)
  expect_equal(
    sort(c(parsed$limits, parsed$breaks)),
    breaks
  )
})

<<<<<<< HEAD
test_that("binned breaks can have hardcoded labels when oob", {

  sc <- scale_colour_binned(breaks = 1:3, labels = as.character(1:3))
  sc$train(c(1, 2))

  g <- guide_bins()
  key <- g$train(scale = sc, aesthetic = "colour")$key
  expect_equal(key$.label, c("1", "2"))

  g <- guide_coloursteps()
  key <- g$train(scale = sc, aesthetic = "colour")$key
  expect_equal(key$.label, c("1", "2"))
})

test_that("legends can be forced to display unrelated geoms", {

  df <- data.frame(x = 1:2)

  p <- ggplot(df, aes(x, x)) +
    geom_tile(fill = "red", show.legend = TRUE) +
    scale_colour_discrete(
      limits = c("A", "B")
    )

  b <- ggplot_build(p)
  legend <- b$plot$guides$params[[1]]

  expect_equal(
    legend$decor[[1]]$data$fill,
    c("red", "red")
  )
})

=======
>>>>>>> 1bb92309
# Visual tests ------------------------------------------------------------

test_that("guides are positioned correctly", {
  df <- data_frame(x = 1, y = 1, z = factor("a"))

  p1 <- ggplot(df, aes(x, y, colour = z)) +
    geom_point() +
    labs(title = "title of plot") +
    theme_test() +
    theme(
      axis.text.x = element_text(angle = 90, vjust = 0.5),
      legend.background = element_rect(fill = "grey90"),
      legend.key = element_rect(fill = "grey90")
    ) +
    scale_x_continuous(breaks = 1, labels = "very long axis label") +
    scale_y_continuous(breaks = 1, labels = "very long axis label")

  expect_doppelganger("legend on left",
    p1 + theme(legend.position = "left")
  )
  expect_doppelganger("legend on bottom",
    p1 + theme(legend.position = "bottom")
  )
  expect_doppelganger("legend on right",
    p1 + theme(legend.position = "right")
  )
  expect_doppelganger("legend on top",
    p1 + theme(legend.position = "top")
  )
  expect_doppelganger("facet_grid, legend on left",
    p1 + facet_grid(x~y) + theme(legend.position = "left")
  )
  expect_doppelganger("facet_grid, legend on bottom",
    p1 + facet_grid(x~y) + theme(legend.position = "bottom")
  )
  expect_doppelganger("facet_grid, legend on right",
    p1 + facet_grid(x~y) + theme(legend.position = "right")
  )
  expect_doppelganger("facet_grid, legend on top",
    p1 + facet_grid(x~y) + theme(legend.position = "top")
  )
  expect_doppelganger("facet_wrap, legend on left",
    p1 + facet_wrap(~ x) + theme(legend.position = "left")
  )
  expect_doppelganger("facet_wrap, legend on bottom",
    p1 + facet_wrap(~ x) + theme(legend.position = "bottom")
  )
  expect_doppelganger("facet_wrap, legend on right",
    p1 + facet_wrap(~ x) + theme(legend.position = "right")
  )
  expect_doppelganger("facet_wrap, legend on top",
    p1 + facet_wrap(~ x) + theme(legend.position = "top")
  )

  # padding
  dat <- data_frame(x = LETTERS[1:3], y = 1)
  p2 <- ggplot(dat, aes(x, y, fill = x, colour = 1:3)) +
    geom_bar(stat = "identity") +
    guides(color = guide_colourbar(order = 1)) +
    theme_test() +
    theme(legend.background = element_rect(colour = "black"))

  expect_doppelganger("padding in legend box", p2)

  p2 <- p2 + theme(legend.position = "inside")
  # Placement of legend inside
  expect_doppelganger("legend inside plot, centered",
    p2 + theme(legend.position.inside = c(0.5, 0.5))
  )
  expect_doppelganger("legend inside plot, bottom left",
    p2 + theme(legend.justification = c(0,0), legend.position.inside = c(0,0))
  )
  expect_doppelganger("legend inside plot, top right",
    p2 + theme(legend.justification = c(1,1), legend.position.inside = c(1,1))
  )
  expect_doppelganger("legend inside plot, bottom left of legend at center",
    p2 + theme(legend.justification = c(0,0), legend.position.inside = c(0.5,0.5))
  )
})

test_that("guides title and text are positioned correctly", {
  df <- data_frame(x = 1:3, y = 1:3)
  p <- ggplot(df, aes(x, y, color = factor(x), fill = y)) +
    geom_point(shape = 21) +
    # setting the order explicitly removes the risk for failed doppelgangers
    # due to legends switching order
    guides(color = guide_legend(order = 2),
           fill = guide_colorbar(order = 1)) +
    theme_test()

  expect_doppelganger("multi-line guide title works",
    p +
      scale_color_discrete(name = "the\ndiscrete\ncolorscale") +
      scale_fill_continuous(name = "the\ncontinuous\ncolorscale")
  )
  expect_doppelganger("vertical gap of 1cm between guide title and guide",
    p + theme(legend.title = element_text(margin = margin(b = 1, unit = "cm")))
  )
  expect_doppelganger("horizontal gap of 1cm between guide and guide text",
    p + theme(legend.text = element_text(margin = margin(l = 1, unit = "cm")))
  )

  # now test label positioning, alignment, etc
  df <- data_frame(x = c(1, 10, 100))
  p <- ggplot(df, aes(x, x, color = x, size = x)) +
    geom_point() +
    # setting the order explicitly removes the risk for failed doppelgangers
    # due to legends switching order
    guides(shape = guide_legend(order = 1),
           color = guide_colorbar(order = 2)) +
    theme_test()

  expect_doppelganger("guide title and text positioning and alignment via themes",
    p + theme(
      legend.title = element_text(hjust = 0.5, margin = margin(t = 30, b = 5.5)),
      legend.text = element_text(hjust = 1, margin = margin(l = 10.5, t = 10, b = 10))
    )
  )

  # title and label rotation
  df <- data_frame(x = c(5, 10, 15))
  p <- ggplot(df, aes(x, x, color = x, fill = 15 - x)) +
    geom_point(shape = 21, size = 5, stroke = 3) +
    scale_colour_continuous(
      name = "value",
      guide = guide_colorbar(
        theme = theme(
          legend.title = element_text(size = 11, angle = 0, hjust = 0.5, vjust = 1),
          legend.text = element_text(size = 0.8 * 11, angle = 270, hjust = 0.5, vjust = 1)
        ),
        order = 2 # set guide order to keep visual test stable
      )
    ) +
    scale_fill_continuous(
      breaks = c(5, 10, 15),
      limits = c(5, 15),
      labels = paste("long", c(5, 10, 15)),
      name = "fill value",
      guide = guide_legend(
        direction = "horizontal",
        theme = theme(
          legend.title.position = "top",
          legend.text.position = "bottom",
          legend.title = element_text(size = 11, angle = 180, hjust = 0, vjust = 1),
          legend.text = element_text(size = 0.8 * 11, angle = 90, hjust = 1, vjust = 0.5)
        ),
        order = 1
      )
    )

  expect_doppelganger("rotated guide titles and labels", p )

  # title justification
  p <- ggplot(data.frame(x = 1:2)) +
    aes(x, x, colour = factor(x), fill = factor(x), shape = factor(x), alpha = x) +
    geom_point() +
    scale_alpha(breaks = 1:2) +
    guides(
      colour = guide_legend(
        "colour title with hjust = 0", order = 1,
        theme = theme(legend.title = element_text(hjust = 0))
      ),
      fill   = guide_legend(
        "fill title with hjust = 1", order = 2,
        theme = theme(
          legend.title = element_text(hjust = 1),
          legend.title.position = "bottom"
        ),
        override.aes = list(shape = 21)
      ),
      alpha  = guide_legend(
        "Title\nfor\nalpha\nwith\nvjust=0", order = 3,
        theme = theme(
          legend.title = element_text(vjust = 0),
          legend.title.position = "left"
        )
      ),
      shape = guide_legend(
        "Title\nfor\nshape\nwith\nvjust=1", order = 4,
        theme = theme(
          legend.title = element_text(vjust = 1),
          legend.title.position = "right"
        )
      )
    )
  expect_doppelganger("legends with all title justifications", p)
})

test_that("bin guide can be styled correctly", {
  df <- data_frame(x = c(1, 2, 3),
                   y = c(6, 5, 7))

  p <- ggplot(df, aes(x, y, size = x)) +
    geom_point() +
    scale_size_binned()

  expect_doppelganger("guide_bins looks as it should", p)
  expect_doppelganger("guide_bins can show limits",
    p + guides(size = guide_bins(show.limits = TRUE))
  )
  expect_doppelganger("guide_bins can show arrows",
    p + guides(size = guide_bins()) +
      theme_test() +
      theme(
        legend.axis.line = element_line(
          linewidth = 0.5 / .pt,
          arrow = arrow(length = unit(1.5, "mm"), ends = "both")
        )
      )
  )
  expect_doppelganger("guide_bins can remove axis",
    p + guides(size = guide_bins()) +
      theme_test() +
      theme(
        legend.axis.line = element_blank()
      )
  )
  expect_doppelganger("guide_bins work horizontally",
    p + guides(size = guide_bins(direction = "horizontal"))
  )
})

test_that("coloursteps guide can be styled correctly", {
  df <- data_frame(x = c(1, 2, 4),
                   y = c(6, 5, 7))

  p <- ggplot(df, aes(x, y, colour = x)) +
    geom_point() +
    scale_colour_binned(breaks = c(1.5, 2, 3))

  expect_doppelganger("guide_coloursteps looks as it should", p)
  expect_doppelganger("guide_coloursteps can show limits",
    p + guides(colour = guide_coloursteps(show.limits = TRUE))
  )
  expect_doppelganger("guide_coloursteps can have bins relative to binsize",
    p + guides(colour = guide_coloursteps(even.steps = FALSE))
  )
  expect_doppelganger("guide_bins can show ticks and transparancy",
    p + guides(colour = guide_coloursteps(
      alpha = 0.75,
      theme = theme(legend.ticks = element_line(linewidth = 0.5 / .pt, colour = "white"))
    ))
  )
})

test_that("binning scales understand the different combinations of limits, breaks, labels, and show.limits", {
  p <- ggplot(mpg, aes(cty, hwy, color = year)) +
    geom_point()

  expect_doppelganger("guide_bins understands coinciding limits and bins",
    p + scale_color_binned(limits = c(1999, 2008),
                           breaks = c(1999, 2000, 2002, 2004, 2006),
                           guide = 'bins')
  )
  expect_doppelganger("guide_bins understands coinciding limits and bins 2",
    p + scale_color_binned(limits = c(1999, 2008),
                           breaks = c(2000, 2002, 2004, 2006, 2008),
                           guide = 'bins')
  )
  expect_doppelganger("guide_bins understands coinciding limits and bins 3",
    p + scale_color_binned(limits = c(1999, 2008),
                           breaks = c(1999, 2000, 2002, 2004, 2006),
                           guide = 'bins', show.limits = TRUE)
  )
  expect_doppelganger("guide_bins sets labels when limits is in breaks",
    p + scale_color_binned(limits = c(1999, 2008),
                           breaks = c(1999, 2000, 2002, 2004, 2006),
                           labels = 1:5, guide = 'bins')
  )
  expect_snapshot_warning(ggplotGrob(p + scale_color_binned(labels = 1:4, show.limits = TRUE, guide = "bins")))

  expect_doppelganger("guide_colorsteps understands coinciding limits and bins",
    p + scale_color_binned(limits = c(1999, 2008),
                           breaks = c(1999, 2000, 2002, 2004, 2006))
  )
  expect_doppelganger("guide_colorsteps understands coinciding limits and bins 2",
    p + scale_color_binned(limits = c(1999, 2008),
                           breaks = c(2000, 2002, 2004, 2006, 2008))
  )
  expect_doppelganger("guide_colorsteps understands coinciding limits and bins 3",
    p + scale_color_binned(limits = c(1999, 2008),
                           breaks = c(1999, 2000, 2002, 2004, 2006),
                           show.limits = TRUE)
  )
  expect_doppelganger("guide_colorsteps sets labels when limits is in breaks",
    p + scale_color_binned(limits = c(1999, 2008),
                           breaks = c(1999, 2000, 2002, 2004, 2006),
                           labels = 1:5)
  )
  expect_snapshot_warning(ggplotGrob(p + scale_color_binned(labels = 1:4, show.limits = TRUE)))
})

test_that("a warning is generated when guides(<scale> = FALSE) is specified", {
  df <- data_frame(x = c(1, 2, 4),
                   y = c(6, 5, 7))

  # warn on guide(<scale> = FALSE)
  lifecycle::expect_deprecated(g <- guides(colour = FALSE))
  expect_equal(g$guides[["colour"]], "none")

  # warn on scale_*(guide = FALSE)
  p <- ggplot(df, aes(x, y, colour = x)) + scale_colour_continuous(guide = FALSE)
  lifecycle::expect_deprecated(ggplot_build(p))
})

test_that("guides() warns if unnamed guides are provided", {
  expect_snapshot_warning(guides("axis"))
  expect_snapshot_warning(guides(x = "axis", "axis"))
  expect_null(guides())
})

test_that("old S3 guides can be implemented", {

  my_env <- env()
  my_env$guide_circle <- function() {
    structure(
      list(available_aes = c("x", "y"), position = "bottom"),
      class = c("guide", "circle")
    )
  }

  registerS3method(
    "guide_train", "circle",
    function(guide, ...) guide,
    envir = my_env
  )
  registerS3method(
    "guide_transform", "circle",
    function(guide, ...) guide,
    envir = my_env
  )
  registerS3method(
    "guide_merge", "circle",
    function(guide, ...) guide,
    envir = my_env
  )
  registerS3method(
    "guide_geom", "circle",
    function(guide, ...) guide,
    envir = my_env
  )
  registerS3method(
    "guide_gengrob", "circle",
    function(guide, ...) {
      absoluteGrob(
        gList(circleGrob()),
        height = unit(1, "cm"), width = unit(1, "cm")
      )
    },
    envir = my_env
  )

  withr::local_environment(my_env)

  expect_snapshot_warning(
    expect_doppelganger(
      "old S3 guide drawing a circle",
      ggplot(mtcars, aes(disp, mpg)) +
        geom_point() +
        guides(x = "circle")
    )
  )
})

test_that("guide_custom can be drawn and styled", {

  p <- ggplot() + guides(custom = guide_custom(
    circleGrob(r = unit(1, "cm")),
    title = "custom guide"
  ))

  expect_doppelganger(
    "stylised guide_custom",
    p + theme(legend.background = element_rect(fill = "grey50"),
              legend.title.position = "left",
              legend.title = element_text(angle = 90, hjust = 0.5))
  )

  expect_doppelganger(
    "guide_custom with void theme",
    p + theme_void()
  )
})<|MERGE_RESOLUTION|>--- conflicted
+++ resolved
@@ -190,7 +190,6 @@
   )
 })
 
-<<<<<<< HEAD
 test_that("binned breaks can have hardcoded labels when oob", {
 
   sc <- scale_colour_binned(breaks = 1:3, labels = as.character(1:3))
@@ -205,27 +204,6 @@
   expect_equal(key$.label, c("1", "2"))
 })
 
-test_that("legends can be forced to display unrelated geoms", {
-
-  df <- data.frame(x = 1:2)
-
-  p <- ggplot(df, aes(x, x)) +
-    geom_tile(fill = "red", show.legend = TRUE) +
-    scale_colour_discrete(
-      limits = c("A", "B")
-    )
-
-  b <- ggplot_build(p)
-  legend <- b$plot$guides$params[[1]]
-
-  expect_equal(
-    legend$decor[[1]]$data$fill,
-    c("red", "red")
-  )
-})
-
-=======
->>>>>>> 1bb92309
 # Visual tests ------------------------------------------------------------
 
 test_that("guides are positioned correctly", {

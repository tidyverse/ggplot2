test_that("standard alignment works", {
  df <- tibble::tribble(
    ~g, ~x, ~y,
    "a", 1, 2,
    "a", 3, 5,
    "a", 5, 1,
    "b", 2, 3,
    "b", 4, 6,
    "b", 6, 7
  )
  p <- ggplot(df, aes(x, y, fill = g)) + geom_area(color = "black")
  expect_doppelganger("align two areas", p)
})

test_that("alignment with cliffs works", {
  df <- tibble::tribble(
    ~g, ~x, ~y,
    "a", 1, 2,
    "a", 3, 5,
    "a", 5, 1,
    "b", 2, 3,
    "b", 4, 3,
    "b", 4, 6,
    "b", 6, 7
  )

  p <- ggplot(df, aes(x, y, fill = g)) + geom_area(color = "black")
  expect_doppelganger("align two areas with cliff", p)
})

test_that("alignment with negative and positive values works", {
  df <- tibble::tribble(
    ~g, ~x, ~y,
    "a", 1, 1,
    "a", 2, 4,
    "a", 3, -4,
    "a", 8, 0,
    "b", 2, 4,
    "b", 6, -4
  )

  p <- ggplot(df, aes(x, y, fill = g)) + geom_area(color = "black")
  expect_doppelganger("align two areas with pos/neg y", p)
})

test_that("alignment adjusts per panel", {
  # In particular, the adjustment (small offset used) should take panel-wise
  # data into account (#5227)

  df <- data_frame0(
    x = c(0, 1, 1000, 1001, 0, 1, 1000, 1001),
    y = c(-1, 1, -1, 1, -1, 1, -1, 1),
    f = c("A", "A", "B", "B", "A", "A", "B", "B"),
    g = c("a", "a", "b", "b", "c", "c", "d", "d")
  )
  p <- ggplot(df, aes(x, y, group = g))

  # Here, x-range is large, so adjustment should be larger
<<<<<<< HEAD
  ld <- get_layer_data(p + geom_area(aes(fill = g)))
=======
  ld <- layer_data(p + geom_area(aes(fill = f)))
>>>>>>> 0b348cd2
  expect_equal(diff(ld$x[1:2]), 1/6, tolerance = 1e-4)

  # Here, x-ranges are smaller, so adjustment should be smaller instead of
  # considering the data as a whole
<<<<<<< HEAD
  ld <- get_layer_data(p + geom_area() + facet_wrap(vars(g), scales = "free_x"))
=======
  ld <- layer_data(p + geom_area() + facet_wrap(vars(f), scales = "free_x"))
>>>>>>> 0b348cd2
  expect_equal(diff(ld$x[1:2]), 1e-3, tolerance = 1e-4)

})<|MERGE_RESOLUTION|>--- conflicted
+++ resolved
@@ -56,20 +56,12 @@
   p <- ggplot(df, aes(x, y, group = g))
 
   # Here, x-range is large, so adjustment should be larger
-<<<<<<< HEAD
-  ld <- get_layer_data(p + geom_area(aes(fill = g)))
-=======
-  ld <- layer_data(p + geom_area(aes(fill = f)))
->>>>>>> 0b348cd2
+  ld <- get_layer_data(p + geom_area(aes(fill = f)))
   expect_equal(diff(ld$x[1:2]), 1/6, tolerance = 1e-4)
 
   # Here, x-ranges are smaller, so adjustment should be smaller instead of
   # considering the data as a whole
-<<<<<<< HEAD
-  ld <- get_layer_data(p + geom_area() + facet_wrap(vars(g), scales = "free_x"))
-=======
-  ld <- layer_data(p + geom_area() + facet_wrap(vars(f), scales = "free_x"))
->>>>>>> 0b348cd2
+  ld <- get_layer_data(p + geom_area() + facet_wrap(vars(f), scales = "free_x"))
   expect_equal(diff(ld$x[1:2]), 1e-3, tolerance = 1e-4)
 
 })
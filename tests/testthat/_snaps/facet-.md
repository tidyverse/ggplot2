--- conflicted
+++ resolved
@@ -3,7 +3,7 @@
     Code
       facet_wrap(aes(foo))
     Condition
-      Error in `validate_facets()`:
+      Error in `check_facet_class()`:
       ! Please use `vars()` to supply facet variables.
 
 ---
@@ -11,7 +11,7 @@
     Code
       facet_grid(aes(foo))
     Condition
-      Error in `validate_facets()`:
+      Error in `check_facet_class()`:
       ! Please use `vars()` to supply facet variables.
 
 # facet_grid() fails if passed both a formula and a vars()
@@ -64,9 +64,6 @@
 
     Faceting variables must have at least one value.
 
-<<<<<<< HEAD
-# check_facet_class() provide meaningful errors
-=======
 # eval_facet() is tolerant for missing columns (#2963)
 
     Code
@@ -76,8 +73,7 @@
       Error:
       ! object 'no_such_variable' not found
 
-# validate_facets() provide meaningful errors
->>>>>>> b35cf638
+# check_facet_class() provide meaningful errors
 
     Please use `vars()` to supply facet variables.
 

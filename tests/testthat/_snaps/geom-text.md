--- conflicted
+++ resolved
@@ -1,10 +1,6 @@
 # geom_text() checks input
 
-<<<<<<< HEAD
     Ignoring unknown parameters: `nudge_x`
-=======
-    Both `position` and `nudge_x`/`nudge_y` are supplied.
-    i Only use one approach to alter the position.
 
 # geom_text() drops missing angles
 
@@ -21,4 +17,3 @@
       Caused by error in `resolve_text_unit()`:
       ! `unit` must be one of "mm", "pt", "cm", "in", or "pc", not "npc".
       i Did you mean "pc"?
->>>>>>> 859f6182

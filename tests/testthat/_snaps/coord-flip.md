--- conflicted
+++ resolved
@@ -1,10 +1,6 @@
 # flip coords throws error when limits are badly specified
 
-<<<<<<< HEAD
-    `xlim` must be a vector of length 2, not a <ScaleContinuousPosition> object.
-=======
     `xlim` must be a vector, not a <ScaleContinuousPosition> object.
->>>>>>> 5b0ea0bf
 
 ---
 

--- conflicted
+++ resolved
@@ -66,36 +66,4 @@
     .package = "grDevices"
   )
 
-<<<<<<< HEAD
-=======
-})
-
-test_that("check_device finds ragg capabilities", {
-  skip_if(
-    getRversion() < "4.2.0" || !is_installed("ragg", version = "1.2.6"),
-    "Cannot test {ragg} capabilities."
-  )
-  tmp <- withr::local_tempfile(fileext = ".tiff")
-  ragg::agg_tiff(tmp)
-
-  expect_true(check_device("gradients"))
-  expect_snapshot_warning(check_device("compositing"))
-
-  dev.off()
-})
-
-test_that("check_device finds svglite capabilities", {
-  skip_if(
-    getRversion() < "4.2.0" || !is_installed("svglite", version = "2.1.2"),
-    "Cannot test {svglite} capabilities."
-  )
-  tmp <- withr::local_tempfile(fileext = ".svg")
-  withr::local_envvar(TESTTHAT = "false") # To not trigger vdiffr rules
-  svglite::svglite(tmp)
-
-  expect_true(check_device("gradients"))
-  expect_snapshot_warning(check_device("compositing"))
-
-  dev.off()
->>>>>>> 5b0ea0bf
 })
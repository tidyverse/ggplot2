--- conflicted
+++ resolved
@@ -209,34 +209,7 @@
   scl$set_palettes(my_theme)
   expect_equal(scl$scales[[1]]$palette(2), c("red", "blue"))
 
-<<<<<<< HEAD
-})
-
-test_that("discrete scales work with NAs in arbitrary positions", {
-  # Prevents intermediate caching of palettes
-  map <- function(x, limits) {
-    sc <- scale_colour_manual(
-      values = c("red", "green", "blue"),
-      na.value = "gray"
-    )
-    sc$map(x, limits)
-  }
-
-  # All inputs should yield output regardless of where NA is
-  input  <- c("A", "B", "C", NA)
-  output <- c("red", "green", "blue", "gray")
-
-  test <- map(input, limits = c("A", "B", "C", NA))
-  expect_equal(test, output)
-
-  test <- map(input, limits = c("A", NA, "B", "C"))
-  expect_equal(test, output)
-
-  test <- map(input, limits = c(NA, "A", "B", "C"))
-  expect_equal(test, output)
-
-})
-
+})
 test_that("continuous scales update limits when changing transforms", {
 
   x <- scale_x_continuous(limits = c(10, 100), trans = "sqrt")
@@ -300,35 +273,4 @@
     ScaleBinned$updatable_params,
     constr_params(binned_scale)
   )
-})
-
-test_that("discrete scales can map to 2D structures", {
-
-  p <- ggplot(mtcars, aes(disp, mpg, colour = factor(cyl))) +
-    geom_point()
-
-  # Test it can map to a vctrs rcrd class
-  rcrd <- new_rcrd(list(a = LETTERS[1:3], b = 3:1))
-
-  ld <- layer_data(p + scale_colour_manual(values = rcrd, na.value = NA))
-  expect_s3_class(ld$colour, "vctrs_rcrd")
-  expect_length(ld$colour, nrow(mtcars))
-
-  # Test it can map to data.frames
-  df <- data_frame0(a = LETTERS[1:3], b = 3:1)
-  my_pal <- function(n) vec_slice(df, seq_len(n))
-
-  ld <- layer_data(p + discrete_scale("colour", palette = my_pal))
-  expect_s3_class(ld$colour, "data.frame")
-  expect_equal(dim(ld$colour), c(nrow(mtcars), ncol(df)))
-
-  # Test it can map to matrices
-  mtx <- cbind(a = LETTERS[1:3], b = LETTERS[4:6])
-  my_pal <- function(n) vec_slice(mtx, seq_len(n))
-
-  ld <- layer_data(p + discrete_scale("colour", palette = my_pal))
-  expect_true(is.matrix(ld$colour))
-  expect_equal(dim(ld$colour), c(nrow(mtcars), ncol(df)))
-=======
->>>>>>> 29ecfa8b
 })
<<<<<<< HEAD
us_map <- map_data("usa")
p_us <- ggplot(us_map, aes(x = long, y = lat, group = group))
=======
context("coord_map")
>>>>>>> 6e3ac811

test_that("USA state map drawn", {
  skip_if(packageVersion("base") < "3.5.0")
  us_map <- map_data("usa")
  p_us <- ggplot(us_map, aes(x = long, y = lat, group = group))
  expect_doppelganger(
    "USA mercator",
    p_us +
      geom_polygon(fill = NA, colour = "grey50") +
      coord_map("mercator")
  )
})

test_that("coord_map scale position can be switched", {
  skip_if(packageVersion("base") < "3.5.0")
  us_map <- map_data("usa")
  p_us <- ggplot(us_map, aes(x = long, y = lat, group = group))
  expect_doppelganger(
    "coord_map switched scale position",
    p_us +
      geom_polygon(fill = NA, colour = "grey50") +
      coord_map("mercator") +
      scale_y_continuous(position = "right") +
      scale_x_continuous(position = "top")
  )
})

test_that("Inf is squished to range", {
  skip_if(packageVersion("base") < "3.5.0")
  d <- cdata(
    ggplot(data_frame(x = 0, y = 0)) +
      geom_point(aes(x,y)) +
      annotate("text", -Inf, Inf, label = "Top-left") +
      coord_map()
  )

  expect_equal(d[[2]]$x, 0)
  expect_equal(d[[2]]$y, 1)
})<|MERGE_RESOLUTION|>--- conflicted
+++ resolved
@@ -1,10 +1,3 @@
-<<<<<<< HEAD
-us_map <- map_data("usa")
-p_us <- ggplot(us_map, aes(x = long, y = lat, group = group))
-=======
-context("coord_map")
->>>>>>> 6e3ac811
-
 test_that("USA state map drawn", {
   skip_if(packageVersion("base") < "3.5.0")
   us_map <- map_data("usa")

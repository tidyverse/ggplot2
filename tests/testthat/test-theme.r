--- conflicted
+++ resolved
@@ -275,7 +275,22 @@
   vdiffr::expect_doppelganger("theme_linedraw", plot + theme_linedraw())
 })
 
-<<<<<<< HEAD
+test_that("themes look decent at larger base sizes", {
+  df <- data.frame(x = 1:3, y = 1:3, z = c("a", "b", "a"), a = 1)
+  plot <- ggplot(df, aes(x, y, colour = z)) +
+    geom_point() +
+    facet_wrap(~ a)
+
+  vdiffr::expect_doppelganger("theme_bw_large", plot + theme_bw(base_size = 33))
+  vdiffr::expect_doppelganger("theme_classic_large", plot + theme_classic(base_size = 33))
+  vdiffr::expect_doppelganger("theme_dark_large", plot + theme_dark(base_size = 33))
+  vdiffr::expect_doppelganger("theme_minimal_large", plot + theme_minimal(base_size = 33))
+  vdiffr::expect_doppelganger("theme_gray_large", plot + theme_gray(base_size = 33))
+  vdiffr::expect_doppelganger("theme_light_large", plot + theme_light(base_size = 33))
+  vdiffr::expect_doppelganger("theme_void_large", plot + theme_void(base_size = 33))
+  vdiffr::expect_doppelganger("theme_linedraw_large", plot + theme_linedraw(base_size = 33))
+})
+
 test_that("axes can be styled independently", {
   plot <- ggplot() +
     geom_point(aes(1:10, 1:10)) +
@@ -300,20 +315,4 @@
       axis.line.y.right = element_line(colour = 'yellow')
     )
   vdiffr::expect_doppelganger("axes_styling", plot)
-=======
-test_that("themes look decent at larger base sizes", {
-  df <- data.frame(x = 1:3, y = 1:3, z = c("a", "b", "a"), a = 1)
-  plot <- ggplot(df, aes(x, y, colour = z)) +
-    geom_point() +
-    facet_wrap(~ a)
-
-  vdiffr::expect_doppelganger("theme_bw_large", plot + theme_bw(base_size = 33))
-  vdiffr::expect_doppelganger("theme_classic_large", plot + theme_classic(base_size = 33))
-  vdiffr::expect_doppelganger("theme_dark_large", plot + theme_dark(base_size = 33))
-  vdiffr::expect_doppelganger("theme_minimal_large", plot + theme_minimal(base_size = 33))
-  vdiffr::expect_doppelganger("theme_gray_large", plot + theme_gray(base_size = 33))
-  vdiffr::expect_doppelganger("theme_light_large", plot + theme_light(base_size = 33))
-  vdiffr::expect_doppelganger("theme_void_large", plot + theme_void(base_size = 33))
-  vdiffr::expect_doppelganger("theme_linedraw_large", plot + theme_linedraw(base_size = 33))
->>>>>>> 1f25e57e
 })
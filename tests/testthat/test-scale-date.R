base_time <- function(tz = "") {
  as.POSIXct(strptime("2015-06-01", "%Y-%m-%d", tz = tz))
}

df <- data_frame(
  time1 = base_time("") + 0:6 * 3600,
  time2 = base_time("UTC") + 0:6 * 3600,
  time3 = base_time("Australia/Lord_Howe") + (0:6 + 13) * 3600, # has half hour offset
  y = seq_along(base_time)
)

test_that("inherits timezone from data", {
  if (!is.null(attr(df$time1, "tzone")))
     skip("Local time zone not available")

  # Local time
  p <- ggplot(df, aes(y = y)) + geom_point(aes(time1))
  sc <- get_panel_scales(p)$x

  expect_true(identical(sc$timezone, NULL))
  expect_equal(sc$get_labels()[1], "00:00")

  # UTC
  p <- ggplot(df, aes(y = y)) + geom_point(aes(time2))
  sc <- get_panel_scales(p)$x
  expect_equal(sc$timezone, "UTC")
  expect_equal(sc$get_labels()[1], "00:00")
})


test_that("first timezone wins", {
  p <- ggplot(df, aes(y = y)) +
    geom_point(aes(time2)) +
    geom_point(aes(time3), colour = "red") +
    scale_x_datetime(date_breaks = "hour", date_labels = "%H:%M")
  sc <- get_panel_scales(p)$x
  expect_equal(sc$timezone, "UTC")
})

test_that("not cached across calls", {
  scale_x <- scale_x_datetime(date_breaks = "hour", date_labels = "%H:%M")

  p1 <- ggplot(df, aes(y = y)) + geom_point(aes(time2)) + scale_x
  p2 <- ggplot(df, aes(y = y)) + geom_point(aes(time3)) + scale_x

  expect_equal(get_panel_scales(p1)$x$timezone, "UTC")
  expect_equal(get_panel_scales(p2)$x$timezone, "Australia/Lord_Howe")
})

test_that("datetime size scales work", {
  p <- ggplot(df, aes(y = y)) + geom_point(aes(time1, size = time1))

  # Default size range is c(1, 6)
  expect_equal(range(get_layer_data(p)$size), c(1, 6))
})

test_that("datetime alpha scales work", {
  p <- ggplot(df, aes(y = y)) + geom_point(aes(time1, alpha = time1))

  # Default alpha range is c(0.1, 1.0)
  expect_equal(range(get_layer_data(p)$alpha), c(0.1, 1.0))
})

test_that("datetime colour scales work", {
  p <- ggplot(df, aes(y = y)) +
    geom_point(aes(time1, colour = time1)) +
    scale_colour_datetime()

  expect_equal(range(get_layer_data(p)$colour), c("#132B43", "#56B1F7"))
})

test_that("date(time) scales throw warnings when input is incorrect", {
  p <- ggplot(data.frame(x = 1, y = 1), aes(x, y)) + geom_point()

<<<<<<< HEAD
  expect_warning(
    ggplot_build(p + scale_x_date()),
    "The value was converted to a <Date> object."
  )

  expect_warning(
    ggplot_build(p + scale_x_datetime()),
    "The value was converted to a <POSIXt/POSIXct> object."
  )

  expect_error(
    ggplot_build(p + scale_x_date(date_breaks = c(11, 12))),
    "must be a single string"
  )

  expect_error(
    ggplot_build(p + scale_x_date(date_minor_breaks = c(11, 12))),
    "must be a single string"
  )

  expect_error(
    ggplot_build(p + scale_x_date(date_labels = c(11, 12))),
    "must be a single string"
  )

=======
  expect_snapshot_warning(ggplot_build(p + scale_x_date()))
  expect_snapshot_warning(ggplot_build(p + scale_x_datetime()))
>>>>>>> 7b62271a
})<|MERGE_RESOLUTION|>--- conflicted
+++ resolved
@@ -72,34 +72,21 @@
 test_that("date(time) scales throw warnings when input is incorrect", {
   p <- ggplot(data.frame(x = 1, y = 1), aes(x, y)) + geom_point()
 
-<<<<<<< HEAD
-  expect_warning(
-    ggplot_build(p + scale_x_date()),
-    "The value was converted to a <Date> object."
+  expect_snapshot_warning(ggplot_build(p + scale_x_date()))
+  expect_snapshot_warning(ggplot_build(p + scale_x_datetime()))
+
+  expect_snapshot(
+    ggplot_build(p + scale_x_date(date_breaks = c(11, 12))),
+    error = TRUE
   )
 
-  expect_warning(
-    ggplot_build(p + scale_x_datetime()),
-    "The value was converted to a <POSIXt/POSIXct> object."
+  expect_snapshot(
+    ggplot_build(p + scale_x_date(date_minor_breaks = c(11, 12))),
+    error = TRUE
   )
 
-  expect_error(
-    ggplot_build(p + scale_x_date(date_breaks = c(11, 12))),
-    "must be a single string"
+  expect_snapshot(
+    ggplot_build(p + scale_x_date(date_labels = c(11, 12))),
+    error = TRUE
   )
-
-  expect_error(
-    ggplot_build(p + scale_x_date(date_minor_breaks = c(11, 12))),
-    "must be a single string"
-  )
-
-  expect_error(
-    ggplot_build(p + scale_x_date(date_labels = c(11, 12))),
-    "must be a single string"
-  )
-
-=======
-  expect_snapshot_warning(ggplot_build(p + scale_x_date()))
-  expect_snapshot_warning(ggplot_build(p + scale_x_datetime()))
->>>>>>> 7b62271a
 })
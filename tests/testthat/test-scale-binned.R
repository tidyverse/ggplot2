--- conflicted
+++ resolved
@@ -5,7 +5,6 @@
   expect_snapshot_error(ggplot_build(p))
 })
 
-<<<<<<< HEAD
 test_that("binned scales limits can expand to fit breaks", {
   # See also #5095
 
@@ -43,7 +42,8 @@
   expect_true(all(
     breaks > limits[1] & breaks < limits[2]
   ))
-=======
+})
+
 test_that('binned scales can calculate breaks on dates', {
 
   data <- seq(as.Date("2000-01-01"), as.Date("2020-01-01"), length.out = 100)
@@ -78,5 +78,4 @@
       "%Y-%m-%d"
     )))
   )
->>>>>>> bee7034e
 })
test_that("Coord errors on missing methods", {
  expect_snapshot_error(Coord$render_bg())
  expect_snapshot_error(Coord$render_axis_h())
  expect_snapshot_error(Coord$render_axis_v())
  expect_snapshot_error(Coord$backtransform_range())
  expect_snapshot_error(Coord$range())
})

test_that("clipping is on by default", {
  p <- ggplot()
  coord <- ggplot_build(p)@layout$coord
  expect_equal(coord$clip, "on")
})

test_that("message when replacing non-default coordinate system", {

  df <- data_frame(x = 1, y = 2)
  gg <- ggplot(df, aes(x, y))

  expect_message(gg + coord_cartesian(), NA)
  expect_message(
    gg + coord_cartesian() + coord_cartesian(),
    "Adding new coordinate system"
  )

})

test_that("guide names are not removed by `train_panel_guides()`", {
  gg <- ggplot()
  data <- ggplot_build(gg)

  # Excerpt from ggplot_gtable.ggplot_built
  plot <- data@plot
  layout <- data@layout
  data <- data@data

  layout$setup_panel_guides(guides_list(NULL), plot@layers)

  # Line showing change in outcome
  expect_named(layout$panel_params[[1]]$guides$aesthetics, c("x", "y", "x.sec", "y.sec"))
})

test_that("check coord limits errors only on bad inputs", {
  # Should return NULL if valid values are passed
  expect_null(check_coord_limits(NULL))
  expect_null(check_coord_limits(1:2))
  expect_null(check_coord_limits(c(1,2)))

  # Should raise error if Scale object is passed
  expect_snapshot(check_coord_limits(xlim(1,2)), error = TRUE)

  # Should raise error if vector of wrong length is passed
  expect_snapshot(check_coord_limits(1:3), error = TRUE)
})

test_that("coords append a column to the layout correctly", {
  layout <- data_frame0(SCALE_X = c(1, 1, 1), SCALE_Y = c(1, 1, 1))
  test <- Coord$setup_layout(layout)
  expect_equal(test$COORD, c(1, 1, 1))

  layout <- data_frame0(SCALE_X = c(1, 1, 1), SCALE_Y = c(1, 2, 2))
  test <- Coord$setup_layout(layout)
  expect_equal(test$COORD, c(1, 2, 2))

  layout <- data_frame0(SCALE_X = c(1, 2, 3), SCALE_Y = c(1, 1, 1))
  test <- Coord$setup_layout(layout)
  expect_equal(test$COORD, c(1, 2, 3))

  layout <- data_frame0(SCALE_X = c(1, 2, 3), SCALE_Y = c(1, 2, 3))
  test <- Coord$setup_layout(layout)
  expect_equal(test$COORD, c(1, 2, 3))

  layout <- data_frame0(SCALE_X = c(1, 1, 1), SCALE_Y = c(1, 2, 1))
  test <- Coord$setup_layout(layout)
  expect_equal(test$COORD, c(1, 2, 1))
})

test_that("parse_coord_expand parses correctly", {

  p <- parse_coord_expand(FALSE)
  expect_equal(p, rep(FALSE, 4))

  p <- parse_coord_expand(c(FALSE, TRUE))
  expect_equal(p, c(FALSE, TRUE, FALSE, TRUE))

  p <- parse_coord_expand(c(top = FALSE, left = FALSE))
  expect_equal(p, c(FALSE, TRUE, TRUE, FALSE))

  # Dependencies might use `expand = 1`
  p <- parse_coord_expand(c(1, 0))
  expect_equal(p, c(TRUE, FALSE, TRUE, FALSE))

})

test_that("coord expand takes a vector", {

  base <- ggplot() + lims(x = c(0, 10), y = c(0, 10))

  p <- ggplot_build(base + coord_cartesian(expand = c(TRUE, FALSE, FALSE, TRUE)))
  pp <- p@layout$panel_params[[1]]
  expect_equal(pp$x.range, c(-0.5, 10))
  expect_equal(pp$y.range, c(0, 10.5))

  p <- ggplot_build(base + coord_cartesian(expand = c(top = FALSE, left = FALSE)))
  pp <- p@layout$panel_params[[1]]
  expect_equal(pp$x.range, c(0, 10.5))
  expect_equal(pp$y.range, c(-0.5, 10))

})

<<<<<<< HEAD
test_that("adding default coords works correctly", {

  base <- ggplot() + coord_cartesian(default = TRUE, xlim = c(0, 1))

  # default + user = user
  expect_no_message(
    test <- base + coord_cartesian(xlim = c(-1, 1))
  )
  expect_equal(test@coordinates$limits$x, c(-1, 1))

  # user1 + user2 = user2 + message
  expect_snapshot(
    test <- test + coord_cartesian(xlim = c(-2, 2))
  )
  expect_equal(test@coordinates$limits$x, c(-2, 2))

  # user + default = user
  expect_no_message(
    test <- test + coord_cartesian(xlim = c(-3, 3), default = TRUE)
  )
  expect_equal(test@coordinates$limits$x, c(-2, 2))

  # default1 + default2 = default2 (silent)
  expect_no_message(
    test <- base + coord_cartesian(xlim = c(-4, 4), default = TRUE)
  )
  expect_equal(test@coordinates$limits$x, c(-4, 4))
})
=======
test_that("NA's don't appear in breaks", {

  # Returns true if any major/minor breaks have an NA
  any_NA_major_minor <- function(trained) {
    ns <- names(trained)[grepl("(\\.major)|(\\.minor)$", names(trained))]

    for (n in ns) {
      if (!is.null(trained[n]) && anyNA(trained[n]))
        return(TRUE)
    }

    return(FALSE)
  }

  scale_x <- scale_x_continuous(limits = c(1, 12))
  scale_y <- scale_y_continuous(limits = c(1, 12))

  # First have to test that scale_breaks_positions will return a vector with NA
  # This is a test to make sure the later tests will be useful!
  # It's possible that changes to the way that breaks are calculated will
  # make it so that scale_break_positions will no longer give NA for range 1, 12
  expect_true(anyNA(scale_x$break_positions()))
  expect_true(anyNA(scale_y$break_positions()))

  # Check the various types of coords to make sure they don't have NA breaks
  expect_false(any_NA_major_minor(coord_polar()$setup_panel_params(scale_x, scale_y)))
  expect_false(any_NA_major_minor(coord_cartesian()$setup_panel_params(scale_x, scale_y)))
  expect_false(any_NA_major_minor(coord_transform()$setup_panel_params(scale_x, scale_y)))
  expect_false(any_NA_major_minor(coord_fixed()$setup_panel_params(scale_x, scale_y)))

  skip_if_not_installed("mapproj")
  expect_false(any_NA_major_minor(coord_map()$setup_panel_params(scale_x, scale_y)))
})

>>>>>>> 6094a230
<|MERGE_RESOLUTION|>--- conflicted
+++ resolved
@@ -108,7 +108,6 @@
 
 })
 
-<<<<<<< HEAD
 test_that("adding default coords works correctly", {
 
   base <- ggplot() + coord_cartesian(default = TRUE, xlim = c(0, 1))
@@ -137,7 +136,7 @@
   )
   expect_equal(test@coordinates$limits$x, c(-4, 4))
 })
-=======
+
 test_that("NA's don't appear in breaks", {
 
   # Returns true if any major/minor breaks have an NA
@@ -170,6 +169,4 @@
 
   skip_if_not_installed("mapproj")
   expect_false(any_NA_major_minor(coord_map()$setup_panel_params(scale_x, scale_y)))
-})
-
->>>>>>> 6094a230
+})
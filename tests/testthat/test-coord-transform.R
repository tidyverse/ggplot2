test_that("warnings are generated when coord_transform() results in new infinite values", {
  p  <- ggplot(head(diamonds, 20)) +
    geom_bar(aes(x = cut)) +
    coord_transform(y = "log10")

  p2 <- ggplot(data_frame(a = c(1, 2, 0), b = c(10, 6, 4)), aes(a, b)) +
    geom_point() +
    coord_transform(x = "log")

  # TODO: These multiple warnings should be summarized nicely. Until this gets
  #       fixed, this test ignores all the following errors than the first one.
  suppressWarnings({
    expect_snapshot_warning(ggplot_gtable(ggplot_build(p)))
    expect_snapshot_warning(ggplot_gtable(ggplot_build(p2)))
  })
})

test_that("no warnings are generated when original data has Inf values, but no new Inf values created from the transformation", {
  p <- ggplot(data_frame(x = c(-Inf, 2, 0), y = c(Inf, 6, 4)), aes(x, y)) +
    geom_point() +
    coord_transform(x = 'identity')

  expect_silent(benchplot(p))
})

test_that("coord_transform() expands axes identically to coord_cartesian()", {
  p <- ggplot(mpg, aes(class, hwy)) + geom_point()
  built_cartesian <- ggplot_build(p + coord_cartesian())
  built_trans <- ggplot_build(p + coord_transform())

  cartesian_params <- built_cartesian$layout$panel_params[[1]]
  trans_params <- built_trans$layout$panel_params[[1]]

  expect_identical(cartesian_params$x.range, trans_params$x.range)
  expect_identical(cartesian_params$y.range, trans_params$y.range)
})

test_that("coord_transform(expand = FALSE) expands axes identically to coord_cartesian(expand = FALSE)", {
  p <- ggplot(mpg, aes(class, hwy)) + geom_point()
  built_cartesian <- ggplot_build(p + coord_cartesian(expand = FALSE))
  built_trans <- ggplot_build(p + coord_transform(expand = FALSE))

  cartesian_params <- built_cartesian$layout$panel_params[[1]]
  trans_params <- built_trans$layout$panel_params[[1]]

  expect_identical(cartesian_params$x.range, trans_params$x.range)
  expect_identical(cartesian_params$y.range, trans_params$y.range)
})

test_that("coord_transform(y = 'log10') expands the x axis identically to scale_y_log10()", {
  p <- ggplot(mpg, aes(class, hwy)) + geom_point()
  built_cartesian <- ggplot_build(p + scale_y_log10())
  built_trans <- ggplot_build(p + coord_transform(y = "log10"))

  cartesian_params <- built_cartesian$layout$panel_params[[1]]
  trans_params <- built_trans$layout$panel_params[[1]]

  expect_identical(cartesian_params$y.range, trans_params$y.range)
})

test_that("coord_transform() expands axes outside the domain of the axis trans", {
  # transform_sqrt() has a lower limit of 0
  df <- data_frame(x = 1, y = c(0, 1, 2))
  p <- ggplot(df, aes(x, y)) + geom_point()
  built_cartesian <- ggplot_build(p + scale_y_sqrt())
  built_trans <- ggplot_build(p + coord_transform(y = "sqrt"))

  cartesian_params <- built_cartesian$layout$panel_params[[1]]
  trans_params <- built_trans$layout$panel_params[[1]]

  expect_identical(cartesian_params$y.range, trans_params$y.range)
})

test_that("coord_transform() works with the reverse transformation", {
  df <- data_frame(x = c("1-one", "2-two", "3-three"), y = c(20, 30, 40))

  p <- ggplot(df, aes(x, y)) + geom_point()
  built_cartesian <- ggplot_build(p + scale_y_reverse())
  built_trans <- ggplot_build(p + coord_transform(y = "reverse"))

  cartesian_params <- built_cartesian$layout$panel_params[[1]]
  trans_params <- built_trans$layout$panel_params[[1]]

  expect_identical(cartesian_params$y.range, trans_params$y.range)
})

test_that("coord_transform() can reverse discrete axes", {
  df <- data_frame(x = c("1-one", "2-two", "3-three"), y = c(20, 30, 40))

  p <- ggplot(df, aes(x, y)) + geom_point()
  built_cartesian <- ggplot_build(p)
  built_trans <- ggplot_build(p + coord_transform(x = "reverse"))

  cartesian_params <- built_cartesian$layout$panel_params[[1]]
  trans_params <- built_trans$layout$panel_params[[1]]

  expect_identical(cartesian_params$x.range, -rev(trans_params$x.range))
})

test_that("basic coord_transform() plot displays both continuous and discrete axes", {
  expect_doppelganger(
    "basic coord_transform() plot",
    ggplot(mpg, aes(class, hwy)) +
      geom_point() +
      coord_transform(y = "log10")
  )
})

test_that("second axes display in coord_transform()", {
  expect_doppelganger(
    "sec_axis with coord_transform()",
    ggplot(mpg, aes(cty, hwy)) +
      geom_point() +
      scale_y_continuous(
        sec.axis = sec_axis(
          transform = ~log2(.),
          breaks = c(3.5, 4, 4.5, 5, 5.5),
          name = "log2(hwy)"
        ),
        breaks = 2^c(3.5, 4, 4.5, 5, 5.5)
      ) +
      scale_x_continuous(sec.axis = dup_axis()) +
      coord_transform(y = "log2")
  )
})

test_that("coord_transform() throws error when limits are badly specified", {
  # throws error when limit is a Scale object instead of vector
  expect_snapshot_error(ggplot() + coord_transform(xlim=xlim(1,1)))

  # throws error when limit's length is different than two
<<<<<<< HEAD
  expect_snapshot_error(ggplot() + coord_transform(ylim=1:3))
=======
  expect_snapshot_error(ggplot() + coord_trans(ylim=1:3))
})

test_that("transformed coords can be reversed", {
  p <- ggplot(data_frame0(x = c(1, 100), y = c(1, 100))) +
    aes(x = x, y = y) +
    geom_point() +
    coord_trans(
      x = "log10", y = "log10",
      xlim = c(0.1, 1000), ylim = c(0.1, 1000), expand = FALSE,
      reverse = "xy"
    )
  grob <- layer_grob(p)[[1]]
  expect_equal(as.numeric(grob$x), c(0.75, 0.25))
  expect_equal(as.numeric(grob$y), c(0.75, 0.25))
>>>>>>> 295f5cbf
})<|MERGE_RESOLUTION|>--- conflicted
+++ resolved
@@ -129,17 +129,14 @@
   expect_snapshot_error(ggplot() + coord_transform(xlim=xlim(1,1)))
 
   # throws error when limit's length is different than two
-<<<<<<< HEAD
   expect_snapshot_error(ggplot() + coord_transform(ylim=1:3))
-=======
-  expect_snapshot_error(ggplot() + coord_trans(ylim=1:3))
 })
 
 test_that("transformed coords can be reversed", {
   p <- ggplot(data_frame0(x = c(1, 100), y = c(1, 100))) +
     aes(x = x, y = y) +
     geom_point() +
-    coord_trans(
+    coord_transform(
       x = "log10", y = "log10",
       xlim = c(0.1, 1000), ylim = c(0.1, 1000), expand = FALSE,
       reverse = "xy"
@@ -147,5 +144,4 @@
   grob <- layer_grob(p)[[1]]
   expect_equal(as.numeric(grob$x), c(0.75, 0.25))
   expect_equal(as.numeric(grob$y), c(0.75, 0.25))
->>>>>>> 295f5cbf
 })
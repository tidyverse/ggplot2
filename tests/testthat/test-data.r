--- conflicted
+++ resolved
@@ -1,10 +1,3 @@
-<<<<<<< HEAD
-context("data")
-
-skip_if(getRversion() > "4.1")
-
-=======
->>>>>>> 3dbbce49
 test_that("stringsAsFactors doesn't affect results", {
   skip_if(as.integer(R.Version()$major) >= 4L, "stringsAsFactors only affects R <4.0")
 

--- conflicted
+++ resolved
@@ -79,7 +79,6 @@
   expect_equal(d[[3]]$theta, mapped_discrete(0))
 })
 
-<<<<<<< HEAD
 test_that("coord_polar can have free scales in facets", {
 
   p <- ggplot(data_frame0(x = c(1, 2)), aes(1, x)) +
@@ -97,7 +96,8 @@
 
   sc <- layer_scales(p + facet_grid(x ~ ., scales = "free"), 1, 1)
   expect_equal(sc$y$get_limits(), c(0, 1))
-=======
+})
+
 test_that("coord_radial warns about axes", {
 
   p <- ggplot(mtcars, aes(disp, mpg)) +
@@ -141,7 +141,6 @@
     polar_bbox(arc = c(-0.25 * pi, 0.25 * pi), donut = c(0.2, 0.4)),
     list(x = c(0.146446609, 0.853553391), y = c(0.59142136, 1))
   )
->>>>>>> 000a9392
 })
 
 

--- conflicted
+++ resolved
@@ -27,11 +27,8 @@
 })
 
 test_that("curved lines in map projections", {
-<<<<<<< HEAD
   skip_if_not_installed("mapproj") # required for coord_map()
-=======
   skip_if_not_installed("maps") # required for map_data()
->>>>>>> f540d587
   skip_if(packageVersion("base") < "3.5.0")
   nz <- subset(map_data("nz"), region == "North.Island ")
   nzmap <- ggplot(nz, aes(long, lat, group = group)) +

skip_on_cran() # This test suite is long-running (on cran) and is skipped

test_that("dollar subsetting the theme does no partial matching", {
  t <- theme(foobar = 12)
  expect_null(t$foo)
  expect_equal(t$foobar, 12)
})

test_that("theme argument splicing works", {
  l <- list(a = 10, b = "c", d = c("foo", "bar"))
  test <- theme(!!!l)
  ref  <- theme(a = 10, b = "c", d = c("foo", "bar"))
  expect_equal(test, ref)
})

test_that("modifying theme element properties with + operator works", {

  # Changing a "leaf node" works
  t <- theme_grey() + theme(axis.title.x = element_text(colour = 'red', margin = margin()))
  expect_identical(t$axis.title.x, element_text(colour = 'red', margin = margin(), vjust = 1))
  # Make sure the theme class didn't change or get dropped
  expect_s7_class(t, class_theme)
  # Make sure the element class didn't change or get dropped
  expect_s7_class(t$axis.title.x, element)
  expect_s7_class(t$axis.title.x, element_text)

  # Modifying an intermediate node works
  t <- theme_grey() + theme(axis.title = element_text(colour = 'red'))
  expect_identical(t$axis.title, element_text(colour = 'red'))

  # Modifying a root node changes only the specified properties
  t <- theme_grey() + theme(text = element_text(colour = 'red'))
  expect_identical(t$text@colour, 'red')
  expect_identical(t$text@family, theme_grey()$text@family)
  expect_identical(t$text@face,   theme_grey()$text@face)
  expect_identical(t$text@size,   theme_grey()$text@size)
  # Descendent is unchanged
  expect_identical(t$axis.title.x, theme_grey()$axis.title.x)

  # Adding element_blank replaces element
  t <- theme_grey() + theme(axis.text.y = element_blank())
  expect_identical(t$axis.text.y, element_blank())

  # Adding a non-blank element to an element_blank() replaces it
  t <- t + theme(axis.text.y = element_text(colour = 'red'))
  expect_identical(t$axis.text.y, element_text(colour = 'red'))

  # Adding empty theme() has no effect
  t <- theme_grey() + theme()
  expect_identical(t, theme_grey())

  expect_snapshot(
    theme_grey() + "asdf",
    error = TRUE,
    variant = substr(as.character(getRversion()), start = 1, stop = 3)
  )
})

test_that("adding theme object to ggplot object with + operator works", {
  ## test with complete theme
  p <- ggplot(data.frame(x = 1:3), aes(x, x)) + geom_point() + theme_grey()
  p <- p + theme(axis.title = element_text(size = 20))
<<<<<<< HEAD
  expect_true(p$theme$axis.title@size == 20)

  # Should update specified properties, but not reset other properties
  p <- p + theme(text = element_text(colour = 'red'))
  expect_true(p$theme$text@colour == 'red')
  tt <- theme_grey()$text
  tt@colour <- 'red'
  expect_true(tt@inherit.blank)
  tt@inherit.blank <- FALSE
  expect_identical(p$theme$text, tt)
=======
  expect_true(p@theme$axis.title$size == 20)

  # Should update specified properties, but not reset other properties
  p <- p + theme(text = element_text(colour = 'red'))
  expect_true(p@theme$text$colour == 'red')
  tt <- theme_grey()$text
  tt$colour <- 'red'
  expect_true(tt$inherit.blank)
  tt$inherit.blank <- FALSE
  expect_identical(p@theme$text, tt)
>>>>>>> 38ae2876

  ## test without complete theme
  p <- ggplot(data.frame(x = 1:3), aes(x, x)) + geom_point()
  p <- p + theme(axis.title = element_text(size = 20))
<<<<<<< HEAD
  expect_true(p$theme$axis.title@size == 20)

  # Should update specified properties, but not reset other properties
  p <- p + theme(text = element_text(colour = 'red'))
  expect_true(p$theme$text@colour == 'red')
  expect_null(p$theme$text@family)
  expect_null(p$theme$text@face)
  expect_null(p$theme$text@size)
  expect_null(p$theme$text@hjust)
  expect_null(p$theme$text@vjust)
  expect_null(p$theme$text@angle)
  expect_null(p$theme$text@lineheight)
  expect_null(p$theme$text@margin)
  expect_null(p$theme$text@debug)
=======
  expect_true(p@theme$axis.title$size == 20)

  # Should update specified properties, but not reset other properties
  p <- p + theme(text = element_text(colour = 'red'))
  expect_true(p@theme$text$colour == 'red')
  expect_null(p@theme$text$family)
  expect_null(p@theme$text$face)
  expect_null(p@theme$text$size)
  expect_null(p@theme$text$hjust)
  expect_null(p@theme$text$vjust)
  expect_null(p@theme$text$angle)
  expect_null(p@theme$text$lineheight)
  expect_null(p@theme$text$margin)
  expect_null(p@theme$text$debug)
>>>>>>> 38ae2876

  ## stepwise addition of partial themes is identical to one-step addition
  p <- ggplot(data.frame(x = 1:3), aes(x, x)) + geom_point()
  p1 <- p + theme_light() +
    theme(axis.line.x = element_line(color = "blue")) +
    theme(axis.ticks.x = element_line(color = "red"))

  p2 <- p + theme_light() +
    theme(axis.line.x = element_line(color = "blue"),
          axis.ticks.x = element_line(color = "red"))

  expect_identical(p1@theme, p2@theme)
})

test_that("replacing theme elements with %+replace% operator works", {
  # Changing a "leaf node" works
  t <- theme_grey() %+replace% theme(axis.title.x = element_text(colour = 'red'))
  expect_identical(t$axis.title.x, element_text(colour = 'red'))
  # Make sure the class didn't change or get dropped
  expect_s7_class(t, class_theme)

  # Changing an intermediate node works
  t <- theme_grey() %+replace% theme(axis.title = element_text(colour = 'red'))
  expect_identical(t$axis.title, element_text(colour = 'red'))
  # Descendent is unchanged
  expect_identical(t$axis.title.x, theme_grey()$axis.title.x)

  # Adding empty theme() has no effect
  t <- theme_grey() %+replace% theme()
  expect_identical(t, theme_grey())
})

test_that("calculating theme element inheritance works", {
  t <- theme_grey() + theme(axis.title = element_text(colour = 'red'))

  # Check that properties are passed along from axis.title to axis.title.x
  e <- calc_element('axis.title.x', t)
  expect_identical(e@colour, 'red')
  expect_false(is.null(e@family))
  expect_false(is.null(e@face))
  expect_false(is.null(e@size))

  # Check that rel() works for relative sizing, and is applied at each level
  t <- theme_grey(base_size = 12) +
    theme(axis.title   = element_text(size = rel(0.5))) +
    theme(axis.title.x = element_text(size = rel(0.5)))
  e <- calc_element('axis.title', t)
  expect_identical(e@size, 6)
  ex <- calc_element('axis.title.x', t)
  expect_identical(ex@size, 3)

  # Check that a theme_blank in a parent node gets passed along to children
  t <- theme_grey() + theme(text = element_blank())
  expect_identical(calc_element('axis.title.x', t), element_blank())

  # Check that inheritance from derived class works
  element_dummyrect <- S7::new_class(
    "element_dummyrect", parent = element_rect,
    properties = c(element_rect@properties, list(dummy = S7::class_any))
  )

  e <- calc_element(
    "panel.background",
    theme(
      rect = element_rect(fill = "white", colour = "black", linewidth = 0.5, linetype = 1, linejoin = "round"),
      panel.background = element_dummyrect(dummy = 5),
      complete = TRUE # need to prevent pulling in default theme
    )
  )

  expect_identical(
    e,
    element_dummyrect(
      fill = "white", colour = "black", dummy = 5, linewidth = 0.5, linetype = 1, linejoin = "round",
      inherit.blank = TRUE # this is true because we're requesting a complete theme
    )
  )

  # Check that blank elements are skipped in inheritance tree if and only if elements
  # don't inherit from blank.
  t <- theme_gray() +
    theme(
      strip.text = element_blank(),
      strip.text.x = element_text() # inherit.blank = FALSE is default
    )
  e1 <- calc_element("strip.text.x", t)
  e2 <- calc_element("text", t)
  e2@inherit.blank <- FALSE # b/c inherit.blank = TRUE for complete themes
  expect_identical(e1, e2)

  theme <- theme_gray() +
    theme(strip.text = element_blank(), strip.text.x = element_text(inherit.blank = TRUE))
  e1 <- ggplot2:::calc_element("strip.text.x", theme)
  e2 <- ggplot2:::calc_element("strip.text", theme)
  expect_identical(e1, e2)

  # Check that rel units are computed appropriately
  theme <- theme_gray() +
    theme(axis.ticks.length = unit(1, "cm"),
          axis.ticks.length.x = rel(0.5),
          axis.ticks.length.x.bottom = rel(4))

  expect_equal(calc_element("axis.ticks.length.y.left", theme), unit(1, "cm"))
  expect_equal(calc_element("axis.ticks.length.x.top", theme), unit(1, "cm") * 0.5)
  expect_equal(calc_element("axis.ticks.length.x.bottom", theme), unit(1, "cm") * 0.5 * 4)
})

test_that("complete and non-complete themes interact correctly with each other", {
  # The 'complete' attribute of t1 + t2 is the OR of their 'complete' attributes.

  # But for _element properties_, the one on the right modifies the one on the left.
  t <- theme_bw() + theme(text = element_text(colour = 'red'))
  expect_true(attr(t, "complete"))
  expect_equal(t$text@colour, 'red')

  # A complete theme object (like theme_bw) always trumps a non-complete theme object
  t <- theme(text = element_text(colour = 'red')) + theme_bw()
  expect_true(attr(t, "complete"))
  expect_equal(t$text@colour, theme_bw()$text@colour)

  # Adding two non-complete themes: the one on the right modifies the one on the left.
  t <- theme(text = element_text(colour = 'blue')) +
    theme(text = element_text(colour = 'red'))
  expect_false(attr(t, "complete"))
  expect_equal(t$text@colour, 'red')
})

test_that("complete and non-complete themes interact correctly with ggplot objects", {
  base <- ggplot(data.frame(x = 1:3), aes(x, x)) + geom_point()

  # Check that adding two theme successive theme objects to a ggplot object
  # works like adding the two theme object to each other
  p <- ggplot_build(base + theme_bw() + theme(text = element_text(colour = 'red')))
  expect_true(attr(p@plot@theme, "complete"))

  # Compare the theme objects, after sorting the items, because item order can differ
  pt <- p@plot@theme
  tt <- theme_bw() + theme(text = element_text(colour = 'red'))
  pt <- pt[order(names(pt))]
  tt <- tt[order(names(tt))]
  expect_identical(pt, tt)

  p <- ggplot_build(base + theme(text = element_text(colour = 'red')) + theme_bw())
  expect_true(attr(p@plot@theme, "complete"))
  # Compare the theme objects, after sorting the items, because item order can differ
  pt <- p@plot@theme
  tt <- theme(text = element_text(colour = 'red')) + theme_bw()
  pt <- pt[order(names(pt))]
  tt <- tt[order(names(tt))]
  expect_identical(pt, tt)

  p <- ggplot_build(base + theme(text = element_text(colour = 'red', face = 'italic')))
<<<<<<< HEAD
  expect_equal(p$plot$theme$text@colour, "red")
  expect_equal(p$plot$theme$text@face, "italic")
=======
  expect_equal(p@plot@theme$text$colour, "red")
  expect_equal(p@plot@theme$text$face, "italic")
>>>>>>> 38ae2876

  p <- ggplot_build(base +
    theme(text = element_text(colour = 'red')) +
    theme(text = element_text(face = 'italic')))
<<<<<<< HEAD
  expect_equal(p$plot$theme$text@colour, "red")
  expect_equal(p$plot$theme$text@face, "italic")
=======
  expect_equal(p@plot@theme$text$colour, "red")
  expect_equal(p@plot@theme$text$face, "italic")
>>>>>>> 38ae2876
})

test_that("theme(validate=FALSE) means do not check_element", {
  p <- ggplot(data.frame(x = 1:3), aes(x, x)) + geom_point()
  bw <- p + theme_bw()
  red.text <- theme(text = element_text(colour = "red"))
  bw.before <- bw + theme(animint.width = 500, validate = FALSE)
  expect_equal(bw.before@theme$animint.width, 500)

  bw.after <- p + theme(animint.width = 500, validate = FALSE) + theme_bw()
  expect_null(bw.after@theme$animint.width)

  red.after <- p + theme(animint.width = 500, validate = FALSE) + red.text
  expect_equal(red.after@theme$animint.width, 500)

  red.before <- p + red.text + theme(animint.width = 500, validate = FALSE)
  expect_equal(red.before@theme$animint.width, 500)
})

test_that("theme validation happens at build stage", {
  # adding a non-valid theme element to a theme is no problem
  expect_silent(theme_gray() + theme(text = 0))

  # the error occurs when we try to render the plot
  p <- ggplot() + theme(text = 0)
  expect_snapshot_error(print(p))

  # without validation, the error occurs when the element is accessed
  p <- ggplot() + theme(text = 0, validate = FALSE)
  expect_snapshot_error(print(p))
})

test_that("incorrect theme specifications throw meaningful errors", {
  expect_snapshot_error(add_theme(theme_grey(), theme(line = element_rect())))
  expect_snapshot_error(calc_element("line", theme(line = element_rect())))
  register_theme_elements(element_tree = list(test = el_def(element_rect)))
  expect_snapshot_error(calc_element("test", theme_gray() + theme(test = element_rect())))
  expect_snapshot_error(set_theme("foo"))
  reset_theme_settings()
})

test_that("element tree can be modified", {
  # we cannot add a new theme element without modifying the element tree
  p <- ggplot() + theme(blablabla = element_text(colour = "red"))
  expect_snapshot_warning(print(p))

  register_theme_elements(
    element_tree = list(blablabla = el_def("character", "text"))
  )
  expect_snapshot_error(ggplotGrob(p))

  register_theme_elements(
    element_tree = list(blablabla = el_def("unit", "text"))
  )
  expect_snapshot_error(ggplotGrob(p))

  # things work once we add a new element to the element tree
  register_theme_elements(
    element_tree = list(blablabla = el_def(element_text, "text"))
  )
  expect_silent(ggplotGrob(p))

  p1 <- ggplot() + theme(blablabla = element_line())
  expect_snapshot_error(ggplotGrob(p1))

  # Expect errors for invalid element trees
  expect_snapshot_error(
    register_theme_elements(element_tree = list(el_def("rect"), el_def("line")))
  )
  expect_snapshot_error(
    register_theme_elements(element_tree = list(foo = "bar"))
  )
  expect_snapshot_error(
    register_theme_elements(element_tree = list(foo = el_def(inherit = "foo")))
  )

  # inheritance and final calculation of novel element works
  final_theme <- ggplot2:::plot_theme(p, theme_gray())
  e1 <- calc_element("blablabla", final_theme)
  e2 <- calc_element("text", final_theme)
  expect_identical(e1@family, e2@family)
  expect_identical(e1@face, e2@face)
  expect_identical(e1@size, e2@size)
  expect_identical(e1@lineheight, e2@lineheight)
  expect_identical(e1@colour, "red") # not inherited from element_text

  # existing elements can be overwritten
  ed <- el_def(element_rect, "rect")
  register_theme_elements(
    element_tree = list(axis.title = ed)
  )
  expect_identical(get_element_tree()$axis.title, ed)

  reset_theme_settings() # revert back to defaults
})

test_that("all elements in complete themes have inherit.blank=TRUE", {
  inherit_blanks <- function(theme) {
    all(vapply(
      theme, try_prop,
      name = "inherit.blank", default = TRUE,
      logical(1)
    ))
  }
  expect_true(inherit_blanks(theme_grey()))
  expect_true(inherit_blanks(theme_bw()))
  expect_true(inherit_blanks(theme_classic()))
  expect_true(inherit_blanks(theme_dark()))
  expect_true(inherit_blanks(theme_light()))
  expect_true(inherit_blanks(theme_linedraw()))
  expect_true(inherit_blanks(theme_minimal()))
  expect_true(inherit_blanks(theme_void()))
})

test_that("elements can be merged", {
  text_base <- element_text(colour = "red", size = 10)
  expect_equal(
    merge_element(element_text(colour = "blue"), text_base),
    element_text(colour = "blue", size = 10)
  )
  rect_base <- element_rect(colour = "red", linewidth = 10)
  expect_equal(
    merge_element(element_rect(colour = "blue"), rect_base),
    element_rect(colour = "blue", linewidth = 10)
  )
  line_base <- element_line(colour = "red", linewidth = 10)
  expect_equal(
    merge_element(element_line(colour = "blue"), line_base),
    element_line(colour = "blue", linewidth = 10)
  )
  expect_snapshot(merge_element(text_base, rect_base), error = TRUE)
})

test_that("theme elements that don't inherit from element can be combined", {
  expect_identical(combine_elements(1, NULL), 1)
  expect_identical(combine_elements(NULL, 1), 1)
  expect_identical(combine_elements(1, 0), 1)
})

test_that("complete plot themes shouldn't inherit from default", {
  default_theme <- theme_gray() + theme(axis.text.x = element_text(colour = "red"))
  base <- ggplot(data.frame(x = 1), aes(x, x)) + geom_point()

  ptheme <- plot_theme(base + theme(axis.text.x = element_text(colour = "blue")), default_theme)
  expect_equal(ptheme$axis.text.x@colour, "blue")

  ptheme <- plot_theme(base + theme_void(), default_theme)
  expect_null(ptheme$axis.text.x)
})

test_that("current theme can be updated with new elements", {
  old <- set_theme(theme_grey())

  b1 <- ggplot() + theme_grey()
  b2 <- ggplot()

  # works for root element
  expect_identical(
    calc_element("text", plot_theme(b1)),
    calc_element("text", plot_theme(b2))
  )

  # works for derived element
  expect_identical(
    calc_element("axis.text.x", plot_theme(b1)),
    calc_element("axis.text.x", plot_theme(b2))
  )

  # theme calculation for nonexisting element returns NULL
  expect_null(calc_element("abcde", plot_theme(b1)))

  # element tree gets merged properly
  register_theme_elements(
    abcde = element_text(color = "blue", hjust = 0, vjust = 1),
    element_tree = list(abcde = el_def(element_text, "text"))
  )

  e1 <- calc_element("abcde", plot_theme(b2))
  e2 <- calc_element("text", plot_theme(b2))
  e2@colour <- "blue"
  e2@hjust <- 0
  e2@vjust <- 1
  expect_identical(e1, e2)

  reset_theme_settings()
  set_theme(old)
})

test_that("titleGrob() and margins() work correctly", {
  # ascenders and descenders
  g1 <- titleGrob("aaaa", 0, 0, 0.5, 0.5) # lower-case letters, no ascenders or descenders
  g2 <- titleGrob("bbbb", 0, 0, 0.5, 0.5) # lower-case letters, no descenders
  g3 <- titleGrob("gggg", 0, 0, 0.5, 0.5) # lower-case letters, no ascenders
  g4 <- titleGrob("AAAA", 0, 0, 0.5, 0.5) # upper-case letters, no descenders

  expect_equal(height_cm(g1), height_cm(g2))
  expect_equal(height_cm(g1), height_cm(g3))
  expect_equal(height_cm(g1), height_cm(g4))

  # margins
  g5 <- titleGrob("aaaa", 0, 0, 0.5, 0.5, margin = margin(t = 1, r = 0, b = 0, l = 0, unit = "cm"), margin_x = TRUE, margin_y = TRUE)
  g6 <- titleGrob("aaaa", 0, 0, 0.5, 0.5, margin = margin(t = 0, r = 1, b = 0, l = 0, unit = "cm"), margin_x = TRUE, margin_y = TRUE)
  g7 <- titleGrob("aaaa", 0, 0, 0.5, 0.5, margin = margin(t = 0, r = 0, b = 1, l = 0, unit = "cm"), margin_x = TRUE, margin_y = TRUE)
  g8 <- titleGrob("aaaa", 0, 0, 0.5, 0.5, margin = margin(t = 0, r = 0, b = 0, l = 1, unit = "cm"), margin_x = TRUE, margin_y = TRUE)

  expect_equal(height_cm(g5), height_cm(g1) + 1)
  expect_equal(width_cm(g5), width_cm(g1))
  expect_equal(height_cm(g6), height_cm(g1))
  expect_equal(width_cm(g6), width_cm(g1) + 1)
  expect_equal(height_cm(g7), height_cm(g1) + 1)
  expect_equal(width_cm(g7), width_cm(g1))
  expect_equal(height_cm(g8), height_cm(g1))
  expect_equal(width_cm(g8), width_cm(g1) + 1)

  # no margins when set to false
  g9 <- titleGrob("aaaa", 0, 0, 0.5, 0.5, margin = margin(t = 1, r = 1, b = 1, l = 1, unit = "cm"), margin_x = FALSE, margin_y = TRUE)
  g10 <- titleGrob("aaaa", 0, 0, 0.5, 0.5, margin = margin(t = 1, r = 1, b = 1, l = 1, unit = "cm"), margin_x = TRUE, margin_y = FALSE)
  expect_equal(height_cm(g9), height_cm(g1) + 2)
  # when one of margin_x or margin_y is set to FALSE and the other to TRUE, then the dimension for FALSE turns into
  # length 1null.
  expect_equal(g9$widths, grid::unit(1, "null"))
  expect_equal(g10$heights, grid::unit(1, "null"))
  expect_equal(width_cm(g10), width_cm(g1) + 2)
})

test_that("provided themes explicitly define all elements", {
  elements <- names(.element_tree)

  t <- theme_all_null()
  expect_true(all(names(t) %in% elements))
  expect_true(all(vapply(t, is.null, logical(1))))

  t <- theme_grey()
  expect_true(all(names(t) %in% elements))

  t <- theme_bw()
  expect_true(all(names(t) %in% elements))

  t <- theme_linedraw()
  expect_true(all(names(t) %in% elements))

  t <- theme_light()
  expect_true(all(names(t) %in% elements))

  t <- theme_dark()
  expect_true(all(names(t) %in% elements))

  t <- theme_minimal()
  expect_true(all(names(t) %in% elements))

  t <- theme_classic()
  expect_true(all(names(t) %in% elements))

  t <- theme_void()
  expect_true(all(names(t) %in% elements))

  t <- theme_test()
  expect_true(all(names(t) %in% elements))
})

test_that("Theme elements are checked during build", {
  p <- ggplot(mtcars) + geom_point(aes(disp, mpg)) + theme(plot.title.position = "test")
  expect_snapshot_error(ggplotGrob(p))

  p <- ggplot(mtcars) + geom_point(aes(disp, mpg)) + theme(plot.caption.position = "test")
  expect_snapshot_error(ggplotGrob(p))

  p <- ggplot(mtcars) + geom_point(aes(disp, mpg)) +
    theme(plot.tag.position = "test") + labs(tag = "test")
  expect_snapshot_error(ggplotGrob(p))
})

test_that("subtheme functions rename arguments as intended", {

  line <- element_line(colour = "red")
  rect <- element_rect(colour = "red")

  expect_equal(theme_sub_axis(ticks = line),        theme(axis.ticks = line))
  expect_equal(theme_sub_axis_x(ticks = line),      theme(axis.ticks.x = line))
  expect_equal(theme_sub_axis_y(ticks = line),      theme(axis.ticks.y = line))
  expect_equal(theme_sub_axis_top(ticks = line),    theme(axis.ticks.x.top = line))
  expect_equal(theme_sub_axis_bottom(ticks = line), theme(axis.ticks.x.bottom = line))
  expect_equal(theme_sub_axis_left(ticks = line),   theme(axis.ticks.y.left = line))
  expect_equal(theme_sub_axis_right(ticks = line),  theme(axis.ticks.y.right = line))
  expect_equal(theme_sub_legend(key = rect),        theme(legend.key = rect))
  expect_equal(theme_sub_panel(border = rect),      theme(panel.border = rect))
  expect_equal(theme_sub_plot(background = rect),   theme(plot.background = rect))
  expect_equal(theme_sub_strip(background = rect),  theme(strip.background = rect))

  # Test rejection of unknown theme elements
  expect_snapshot_warning(
    expect_equal(
      subtheme(list(foo = 1, bar = 2, axis.line = line)),
      theme(axis.line = line)
    )
  )
})

test_that("Theme validation behaves as expected", {
  tree <- get_element_tree()
  expect_silent(check_element(1,  "aspect.ratio", tree))
  expect_silent(check_element(1L, "aspect.ratio", tree))
  expect_snapshot_error(check_element("A", "aspect.ratio", tree))
})

test_that("Element subclasses are inherited", {

  # `rich` is subclass of `poor`
  poor <- element_line(colour = "red", linetype = 3)
  rich <- element_line(linetype = 2, linewidth = 2)
  class(rich) <- c("element_rich", class(rich))

  # `poor` should acquire `rich`
  test <- combine_elements(poor, rich)
  expect_s3_class(test, "element_rich")
  expect_equal(
    S7::props(test)[c("colour", "linetype", "linewidth")],
    list(colour = "red", linetype = 3, linewidth = 2)
  )

  # `rich` should stay `rich`
  test <- combine_elements(rich, poor)
  expect_s3_class(test, "element_rich")
  expect_equal(
    S7::props(test)[c("colour", "linetype", "linewidth")],
    list(colour = "red", linetype = 2, linewidth = 2)
  )

  # `sibling` is not strict subclass of `rich`
  sibling <- poor
  class(sibling) <- c("element_sibling", class(sibling))

  # `sibling` should stay `sibling`
  test <- combine_elements(sibling, rich)
  expect_s3_class(test, "element_sibling")
  expect_equal(
    S7::props(test)[c("colour", "linetype", "linewidth")],
    list(colour = "red", linetype = 3, linewidth = 2)
  )

  # `rich` should stay `rich`
  test <- combine_elements(rich, sibling)
  expect_s3_class(test, "element_rich")
  expect_equal(
    S7::props(test)[c("colour", "linetype", "linewidth")],
    list(colour = "red", linetype = 2, linewidth = 2)
  )
})

test_that("Minor tick length supports biparental inheritance", {
  my_theme <- theme_gray() + theme(
    axis.ticks.length = unit(1, "cm"),
    axis.ticks.length.y.left = unit(1, "pt"),
    axis.minor.ticks.length.y = unit(1, "inch"),
    axis.minor.ticks.length = rel(0.5)
  )
  expect_equal( # Inherits rel(0.5) from minor, 1cm from major
    calc_element("axis.minor.ticks.length.x.bottom", my_theme),
    unit(1, "cm") * 0.5
  )
  expect_equal( # Inherits 1inch directly from minor
    calc_element("axis.minor.ticks.length.y.left", my_theme),
    unit(1, "inch")
  )
})

test_that("header_family is passed on correctly", {

  td <- theme_dark(base_family = "x", header_family = "y")

  test <- calc_element("plot.title", td)
  expect_equal(test@family, "y")

  test <- calc_element("plot.subtitle", td)
  expect_equal(test@family, "x")
})

test_that("complete_theme completes a theme", {
  # `NULL` should match default
  gray <- theme_gray()
  new <- complete_theme(NULL, default = gray)
  expect_equal(S7::S7_data(new), S7::S7_data(gray))

  # Elements are propagated
  new <- complete_theme(theme(axis.line = element_line("red")), gray)
  expect_equal(new$axis.line@colour, "red")

  # Missing elements are filled in if default theme is incomplete
  new <- complete_theme(default = theme())
  expect_s3_class(new$axis.line, "ggplot2::element_blank")

  # Registered elements are included
  register_theme_elements(
    test = element_text(),
    element_tree = list(test = el_def(element_text, "text"))
  )
  new <- complete_theme(default = gray)
  expect_s3_class(new$test, "ggplot2::element_text")
  reset_theme_settings()
})

test_that("panel.widths and panel.heights works with free-space panels", {

  df <- data.frame(x = c(1, 1, 2, 1, 3), g = c("A", "B", "B", "C", "C"))

  p <- ggplotGrob(
    ggplot(df, aes(x, x)) +
      geom_point() +
      scale_x_continuous(expand = expansion(add = 1)) +
      facet_grid(~ g, scales = "free_x", space = "free_x") +
      theme(
        panel.widths = unit(11, "cm"),
        panel.spacing.x = unit(1, "cm")
      )
  )

  idx <- range(panel_cols(p)$l)
  expect_equal(as.numeric(p$widths[seq(idx[1], idx[2])]), c(2, 1, 3, 1, 4))

  p <- ggplotGrob(
    ggplot(df, aes(x, x)) +
      geom_point() +
      scale_y_continuous(expand = expansion(add = 1)) +
      facet_grid(g ~ ., scales = "free_y", space = "free_y") +
      theme(
        panel.heights = unit(11, "cm"),
        panel.spacing.y = unit(1, "cm")
      )
  )

  idx <- range(panel_rows(p)$t)
  expect_equal(as.numeric(p$heights[seq(idx[1], idx[2])]), c(2, 1, 3, 1, 4))

})

test_that("panel.widths and panel.heights appropriately warn about aspect override", {
  p <- ggplot(mpg, aes(displ, hwy)) +
    geom_point() +
    theme(aspect.ratio = 1, panel.widths = unit(4, "cm"))
  expect_warning(ggplotGrob(p), "Aspect ratios are overruled")
})

test_that("margin_part() mechanics work as expected", {

  t <- theme_gray() +
    theme(plot.margin = margin_part(b = 11))

  test <- calc_element("plot.margin", t)
  expect_equal(as.numeric(test), c(5.5, 5.5, 11, 5.5))

  t <- theme_gray() +
    theme(margins = margin_part(b = 11))

  test <- calc_element("plot.margin", t)
  expect_equal(as.numeric(test), c(5.5, 5.5, 11, 5.5))
})

test_that("theme() warns about conflicting palette options", {
  expect_silent(
    theme(palette.colour.discrete = c("dodgerblue", "orange"))
  )
  local_options(ggplot2.discrete.colour = c("red", "purple"))
  expect_snapshot_warning(
    theme(palette.colour.discrete = c("dodgerblue", "orange"))
  )
})

test_that("geom elements are inherited correctly", {

  GeomFoo <- ggproto("GeomFoo", GeomPoint)
  GeomBar <- ggproto("GeomBar", GeomFoo)

  p <- ggplot(data.frame(x = 1), aes(x, x)) +
    stat_identity(geom = GeomBar) +
    theme(
      geom = element_geom(pointshape = 15),
      geom.point = element_geom(borderwidth = 2, ink = "blue"),
      geom.foo = element_geom(pointsize = 2),
      geom.bar = element_geom(ink = "red")
    )
  p <- layer_data(p)
  expect_equal(p$shape, 15)
  expect_equal(p$stroke, 2)
  expect_equal(p$size, 2)
  expect_equal(p$colour, "red")
})

# Visual tests ------------------------------------------------------------

test_that("element_polygon() can render a grob", {

  t <- theme_gray() + theme(polygon = element_polygon(fill = "orchid"))
  e <- calc_element("polygon", t)
  g <- element_grob(
    e,
    x  = c(0, 0.5, 1, 0.5, 0.15, 0.85, 0.85, 0.15),
    y  = c(0.5, 0, 0.5, 1, 0.15, 0.15, 0.85, 0.85),
    id = c(1, 1, 1, 1, 2, 2, 2, 2),
    colour = c("orange", "limegreen")
  )

  expect_s3_class(g, "pathgrob")
  expect_equal(g$gp$fill, "orchid")

  expect_doppelganger(
    "polygon elements",
    function() {grid.newpage(); grid.draw(g)}
  )
})

test_that("element_point() can render a grob", {

  t <- theme_gray() + theme(point = element_point(shape = 21, size = 5))
  e <- calc_element("point", t)
  g <- element_grob(
    e,
    x = seq(0.1, 0.9, length.out = 5),
    y = seq(0.9, 0.1, length.out = 5),
    fill = c("orange", "limegreen", "orchid", "turquoise", "grey")
  )

  expect_s3_class(g, "points")
  expect_equal(g$pch, 21)

  expect_doppelganger(
    "point elements",
    function() {grid.newpage(); grid.draw(g)}
  )
})

test_that("aspect ratio is honored", {
  df <- cbind(data_frame(x = 1:8, y = 1:8, f = gl(2,4)), expand.grid(f1 = 1:2, f2 = 1:2, rep = 1:2))
  p <- ggplot(df, aes(x, y)) +
    geom_point() +
    theme_test() +
    labs(x = NULL, y = NULL)

  p_a <- p + theme(aspect.ratio = 3)
  p_b <- p + theme(aspect.ratio = 1 / 3)

  expect_doppelganger("height is 3 times width",
    p_a
  )
  expect_doppelganger("width is 3 times height",
    p_b
  )

  expect_doppelganger("height is 3 times width, 2 wrap facets",
    p_a + facet_wrap(~f)
  )
  expect_doppelganger("height is 3 times width, 2 column facets",
    p_a + facet_grid(.~f)
  )
  expect_doppelganger("height is 3 times width, 2 row facets",
    p_a + facet_grid(f~.)
  )
  expect_doppelganger("height is 3 times width, 2x2 facets",
    p_a + facet_grid(f1~f2)
  )

})

test_that("themes don't change without acknowledgement", {
  df <- data_frame(x = 1:3, y = 1:3, z = c("a", "b", "a"), a = 1)
  plot <- ggplot(df, aes(x, y, colour = z)) +
    geom_point() +
    facet_wrap(~ a)

  expect_doppelganger("theme_bw", plot + theme_bw())
  expect_doppelganger("theme_classic", plot + theme_classic())
  expect_doppelganger("theme_dark", plot + theme_dark())
  expect_doppelganger("theme_minimal", plot + theme_minimal())
  expect_doppelganger("theme_gray", plot + theme_gray())
  expect_doppelganger("theme_light", plot + theme_light())
  expect_doppelganger("theme_void", plot + theme_void())
  expect_doppelganger("theme_linedraw", plot + theme_linedraw())
})

test_that("themes look decent at larger base sizes", {
  df <- data_frame(x = 1:3, y = 1:3, z = c("a", "b", "a"), a = 1)
  plot <- ggplot(df, aes(x, y, colour = z)) +
    geom_point() +
    facet_wrap(~ a)

  expect_doppelganger("theme_bw_large", plot + theme_bw(base_size = 33))
  expect_doppelganger("theme_classic_large", plot + theme_classic(base_size = 33))
  expect_doppelganger("theme_dark_large", plot + theme_dark(base_size = 33))
  expect_doppelganger("theme_minimal_large", plot + theme_minimal(base_size = 33))
  expect_doppelganger("theme_gray_large", plot + theme_gray(base_size = 33))
  expect_doppelganger("theme_light_large", plot + theme_light(base_size = 33))
  expect_doppelganger("theme_void_large", plot + theme_void(base_size = 33))
  expect_doppelganger("theme_linedraw_large", plot + theme_linedraw(base_size = 33))
})

test_that("setting 'spacing' and 'margins' affect the whole plot", {

  df <- data_frame(x = 1:3, y = 1:3, z = c("a", "b", "a"), a = 1)
  plot <- ggplot(df, aes(x, y, colour = z)) +
    geom_point() +
    facet_wrap(~ a) +
    theme_gray()

  expect_doppelganger("large spacing", plot + theme(spacing = unit(1, "cm")))
  expect_doppelganger("large margins", plot + theme(margins = margin(1, 1, 1, 1, "cm")))

})

test_that("axes can be styled independently", {
  plot <- ggplot() +
    geom_point(aes(1:10, 1:10)) +
    scale_x_continuous(sec.axis = dup_axis()) +
    scale_y_continuous(sec.axis = dup_axis()) +
    theme(
      axis.title.x.top = element_text(colour = 'red'),
      axis.title.x.bottom = element_text(colour = 'green'),
      axis.title.y.left = element_text(colour = 'blue'),
      axis.title.y.right = element_text(colour = 'yellow'),
      axis.text.x.top = element_text(colour = 'red'),
      axis.text.x.bottom = element_text(colour = 'green'),
      axis.text.y.left = element_text(colour = 'blue'),
      axis.text.y.right = element_text(colour = 'yellow'),
      axis.ticks.x.top = element_line(colour = 'red'),
      axis.ticks.x.bottom = element_line(colour = 'green'),
      axis.ticks.y.left = element_line(colour = 'blue'),
      axis.ticks.y.right = element_line(colour = 'yellow'),
      axis.line.x.top = element_line(colour = 'red'),
      axis.line.x.bottom = element_line(colour = 'green'),
      axis.line.y.left = element_line(colour = 'blue'),
      axis.line.y.right = element_line(colour = 'yellow')
    )
  expect_doppelganger("axes_styling", plot)
})

test_that("axes ticks can have independent lengths", {
  plot <- ggplot() +
    theme_test() +
    geom_point(aes(1:10, 1:10)) +
    scale_x_continuous(sec.axis = dup_axis()) +
    scale_y_continuous(sec.axis = dup_axis()) +
    theme(
      axis.ticks.length.x.top = unit(-0.5, "cm"),
      axis.ticks.length.x.bottom = unit(-0.25, "cm"),
      axis.ticks.length.y.left = unit(0.25, "cm"),
      axis.ticks.length.y.right = unit(0.5, "cm"),
      axis.text.x.bottom = element_text(margin = margin(t = 0.25, unit = "cm")),
      axis.text.x.top = element_text(margin = margin(b = 0.25, unit = "cm"))
    )
  expect_doppelganger("ticks_length", plot)
})

test_that("strips can be styled independently", {
  df <- data_frame(x = 1:2, y = 1:2)
  plot <- ggplot(df, aes(x, y)) +
    facet_grid(x ~ y) +
    theme(
      strip.background.x = element_rect(fill = "red"),
      strip.background.y = element_rect(fill = "green")
    )
  expect_doppelganger("strip_styling", plot)
})

test_that("rotated axis tick labels work", {
  df <- data_frame(
    y = c(1, 2, 3),
    label = c("short", "medium size", "very long label")
  )

  plot <- ggplot(df, aes(label, y)) + geom_point() +
    theme(axis.text.x = element_text(angle = 50, hjust = 1))
  expect_doppelganger("rotated x axis tick labels", plot)
})

test_that("plot titles and caption can be aligned to entire plot", {
  df <- data_frame(
    x = 1:3,
    y = 1:3,
    z = letters[1:3]
  )

  plot <- ggplot(df, aes(x, y, color = z)) +
    geom_point() + facet_wrap(~z) +
    labs(
      title = "Plot title aligned to entire plot",
      subtitle = "Subtitle aligned to entire plot",
      caption = "Caption aligned to panels"
    ) +
    theme(plot.title.position = "plot")
  expect_doppelganger("titles aligned to entire plot", plot)

  plot <- ggplot(df, aes(x, y, color = z)) +
    geom_point() + facet_wrap(~z) +
    labs(
      title = "Plot title aligned to panels",
      subtitle = "Subtitle aligned to panels",
      caption = "Caption aligned to entire plot"
    ) +
    theme(plot.caption.position = "plot")
  expect_doppelganger("caption aligned to entire plot", plot)

})

test_that("Legends can on all sides of the plot with custom justification", {

  plot <- ggplot(mtcars) +
    aes(
      disp, mpg,
      colour = hp,
      fill   = factor(gear),
      shape  = factor(cyl),
      size   = drat,
      alpha = wt
    ) +
    geom_point() +
    guides(
      shape  = guide_legend(position = "top"),
      colour = guide_colourbar(position = "bottom"),
      size   = guide_legend(position = "left"),
      alpha  = guide_legend(position = "right"),
      fill   = guide_legend(position = "inside", override.aes = list(shape = 21))
    ) +
    theme_test() +
    theme(
      legend.justification.top    = "left",
      legend.justification.bottom = c(1, 0),
      legend.justification.left   = c(0, 1),
      legend.justification.right  = "bottom",
      legend.justification.inside = c(0.75, 0.75),
      legend.location = "plot"
    )

  expect_doppelganger("legends at all sides with justification", plot)
})

test_that("Strips can render custom elements", {
  element_test <- S7::new_class("element_test", element_text)
  S7::method(element_grob, element_test) <-
    function(element, label = "", x = NULL, y = NULL, ...) {
      rectGrob(width = unit(1, "cm"), height = unit(1, "cm"))
    }

  df <- data_frame(x = 1:3, y = 1:3, a = letters[1:3])
  plot <- ggplot(df, aes(x, y)) +
    geom_point() +
    facet_wrap(~a) +
    theme(strip.text = element_test())
  expect_doppelganger("custom strip elements can render", plot)
})

test_that("theme ink and paper settings work", {

  p <- ggplot(mpg, aes(displ, hwy, colour = drv)) +
    geom_point() +
    facet_wrap(~"Strip title") +
    labs(
      title = "Main title",
      subtitle = "Subtitle",
      tag = "A",
      caption = "Caption"
    )

  expect_doppelganger(
    "Theme with inverted colours",
    p + theme_gray(ink = "white", paper = "black")
  )
})

test_that("legend margins are correct when using relative key sizes", {

  df <- data_frame(x = 1:3, y = 1:3, a = letters[1:3])
  p <- ggplot(df, aes(x, y, colour = x, shape = a)) +
    geom_point() +
    theme_test() +
    theme(
      legend.box.background = element_rect(colour = "blue", fill = NA),
      legend.background = element_rect(colour = "red", fill = NA)
    )

  vertical <- p + guides(
    colour = guide_colourbar(theme = theme(legend.key.height = unit(1, "null"))),
    shape  = guide_legend(theme = theme(legend.key.height = unit(1/3, "null")))
  ) + theme(
    legend.box.margin = margin(t = 5, b = 10, unit = "mm"),
    legend.margin = margin(t = 10, b = 5, unit = "mm")
  )

  expect_doppelganger("stretched vertical legends", vertical)

  horizontal <- p + guides(
    colour = guide_colourbar(theme = theme(legend.key.width = unit(1, "null"))),
    shape  = guide_legend(theme = theme(legend.key.width = unit(1/3, "null")))
  ) + theme(
    legend.position = "top",
    legend.box.margin = margin(l = 5, r = 10, unit = "mm"),
    legend.margin = margin(l = 10, r = 5, unit = "mm")
  )

  expect_doppelganger("stretched horizontal legends", horizontal)
})<|MERGE_RESOLUTION|>--- conflicted
+++ resolved
@@ -60,64 +60,34 @@
   ## test with complete theme
   p <- ggplot(data.frame(x = 1:3), aes(x, x)) + geom_point() + theme_grey()
   p <- p + theme(axis.title = element_text(size = 20))
-<<<<<<< HEAD
-  expect_true(p$theme$axis.title@size == 20)
+  expect_true(p@theme$axis.title@size == 20)
 
   # Should update specified properties, but not reset other properties
   p <- p + theme(text = element_text(colour = 'red'))
-  expect_true(p$theme$text@colour == 'red')
+  expect_true(p@theme$text@colour == 'red')
   tt <- theme_grey()$text
   tt@colour <- 'red'
   expect_true(tt@inherit.blank)
   tt@inherit.blank <- FALSE
-  expect_identical(p$theme$text, tt)
-=======
-  expect_true(p@theme$axis.title$size == 20)
-
-  # Should update specified properties, but not reset other properties
-  p <- p + theme(text = element_text(colour = 'red'))
-  expect_true(p@theme$text$colour == 'red')
-  tt <- theme_grey()$text
-  tt$colour <- 'red'
-  expect_true(tt$inherit.blank)
-  tt$inherit.blank <- FALSE
   expect_identical(p@theme$text, tt)
->>>>>>> 38ae2876
 
   ## test without complete theme
   p <- ggplot(data.frame(x = 1:3), aes(x, x)) + geom_point()
   p <- p + theme(axis.title = element_text(size = 20))
-<<<<<<< HEAD
-  expect_true(p$theme$axis.title@size == 20)
+  expect_true(p@theme$axis.title@size == 20)
 
   # Should update specified properties, but not reset other properties
   p <- p + theme(text = element_text(colour = 'red'))
-  expect_true(p$theme$text@colour == 'red')
-  expect_null(p$theme$text@family)
-  expect_null(p$theme$text@face)
-  expect_null(p$theme$text@size)
-  expect_null(p$theme$text@hjust)
-  expect_null(p$theme$text@vjust)
-  expect_null(p$theme$text@angle)
-  expect_null(p$theme$text@lineheight)
-  expect_null(p$theme$text@margin)
-  expect_null(p$theme$text@debug)
-=======
-  expect_true(p@theme$axis.title$size == 20)
-
-  # Should update specified properties, but not reset other properties
-  p <- p + theme(text = element_text(colour = 'red'))
-  expect_true(p@theme$text$colour == 'red')
-  expect_null(p@theme$text$family)
-  expect_null(p@theme$text$face)
-  expect_null(p@theme$text$size)
-  expect_null(p@theme$text$hjust)
-  expect_null(p@theme$text$vjust)
-  expect_null(p@theme$text$angle)
-  expect_null(p@theme$text$lineheight)
-  expect_null(p@theme$text$margin)
-  expect_null(p@theme$text$debug)
->>>>>>> 38ae2876
+  expect_true(p@theme$text@colour == 'red')
+  expect_null(p@theme$text@family)
+  expect_null(p@theme$text@face)
+  expect_null(p@theme$text@size)
+  expect_null(p@theme$text@hjust)
+  expect_null(p@theme$text@vjust)
+  expect_null(p@theme$text@angle)
+  expect_null(p@theme$text@lineheight)
+  expect_null(p@theme$text@margin)
+  expect_null(p@theme$text@debug)
 
   ## stepwise addition of partial themes is identical to one-step addition
   p <- ggplot(data.frame(x = 1:3), aes(x, x)) + geom_point()
@@ -270,24 +240,14 @@
   expect_identical(pt, tt)
 
   p <- ggplot_build(base + theme(text = element_text(colour = 'red', face = 'italic')))
-<<<<<<< HEAD
-  expect_equal(p$plot$theme$text@colour, "red")
-  expect_equal(p$plot$theme$text@face, "italic")
-=======
-  expect_equal(p@plot@theme$text$colour, "red")
-  expect_equal(p@plot@theme$text$face, "italic")
->>>>>>> 38ae2876
+  expect_equal(p@plot@theme$text@colour, "red")
+  expect_equal(p@plot@theme$text@face, "italic")
 
   p <- ggplot_build(base +
     theme(text = element_text(colour = 'red')) +
     theme(text = element_text(face = 'italic')))
-<<<<<<< HEAD
-  expect_equal(p$plot$theme$text@colour, "red")
-  expect_equal(p$plot$theme$text@face, "italic")
-=======
-  expect_equal(p@plot@theme$text$colour, "red")
-  expect_equal(p@plot@theme$text$face, "italic")
->>>>>>> 38ae2876
+  expect_equal(p@plot@theme$text@colour, "red")
+  expect_equal(p@plot@theme$text@face, "italic")
 })
 
 test_that("theme(validate=FALSE) means do not check_element", {

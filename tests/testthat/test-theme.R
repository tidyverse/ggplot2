skip_on_cran() # This test suite is long-running (on cran) and is skipped

test_that("dollar subsetting the theme does no partial matching", {
  t <- theme(foobar = 12)
  expect_null(t$foo)
  expect_equal(t$foobar, 12)
})

test_that("theme argument splicing works", {
  l <- list(a = 10, b = "c", d = c("foo", "bar"))
  test <- theme(!!!l)
  ref  <- theme(a = 10, b = "c", d = c("foo", "bar"))
  expect_equal(test, ref)
})

test_that("modifying theme element properties with + operator works", {

  # Changing a "leaf node" works
  t <- theme_grey() + theme(axis.title.x = element_text(colour = 'red', margin = margin()))
  expect_identical(t$axis.title.x, element_text(colour = 'red', margin = margin(), vjust = 1))
  # Make sure the theme class didn't change or get dropped
  expect_true(is.theme(t))
  # Make sure the element class didn't change or get dropped
  expect_true(inherits(t$axis.title.x, "element"))
  expect_true(inherits(t$axis.title.x, "element_text"))

  # Modifying an intermediate node works
  t <- theme_grey() + theme(axis.title = element_text(colour = 'red'))
  expect_identical(t$axis.title, element_text(colour = 'red'))

  # Modifying a root node changes only the specified properties
  t <- theme_grey() + theme(text = element_text(colour = 'red'))
  expect_identical(t$text$colour, 'red')
  expect_identical(t$text$family, theme_grey()$text$family)
  expect_identical(t$text$face,   theme_grey()$text$face)
  expect_identical(t$text$size,   theme_grey()$text$size)
  # Descendent is unchanged
  expect_identical(t$axis.title.x, theme_grey()$axis.title.x)

  # Adding element_blank replaces element
  t <- theme_grey() + theme(axis.text.y = element_blank())
  expect_identical(t$axis.text.y, element_blank())

  # Adding a non-blank element to an element_blank() replaces it
  t <- t + theme(axis.text.y = element_text(colour = 'red'))
  expect_identical(t$axis.text.y, element_text(colour = 'red'))

  # Adding empty theme() has no effect
  t <- theme_grey() + theme()
  expect_identical(t, theme_grey())

  expect_snapshot(theme_grey() + "asdf", error = TRUE)
})

test_that("adding theme object to ggplot object with + operator works", {
  ## test with complete theme
  p <- ggplot(data.frame(x = 1:3), aes(x, x)) + geom_point() + theme_grey()
  p <- p + theme(axis.title = element_text(size = 20))
  expect_true(p$theme$axis.title$size == 20)

  # Should update specified properties, but not reset other properties
  p <- p + theme(text = element_text(colour = 'red'))
  expect_true(p$theme$text$colour == 'red')
  tt <- theme_grey()$text
  tt$colour <- 'red'
  expect_true(tt$inherit.blank)
  tt$inherit.blank <- FALSE
  expect_identical(p$theme$text, tt)

  ## test without complete theme
  p <- ggplot(data.frame(x = 1:3), aes(x, x)) + geom_point()
  p <- p + theme(axis.title = element_text(size = 20))
  expect_true(p$theme$axis.title$size == 20)

  # Should update specified properties, but not reset other properties
  p <- p + theme(text = element_text(colour = 'red'))
  expect_true(p$theme$text$colour == 'red')
  expect_null(p$theme$text$family)
  expect_null(p$theme$text$face)
  expect_null(p$theme$text$size)
  expect_null(p$theme$text$hjust)
  expect_null(p$theme$text$vjust)
  expect_null(p$theme$text$angle)
  expect_null(p$theme$text$lineheight)
  expect_null(p$theme$text$margin)
  expect_null(p$theme$text$debug)

  ## stepwise addition of partial themes is identical to one-step addition
  p <- ggplot(data.frame(x = 1:3), aes(x, x)) + geom_point()
  p1 <- p + theme_light() +
    theme(axis.line.x = element_line(color = "blue")) +
    theme(axis.ticks.x = element_line(color = "red"))

  p2 <- p + theme_light() +
    theme(axis.line.x = element_line(color = "blue"),
          axis.ticks.x = element_line(color = "red"))

  expect_identical(p1$theme, p2$theme)
})

test_that("replacing theme elements with %+replace% operator works", {
  # Changing a "leaf node" works
  t <- theme_grey() %+replace% theme(axis.title.x = element_text(colour = 'red'))
  expect_identical(t$axis.title.x, element_text(colour = 'red'))
  # Make sure the class didn't change or get dropped
  expect_true(is.theme(t))

  # Changing an intermediate node works
  t <- theme_grey() %+replace% theme(axis.title = element_text(colour = 'red'))
  expect_identical(t$axis.title, element_text(colour = 'red'))
  # Descendent is unchanged
  expect_identical(t$axis.title.x, theme_grey()$axis.title.x)

  # Adding empty theme() has no effect
  t <- theme_grey() %+replace% theme()
  expect_identical(t, theme_grey())

  expect_snapshot(theme_grey() + "asdf", error = TRUE)
})

test_that("calculating theme element inheritance works", {
  t <- theme_grey() + theme(axis.title = element_text(colour = 'red'))

  # Check that properties are passed along from axis.title to axis.title.x
  e <- calc_element('axis.title.x', t)
  expect_identical(e$colour, 'red')
  expect_false(is.null(e$family))
  expect_false(is.null(e$face))
  expect_false(is.null(e$size))

  # Check that rel() works for relative sizing, and is applied at each level
  t <- theme_grey(base_size = 12) +
    theme(axis.title   = element_text(size = rel(0.5))) +
    theme(axis.title.x = element_text(size = rel(0.5)))
  e <- calc_element('axis.title', t)
  expect_identical(e$size, 6)
  ex <- calc_element('axis.title.x', t)
  expect_identical(ex$size, 3)

  # Check that a theme_blank in a parent node gets passed along to children
  t <- theme_grey() + theme(text = element_blank())
  expect_identical(calc_element('axis.title.x', t), element_blank())

  # Check that inheritance from derived class works
  element_dummyrect <- function(dummy) { # like element_rect but w/ dummy argument
    structure(list(
      fill = NULL, colour = NULL, dummy = dummy, linewidth = NULL,
      linetype = NULL, inherit.blank = FALSE
    ), class = c("element_dummyrect", "element_rect", "element"))
  }

  e <- calc_element(
    "panel.background",
    theme(
      rect = element_rect(fill = "white", colour = "black", linewidth = 0.5, linetype = 1),
      panel.background = element_dummyrect(dummy = 5),
      complete = TRUE # need to prevent pulling in default theme
    )
  )

  expect_identical(
    e,
    structure(list(
      fill = "white", colour = "black", dummy = 5, linewidth = 0.5, linetype = 1,
      inherit.blank = TRUE # this is true because we're requesting a complete theme
    ), class = c("element_dummyrect", "element_rect", "element"))
  )

  # Check that blank elements are skipped in inheritance tree if and only if elements
  # don't inherit from blank.
  t <- theme_gray() +
    theme(
      strip.text = element_blank(),
      strip.text.x = element_text() # inherit.blank = FALSE is default
    )
  e1 <- calc_element("strip.text.x", t)
  e2 <- calc_element("text", t)
  e2$inherit.blank <- FALSE # b/c inherit.blank = TRUE for complete themes
  expect_identical(e1, e2)

  theme <- theme_gray() +
    theme(strip.text = element_blank(), strip.text.x = element_text(inherit.blank = TRUE))
  e1 <- ggplot2:::calc_element("strip.text.x", theme)
  e2 <- ggplot2:::calc_element("strip.text", theme)
  expect_identical(e1, e2)

  # Check that rel units are computed appropriately
  theme <- theme_gray() +
    theme(axis.ticks.length = unit(1, "cm"),
          axis.ticks.length.x = rel(0.5),
          axis.ticks.length.x.bottom = rel(4))

  expect_equal(calc_element("axis.ticks.length.y.left", theme), unit(1, "cm"))
  expect_equal(calc_element("axis.ticks.length.x.top", theme), unit(1, "cm") * 0.5)
  expect_equal(calc_element("axis.ticks.length.x.bottom", theme), unit(1, "cm") * 0.5 * 4)
})

test_that("complete and non-complete themes interact correctly with each other", {
  # The 'complete' attribute of t1 + t2 is the OR of their 'complete' attributes.

  # But for _element properties_, the one on the right modifies the one on the left.
  t <- theme_bw() + theme(text = element_text(colour = 'red'))
  expect_true(attr(t, "complete"))
  expect_equal(t$text$colour, 'red')

  # A complete theme object (like theme_bw) always trumps a non-complete theme object
  t <- theme(text = element_text(colour = 'red')) + theme_bw()
  expect_true(attr(t, "complete"))
  expect_equal(t$text$colour, theme_bw()$text$colour)

  # Adding two non-complete themes: the one on the right modifies the one on the left.
  t <- theme(text = element_text(colour = 'blue')) +
    theme(text = element_text(colour = 'red'))
  expect_false(attr(t, "complete"))
  expect_equal(t$text$colour, 'red')
})

test_that("complete and non-complete themes interact correctly with ggplot objects", {
  base <- ggplot(data.frame(x = 1:3), aes(x, x)) + geom_point()

  # Check that adding two theme successive theme objects to a ggplot object
  # works like adding the two theme object to each other
  p <- ggplot_build(base + theme_bw() + theme(text = element_text(colour = 'red')))
  expect_true(attr(p$plot$theme, "complete"))

  # Compare the theme objects, after sorting the items, because item order can differ
  pt <- p$plot$theme
  tt <- theme_bw() + theme(text = element_text(colour = 'red'))
  pt <- pt[order(names(pt))]
  tt <- tt[order(names(tt))]
  expect_identical(pt, tt)

  p <- ggplot_build(base + theme(text = element_text(colour = 'red')) + theme_bw())
  expect_true(attr(p$plot$theme, "complete"))
  # Compare the theme objects, after sorting the items, because item order can differ
  pt <- p$plot$theme
  tt <- theme(text = element_text(colour = 'red')) + theme_bw()
  pt <- pt[order(names(pt))]
  tt <- tt[order(names(tt))]
  expect_identical(pt, tt)

  p <- ggplot_build(base + theme(text = element_text(colour = 'red', face = 'italic')))
  expect_equal(p$plot$theme$text$colour, "red")
  expect_equal(p$plot$theme$text$face, "italic")

  p <- ggplot_build(base +
    theme(text = element_text(colour = 'red')) +
    theme(text = element_text(face = 'italic')))
  expect_equal(p$plot$theme$text$colour, "red")
  expect_equal(p$plot$theme$text$face, "italic")
})

test_that("theme(validate=FALSE) means do not check_element", {
  p <- ggplot(data.frame(x = 1:3), aes(x, x)) + geom_point()
  bw <- p + theme_bw()
  red.text <- theme(text = element_text(colour = "red"))
  bw.before <- bw + theme(animint.width = 500, validate = FALSE)
  expect_equal(bw.before$theme$animint.width, 500)

  bw.after <- p + theme(animint.width = 500, validate = FALSE) + theme_bw()
  expect_null(bw.after$theme$animint.width)

  red.after <- p + theme(animint.width = 500, validate = FALSE) + red.text
  expect_equal(red.after$theme$animint.width, 500)

  red.before <- p + red.text + theme(animint.width = 500, validate = FALSE)
  expect_equal(red.before$theme$animint.width, 500)
})

test_that("theme validation happens at build stage", {
  # adding a non-valid theme element to a theme is no problem
  expect_silent(theme_gray() + theme(text = 0))

  # the error occurs when we try to render the plot
  p <- ggplot() + theme(text = 0)
  expect_snapshot_error(print(p))

  # without validation, the error occurs when the element is accessed
  p <- ggplot() + theme(text = 0, validate = FALSE)
  expect_snapshot_error(print(p))
})

test_that("incorrect theme specifications throw meaningful errors", {
  expect_snapshot_error(add_theme(theme_grey(), theme(line = element_rect())))
  expect_snapshot_error(calc_element("line", theme(line = element_rect())))
  register_theme_elements(element_tree = list(test = el_def("element_rect")))
  expect_snapshot_error(calc_element("test", theme_gray() + theme(test = element_rect())))
  expect_snapshot_error(set_theme("foo"))
})

test_that("element tree can be modified", {
  # we cannot add a new theme element without modifying the element tree
  p <- ggplot() + theme(blablabla = element_text(colour = "red"))
  expect_snapshot_warning(print(p))

  register_theme_elements(
    element_tree = list(blablabla = el_def("character", "text"))
  )
  expect_snapshot_error(ggplotGrob(p))

  register_theme_elements(
    element_tree = list(blablabla = el_def("unit", "text"))
  )
  expect_snapshot_error(ggplotGrob(p))

  # things work once we add a new element to the element tree
  register_theme_elements(
    element_tree = list(blablabla = el_def("element_text", "text"))
  )
  expect_silent(ggplotGrob(p))

  p1 <- ggplot() + theme(blablabla = element_line())
  expect_snapshot_error(ggplotGrob(p1))

  # Expect errors for invalid element trees
  expect_snapshot_error(
    register_theme_elements(element_tree = list(el_def("rect"), el_def("line")))
  )
  expect_snapshot_error(
    register_theme_elements(element_tree = list(foo = "bar"))
  )
  expect_snapshot_error(
    register_theme_elements(element_tree = list(foo = el_def(inherit = "foo")))
  )

  # inheritance and final calculation of novel element works
  final_theme <- ggplot2:::plot_theme(p, theme_gray())
  e1 <- calc_element("blablabla", final_theme)
  e2 <- calc_element("text", final_theme)
  expect_identical(e1$family, e2$family)
  expect_identical(e1$face, e2$face)
  expect_identical(e1$size, e2$size)
  expect_identical(e1$lineheight, e2$lineheight)
  expect_identical(e1$colour, "red") # not inherited from element_text

  # existing elements can be overwritten
  ed <- el_def("element_rect", "rect")
  register_theme_elements(
    element_tree = list(axis.title = ed)
  )
  expect_identical(get_element_tree()$axis.title, ed)

  reset_theme_settings(reset_current = FALSE) # revert back to defaults
})

test_that("all elements in complete themes have inherit.blank=TRUE", {
  inherit_blanks <- function(theme) {
    all(vapply(theme, function(el) {
      if (inherits(el, "element") && !inherits(el, "element_blank")) {
        el$inherit.blank
      } else {
        TRUE
      }
    }, logical(1)))
  }
  expect_true(inherit_blanks(theme_grey()))
  expect_true(inherit_blanks(theme_bw()))
  expect_true(inherit_blanks(theme_classic()))
  expect_true(inherit_blanks(theme_dark()))
  expect_true(inherit_blanks(theme_light()))
  expect_true(inherit_blanks(theme_linedraw()))
  expect_true(inherit_blanks(theme_minimal()))
  expect_true(inherit_blanks(theme_void()))
})

test_that("elements can be merged", {
  text_base <- element_text(colour = "red", size = 10)
  expect_equal(
    merge_element(element_text(colour = "blue"), text_base),
    element_text(colour = "blue", size = 10)
  )
  rect_base <- element_rect(colour = "red", linewidth = 10)
  expect_equal(
    merge_element(element_rect(colour = "blue"), rect_base),
    element_rect(colour = "blue", linewidth = 10)
  )
  line_base <- element_line(colour = "red", linewidth = 10)
  expect_equal(
    merge_element(element_line(colour = "blue"), line_base),
    element_line(colour = "blue", linewidth = 10)
  )
  expect_snapshot(merge_element(text_base, rect_base), error = TRUE)
})

test_that("theme elements that don't inherit from element can be combined", {
  expect_identical(combine_elements(1, NULL), 1)
  expect_identical(combine_elements(NULL, 1), 1)
  expect_identical(combine_elements(1, 0), 1)
})

test_that("complete plot themes shouldn't inherit from default", {
  default_theme <- theme_gray() + theme(axis.text.x = element_text(colour = "red"))
  base <- ggplot(data.frame(x = 1), aes(x, x)) + geom_point()

  ptheme <- plot_theme(base + theme(axis.text.x = element_text(colour = "blue")), default_theme)
  expect_equal(ptheme$axis.text.x$colour, "blue")

  ptheme <- plot_theme(base + theme_void(), default_theme)
  expect_null(ptheme$axis.text.x)
})

test_that("current theme can be updated with new elements", {
  old <- set_theme(theme_grey())

  b1 <- ggplot() + theme_grey()
  b2 <- ggplot()

  # works for root element
  expect_identical(
    calc_element("text", plot_theme(b1)),
    calc_element("text", plot_theme(b2))
  )

  # works for derived element
  expect_identical(
    calc_element("axis.text.x", plot_theme(b1)),
    calc_element("axis.text.x", plot_theme(b2))
  )

  # theme calculation for nonexisting element returns NULL
  expect_null(calc_element("abcde", plot_theme(b1)))

  # element tree gets merged properly
  register_theme_elements(
    abcde = element_text(color = "blue", hjust = 0, vjust = 1),
    element_tree = list(abcde = el_def("element_text", "text"))
  )

  e1 <- calc_element("abcde", plot_theme(b2))
  e2 <- calc_element("text", plot_theme(b2))
  e2$colour <- "blue"
  e2$hjust <- 0
  e2$vjust <- 1
  expect_identical(e1, e2)

  reset_theme_settings()
  set_theme(old)
})

test_that("titleGrob() and margins() work correctly", {
  # ascenders and descenders
  g1 <- titleGrob("aaaa", 0, 0, 0.5, 0.5) # lower-case letters, no ascenders or descenders
  g2 <- titleGrob("bbbb", 0, 0, 0.5, 0.5) # lower-case letters, no descenders
  g3 <- titleGrob("gggg", 0, 0, 0.5, 0.5) # lower-case letters, no ascenders
  g4 <- titleGrob("AAAA", 0, 0, 0.5, 0.5) # upper-case letters, no descenders

  expect_equal(height_cm(g1), height_cm(g2))
  expect_equal(height_cm(g1), height_cm(g3))
  expect_equal(height_cm(g1), height_cm(g4))

  # margins
  g5 <- titleGrob("aaaa", 0, 0, 0.5, 0.5, margin = margin(t = 1, r = 0, b = 0, l = 0, unit = "cm"), margin_x = TRUE, margin_y = TRUE)
  g6 <- titleGrob("aaaa", 0, 0, 0.5, 0.5, margin = margin(t = 0, r = 1, b = 0, l = 0, unit = "cm"), margin_x = TRUE, margin_y = TRUE)
  g7 <- titleGrob("aaaa", 0, 0, 0.5, 0.5, margin = margin(t = 0, r = 0, b = 1, l = 0, unit = "cm"), margin_x = TRUE, margin_y = TRUE)
  g8 <- titleGrob("aaaa", 0, 0, 0.5, 0.5, margin = margin(t = 0, r = 0, b = 0, l = 1, unit = "cm"), margin_x = TRUE, margin_y = TRUE)

  expect_equal(height_cm(g5), height_cm(g1) + 1)
  expect_equal(width_cm(g5), width_cm(g1))
  expect_equal(height_cm(g6), height_cm(g1))
  expect_equal(width_cm(g6), width_cm(g1) + 1)
  expect_equal(height_cm(g7), height_cm(g1) + 1)
  expect_equal(width_cm(g7), width_cm(g1))
  expect_equal(height_cm(g8), height_cm(g1))
  expect_equal(width_cm(g8), width_cm(g1) + 1)

  # no margins when set to false
  g9 <- titleGrob("aaaa", 0, 0, 0.5, 0.5, margin = margin(t = 1, r = 1, b = 1, l = 1, unit = "cm"), margin_x = FALSE, margin_y = TRUE)
  g10 <- titleGrob("aaaa", 0, 0, 0.5, 0.5, margin = margin(t = 1, r = 1, b = 1, l = 1, unit = "cm"), margin_x = TRUE, margin_y = FALSE)
  expect_equal(height_cm(g9), height_cm(g1) + 2)
  # when one of margin_x or margin_y is set to FALSE and the other to TRUE, then the dimension for FALSE turns into
  # length 1null.
  expect_equal(g9$widths, grid::unit(1, "null"))
  expect_equal(g10$heights, grid::unit(1, "null"))
  expect_equal(width_cm(g10), width_cm(g1) + 2)
})

test_that("provided themes explicitly define all elements", {
  elements <- names(.element_tree)

  t <- theme_all_null()
  expect_true(all(names(t) %in% elements))
  expect_true(all(vapply(t, is.null, logical(1))))

  t <- theme_grey()
  expect_true(all(names(t) %in% elements))

  t <- theme_bw()
  expect_true(all(names(t) %in% elements))

  t <- theme_linedraw()
  expect_true(all(names(t) %in% elements))

  t <- theme_light()
  expect_true(all(names(t) %in% elements))

  t <- theme_dark()
  expect_true(all(names(t) %in% elements))

  t <- theme_minimal()
  expect_true(all(names(t) %in% elements))

  t <- theme_classic()
  expect_true(all(names(t) %in% elements))

  t <- theme_void()
  expect_true(all(names(t) %in% elements))

  t <- theme_test()
  expect_true(all(names(t) %in% elements))
})

test_that("Theme elements are checked during build", {
  p <- ggplot(mtcars) + geom_point(aes(disp, mpg)) + theme(plot.title.position = "test")
  expect_snapshot_error(ggplotGrob(p))

  p <- ggplot(mtcars) + geom_point(aes(disp, mpg)) + theme(plot.caption.position = "test")
  expect_snapshot_error(ggplotGrob(p))

  p <- ggplot(mtcars) + geom_point(aes(disp, mpg)) +
    theme(plot.tag.position = "test") + labs(tag = "test")
  expect_snapshot_error(ggplotGrob(p))
})

test_that("subtheme functions rename arguments as intended", {

  line <- element_line(colour = "red")
  rect <- element_rect(colour = "red")

  expect_equal(theme_sub_axis(ticks = line),        theme(axis.ticks = line))
  expect_equal(theme_sub_axis_x(ticks = line),      theme(axis.ticks.x = line))
  expect_equal(theme_sub_axis_y(ticks = line),      theme(axis.ticks.y = line))
  expect_equal(theme_sub_axis_top(ticks = line),    theme(axis.ticks.x.top = line))
  expect_equal(theme_sub_axis_bottom(ticks = line), theme(axis.ticks.x.bottom = line))
  expect_equal(theme_sub_axis_left(ticks = line),   theme(axis.ticks.y.left = line))
  expect_equal(theme_sub_axis_right(ticks = line),  theme(axis.ticks.y.right = line))
  expect_equal(theme_sub_legend(key = rect),        theme(legend.key = rect))
  expect_equal(theme_sub_panel(border = rect),      theme(panel.border = rect))
  expect_equal(theme_sub_plot(background = rect),   theme(plot.background = rect))
  expect_equal(theme_sub_strip(background = rect),  theme(strip.background = rect))

  # Test rejection of unknown theme elements
  expect_snapshot_warning(
    expect_equal(
      subtheme(list(foo = 1, bar = 2, axis.line = line)),
      theme(axis.line = line)
    )
  )
})

test_that("Theme validation behaves as expected", {
  tree <- get_element_tree()
  expect_silent(check_element(1,  "aspect.ratio", tree))
  expect_silent(check_element(1L, "aspect.ratio", tree))
  expect_snapshot_error(check_element("A", "aspect.ratio", tree))
})

test_that("Element subclasses are inherited", {

  # `rich` is subclass of `poor`
  poor <- element_line(colour = "red", linetype = 3)
  rich <- element_line(linetype = 2, linewidth = 2)
  class(rich) <- c("element_rich", class(rich))

  # `poor` should acquire `rich`
  test <- combine_elements(poor, rich)
  expect_s3_class(test, "element_rich")
  expect_equal(
    test[c("colour", "linetype", "linewidth")],
    list(colour = "red", linetype = 3, linewidth = 2)
  )

  # `rich` should stay `rich`
  test <- combine_elements(rich, poor)
  expect_s3_class(test, "element_rich")
  expect_equal(
    test[c("colour", "linetype", "linewidth")],
    list(colour = "red", linetype = 2, linewidth = 2)
  )

  # `sibling` is not strict subclass of `rich`
  sibling <- poor
  class(sibling) <- c("element_sibling", class(sibling))

  # `sibling` should stay `sibling`
  test <- combine_elements(sibling, rich)
  expect_s3_class(test, "element_sibling")
  expect_equal(
    test[c("colour", "linetype", "linewidth")],
    list(colour = "red", linetype = 3, linewidth = 2)
  )

  # `rich` should stay `rich`
  test <- combine_elements(rich, sibling)
  expect_s3_class(test, "element_rich")
  expect_equal(
    test[c("colour", "linetype", "linewidth")],
    list(colour = "red", linetype = 2, linewidth = 2)
  )
})

test_that("Minor tick length supports biparental inheritance", {
  my_theme <- theme_gray() + theme(
    axis.ticks.length = unit(1, "cm"),
    axis.ticks.length.y.left = unit(1, "pt"),
    axis.minor.ticks.length.y = unit(1, "inch"),
    axis.minor.ticks.length = rel(0.5)
  )
  expect_equal( # Inherits rel(0.5) from minor, 1cm from major
    calc_element("axis.minor.ticks.length.x.bottom", my_theme),
    unit(1, "cm") * 0.5
  )
  expect_equal( # Inherits 1inch directly from minor
    calc_element("axis.minor.ticks.length.y.left", my_theme),
    unit(1, "inch")
  )
})

test_that("header_family is passed on correctly", {

  td <- theme_dark(base_family = "x", header_family = "y")

  test <- calc_element("plot.title", td)
  expect_equal(test$family, "y")

  test <- calc_element("plot.subtitle", td)
  expect_equal(test$family, "x")
})

test_that("complete_theme completes a theme", {
  # `NULL` should match default
  gray <- theme_gray()
  new <- complete_theme(NULL, default = gray)
  expect_equal(new, gray, ignore_attr = "validate")

  # Elements are propagated
  new <- complete_theme(theme(axis.line = element_line("red")), gray)
  expect_equal(new$axis.line$colour, "red")

  # Missing elements are filled in if default theme is incomplete
  new <- complete_theme(default = theme())
  expect_s3_class(new$axis.line, "element_blank")

  # Registered elements are included
  register_theme_elements(
    test = element_text(),
    element_tree = list(test = el_def("element_text", "text"))
  )
  new <- complete_theme(default = gray)
  expect_s3_class(new$test, "element_text")
  reset_theme_settings()
})

test_that("panel.widths and panel.heights works with free-space panels", {

  df <- data.frame(x = c(1, 1, 2, 1, 3), g = c("A", "B", "B", "C", "C"))

  p <- ggplotGrob(
    ggplot(df, aes(x, x)) +
      geom_point() +
      scale_x_continuous(expand = expansion(add = 1)) +
      facet_grid(~ g, scales = "free_x", space = "free_x") +
      theme(
        panel.widths = unit(11, "cm"),
        panel.spacing.x = unit(1, "cm")
      )
  )

  idx <- range(panel_cols(p)$l)
  expect_equal(as.numeric(p$widths[seq(idx[1], idx[2])]), c(2, 1, 3, 1, 4))

  p <- ggplotGrob(
    ggplot(df, aes(x, x)) +
      geom_point() +
      scale_y_continuous(expand = expansion(add = 1)) +
      facet_grid(g ~ ., scales = "free_y", space = "free_y") +
      theme(
        panel.heights = unit(11, "cm"),
        panel.spacing.y = unit(1, "cm")
      )
  )

  idx <- range(panel_rows(p)$t)
  expect_equal(as.numeric(p$heights[seq(idx[1], idx[2])]), c(2, 1, 3, 1, 4))

})

test_that("panel.widths and panel.heights appropriately warn about aspect override", {
  p <- ggplot(mpg, aes(displ, hwy)) +
    geom_point() +
    theme(aspect.ratio = 1, panel.widths = unit(4, "cm"))
  expect_warning(ggplotGrob(p), "Aspect ratios are overruled")
})

test_that("margin_part() mechanics work as expected", {

  t <- theme_gray() +
    theme(plot.margin = margin_part(b = 11))

  test <- calc_element("plot.margin", t)
  expect_equal(as.numeric(test), c(5.5, 5.5, 11, 5.5))

  t <- theme_gray() +
    theme(margins = margin_part(b = 11))

  test <- calc_element("plot.margin", t)
  expect_equal(as.numeric(test), c(5.5, 5.5, 11, 5.5))
})

<<<<<<< HEAD
test_that("theme() warns about conflicting palette options", {
  expect_silent(
    theme(palette.colour.discrete = c("dodgerblue", "orange"))
  )
  local_options(ggplot2.discrete.colour = c("red", "purple"))
  expect_snapshot_warning(
    theme(palette.colour.discrete = c("dodgerblue", "orange"))
  )
=======
test_that("geom elements are inherited correctly", {

  GeomFoo <- ggproto("GeomFoo", GeomPoint)
  GeomBar <- ggproto("GeomBar", GeomFoo)

  p <- ggplot(data.frame(x = 1), aes(x, x)) +
    stat_identity(geom = GeomBar) +
    theme(
      geom = element_geom(pointshape = 15),
      geom.point = element_geom(borderwidth = 2, ink = "blue"),
      geom.foo = element_geom(pointsize = 2),
      geom.bar = element_geom(ink = "red")
    )
  p <- layer_data(p)
  expect_equal(p$shape, 15)
  expect_equal(p$stroke, 2)
  expect_equal(p$size, 2)
  expect_equal(p$colour, "red")
>>>>>>> 63b263ba
})

# Visual tests ------------------------------------------------------------

test_that("element_polygon() can render a grob", {

  t <- theme_gray() + theme(polygon = element_polygon(fill = "orchid"))
  e <- calc_element("polygon", t)
  g <- element_grob(
    e,
    x  = c(0, 0.5, 1, 0.5, 0.15, 0.85, 0.85, 0.15),
    y  = c(0.5, 0, 0.5, 1, 0.15, 0.15, 0.85, 0.85),
    id = c(1, 1, 1, 1, 2, 2, 2, 2),
    colour = c("orange", "limegreen")
  )

  expect_s3_class(g, "pathgrob")
  expect_equal(g$gp$fill, "orchid")

  expect_doppelganger(
    "polygon elements",
    function() {grid.newpage(); grid.draw(g)}
  )
})

test_that("element_point() can render a grob", {

  t <- theme_gray() + theme(point = element_point(shape = 21, size = 5))
  e <- calc_element("point", t)
  g <- element_grob(
    e,
    x = seq(0.1, 0.9, length.out = 5),
    y = seq(0.9, 0.1, length.out = 5),
    fill = c("orange", "limegreen", "orchid", "turquoise", "grey")
  )

  expect_s3_class(g, "points")
  expect_equal(g$pch, 21)

  expect_doppelganger(
    "point elements",
    function() {grid.newpage(); grid.draw(g)}
  )
})

test_that("aspect ratio is honored", {
  df <- cbind(data_frame(x = 1:8, y = 1:8, f = gl(2,4)), expand.grid(f1 = 1:2, f2 = 1:2, rep = 1:2))
  p <- ggplot(df, aes(x, y)) +
    geom_point() +
    theme_test() +
    labs(x = NULL, y = NULL)

  p_a <- p + theme(aspect.ratio = 3)
  p_b <- p + theme(aspect.ratio = 1 / 3)

  expect_doppelganger("height is 3 times width",
    p_a
  )
  expect_doppelganger("width is 3 times height",
    p_b
  )

  expect_doppelganger("height is 3 times width, 2 wrap facets",
    p_a + facet_wrap(~f)
  )
  expect_doppelganger("height is 3 times width, 2 column facets",
    p_a + facet_grid(.~f)
  )
  expect_doppelganger("height is 3 times width, 2 row facets",
    p_a + facet_grid(f~.)
  )
  expect_doppelganger("height is 3 times width, 2x2 facets",
    p_a + facet_grid(f1~f2)
  )

})

test_that("themes don't change without acknowledgement", {
  df <- data_frame(x = 1:3, y = 1:3, z = c("a", "b", "a"), a = 1)
  plot <- ggplot(df, aes(x, y, colour = z)) +
    geom_point() +
    facet_wrap(~ a)

  expect_doppelganger("theme_bw", plot + theme_bw())
  expect_doppelganger("theme_classic", plot + theme_classic())
  expect_doppelganger("theme_dark", plot + theme_dark())
  expect_doppelganger("theme_minimal", plot + theme_minimal())
  expect_doppelganger("theme_gray", plot + theme_gray())
  expect_doppelganger("theme_light", plot + theme_light())
  expect_doppelganger("theme_void", plot + theme_void())
  expect_doppelganger("theme_linedraw", plot + theme_linedraw())
})

test_that("themes look decent at larger base sizes", {
  df <- data_frame(x = 1:3, y = 1:3, z = c("a", "b", "a"), a = 1)
  plot <- ggplot(df, aes(x, y, colour = z)) +
    geom_point() +
    facet_wrap(~ a)

  expect_doppelganger("theme_bw_large", plot + theme_bw(base_size = 33))
  expect_doppelganger("theme_classic_large", plot + theme_classic(base_size = 33))
  expect_doppelganger("theme_dark_large", plot + theme_dark(base_size = 33))
  expect_doppelganger("theme_minimal_large", plot + theme_minimal(base_size = 33))
  expect_doppelganger("theme_gray_large", plot + theme_gray(base_size = 33))
  expect_doppelganger("theme_light_large", plot + theme_light(base_size = 33))
  expect_doppelganger("theme_void_large", plot + theme_void(base_size = 33))
  expect_doppelganger("theme_linedraw_large", plot + theme_linedraw(base_size = 33))
})

test_that("setting 'spacing' and 'margins' affect the whole plot", {

  df <- data_frame(x = 1:3, y = 1:3, z = c("a", "b", "a"), a = 1)
  plot <- ggplot(df, aes(x, y, colour = z)) +
    geom_point() +
    facet_wrap(~ a) +
    theme_gray()

  expect_doppelganger("large spacing", plot + theme(spacing = unit(1, "cm")))
  expect_doppelganger("large margins", plot + theme(margins = margin(1, 1, 1, 1, "cm")))

})

test_that("axes can be styled independently", {
  plot <- ggplot() +
    geom_point(aes(1:10, 1:10)) +
    scale_x_continuous(sec.axis = dup_axis()) +
    scale_y_continuous(sec.axis = dup_axis()) +
    theme(
      axis.title.x.top = element_text(colour = 'red'),
      axis.title.x.bottom = element_text(colour = 'green'),
      axis.title.y.left = element_text(colour = 'blue'),
      axis.title.y.right = element_text(colour = 'yellow'),
      axis.text.x.top = element_text(colour = 'red'),
      axis.text.x.bottom = element_text(colour = 'green'),
      axis.text.y.left = element_text(colour = 'blue'),
      axis.text.y.right = element_text(colour = 'yellow'),
      axis.ticks.x.top = element_line(colour = 'red'),
      axis.ticks.x.bottom = element_line(colour = 'green'),
      axis.ticks.y.left = element_line(colour = 'blue'),
      axis.ticks.y.right = element_line(colour = 'yellow'),
      axis.line.x.top = element_line(colour = 'red'),
      axis.line.x.bottom = element_line(colour = 'green'),
      axis.line.y.left = element_line(colour = 'blue'),
      axis.line.y.right = element_line(colour = 'yellow')
    )
  expect_doppelganger("axes_styling", plot)
})

test_that("axes ticks can have independent lengths", {
  plot <- ggplot() +
    theme_test() +
    geom_point(aes(1:10, 1:10)) +
    scale_x_continuous(sec.axis = dup_axis()) +
    scale_y_continuous(sec.axis = dup_axis()) +
    theme(
      axis.ticks.length.x.top = unit(-0.5, "cm"),
      axis.ticks.length.x.bottom = unit(-0.25, "cm"),
      axis.ticks.length.y.left = unit(0.25, "cm"),
      axis.ticks.length.y.right = unit(0.5, "cm"),
      axis.text.x.bottom = element_text(margin = margin(t = 0.25, unit = "cm")),
      axis.text.x.top = element_text(margin = margin(b = 0.25, unit = "cm"))
    )
  expect_doppelganger("ticks_length", plot)
})

test_that("strips can be styled independently", {
  df <- data_frame(x = 1:2, y = 1:2)
  plot <- ggplot(df, aes(x, y)) +
    facet_grid(x ~ y) +
    theme(
      strip.background.x = element_rect(fill = "red"),
      strip.background.y = element_rect(fill = "green")
    )
  expect_doppelganger("strip_styling", plot)
})

test_that("rotated axis tick labels work", {
  df <- data_frame(
    y = c(1, 2, 3),
    label = c("short", "medium size", "very long label")
  )

  plot <- ggplot(df, aes(label, y)) + geom_point() +
    theme(axis.text.x = element_text(angle = 50, hjust = 1))
  expect_doppelganger("rotated x axis tick labels", plot)
})

test_that("plot titles and caption can be aligned to entire plot", {
  df <- data_frame(
    x = 1:3,
    y = 1:3,
    z = letters[1:3]
  )

  plot <- ggplot(df, aes(x, y, color = z)) +
    geom_point() + facet_wrap(~z) +
    labs(
      title = "Plot title aligned to entire plot",
      subtitle = "Subtitle aligned to entire plot",
      caption = "Caption aligned to panels"
    ) +
    theme(plot.title.position = "plot")
  expect_doppelganger("titles aligned to entire plot", plot)

  plot <- ggplot(df, aes(x, y, color = z)) +
    geom_point() + facet_wrap(~z) +
    labs(
      title = "Plot title aligned to panels",
      subtitle = "Subtitle aligned to panels",
      caption = "Caption aligned to entire plot"
    ) +
    theme(plot.caption.position = "plot")
  expect_doppelganger("caption aligned to entire plot", plot)

})

test_that("Legends can on all sides of the plot with custom justification", {

  plot <- ggplot(mtcars) +
    aes(
      disp, mpg,
      colour = hp,
      fill   = factor(gear),
      shape  = factor(cyl),
      size   = drat,
      alpha = wt
    ) +
    geom_point() +
    guides(
      shape  = guide_legend(position = "top"),
      colour = guide_colourbar(position = "bottom"),
      size   = guide_legend(position = "left"),
      alpha  = guide_legend(position = "right"),
      fill   = guide_legend(position = "inside", override.aes = list(shape = 21))
    ) +
    theme_test() +
    theme(
      legend.justification.top    = "left",
      legend.justification.bottom = c(1, 0),
      legend.justification.left   = c(0, 1),
      legend.justification.right  = "bottom",
      legend.justification.inside = c(0.75, 0.75),
      legend.location = "plot"
    )

  expect_doppelganger("legends at all sides with justification", plot)
})

test_that("Strips can render custom elements", {
  element_test <- function(...) {
    el <- element_text(...)
    class(el) <- c('element_test', 'element_text', 'element')
    el
  }
  element_grob.element_test <- function(element, label = "", x = NULL, y = NULL, ...) {
    rectGrob(width = unit(1, "cm"), height = unit(1, "cm"))
  }
  registerS3method("element_grob", "element_test", element_grob.element_test)

  df <- data_frame(x = 1:3, y = 1:3, a = letters[1:3])
  plot <- ggplot(df, aes(x, y)) +
    geom_point() +
    facet_wrap(~a) +
    theme(strip.text = element_test())
  expect_doppelganger("custom strip elements can render", plot)
})

test_that("theme ink and paper settings work", {

  p <- ggplot(mpg, aes(displ, hwy, colour = drv)) +
    geom_point() +
    facet_wrap(~"Strip title") +
    labs(
      title = "Main title",
      subtitle = "Subtitle",
      tag = "A",
      caption = "Caption"
    )

  expect_doppelganger(
    "Theme with inverted colours",
    p + theme_gray(ink = "white", paper = "black")
  )
})

test_that("legend margins are correct when using relative key sizes", {

  df <- data_frame(x = 1:3, y = 1:3, a = letters[1:3])
  p <- ggplot(df, aes(x, y, colour = x, shape = a)) +
    geom_point() +
    theme_test() +
    theme(
      legend.box.background = element_rect(colour = "blue", fill = NA),
      legend.background = element_rect(colour = "red", fill = NA)
    )

  vertical <- p + guides(
    colour = guide_colourbar(theme = theme(legend.key.height = unit(1, "null"))),
    shape  = guide_legend(theme = theme(legend.key.height = unit(1/3, "null")))
  ) + theme(
    legend.box.margin = margin(t = 5, b = 10, unit = "mm"),
    legend.margin = margin(t = 10, b = 5, unit = "mm")
  )

  expect_doppelganger("stretched vertical legends", vertical)

  horizontal <- p + guides(
    colour = guide_colourbar(theme = theme(legend.key.width = unit(1, "null"))),
    shape  = guide_legend(theme = theme(legend.key.width = unit(1/3, "null")))
  ) + theme(
    legend.position = "top",
    legend.box.margin = margin(l = 5, r = 10, unit = "mm"),
    legend.margin = margin(l = 10, r = 5, unit = "mm")
  )

  expect_doppelganger("stretched horizontal legends", horizontal)
})<|MERGE_RESOLUTION|>--- conflicted
+++ resolved
@@ -706,7 +706,6 @@
   expect_equal(as.numeric(test), c(5.5, 5.5, 11, 5.5))
 })
 
-<<<<<<< HEAD
 test_that("theme() warns about conflicting palette options", {
   expect_silent(
     theme(palette.colour.discrete = c("dodgerblue", "orange"))
@@ -715,7 +714,8 @@
   expect_snapshot_warning(
     theme(palette.colour.discrete = c("dodgerblue", "orange"))
   )
-=======
+})
+
 test_that("geom elements are inherited correctly", {
 
   GeomFoo <- ggproto("GeomFoo", GeomPoint)
@@ -734,7 +734,6 @@
   expect_equal(p$stroke, 2)
   expect_equal(p$size, 2)
   expect_equal(p$colour, "red")
->>>>>>> 63b263ba
 })
 
 # Visual tests ------------------------------------------------------------

skip_on_cran() # This test suite is long-running (on cran) and is skipped

test_that("dollar subsetting the theme does no partial matching", {
  t <- theme(foobar = 12)
  expect_null(t$foo)
  expect_equal(t$foobar, 12)
})

test_that("theme argument splicing works", {
  l <- list(a = 10, b = "c", d = c("foo", "bar"))
  test <- theme(!!!l)
  ref  <- theme(a = 10, b = "c", d = c("foo", "bar"))
  expect_equal(test, ref)
})

test_that("modifying theme element properties with + operator works", {

  # Changing a "leaf node" works
  t <- theme_grey() + theme(axis.title.x = element_text(colour = 'red', margin = margin()))
  expect_identical(t$axis.title.x, element_text(colour = 'red', margin = margin(), vjust = 1))
  # Make sure the theme class didn't change or get dropped
  expect_s3_class(t, "theme")
  # Make sure the element class didn't change or get dropped
<<<<<<< HEAD
  expect_s3_class(t$axis.title.x, "ggplot2::element")
  expect_s3_class(t$axis.title.x, "ggplot2::element_text")
=======
  expect_s3_class(t$axis.title.x, "element")
  expect_s3_class(t$axis.title.x, "element_text")
>>>>>>> 89b8f4db

  # Modifying an intermediate node works
  t <- theme_grey() + theme(axis.title = element_text(colour = 'red'))
  expect_identical(t$axis.title, element_text(colour = 'red'))

  # Modifying a root node changes only the specified properties
  t <- theme_grey() + theme(text = element_text(colour = 'red'))
  expect_identical(t$text@colour, 'red')
  expect_identical(t$text@family, theme_grey()$text@family)
  expect_identical(t$text@face,   theme_grey()$text@face)
  expect_identical(t$text@size,   theme_grey()$text@size)
  # Descendent is unchanged
  expect_identical(t$axis.title.x, theme_grey()$axis.title.x)

  # Adding element_blank replaces element
  t <- theme_grey() + theme(axis.text.y = element_blank())
  expect_identical(t$axis.text.y, element_blank())

  # Adding a non-blank element to an element_blank() replaces it
  t <- t + theme(axis.text.y = element_text(colour = 'red'))
  expect_identical(t$axis.text.y, element_text(colour = 'red'))

  # Adding empty theme() has no effect
  t <- theme_grey() + theme()
  expect_identical(t, theme_grey())

  expect_snapshot(theme_grey() + "asdf", error = TRUE)
})

test_that("adding theme object to ggplot object with + operator works", {
  ## test with complete theme
  p <- ggplot(data.frame(x = 1:3), aes(x, x)) + geom_point() + theme_grey()
  p <- p + theme(axis.title = element_text(size = 20))
  expect_true(p$theme$axis.title@size == 20)

  # Should update specified properties, but not reset other properties
  p <- p + theme(text = element_text(colour = 'red'))
  expect_true(p$theme$text@colour == 'red')
  tt <- theme_grey()$text
  tt@colour <- 'red'
  expect_true(tt@inherit.blank)
  tt@inherit.blank <- FALSE
  expect_identical(p$theme$text, tt)

  ## test without complete theme
  p <- ggplot(data.frame(x = 1:3), aes(x, x)) + geom_point()
  p <- p + theme(axis.title = element_text(size = 20))
  expect_true(p$theme$axis.title@size == 20)

  # Should update specified properties, but not reset other properties
  p <- p + theme(text = element_text(colour = 'red'))
  expect_true(p$theme$text@colour == 'red')
  expect_null(p$theme$text@family)
  expect_null(p$theme$text@face)
  expect_null(p$theme$text@size)
  expect_null(p$theme$text@hjust)
  expect_null(p$theme$text@vjust)
  expect_null(p$theme$text@angle)
  expect_null(p$theme$text@lineheight)
  expect_null(p$theme$text@margin)
  expect_null(p$theme$text@debug)

  ## stepwise addition of partial themes is identical to one-step addition
  p <- ggplot(data.frame(x = 1:3), aes(x, x)) + geom_point()
  p1 <- p + theme_light() +
    theme(axis.line.x = element_line(color = "blue")) +
    theme(axis.ticks.x = element_line(color = "red"))

  p2 <- p + theme_light() +
    theme(axis.line.x = element_line(color = "blue"),
          axis.ticks.x = element_line(color = "red"))

  expect_identical(p1$theme, p2$theme)
})

test_that("replacing theme elements with %+replace% operator works", {
  # Changing a "leaf node" works
  t <- theme_grey() %+replace% theme(axis.title.x = element_text(colour = 'red'))
  expect_identical(t$axis.title.x, element_text(colour = 'red'))
  # Make sure the class didn't change or get dropped
  expect_s3_class(t, "theme")

  # Changing an intermediate node works
  t <- theme_grey() %+replace% theme(axis.title = element_text(colour = 'red'))
  expect_identical(t$axis.title, element_text(colour = 'red'))
  # Descendent is unchanged
  expect_identical(t$axis.title.x, theme_grey()$axis.title.x)

  # Adding empty theme() has no effect
  t <- theme_grey() %+replace% theme()
  expect_identical(t, theme_grey())

  expect_snapshot(theme_grey() + "asdf", error = TRUE)
})

test_that("calculating theme element inheritance works", {
  t <- theme_grey() + theme(axis.title = element_text(colour = 'red'))

  # Check that properties are passed along from axis.title to axis.title.x
  e <- calc_element('axis.title.x', t)
  expect_identical(e@colour, 'red')
  expect_false(is.null(e@family))
  expect_false(is.null(e@face))
  expect_false(is.null(e@size))

  # Check that rel() works for relative sizing, and is applied at each level
  t <- theme_grey(base_size = 12) +
    theme(axis.title   = element_text(size = rel(0.5))) +
    theme(axis.title.x = element_text(size = rel(0.5)))
  e <- calc_element('axis.title', t)
  expect_identical(e@size, 6)
  ex <- calc_element('axis.title.x', t)
  expect_identical(ex@size, 3)

  # Check that a theme_blank in a parent node gets passed along to children
  t <- theme_grey() + theme(text = element_blank())
  expect_identical(calc_element('axis.title.x', t), element_blank())

  # Check that inheritance from derived class works
  element_dummyrect <- S7::new_class(
    "element_dummyrect", parent = element_rect,
    properties = c(element_rect@properties, list(dummy = S7::class_any))
  )

  e <- calc_element(
    "panel.background",
    theme(
      rect = element_rect(fill = "white", colour = "black", linewidth = 0.5, linetype = 1),
      panel.background = element_dummyrect(dummy = 5),
      complete = TRUE # need to prevent pulling in default theme
    )
  )

  expect_identical(
    e,
    element_dummyrect(
      fill = "white", colour = "black", dummy = 5, linewidth = 0.5, linetype = 1,
      inherit.blank = TRUE # this is true because we're requesting a complete theme
    )
  )

  # Check that blank elements are skipped in inheritance tree if and only if elements
  # don't inherit from blank.
  t <- theme_gray() +
    theme(
      strip.text = element_blank(),
      strip.text.x = element_text() # inherit.blank = FALSE is default
    )
  e1 <- calc_element("strip.text.x", t)
  e2 <- calc_element("text", t)
  e2@inherit.blank <- FALSE # b/c inherit.blank = TRUE for complete themes
  expect_identical(e1, e2)

  theme <- theme_gray() +
    theme(strip.text = element_blank(), strip.text.x = element_text(inherit.blank = TRUE))
  e1 <- ggplot2:::calc_element("strip.text.x", theme)
  e2 <- ggplot2:::calc_element("strip.text", theme)
  expect_identical(e1, e2)

  # Check that rel units are computed appropriately
  theme <- theme_gray() +
    theme(axis.ticks.length = unit(1, "cm"),
          axis.ticks.length.x = rel(0.5),
          axis.ticks.length.x.bottom = rel(4))

  expect_equal(calc_element("axis.ticks.length.y.left", theme), unit(1, "cm"))
  expect_equal(calc_element("axis.ticks.length.x.top", theme), unit(1, "cm") * 0.5)
  expect_equal(calc_element("axis.ticks.length.x.bottom", theme), unit(1, "cm") * 0.5 * 4)
})

test_that("complete and non-complete themes interact correctly with each other", {
  # The 'complete' attribute of t1 + t2 is the OR of their 'complete' attributes.

  # But for _element properties_, the one on the right modifies the one on the left.
  t <- theme_bw() + theme(text = element_text(colour = 'red'))
  expect_true(attr(t, "complete"))
  expect_equal(t$text@colour, 'red')

  # A complete theme object (like theme_bw) always trumps a non-complete theme object
  t <- theme(text = element_text(colour = 'red')) + theme_bw()
  expect_true(attr(t, "complete"))
  expect_equal(t$text@colour, theme_bw()$text@colour)

  # Adding two non-complete themes: the one on the right modifies the one on the left.
  t <- theme(text = element_text(colour = 'blue')) +
    theme(text = element_text(colour = 'red'))
  expect_false(attr(t, "complete"))
  expect_equal(t$text@colour, 'red')
})

test_that("complete and non-complete themes interact correctly with ggplot objects", {
  base <- ggplot(data.frame(x = 1:3), aes(x, x)) + geom_point()

  # Check that adding two theme successive theme objects to a ggplot object
  # works like adding the two theme object to each other
  p <- ggplot_build(base + theme_bw() + theme(text = element_text(colour = 'red')))
  expect_true(attr(p$plot$theme, "complete"))

  # Compare the theme objects, after sorting the items, because item order can differ
  pt <- p$plot$theme
  tt <- theme_bw() + theme(text = element_text(colour = 'red'))
  pt <- pt[order(names(pt))]
  tt <- tt[order(names(tt))]
  expect_identical(pt, tt)

  p <- ggplot_build(base + theme(text = element_text(colour = 'red')) + theme_bw())
  expect_true(attr(p$plot$theme, "complete"))
  # Compare the theme objects, after sorting the items, because item order can differ
  pt <- p$plot$theme
  tt <- theme(text = element_text(colour = 'red')) + theme_bw()
  pt <- pt[order(names(pt))]
  tt <- tt[order(names(tt))]
  expect_identical(pt, tt)

  p <- ggplot_build(base + theme(text = element_text(colour = 'red', face = 'italic')))
  expect_equal(p$plot$theme$text@colour, "red")
  expect_equal(p$plot$theme$text@face, "italic")

  p <- ggplot_build(base +
    theme(text = element_text(colour = 'red')) +
    theme(text = element_text(face = 'italic')))
  expect_equal(p$plot$theme$text@colour, "red")
  expect_equal(p$plot$theme$text@face, "italic")
})

test_that("theme(validate=FALSE) means do not check_element", {
  p <- ggplot(data.frame(x = 1:3), aes(x, x)) + geom_point()
  bw <- p + theme_bw()
  red.text <- theme(text = element_text(colour = "red"))
  bw.before <- bw + theme(animint.width = 500, validate = FALSE)
  expect_equal(bw.before$theme$animint.width, 500)

  bw.after <- p + theme(animint.width = 500, validate = FALSE) + theme_bw()
  expect_null(bw.after$theme$animint.width)

  red.after <- p + theme(animint.width = 500, validate = FALSE) + red.text
  expect_equal(red.after$theme$animint.width, 500)

  red.before <- p + red.text + theme(animint.width = 500, validate = FALSE)
  expect_equal(red.before$theme$animint.width, 500)
})

test_that("theme validation happens at build stage", {
  # adding a non-valid theme element to a theme is no problem
  expect_silent(theme_gray() + theme(text = 0))

  # the error occurs when we try to render the plot
  p <- ggplot() + theme(text = 0)
  expect_snapshot_error(print(p))

  # without validation, the error occurs when the element is accessed
  p <- ggplot() + theme(text = 0, validate = FALSE)
  expect_snapshot_error(print(p))
})

test_that("incorrect theme specifications throw meaningful errors", {
  expect_snapshot_error(add_theme(theme_grey(), theme(line = element_rect())))
  expect_snapshot_error(calc_element("line", theme(line = element_rect())))
  register_theme_elements(element_tree = list(test = el_def(element_rect)))
  expect_snapshot_error(calc_element("test", theme_gray() + theme(test = element_rect())))
  expect_snapshot_error(set_theme("foo"))
  reset_theme_settings()
})

test_that("element tree can be modified", {
  # we cannot add a new theme element without modifying the element tree
  p <- ggplot() + theme(blablabla = element_text(colour = "red"))
  expect_snapshot_warning(print(p))

  register_theme_elements(
    element_tree = list(blablabla = el_def("character", "text"))
  )
  expect_snapshot_error(ggplotGrob(p))

  register_theme_elements(
    element_tree = list(blablabla = el_def("unit", "text"))
  )
  expect_snapshot_error(ggplotGrob(p))

  # things work once we add a new element to the element tree
  register_theme_elements(
    element_tree = list(blablabla = el_def(element_text, "text"))
  )
  expect_silent(ggplotGrob(p))

  p1 <- ggplot() + theme(blablabla = element_line())
  expect_snapshot_error(ggplotGrob(p1))

  # Expect errors for invalid element trees
  expect_snapshot_error(
    register_theme_elements(element_tree = list(el_def("rect"), el_def("line")))
  )
  expect_snapshot_error(
    register_theme_elements(element_tree = list(foo = "bar"))
  )
  expect_snapshot_error(
    register_theme_elements(element_tree = list(foo = el_def(inherit = "foo")))
  )

  # inheritance and final calculation of novel element works
  final_theme <- ggplot2:::plot_theme(p, theme_gray())
  e1 <- calc_element("blablabla", final_theme)
  e2 <- calc_element("text", final_theme)
  expect_identical(e1@family, e2@family)
  expect_identical(e1@face, e2@face)
  expect_identical(e1@size, e2@size)
  expect_identical(e1@lineheight, e2@lineheight)
  expect_identical(e1@colour, "red") # not inherited from element_text

  # existing elements can be overwritten
  ed <- el_def(element_rect, "rect")
  register_theme_elements(
    element_tree = list(axis.title = ed)
  )
  expect_identical(get_element_tree()$axis.title, ed)

  reset_theme_settings() # revert back to defaults
})

test_that("all elements in complete themes have inherit.blank=TRUE", {
  inherit_blanks <- function(theme) {
    all(vapply(theme, function(el) {
<<<<<<< HEAD
      if (inherits(el, "element") && !S7::S7_inherits(el, element_blank)) {
        el@inherit.blank
=======
      if (is_theme_element(el) && !is_theme_element(el, "blank")) {
        el$inherit.blank
>>>>>>> 89b8f4db
      } else {
        TRUE
      }
    }, logical(1)))
  }
  expect_true(inherit_blanks(theme_grey()))
  expect_true(inherit_blanks(theme_bw()))
  expect_true(inherit_blanks(theme_classic()))
  expect_true(inherit_blanks(theme_dark()))
  expect_true(inherit_blanks(theme_light()))
  expect_true(inherit_blanks(theme_linedraw()))
  expect_true(inherit_blanks(theme_minimal()))
  expect_true(inherit_blanks(theme_void()))
})

test_that("elements can be merged", {
  text_base <- element_text(colour = "red", size = 10)
  expect_equal(
    merge_element(element_text(colour = "blue"), text_base),
    element_text(colour = "blue", size = 10)
  )
  rect_base <- element_rect(colour = "red", linewidth = 10)
  expect_equal(
    merge_element(element_rect(colour = "blue"), rect_base),
    element_rect(colour = "blue", linewidth = 10)
  )
  line_base <- element_line(colour = "red", linewidth = 10)
  expect_equal(
    merge_element(element_line(colour = "blue"), line_base),
    element_line(colour = "blue", linewidth = 10)
  )
  expect_snapshot(merge_element(text_base, rect_base), error = TRUE)
})

test_that("theme elements that don't inherit from element can be combined", {
  expect_identical(combine_elements(1, NULL), 1)
  expect_identical(combine_elements(NULL, 1), 1)
  expect_identical(combine_elements(1, 0), 1)
})

test_that("complete plot themes shouldn't inherit from default", {
  default_theme <- theme_gray() + theme(axis.text.x = element_text(colour = "red"))
  base <- ggplot(data.frame(x = 1), aes(x, x)) + geom_point()

  ptheme <- plot_theme(base + theme(axis.text.x = element_text(colour = "blue")), default_theme)
  expect_equal(ptheme$axis.text.x@colour, "blue")

  ptheme <- plot_theme(base + theme_void(), default_theme)
  expect_null(ptheme$axis.text.x)
})

test_that("current theme can be updated with new elements", {
  old <- set_theme(theme_grey())

  b1 <- ggplot() + theme_grey()
  b2 <- ggplot()

  # works for root element
  expect_identical(
    calc_element("text", plot_theme(b1)),
    calc_element("text", plot_theme(b2))
  )

  # works for derived element
  expect_identical(
    calc_element("axis.text.x", plot_theme(b1)),
    calc_element("axis.text.x", plot_theme(b2))
  )

  # theme calculation for nonexisting element returns NULL
  expect_null(calc_element("abcde", plot_theme(b1)))

  # element tree gets merged properly
  register_theme_elements(
    abcde = element_text(color = "blue", hjust = 0, vjust = 1),
    element_tree = list(abcde = el_def(element_text, "text"))
  )

  e1 <- calc_element("abcde", plot_theme(b2))
  e2 <- calc_element("text", plot_theme(b2))
  e2@colour <- "blue"
  e2@hjust <- 0
  e2@vjust <- 1
  expect_identical(e1, e2)

  reset_theme_settings()
  set_theme(old)
})

test_that("titleGrob() and margins() work correctly", {
  # ascenders and descenders
  g1 <- titleGrob("aaaa", 0, 0, 0.5, 0.5) # lower-case letters, no ascenders or descenders
  g2 <- titleGrob("bbbb", 0, 0, 0.5, 0.5) # lower-case letters, no descenders
  g3 <- titleGrob("gggg", 0, 0, 0.5, 0.5) # lower-case letters, no ascenders
  g4 <- titleGrob("AAAA", 0, 0, 0.5, 0.5) # upper-case letters, no descenders

  expect_equal(height_cm(g1), height_cm(g2))
  expect_equal(height_cm(g1), height_cm(g3))
  expect_equal(height_cm(g1), height_cm(g4))

  # margins
  g5 <- titleGrob("aaaa", 0, 0, 0.5, 0.5, margin = margin(t = 1, r = 0, b = 0, l = 0, unit = "cm"), margin_x = TRUE, margin_y = TRUE)
  g6 <- titleGrob("aaaa", 0, 0, 0.5, 0.5, margin = margin(t = 0, r = 1, b = 0, l = 0, unit = "cm"), margin_x = TRUE, margin_y = TRUE)
  g7 <- titleGrob("aaaa", 0, 0, 0.5, 0.5, margin = margin(t = 0, r = 0, b = 1, l = 0, unit = "cm"), margin_x = TRUE, margin_y = TRUE)
  g8 <- titleGrob("aaaa", 0, 0, 0.5, 0.5, margin = margin(t = 0, r = 0, b = 0, l = 1, unit = "cm"), margin_x = TRUE, margin_y = TRUE)

  expect_equal(height_cm(g5), height_cm(g1) + 1)
  expect_equal(width_cm(g5), width_cm(g1))
  expect_equal(height_cm(g6), height_cm(g1))
  expect_equal(width_cm(g6), width_cm(g1) + 1)
  expect_equal(height_cm(g7), height_cm(g1) + 1)
  expect_equal(width_cm(g7), width_cm(g1))
  expect_equal(height_cm(g8), height_cm(g1))
  expect_equal(width_cm(g8), width_cm(g1) + 1)

  # no margins when set to false
  g9 <- titleGrob("aaaa", 0, 0, 0.5, 0.5, margin = margin(t = 1, r = 1, b = 1, l = 1, unit = "cm"), margin_x = FALSE, margin_y = TRUE)
  g10 <- titleGrob("aaaa", 0, 0, 0.5, 0.5, margin = margin(t = 1, r = 1, b = 1, l = 1, unit = "cm"), margin_x = TRUE, margin_y = FALSE)
  expect_equal(height_cm(g9), height_cm(g1) + 2)
  # when one of margin_x or margin_y is set to FALSE and the other to TRUE, then the dimension for FALSE turns into
  # length 1null.
  expect_equal(g9$widths, grid::unit(1, "null"))
  expect_equal(g10$heights, grid::unit(1, "null"))
  expect_equal(width_cm(g10), width_cm(g1) + 2)
})

test_that("provided themes explicitly define all elements", {
  elements <- names(.element_tree)

  t <- theme_all_null()
  expect_true(all(names(t) %in% elements))
  expect_true(all(vapply(t, is.null, logical(1))))

  t <- theme_grey()
  expect_true(all(names(t) %in% elements))

  t <- theme_bw()
  expect_true(all(names(t) %in% elements))

  t <- theme_linedraw()
  expect_true(all(names(t) %in% elements))

  t <- theme_light()
  expect_true(all(names(t) %in% elements))

  t <- theme_dark()
  expect_true(all(names(t) %in% elements))

  t <- theme_minimal()
  expect_true(all(names(t) %in% elements))

  t <- theme_classic()
  expect_true(all(names(t) %in% elements))

  t <- theme_void()
  expect_true(all(names(t) %in% elements))

  t <- theme_test()
  expect_true(all(names(t) %in% elements))
})

test_that("Theme elements are checked during build", {
  p <- ggplot(mtcars) + geom_point(aes(disp, mpg)) + theme(plot.title.position = "test")
  expect_snapshot_error(ggplotGrob(p))

  p <- ggplot(mtcars) + geom_point(aes(disp, mpg)) + theme(plot.caption.position = "test")
  expect_snapshot_error(ggplotGrob(p))

  p <- ggplot(mtcars) + geom_point(aes(disp, mpg)) +
    theme(plot.tag.position = "test") + labs(tag = "test")
  expect_snapshot_error(ggplotGrob(p))
})

test_that("subtheme functions rename arguments as intended", {

  line <- element_line(colour = "red")
  rect <- element_rect(colour = "red")

  expect_equal(theme_sub_axis(ticks = line),        theme(axis.ticks = line))
  expect_equal(theme_sub_axis_x(ticks = line),      theme(axis.ticks.x = line))
  expect_equal(theme_sub_axis_y(ticks = line),      theme(axis.ticks.y = line))
  expect_equal(theme_sub_axis_top(ticks = line),    theme(axis.ticks.x.top = line))
  expect_equal(theme_sub_axis_bottom(ticks = line), theme(axis.ticks.x.bottom = line))
  expect_equal(theme_sub_axis_left(ticks = line),   theme(axis.ticks.y.left = line))
  expect_equal(theme_sub_axis_right(ticks = line),  theme(axis.ticks.y.right = line))
  expect_equal(theme_sub_legend(key = rect),        theme(legend.key = rect))
  expect_equal(theme_sub_panel(border = rect),      theme(panel.border = rect))
  expect_equal(theme_sub_plot(background = rect),   theme(plot.background = rect))
  expect_equal(theme_sub_strip(background = rect),  theme(strip.background = rect))

  # Test rejection of unknown theme elements
  expect_snapshot_warning(
    expect_equal(
      subtheme(list(foo = 1, bar = 2, axis.line = line)),
      theme(axis.line = line)
    )
  )
})

test_that("Theme validation behaves as expected", {
  tree <- get_element_tree()
  expect_silent(check_element(1,  "aspect.ratio", tree))
  expect_silent(check_element(1L, "aspect.ratio", tree))
  expect_snapshot_error(check_element("A", "aspect.ratio", tree))
})

test_that("Element subclasses are inherited", {

  # `rich` is subclass of `poor`
  poor <- element_line(colour = "red", linetype = 3)
  rich <- element_line(linetype = 2, linewidth = 2)
  class(rich) <- c("element_rich", class(rich))

  # `poor` should acquire `rich`
  test <- combine_elements(poor, rich)
  expect_s3_class(test, "element_rich")
  expect_equal(
    S7::props(test)[c("colour", "linetype", "linewidth")],
    list(colour = "red", linetype = 3, linewidth = 2)
  )

  # `rich` should stay `rich`
  test <- combine_elements(rich, poor)
  expect_s3_class(test, "element_rich")
  expect_equal(
    S7::props(test)[c("colour", "linetype", "linewidth")],
    list(colour = "red", linetype = 2, linewidth = 2)
  )

  # `sibling` is not strict subclass of `rich`
  sibling <- poor
  class(sibling) <- c("element_sibling", class(sibling))

  # `sibling` should stay `sibling`
  test <- combine_elements(sibling, rich)
  expect_s3_class(test, "element_sibling")
  expect_equal(
    S7::props(test)[c("colour", "linetype", "linewidth")],
    list(colour = "red", linetype = 3, linewidth = 2)
  )

  # `rich` should stay `rich`
  test <- combine_elements(rich, sibling)
  expect_s3_class(test, "element_rich")
  expect_equal(
    S7::props(test)[c("colour", "linetype", "linewidth")],
    list(colour = "red", linetype = 2, linewidth = 2)
  )
})

test_that("Minor tick length supports biparental inheritance", {
  my_theme <- theme_gray() + theme(
    axis.ticks.length = unit(1, "cm"),
    axis.ticks.length.y.left = unit(1, "pt"),
    axis.minor.ticks.length.y = unit(1, "inch"),
    axis.minor.ticks.length = rel(0.5)
  )
  expect_equal( # Inherits rel(0.5) from minor, 1cm from major
    calc_element("axis.minor.ticks.length.x.bottom", my_theme),
    unit(1, "cm") * 0.5
  )
  expect_equal( # Inherits 1inch directly from minor
    calc_element("axis.minor.ticks.length.y.left", my_theme),
    unit(1, "inch")
  )
})

test_that("header_family is passed on correctly", {

  td <- theme_dark(base_family = "x", header_family = "y")

  test <- calc_element("plot.title", td)
  expect_equal(test@family, "y")

  test <- calc_element("plot.subtitle", td)
  expect_equal(test@family, "x")
})

test_that("complete_theme completes a theme", {
  # `NULL` should match default
  gray <- theme_gray()
  new <- complete_theme(NULL, default = gray)
  expect_equal(new, gray, ignore_attr = "validate")

  # Elements are propagated
  new <- complete_theme(theme(axis.line = element_line("red")), gray)
  expect_equal(new$axis.line@colour, "red")

  # Missing elements are filled in if default theme is incomplete
  new <- complete_theme(default = theme())
  expect_s3_class(new$axis.line, "ggplot2::element_blank")

  # Registered elements are included
  register_theme_elements(
    test = element_text(),
    element_tree = list(test = el_def(element_text, "text"))
  )
  new <- complete_theme(default = gray)
  expect_s3_class(new$test, "ggplot2::element_text")
  reset_theme_settings()
})

test_that("panel.widths and panel.heights works with free-space panels", {

  df <- data.frame(x = c(1, 1, 2, 1, 3), g = c("A", "B", "B", "C", "C"))

  p <- ggplotGrob(
    ggplot(df, aes(x, x)) +
      geom_point() +
      scale_x_continuous(expand = expansion(add = 1)) +
      facet_grid(~ g, scales = "free_x", space = "free_x") +
      theme(
        panel.widths = unit(11, "cm"),
        panel.spacing.x = unit(1, "cm")
      )
  )

  idx <- range(panel_cols(p)$l)
  expect_equal(as.numeric(p$widths[seq(idx[1], idx[2])]), c(2, 1, 3, 1, 4))

  p <- ggplotGrob(
    ggplot(df, aes(x, x)) +
      geom_point() +
      scale_y_continuous(expand = expansion(add = 1)) +
      facet_grid(g ~ ., scales = "free_y", space = "free_y") +
      theme(
        panel.heights = unit(11, "cm"),
        panel.spacing.y = unit(1, "cm")
      )
  )

  idx <- range(panel_rows(p)$t)
  expect_equal(as.numeric(p$heights[seq(idx[1], idx[2])]), c(2, 1, 3, 1, 4))

})

test_that("panel.widths and panel.heights appropriately warn about aspect override", {
  p <- ggplot(mpg, aes(displ, hwy)) +
    geom_point() +
    theme(aspect.ratio = 1, panel.widths = unit(4, "cm"))
  expect_warning(ggplotGrob(p), "Aspect ratios are overruled")
})

test_that("margin_part() mechanics work as expected", {

  t <- theme_gray() +
    theme(plot.margin = margin_part(b = 11))

  test <- calc_element("plot.margin", t)
  expect_equal(as.numeric(test), c(5.5, 5.5, 11, 5.5))

  t <- theme_gray() +
    theme(margins = margin_part(b = 11))

  test <- calc_element("plot.margin", t)
  expect_equal(as.numeric(test), c(5.5, 5.5, 11, 5.5))
})

test_that("theme() warns about conflicting palette options", {
  expect_silent(
    theme(palette.colour.discrete = c("dodgerblue", "orange"))
  )
  local_options(ggplot2.discrete.colour = c("red", "purple"))
  expect_snapshot_warning(
    theme(palette.colour.discrete = c("dodgerblue", "orange"))
  )
})

test_that("geom elements are inherited correctly", {

  GeomFoo <- ggproto("GeomFoo", GeomPoint)
  GeomBar <- ggproto("GeomBar", GeomFoo)

  p <- ggplot(data.frame(x = 1), aes(x, x)) +
    stat_identity(geom = GeomBar) +
    theme(
      geom = element_geom(pointshape = 15),
      geom.point = element_geom(borderwidth = 2, ink = "blue"),
      geom.foo = element_geom(pointsize = 2),
      geom.bar = element_geom(ink = "red")
    )
  p <- layer_data(p)
  expect_equal(p$shape, 15)
  expect_equal(p$stroke, 2)
  expect_equal(p$size, 2)
  expect_equal(p$colour, "red")
})

# Visual tests ------------------------------------------------------------

test_that("element_polygon() can render a grob", {

  t <- theme_gray() + theme(polygon = element_polygon(fill = "orchid"))
  e <- calc_element("polygon", t)
  g <- element_grob(
    e,
    x  = c(0, 0.5, 1, 0.5, 0.15, 0.85, 0.85, 0.15),
    y  = c(0.5, 0, 0.5, 1, 0.15, 0.15, 0.85, 0.85),
    id = c(1, 1, 1, 1, 2, 2, 2, 2),
    colour = c("orange", "limegreen")
  )

  expect_s3_class(g, "pathgrob")
  expect_equal(g$gp$fill, "orchid")

  expect_doppelganger(
    "polygon elements",
    function() {grid.newpage(); grid.draw(g)}
  )
})

test_that("element_point() can render a grob", {

  t <- theme_gray() + theme(point = element_point(shape = 21, size = 5))
  e <- calc_element("point", t)
  g <- element_grob(
    e,
    x = seq(0.1, 0.9, length.out = 5),
    y = seq(0.9, 0.1, length.out = 5),
    fill = c("orange", "limegreen", "orchid", "turquoise", "grey")
  )

  expect_s3_class(g, "points")
  expect_equal(g$pch, 21)

  expect_doppelganger(
    "point elements",
    function() {grid.newpage(); grid.draw(g)}
  )
})

test_that("aspect ratio is honored", {
  df <- cbind(data_frame(x = 1:8, y = 1:8, f = gl(2,4)), expand.grid(f1 = 1:2, f2 = 1:2, rep = 1:2))
  p <- ggplot(df, aes(x, y)) +
    geom_point() +
    theme_test() +
    labs(x = NULL, y = NULL)

  p_a <- p + theme(aspect.ratio = 3)
  p_b <- p + theme(aspect.ratio = 1 / 3)

  expect_doppelganger("height is 3 times width",
    p_a
  )
  expect_doppelganger("width is 3 times height",
    p_b
  )

  expect_doppelganger("height is 3 times width, 2 wrap facets",
    p_a + facet_wrap(~f)
  )
  expect_doppelganger("height is 3 times width, 2 column facets",
    p_a + facet_grid(.~f)
  )
  expect_doppelganger("height is 3 times width, 2 row facets",
    p_a + facet_grid(f~.)
  )
  expect_doppelganger("height is 3 times width, 2x2 facets",
    p_a + facet_grid(f1~f2)
  )

})

test_that("themes don't change without acknowledgement", {
  df <- data_frame(x = 1:3, y = 1:3, z = c("a", "b", "a"), a = 1)
  plot <- ggplot(df, aes(x, y, colour = z)) +
    geom_point() +
    facet_wrap(~ a)

  expect_doppelganger("theme_bw", plot + theme_bw())
  expect_doppelganger("theme_classic", plot + theme_classic())
  expect_doppelganger("theme_dark", plot + theme_dark())
  expect_doppelganger("theme_minimal", plot + theme_minimal())
  expect_doppelganger("theme_gray", plot + theme_gray())
  expect_doppelganger("theme_light", plot + theme_light())
  expect_doppelganger("theme_void", plot + theme_void())
  expect_doppelganger("theme_linedraw", plot + theme_linedraw())
})

test_that("themes look decent at larger base sizes", {
  df <- data_frame(x = 1:3, y = 1:3, z = c("a", "b", "a"), a = 1)
  plot <- ggplot(df, aes(x, y, colour = z)) +
    geom_point() +
    facet_wrap(~ a)

  expect_doppelganger("theme_bw_large", plot + theme_bw(base_size = 33))
  expect_doppelganger("theme_classic_large", plot + theme_classic(base_size = 33))
  expect_doppelganger("theme_dark_large", plot + theme_dark(base_size = 33))
  expect_doppelganger("theme_minimal_large", plot + theme_minimal(base_size = 33))
  expect_doppelganger("theme_gray_large", plot + theme_gray(base_size = 33))
  expect_doppelganger("theme_light_large", plot + theme_light(base_size = 33))
  expect_doppelganger("theme_void_large", plot + theme_void(base_size = 33))
  expect_doppelganger("theme_linedraw_large", plot + theme_linedraw(base_size = 33))
})

test_that("setting 'spacing' and 'margins' affect the whole plot", {

  df <- data_frame(x = 1:3, y = 1:3, z = c("a", "b", "a"), a = 1)
  plot <- ggplot(df, aes(x, y, colour = z)) +
    geom_point() +
    facet_wrap(~ a) +
    theme_gray()

  expect_doppelganger("large spacing", plot + theme(spacing = unit(1, "cm")))
  expect_doppelganger("large margins", plot + theme(margins = margin(1, 1, 1, 1, "cm")))

})

test_that("axes can be styled independently", {
  plot <- ggplot() +
    geom_point(aes(1:10, 1:10)) +
    scale_x_continuous(sec.axis = dup_axis()) +
    scale_y_continuous(sec.axis = dup_axis()) +
    theme(
      axis.title.x.top = element_text(colour = 'red'),
      axis.title.x.bottom = element_text(colour = 'green'),
      axis.title.y.left = element_text(colour = 'blue'),
      axis.title.y.right = element_text(colour = 'yellow'),
      axis.text.x.top = element_text(colour = 'red'),
      axis.text.x.bottom = element_text(colour = 'green'),
      axis.text.y.left = element_text(colour = 'blue'),
      axis.text.y.right = element_text(colour = 'yellow'),
      axis.ticks.x.top = element_line(colour = 'red'),
      axis.ticks.x.bottom = element_line(colour = 'green'),
      axis.ticks.y.left = element_line(colour = 'blue'),
      axis.ticks.y.right = element_line(colour = 'yellow'),
      axis.line.x.top = element_line(colour = 'red'),
      axis.line.x.bottom = element_line(colour = 'green'),
      axis.line.y.left = element_line(colour = 'blue'),
      axis.line.y.right = element_line(colour = 'yellow')
    )
  expect_doppelganger("axes_styling", plot)
})

test_that("axes ticks can have independent lengths", {
  plot <- ggplot() +
    theme_test() +
    geom_point(aes(1:10, 1:10)) +
    scale_x_continuous(sec.axis = dup_axis()) +
    scale_y_continuous(sec.axis = dup_axis()) +
    theme(
      axis.ticks.length.x.top = unit(-0.5, "cm"),
      axis.ticks.length.x.bottom = unit(-0.25, "cm"),
      axis.ticks.length.y.left = unit(0.25, "cm"),
      axis.ticks.length.y.right = unit(0.5, "cm"),
      axis.text.x.bottom = element_text(margin = margin(t = 0.25, unit = "cm")),
      axis.text.x.top = element_text(margin = margin(b = 0.25, unit = "cm"))
    )
  expect_doppelganger("ticks_length", plot)
})

test_that("strips can be styled independently", {
  df <- data_frame(x = 1:2, y = 1:2)
  plot <- ggplot(df, aes(x, y)) +
    facet_grid(x ~ y) +
    theme(
      strip.background.x = element_rect(fill = "red"),
      strip.background.y = element_rect(fill = "green")
    )
  expect_doppelganger("strip_styling", plot)
})

test_that("rotated axis tick labels work", {
  df <- data_frame(
    y = c(1, 2, 3),
    label = c("short", "medium size", "very long label")
  )

  plot <- ggplot(df, aes(label, y)) + geom_point() +
    theme(axis.text.x = element_text(angle = 50, hjust = 1))
  expect_doppelganger("rotated x axis tick labels", plot)
})

test_that("plot titles and caption can be aligned to entire plot", {
  df <- data_frame(
    x = 1:3,
    y = 1:3,
    z = letters[1:3]
  )

  plot <- ggplot(df, aes(x, y, color = z)) +
    geom_point() + facet_wrap(~z) +
    labs(
      title = "Plot title aligned to entire plot",
      subtitle = "Subtitle aligned to entire plot",
      caption = "Caption aligned to panels"
    ) +
    theme(plot.title.position = "plot")
  expect_doppelganger("titles aligned to entire plot", plot)

  plot <- ggplot(df, aes(x, y, color = z)) +
    geom_point() + facet_wrap(~z) +
    labs(
      title = "Plot title aligned to panels",
      subtitle = "Subtitle aligned to panels",
      caption = "Caption aligned to entire plot"
    ) +
    theme(plot.caption.position = "plot")
  expect_doppelganger("caption aligned to entire plot", plot)

})

test_that("Legends can on all sides of the plot with custom justification", {

  plot <- ggplot(mtcars) +
    aes(
      disp, mpg,
      colour = hp,
      fill   = factor(gear),
      shape  = factor(cyl),
      size   = drat,
      alpha = wt
    ) +
    geom_point() +
    guides(
      shape  = guide_legend(position = "top"),
      colour = guide_colourbar(position = "bottom"),
      size   = guide_legend(position = "left"),
      alpha  = guide_legend(position = "right"),
      fill   = guide_legend(position = "inside", override.aes = list(shape = 21))
    ) +
    theme_test() +
    theme(
      legend.justification.top    = "left",
      legend.justification.bottom = c(1, 0),
      legend.justification.left   = c(0, 1),
      legend.justification.right  = "bottom",
      legend.justification.inside = c(0.75, 0.75),
      legend.location = "plot"
    )

  expect_doppelganger("legends at all sides with justification", plot)
})

test_that("Strips can render custom elements", {
<<<<<<< HEAD
  element_test <- S7::new_class("element_test", element_text)
  S7::method(element_grob, element_test) <-
    function(element, label = "", x = NULL, y = NULL, ...) {
      rectGrob(width = unit(1, "cm"), height = unit(1, "cm"))
    }
=======
  element_test <- function(...) {
    el <- element_text(...)
    class(el) <- c("element_test", "element_text", "element")
    el
  }
  element_grob.element_test <- function(element, label = "", x = NULL, y = NULL, ...) {
    rectGrob(width = unit(1, "cm"), height = unit(1, "cm"))
  }
  registerS3method("element_grob", "element_test", element_grob.element_test)
>>>>>>> 89b8f4db

  df <- data_frame(x = 1:3, y = 1:3, a = letters[1:3])
  plot <- ggplot(df, aes(x, y)) +
    geom_point() +
    facet_wrap(~a) +
    theme(strip.text = element_test())
  expect_doppelganger("custom strip elements can render", plot)
})

test_that("theme ink and paper settings work", {

  p <- ggplot(mpg, aes(displ, hwy, colour = drv)) +
    geom_point() +
    facet_wrap(~"Strip title") +
    labs(
      title = "Main title",
      subtitle = "Subtitle",
      tag = "A",
      caption = "Caption"
    )

  expect_doppelganger(
    "Theme with inverted colours",
    p + theme_gray(ink = "white", paper = "black")
  )
})

test_that("legend margins are correct when using relative key sizes", {

  df <- data_frame(x = 1:3, y = 1:3, a = letters[1:3])
  p <- ggplot(df, aes(x, y, colour = x, shape = a)) +
    geom_point() +
    theme_test() +
    theme(
      legend.box.background = element_rect(colour = "blue", fill = NA),
      legend.background = element_rect(colour = "red", fill = NA)
    )

  vertical <- p + guides(
    colour = guide_colourbar(theme = theme(legend.key.height = unit(1, "null"))),
    shape  = guide_legend(theme = theme(legend.key.height = unit(1/3, "null")))
  ) + theme(
    legend.box.margin = margin(t = 5, b = 10, unit = "mm"),
    legend.margin = margin(t = 10, b = 5, unit = "mm")
  )

  expect_doppelganger("stretched vertical legends", vertical)

  horizontal <- p + guides(
    colour = guide_colourbar(theme = theme(legend.key.width = unit(1, "null"))),
    shape  = guide_legend(theme = theme(legend.key.width = unit(1/3, "null")))
  ) + theme(
    legend.position = "top",
    legend.box.margin = margin(l = 5, r = 10, unit = "mm"),
    legend.margin = margin(l = 10, r = 5, unit = "mm")
  )

  expect_doppelganger("stretched horizontal legends", horizontal)
})<|MERGE_RESOLUTION|>--- conflicted
+++ resolved
@@ -21,13 +21,8 @@
   # Make sure the theme class didn't change or get dropped
   expect_s3_class(t, "theme")
   # Make sure the element class didn't change or get dropped
-<<<<<<< HEAD
-  expect_s3_class(t$axis.title.x, "ggplot2::element")
-  expect_s3_class(t$axis.title.x, "ggplot2::element_text")
-=======
-  expect_s3_class(t$axis.title.x, "element")
-  expect_s3_class(t$axis.title.x, "element_text")
->>>>>>> 89b8f4db
+  expect_s7_class(t$axis.title.x, element)
+  expect_s7_class(t$axis.title.x, element_text)
 
   # Modifying an intermediate node works
   t <- theme_grey() + theme(axis.title = element_text(colour = 'red'))
@@ -350,13 +345,8 @@
 test_that("all elements in complete themes have inherit.blank=TRUE", {
   inherit_blanks <- function(theme) {
     all(vapply(theme, function(el) {
-<<<<<<< HEAD
-      if (inherits(el, "element") && !S7::S7_inherits(el, element_blank)) {
+      if (is_theme_element(el) && !is_theme_element(el, "blank")) {
         el@inherit.blank
-=======
-      if (is_theme_element(el) && !is_theme_element(el, "blank")) {
-        el$inherit.blank
->>>>>>> 89b8f4db
       } else {
         TRUE
       }
@@ -992,23 +982,11 @@
 })
 
 test_that("Strips can render custom elements", {
-<<<<<<< HEAD
   element_test <- S7::new_class("element_test", element_text)
   S7::method(element_grob, element_test) <-
     function(element, label = "", x = NULL, y = NULL, ...) {
       rectGrob(width = unit(1, "cm"), height = unit(1, "cm"))
     }
-=======
-  element_test <- function(...) {
-    el <- element_text(...)
-    class(el) <- c("element_test", "element_text", "element")
-    el
-  }
-  element_grob.element_test <- function(element, label = "", x = NULL, y = NULL, ...) {
-    rectGrob(width = unit(1, "cm"), height = unit(1, "cm"))
-  }
-  registerS3method("element_grob", "element_test", element_grob.element_test)
->>>>>>> 89b8f4db
 
   df <- data_frame(x = 1:3, y = 1:3, a = letters[1:3])
   plot <- ggplot(df, aes(x, y)) +

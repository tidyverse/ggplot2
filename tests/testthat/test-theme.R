skip_on_cran() # This test suite is long-running (on cran) and is skipped

test_that("modifying theme element properties with + operator works", {

  # Changing a "leaf node" works
  t <- theme_grey() + theme(axis.title.x = element_text(colour = 'red', margin = margin()))
  expect_identical(t$axis.title.x, element_text(colour = 'red', margin = margin(), vjust = 1))
  # Make sure the theme class didn't change or get dropped
  expect_true(is.theme(t))
  # Make sure the element class didn't change or get dropped
  expect_true(inherits(t$axis.title.x, "element"))
  expect_true(inherits(t$axis.title.x, "element_text"))

  # Modifying an intermediate node works
  t <- theme_grey() + theme(axis.title = element_text(colour = 'red'))
  expect_identical(t$axis.title, element_text(colour = 'red'))

  # Modifying a root node changes only the specified properties
  t <- theme_grey() + theme(text = element_text(colour = 'red'))
  expect_identical(t$text$colour, 'red')
  expect_identical(t$text$family, theme_grey()$text$family)
  expect_identical(t$text$face,   theme_grey()$text$face)
  expect_identical(t$text$size,   theme_grey()$text$size)
  # Descendent is unchanged
  expect_identical(t$axis.title.x, theme_grey()$axis.title.x)

  # Adding element_blank replaces element
  t <- theme_grey() + theme(axis.text.y = element_blank())
  expect_identical(t$axis.text.y, element_blank())

  # Adding a non-blank element to an element_blank() replaces it
  t <- t + theme(axis.text.y = element_text(colour = 'red'))
  expect_identical(t$axis.text.y, element_text(colour = 'red'))

  # Adding empty theme() has no effect
  t <- theme_grey() + theme()
  expect_identical(t, theme_grey())

  expect_error(theme_grey() + "asdf")
})

test_that("adding theme object to ggplot object with + operator works", {
  ## test with complete theme
  p <- ggplot(data.frame(x = 1:3), aes(x, x)) + geom_point() + theme_grey()
  p <- p + theme(axis.title = element_text(size = 20))
  expect_true(p$theme$axis.title$size == 20)

  # Should update specified properties, but not reset other properties
  p <- p + theme(text = element_text(colour = 'red'))
  expect_true(p$theme$text$colour == 'red')
  tt <- theme_grey()$text
  tt$colour <- 'red'
  expect_true(tt$inherit.blank)
  tt$inherit.blank <- FALSE
  expect_identical(p$theme$text, tt)

  ## test without complete theme
  p <- ggplot(data.frame(x = 1:3), aes(x, x)) + geom_point()
  p <- p + theme(axis.title = element_text(size = 20))
  expect_true(p$theme$axis.title$size == 20)

  # Should update specified properties, but not reset other properties
  p <- p + theme(text = element_text(colour = 'red'))
  expect_true(p$theme$text$colour == 'red')
  expect_null(p$theme$text$family)
  expect_null(p$theme$text$face)
  expect_null(p$theme$text$size)
  expect_null(p$theme$text$hjust)
  expect_null(p$theme$text$vjust)
  expect_null(p$theme$text$angle)
  expect_null(p$theme$text$lineheight)
  expect_null(p$theme$text$margin)
  expect_null(p$theme$text$debug)

  ## stepwise addition of partial themes is identical to one-step addition
  p <- ggplot(data.frame(x = 1:3), aes(x, x)) + geom_point()
  p1 <- p + theme_light() +
    theme(axis.line.x = element_line(color = "blue")) +
    theme(axis.ticks.x = element_line(color = "red"))

  p2 <- p + theme_light() +
    theme(axis.line.x = element_line(color = "blue"),
          axis.ticks.x = element_line(color = "red"))

  expect_identical(p1$theme, p2$theme)
})

test_that("replacing theme elements with %+replace% operator works", {
  # Changing a "leaf node" works
  t <- theme_grey() %+replace% theme(axis.title.x = element_text(colour = 'red'))
  expect_identical(t$axis.title.x, element_text(colour = 'red'))
  # Make sure the class didn't change or get dropped
  expect_true(is.theme(t))

  # Changing an intermediate node works
  t <- theme_grey() %+replace% theme(axis.title = element_text(colour = 'red'))
  expect_identical(t$axis.title, element_text(colour = 'red'))
  # Descendent is unchanged
  expect_identical(t$axis.title.x, theme_grey()$axis.title.x)

  # Adding empty theme() has no effect
  t <- theme_grey() %+replace% theme()
  expect_identical(t, theme_grey())

  expect_error(theme_grey() + "asdf")
})

test_that("calculating theme element inheritance works", {
  t <- theme_grey() + theme(axis.title = element_text(colour = 'red'))

  # Check that properties are passed along from axis.title to axis.title.x
  e <- calc_element('axis.title.x', t)
  expect_identical(e$colour, 'red')
  expect_false(is.null(e$family))
  expect_false(is.null(e$face))
  expect_false(is.null(e$size))

  # Check that rel() works for relative sizing, and is applied at each level
  t <- theme_grey(base_size = 12) +
    theme(axis.title   = element_text(size = rel(0.5))) +
    theme(axis.title.x = element_text(size = rel(0.5)))
  e <- calc_element('axis.title', t)
  expect_identical(e$size, 6)
  ex <- calc_element('axis.title.x', t)
  expect_identical(ex$size, 3)

  # Check that a theme_blank in a parent node gets passed along to children
  t <- theme_grey() + theme(text = element_blank())
  expect_identical(calc_element('axis.title.x', t), element_blank())

  # Check that inheritance from derived class works
  element_dummyrect <- function(dummy) { # like element_rect but w/ dummy argument
    structure(list(
      fill = NULL, colour = NULL, dummy = dummy, linewidth = NULL,
      linetype = NULL, inherit.blank = FALSE
    ), class = c("element_dummyrect", "element_rect", "element"))
  }

  e <- calc_element(
    "panel.background",
    theme(
      rect = element_rect(fill = "white", colour = "black", linewidth = 0.5, linetype = 1),
      panel.background = element_dummyrect(dummy = 5),
      complete = TRUE # need to prevent pulling in default theme
    )
  )

  expect_identical(
    e,
    structure(list(
      fill = "white", colour = "black", dummy = 5, linewidth = 0.5, linetype = 1,
      inherit.blank = TRUE # this is true because we're requesting a complete theme
    ), class = c("element_dummyrect", "element_rect", "element"))
  )

  # Check that blank elements are skipped in inheritance tree if and only if elements
  # don't inherit from blank.
  t <- theme_gray() +
    theme(
      strip.text = element_blank(),
      strip.text.x = element_text() # inherit.blank = FALSE is default
    )
  e1 <- calc_element("strip.text.x", t)
  e2 <- calc_element("text", t)
  e2$inherit.blank <- FALSE # b/c inherit.blank = TRUE for complete themes
  expect_identical(e1, e2)

  theme <- theme_gray() +
    theme(strip.text = element_blank(), strip.text.x = element_text(inherit.blank = TRUE))
  e1 <- ggplot2:::calc_element("strip.text.x", theme)
  e2 <- ggplot2:::calc_element("strip.text", theme)
  expect_identical(e1, e2)

  # Check that rel units are computed appropriately
  theme <- theme_gray() +
    theme(axis.ticks.length = unit(1, "cm"),
          axis.ticks.length.x = rel(0.5),
          axis.ticks.length.x.bottom = rel(4))

  expect_equal(calc_element("axis.ticks.length.y.left", theme), unit(1, "cm"))
  expect_equal(calc_element("axis.ticks.length.x.top", theme), unit(1, "cm") * 0.5)
  expect_equal(calc_element("axis.ticks.length.x.bottom", theme), unit(1, "cm") * 0.5 * 4)
})

test_that("complete and non-complete themes interact correctly with each other", {
  # The 'complete' attribute of t1 + t2 is the OR of their 'complete' attributes.

  # But for _element properties_, the one on the right modifies the one on the left.
  t <- theme_bw() + theme(text = element_text(colour = 'red'))
  expect_true(attr(t, "complete"))
  expect_equal(t$text$colour, 'red')

  # A complete theme object (like theme_bw) always trumps a non-complete theme object
  t <- theme(text = element_text(colour = 'red')) + theme_bw()
  expect_true(attr(t, "complete"))
  expect_equal(t$text$colour, theme_bw()$text$colour)

  # Adding two non-complete themes: the one on the right modifies the one on the left.
  t <- theme(text = element_text(colour = 'blue')) +
    theme(text = element_text(colour = 'red'))
  expect_false(attr(t, "complete"))
  expect_equal(t$text$colour, 'red')
})

test_that("complete and non-complete themes interact correctly with ggplot objects", {
  base <- ggplot(data.frame(x = 1:3), aes(x, x)) + geom_point()

  # Check that adding two theme successive theme objects to a ggplot object
  # works like adding the two theme object to each other
  p <- ggplot_build(base + theme_bw() + theme(text = element_text(colour = 'red')))
  expect_true(attr(p$plot$theme, "complete"))

  # Compare the theme objects, after sorting the items, because item order can differ
  pt <- p$plot$theme
  tt <- theme_bw() + theme(text = element_text(colour = 'red'))
  pt <- pt[order(names(pt))]
  tt <- tt[order(names(tt))]
  expect_identical(pt, tt)

  p <- ggplot_build(base + theme(text = element_text(colour = 'red')) + theme_bw())
  expect_true(attr(p$plot$theme, "complete"))
  # Compare the theme objects, after sorting the items, because item order can differ
  pt <- p$plot$theme
  tt <- theme(text = element_text(colour = 'red')) + theme_bw()
  pt <- pt[order(names(pt))]
  tt <- tt[order(names(tt))]
  expect_identical(pt, tt)

  p <- ggplot_build(base + theme(text = element_text(colour = 'red', face = 'italic')))
  expect_false(attr(p$plot$theme, "complete"))
  expect_equal(p$plot$theme$text$colour, "red")
  expect_equal(p$plot$theme$text$face, "italic")

  p <- ggplot_build(base +
    theme(text = element_text(colour = 'red')) +
    theme(text = element_text(face = 'italic')))
  expect_false(attr(p$plot$theme, "complete"))
  expect_equal(p$plot$theme$text$colour, "red")
  expect_equal(p$plot$theme$text$face, "italic")
})

test_that("theme(validate=FALSE) means do not validate_element", {
  p <- ggplot(data.frame(x = 1:3), aes(x, x)) + geom_point()
  bw <- p + theme_bw()
  red.text <- theme(text = element_text(colour = "red"))
  bw.before <- bw + theme(animint.width = 500, validate = FALSE)
  expect_equal(bw.before$theme$animint.width, 500)

  bw.after <- p + theme(animint.width = 500, validate = FALSE) + theme_bw()
  expect_null(bw.after$theme$animint.width)

  red.after <- p + theme(animint.width = 500, validate = FALSE) + red.text
  expect_equal(red.after$theme$animint.width, 500)

  red.before <- p + red.text + theme(animint.width = 500, validate = FALSE)
  expect_equal(red.before$theme$animint.width, 500)
})

test_that("theme validation happens at build stage", {
  # adding a non-valid theme element to a theme is no problem
  expect_silent(theme_gray() + theme(text = 0))

  # the error occurs when we try to render the plot
  p <- ggplot() + theme(text = 0)
  expect_snapshot_error(print(p))

  # without validation, the error occurs when the element is accessed
  p <- ggplot() + theme(text = 0, validate = FALSE)
  expect_snapshot_error(print(p))
})

test_that("incorrect theme specifications throw meaningful errors", {
  expect_snapshot_error(add_theme(theme_grey(), theme(line = element_rect())))
  expect_snapshot_error(calc_element("line", theme(line = element_rect())))
  register_theme_elements(element_tree = list(test = el_def("element_rect")))
  expect_snapshot_error(calc_element("test", theme_gray() + theme(test = element_rect())))
  expect_snapshot_error(theme_set("foo"))
})

test_that("element tree can be modified", {
  # we cannot add a new theme element without modifying the element tree
  p <- ggplot() + theme(blablabla = element_text(colour = "red"))
  expect_snapshot_error(print(p))

  register_theme_elements(
    element_tree = list(blablabla = el_def("character", "text"))
  )
  expect_snapshot_error(ggplotGrob(p))

  register_theme_elements(
    element_tree = list(blablabla = el_def("unit", "text"))
  )
  expect_snapshot_error(ggplotGrob(p))

  # things work once we add a new element to the element tree
  register_theme_elements(
    element_tree = list(blablabla = el_def("element_text", "text"))
  )
  expect_silent(ggplotGrob(p))

  p1 <- ggplot() + theme(blablabla = element_line())
  expect_snapshot_error(ggplotGrob(p1))

  # inheritance and final calculation of novel element works
  final_theme <- ggplot2:::plot_theme(p, theme_gray())
  e1 <- calc_element("blablabla", final_theme)
  e2 <- calc_element("text", final_theme)
  expect_identical(e1$family, e2$family)
  expect_identical(e1$face, e2$face)
  expect_identical(e1$size, e2$size)
  expect_identical(e1$lineheight, e2$lineheight)
  expect_identical(e1$colour, "red") # not inherited from element_text

  # existing elements can be overwritten
  ed <- el_def("element_rect", "rect")
  register_theme_elements(
    element_tree = list(axis.title = ed)
  )
  expect_identical(get_element_tree()$axis.title, ed)

  reset_theme_settings(reset_current = FALSE) # revert back to defaults
})

test_that("all elements in complete themes have inherit.blank=TRUE", {
  inherit_blanks <- function(theme) {
    all(vapply(theme, function(el) {
      if (inherits(el, "element") && !inherits(el, "element_blank")) {
        el$inherit.blank
      } else {
        TRUE
      }
    }, logical(1)))
  }
  expect_true(inherit_blanks(theme_grey()))
  expect_true(inherit_blanks(theme_bw()))
  expect_true(inherit_blanks(theme_classic()))
  expect_true(inherit_blanks(theme_dark()))
  expect_true(inherit_blanks(theme_light()))
  expect_true(inherit_blanks(theme_linedraw()))
  expect_true(inherit_blanks(theme_minimal()))
  expect_true(inherit_blanks(theme_void()))
})

test_that("elements can be merged", {
  text_base <- element_text(colour = "red", size = 10)
  expect_equal(
    merge_element(element_text(colour = "blue"), text_base),
    element_text(colour = "blue", size = 10)
  )
  rect_base <- element_rect(colour = "red", linewidth = 10)
  expect_equal(
    merge_element(element_rect(colour = "blue"), rect_base),
    element_rect(colour = "blue", linewidth = 10)
  )
  line_base <- element_line(colour = "red", linewidth = 10)
  expect_equal(
    merge_element(element_line(colour = "blue"), line_base),
    element_line(colour = "blue", linewidth = 10)
  )
  expect_error(
    merge_element(text_base, rect_base),
    "Only elements of the same class can be merged"
  )
})

test_that("theme elements that don't inherit from element can be combined", {
  expect_identical(combine_elements(1, NULL), 1)
  expect_identical(combine_elements(NULL, 1), 1)
  expect_identical(combine_elements(1, 0), 1)
})

test_that("complete plot themes shouldn't inherit from default", {
  default_theme <- theme_gray() + theme(axis.text.x = element_text(colour = "red"))
  base <- ggplot(data.frame(x = 1), aes(x, x)) + geom_point()

  ptheme <- plot_theme(base + theme(axis.text.x = element_text(colour = "blue")), default_theme)
  expect_equal(ptheme$axis.text.x$colour, "blue")

  ptheme <- plot_theme(base + theme_void(), default_theme)
  expect_null(ptheme$axis.text.x)
})

test_that("current theme can be updated with new elements", {
  old <- theme_set(theme_grey())

  b1 <- ggplot() + theme_grey()
  b2 <- ggplot()

  # works for root element
  expect_identical(
    calc_element("text", plot_theme(b1)),
    calc_element("text", plot_theme(b2))
  )

  # works for derived element
  expect_identical(
    calc_element("axis.text.x", plot_theme(b1)),
    calc_element("axis.text.x", plot_theme(b2))
  )

  # theme calculation for nonexisting element returns NULL
  expect_identical(calc_element("abcde", plot_theme(b1)), NULL)

  # element tree gets merged properly
  register_theme_elements(
    abcde = element_text(color = "blue", hjust = 0, vjust = 1),
    element_tree = list(abcde = el_def("element_text", "text"))
  )

  e1 <- calc_element("abcde", plot_theme(b2))
  e2 <- calc_element("text", plot_theme(b2))
  e2$colour <- "blue"
  e2$hjust <- 0
  e2$vjust <- 1
  expect_identical(e1, e2)

  reset_theme_settings()
  theme_set(old)
})

test_that("titleGrob() and margins() work correctly", {
  # ascenders and descenders
  g1 <- titleGrob("aaaa", 0, 0, 0.5, 0.5) # lower-case letters, no ascenders or descenders
  g2 <- titleGrob("bbbb", 0, 0, 0.5, 0.5) # lower-case letters, no descenders
  g3 <- titleGrob("gggg", 0, 0, 0.5, 0.5) # lower-case letters, no ascenders
  g4 <- titleGrob("AAAA", 0, 0, 0.5, 0.5) # upper-case letters, no descenders

  expect_equal(height_cm(g1), height_cm(g2))
  expect_equal(height_cm(g1), height_cm(g3))
  expect_equal(height_cm(g1), height_cm(g4))

  # margins
  g5 <- titleGrob("aaaa", 0, 0, 0.5, 0.5, margin = margin(t = 1, r = 0, b = 0, l = 0, unit = "cm"), margin_x = TRUE, margin_y = TRUE)
  g6 <- titleGrob("aaaa", 0, 0, 0.5, 0.5, margin = margin(t = 0, r = 1, b = 0, l = 0, unit = "cm"), margin_x = TRUE, margin_y = TRUE)
  g7 <- titleGrob("aaaa", 0, 0, 0.5, 0.5, margin = margin(t = 0, r = 0, b = 1, l = 0, unit = "cm"), margin_x = TRUE, margin_y = TRUE)
  g8 <- titleGrob("aaaa", 0, 0, 0.5, 0.5, margin = margin(t = 0, r = 0, b = 0, l = 1, unit = "cm"), margin_x = TRUE, margin_y = TRUE)

  expect_equal(height_cm(g5), height_cm(g1) + 1)
  expect_equal(width_cm(g5), width_cm(g1))
  expect_equal(height_cm(g6), height_cm(g1))
  expect_equal(width_cm(g6), width_cm(g1) + 1)
  expect_equal(height_cm(g7), height_cm(g1) + 1)
  expect_equal(width_cm(g7), width_cm(g1))
  expect_equal(height_cm(g8), height_cm(g1))
  expect_equal(width_cm(g8), width_cm(g1) + 1)

  # no margins when set to false
  g9 <- titleGrob("aaaa", 0, 0, 0.5, 0.5, margin = margin(t = 1, r = 1, b = 1, l = 1, unit = "cm"), margin_x = FALSE, margin_y = TRUE)
  g10 <- titleGrob("aaaa", 0, 0, 0.5, 0.5, margin = margin(t = 1, r = 1, b = 1, l = 1, unit = "cm"), margin_x = TRUE, margin_y = FALSE)
  expect_equal(height_cm(g9), height_cm(g1) + 2)
  # when one of margin_x or margin_y is set to FALSE and the other to TRUE, then the dimension for FALSE turns into
  # length 1null.
  expect_equal(g9$widths, grid::unit(1, "null"))
  expect_equal(g10$heights, grid::unit(1, "null"))
  expect_equal(width_cm(g10), width_cm(g1) + 2)
})

test_that("provided themes explicitly define all elements", {
  elements <- names(.element_tree)

  t <- theme_all_null()
  expect_true(all(names(t) %in% elements))
  expect_true(all(vapply(t, is.null, logical(1))))

  t <- theme_grey()
  expect_true(all(names(t) %in% elements))

  t <- theme_bw()
  expect_true(all(names(t) %in% elements))

  t <- theme_linedraw()
  expect_true(all(names(t) %in% elements))

  t <- theme_light()
  expect_true(all(names(t) %in% elements))

  t <- theme_dark()
  expect_true(all(names(t) %in% elements))

  t <- theme_minimal()
  expect_true(all(names(t) %in% elements))

  t <- theme_classic()
  expect_true(all(names(t) %in% elements))

  t <- theme_void()
  expect_true(all(names(t) %in% elements))

  t <- theme_test()
  expect_true(all(names(t) %in% elements))
})

test_that("Theme elements are checked during build", {
  p <- ggplot(mtcars) + geom_point(aes(disp, mpg)) + theme(plot.title.position = "test")
  expect_snapshot_error(ggplotGrob(p))

  p <- ggplot(mtcars) + geom_point(aes(disp, mpg)) + theme(plot.caption.position = "test")
  expect_snapshot_error(ggplotGrob(p))

  p <- ggplot(mtcars) + geom_point(aes(disp, mpg)) +
    theme(plot.tag.position = "test") + labs(tag = "test")
  expect_snapshot_error(ggplotGrob(p))
})

<<<<<<< HEAD
test_that("subtheme functions rename arguments as intended", {

  line <- element_line(colour = "red")
  rect <- element_rect(colour = "red")

  expect_equal(theme_axis(ticks = line),        theme(axis.ticks = line))
  expect_equal(theme_axis_x(ticks = line),      theme(axis.ticks.x = line))
  expect_equal(theme_axis_y(ticks = line),      theme(axis.ticks.y = line))
  expect_equal(theme_axis_top(ticks = line),    theme(axis.ticks.x.top = line))
  expect_equal(theme_axis_bottom(ticks = line), theme(axis.ticks.x.bottom = line))
  expect_equal(theme_axis_left(ticks = line),   theme(axis.ticks.y.left = line))
  expect_equal(theme_axis_right(ticks = line),  theme(axis.ticks.y.right = line))
  expect_equal(theme_legend(key = rect),        theme(legend.key = rect))
  expect_equal(theme_panel(border = rect),      theme(panel.border = rect))
  expect_equal(theme_plot(background = rect),   theme(plot.background = rect))
  expect_equal(theme_strip(background = rect),  theme(strip.background = rect))

  # Test rejection of unknown theme elements
  expect_snapshot_error(
    subtheme(list(foo = 1, bar = 2))
  )
=======
test_that("Theme validation behaves as expected", {
  tree <- get_element_tree()
  expect_silent(validate_element(1,  "aspect.ratio", tree))
  expect_silent(validate_element(1L, "aspect.ratio", tree))
  expect_snapshot_error(validate_element("A", "aspect.ratio", tree))
>>>>>>> eb920afb
})

# Visual tests ------------------------------------------------------------

test_that("aspect ratio is honored", {
  df <- cbind(data_frame(x = 1:8, y = 1:8, f = gl(2,4)), expand.grid(f1 = 1:2, f2 = 1:2, rep = 1:2))
  p <- ggplot(df, aes(x, y)) +
    geom_point() +
    theme_test() +
    labs(x = NULL, y = NULL)

  p_a <- p + theme(aspect.ratio = 3)
  p_b <- p + theme(aspect.ratio = 1 / 3)

  expect_doppelganger("height is 3 times width",
    p_a
  )
  expect_doppelganger("width is 3 times height",
    p_b
  )

  expect_doppelganger("height is 3 times width, 2 wrap facets",
    p_a + facet_wrap(~f)
  )
  expect_doppelganger("height is 3 times width, 2 column facets",
    p_a + facet_grid(.~f)
  )
  expect_doppelganger("height is 3 times width, 2 row facets",
    p_a + facet_grid(f~.)
  )
  expect_doppelganger("height is 3 times width, 2x2 facets",
    p_a + facet_grid(f1~f2)
  )

})

test_that("themes don't change without acknowledgement", {
  df <- data_frame(x = 1:3, y = 1:3, z = c("a", "b", "a"), a = 1)
  plot <- ggplot(df, aes(x, y, colour = z)) +
    geom_point() +
    facet_wrap(~ a)

  expect_doppelganger("theme_bw", plot + theme_bw())
  expect_doppelganger("theme_classic", plot + theme_classic())
  expect_doppelganger("theme_dark", plot + theme_dark())
  expect_doppelganger("theme_minimal", plot + theme_minimal())
  expect_doppelganger("theme_gray", plot + theme_gray())
  expect_doppelganger("theme_light", plot + theme_light())
  expect_doppelganger("theme_void", plot + theme_void())
  expect_doppelganger("theme_linedraw", plot + theme_linedraw())
})

test_that("themes look decent at larger base sizes", {
  df <- data_frame(x = 1:3, y = 1:3, z = c("a", "b", "a"), a = 1)
  plot <- ggplot(df, aes(x, y, colour = z)) +
    geom_point() +
    facet_wrap(~ a)

  expect_doppelganger("theme_bw_large", plot + theme_bw(base_size = 33))
  expect_doppelganger("theme_classic_large", plot + theme_classic(base_size = 33))
  expect_doppelganger("theme_dark_large", plot + theme_dark(base_size = 33))
  expect_doppelganger("theme_minimal_large", plot + theme_minimal(base_size = 33))
  expect_doppelganger("theme_gray_large", plot + theme_gray(base_size = 33))
  expect_doppelganger("theme_light_large", plot + theme_light(base_size = 33))
  expect_doppelganger("theme_void_large", plot + theme_void(base_size = 33))
  expect_doppelganger("theme_linedraw_large", plot + theme_linedraw(base_size = 33))
})

test_that("axes can be styled independently", {
  plot <- ggplot() +
    geom_point(aes(1:10, 1:10)) +
    scale_x_continuous(sec.axis = dup_axis()) +
    scale_y_continuous(sec.axis = dup_axis()) +
    theme(
      axis.title.x.top = element_text(colour = 'red'),
      axis.title.x.bottom = element_text(colour = 'green'),
      axis.title.y.left = element_text(colour = 'blue'),
      axis.title.y.right = element_text(colour = 'yellow'),
      axis.text.x.top = element_text(colour = 'red'),
      axis.text.x.bottom = element_text(colour = 'green'),
      axis.text.y.left = element_text(colour = 'blue'),
      axis.text.y.right = element_text(colour = 'yellow'),
      axis.ticks.x.top = element_line(colour = 'red'),
      axis.ticks.x.bottom = element_line(colour = 'green'),
      axis.ticks.y.left = element_line(colour = 'blue'),
      axis.ticks.y.right = element_line(colour = 'yellow'),
      axis.line.x.top = element_line(colour = 'red'),
      axis.line.x.bottom = element_line(colour = 'green'),
      axis.line.y.left = element_line(colour = 'blue'),
      axis.line.y.right = element_line(colour = 'yellow')
    )
  expect_doppelganger("axes_styling", plot)
})

test_that("axes ticks can have independent lengths", {
  plot <- ggplot() +
    theme_test() +
    geom_point(aes(1:10, 1:10)) +
    scale_x_continuous(sec.axis = dup_axis()) +
    scale_y_continuous(sec.axis = dup_axis()) +
    theme(
      axis.ticks.length.x.top = unit(-.5, "cm"),
      axis.ticks.length.x.bottom = unit(-.25, "cm"),
      axis.ticks.length.y.left = unit(.25, "cm"),
      axis.ticks.length.y.right = unit(.5, "cm"),
      axis.text.x.bottom = element_text(margin = margin(t = .25, unit = "cm")),
      axis.text.x.top = element_text(margin = margin(b = .25, unit = "cm"))
    )
  expect_doppelganger("ticks_length", plot)
})

test_that("strips can be styled independently", {
  df <- data_frame(x = 1:2, y = 1:2)
  plot <- ggplot(df, aes(x, y)) +
    facet_grid(x ~ y) +
    theme(
      strip.background.x = element_rect(fill = "red"),
      strip.background.y = element_rect(fill = "green")
    )
  expect_doppelganger("strip_styling", plot)
})

test_that("rotated axis tick labels work", {
  df <- data_frame(
    y = c(1, 2, 3),
    label = c("short", "medium size", "very long label")
  )

  plot <- ggplot(df, aes(label, y)) + geom_point() +
    theme(axis.text.x = element_text(angle = 50, hjust = 1))
  expect_doppelganger("rotated x axis tick labels", plot)
})

test_that("plot titles and caption can be aligned to entire plot", {
  df <- data_frame(
    x = 1:3,
    y = 1:3,
    z = letters[1:3]
  )

  plot <- ggplot(df, aes(x, y, color = z)) +
    geom_point() + facet_wrap(~z) +
    labs(
      title = "Plot title aligned to entire plot",
      subtitle = "Subtitle aligned to entire plot",
      caption = "Caption aligned to panels"
    ) +
    theme(plot.title.position = "plot")
  expect_doppelganger("titles aligned to entire plot", plot)

  plot <- ggplot(df, aes(x, y, color = z)) +
    geom_point() + facet_wrap(~z) +
    labs(
      title = "Plot title aligned to panels",
      subtitle = "Subtitle aligned to panels",
      caption = "Caption aligned to entire plot"
    ) +
    theme(plot.caption.position = "plot")
  expect_doppelganger("caption aligned to entire plot", plot)

})

test_that("Strips can render custom elements", {
  element_test <- function(...) {
    el <- element_text(...)
    class(el) <- c('element_test', 'element_text', 'element')
    el
  }
  element_grob.element_test <- function(element, label = "", x = NULL, y = NULL, ...) {
    rectGrob(width = unit(1, "cm"), height = unit(1, "cm"))
  }
  registerS3method("element_grob", "element_test", element_grob.element_test)

  df <- data_frame(x = 1:3, y = 1:3, a = letters[1:3])
  plot <- ggplot(df, aes(x, y)) +
    geom_point() +
    facet_wrap(~a) +
    theme(strip.text = element_test())
  expect_doppelganger("custom strip elements can render", plot)
})<|MERGE_RESOLUTION|>--- conflicted
+++ resolved
@@ -502,7 +502,6 @@
   expect_snapshot_error(ggplotGrob(p))
 })
 
-<<<<<<< HEAD
 test_that("subtheme functions rename arguments as intended", {
 
   line <- element_line(colour = "red")
@@ -524,13 +523,13 @@
   expect_snapshot_error(
     subtheme(list(foo = 1, bar = 2))
   )
-=======
+})
+
 test_that("Theme validation behaves as expected", {
   tree <- get_element_tree()
   expect_silent(validate_element(1,  "aspect.ratio", tree))
   expect_silent(validate_element(1L, "aspect.ratio", tree))
   expect_snapshot_error(validate_element("A", "aspect.ratio", tree))
->>>>>>> eb920afb
 })
 
 # Visual tests ------------------------------------------------------------

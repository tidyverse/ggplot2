--- conflicted
+++ resolved
@@ -153,30 +153,19 @@
   df <- data_frame(x = 1:3, y = 3:1, z = letters[1:3])
   p <- ggplot(df, aes(x, y)) + geom_point()
 
-<<<<<<< HEAD
   # facet_wrap()
   p_wrap <- p + facet_wrap(vars(NULL))
   d_wrap <- layer_data(p_wrap)
 
-  expect_equal(d_wrap$PANEL, c(1L, 1L, 1L))
-  expect_equal(d_wrap$group, c(-1L, -1L, -1L))
-=======
-  expect_equal(d$PANEL, factor(c(1L, 1L, 1L)))
-  expect_equal(d$group, structure(c(-1L, -1L, -1L), n = 1L))
-})
->>>>>>> ea68755c
+  expect_equal(d_wrap$PANEL, factor(c(1L, 1L, 1L)))
+  expect_equal(d_wrap$group, structure(c(-1L, -1L, -1L), n = 1L))
 
   # facet_grid()
   p_grid <- p + facet_grid(vars(NULL))
   d_grid <- layer_data(p_grid)
 
-<<<<<<< HEAD
-  expect_equal(d_grid$PANEL, c(1L, 1L, 1L))
-  expect_equal(d_grid$group, c(-1L, -1L, -1L))
-=======
-  expect_equal(d$PANEL, factor(c(1L, 1L, 1L)))
-  expect_equal(d$group, structure(c(-1L, -1L, -1L), n = 1L))
->>>>>>> ea68755c
+  expect_equal(d_grid$PANEL, factor(c(1L, 1L, 1L)))
+  expect_equal(d_grid$group, structure(c(-1L, -1L, -1L), n = 1L))
 })
 
 

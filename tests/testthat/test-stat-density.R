--- conflicted
+++ resolved
@@ -19,11 +19,10 @@
   df <- mtcars
   df$weight <- mtcars$cyl
 
-<<<<<<< HEAD
-  dens <- stats::density(df$mpg, weights = df$weight / sum(df$weight))
-=======
-  dens <- stats::density(df$mpg, weights = df$weight, bw = bw.nrd0(df$mpg))
->>>>>>> 9202a47d
+  dens <- stats::density(
+    df$mpg, weights = df$weight / sum(df$weight),
+    bw = bw.nrd0(df$mpg)
+  )
   expected_density_fun <- stats::approxfun(data.frame(x = dens$x, y = dens$y))
 
   plot <- layer_data(ggplot(df, aes(mpg, weight = weight)) + stat_density())

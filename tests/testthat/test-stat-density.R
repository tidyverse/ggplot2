test_that("stat_density actually computes density", {
  # Compare functon approximations because outputs from `ggplot()` and
  # `density()` give grids spanning different ranges
  dens <- stats::density(mtcars$mpg)
  expected_density_fun <- stats::approxfun(data.frame(x = dens$x, y = dens$y))

  plot <- ggplot(mtcars, aes(mpg)) + stat_density()
  actual_density_fun <- stats::approxfun(get_layer_data(plot)[, c("x", "y")])

  test_sample <- unique(mtcars$mpg)
  expect_equal(
    expected_density_fun(test_sample),
    actual_density_fun(test_sample),
    tolerance = 1e-3
  )
})

test_that("stat_density can make weighted density estimation", {
  df <- mtcars
  df$weight <- mtcars$cyl

  dens <- stats::density(
    df$mpg, weights = df$weight / sum(df$weight),
    bw = bw.nrd0(df$mpg)
  )
  expected_density_fun <- stats::approxfun(data.frame(x = dens$x, y = dens$y))

<<<<<<< HEAD
  plot <- ggplot(df, aes(mpg, weight = weight)) + stat_density()
  actual_density_fun <- stats::approxfun(get_layer_data(plot)[, c("x", "y")])
=======
  plot <- layer_data(ggplot(df, aes(mpg, weight = weight)) + stat_density())
  actual_density_fun <- stats::approxfun(plot[, c("x", "y")])
>>>>>>> 0b348cd2

  test_sample <- unique(df$mpg)
  expect_equal(
    expected_density_fun(test_sample),
    actual_density_fun(test_sample),
    tolerance = 1e-3
  )

  expect_equal(
    plot$wdensity,
    plot$density * sum(mtcars$cyl)
  )
})

test_that("stat_density uses `bounds`", {
  mpg_min <- min(mtcars$mpg)
  mpg_max <- max(mtcars$mpg)

  expect_bounds <- function(bounds) {
    dens <- stats::density(mtcars$mpg)
    orig_density <- stats::approxfun(
      data.frame(x = dens$x, y = dens$y),
      yleft = 0,
      yright = 0
    )

    bounded_plot <- ggplot(mtcars, aes(mpg)) + stat_density(bounds = bounds)
    bounded_data <- get_layer_data(bounded_plot)[, c("x", "y")]
    plot_density <- stats::approxfun(bounded_data, yleft = 0, yright = 0)

    test_sample <- seq(mpg_min, mpg_max, by = 0.1)
    left_reflection <- orig_density(bounds[1] + (bounds[1] - test_sample))
    right_reflection <- orig_density(bounds[2] + (bounds[2] - test_sample))

    # Plot density should be an original plus added reflection at both `bounds`
    # (reflection around infinity is zero)
    expect_equal(
      orig_density(test_sample) + left_reflection + right_reflection,
      plot_density(test_sample),
      tolerance = 1e-3
    )
  }

  expect_bounds(c(-Inf, Inf))
  expect_bounds(c(mpg_min, Inf))
  expect_bounds(c(-Inf, mpg_max))
  expect_bounds(c(mpg_min, mpg_max))
})

test_that("stat_density handles data outside of `bounds`", {
  cutoff <- mtcars$mpg[1]

  # Both `x` and `weight` should be filtered out for out of `bounds` points
  expect_warning(
    data_actual <- get_layer_data(
      ggplot(mtcars, aes(mpg, weight = cyl)) +
        stat_density(bounds = c(cutoff, Inf))
    ),
    "outside of `bounds`"
  )

  mtcars_filtered <- mtcars[mtcars$mpg >= cutoff, ]
  data_expected <- get_layer_data(
    ggplot(mtcars_filtered, aes(mpg, weight = cyl)) +
      stat_density(bounds = c(cutoff, Inf))
  )

  expect_equal(data_actual, data_expected, tolerance = 1e-4)
})

test_that("compute_density succeeds when variance is zero", {
  dens <- compute_density(rep(0, 10), NULL, from = 0.5, to = 0.5)
  expect_equal(dens$n, rep(10, 512))
})

test_that("stat_density works in both directions", {
  p <- ggplot(mpg, aes(hwy)) + stat_density()
  x <- get_layer_data(p)
  expect_false(x$flipped_aes[1])

  p <- ggplot(mpg, aes(y = hwy)) + stat_density()
  y <- get_layer_data(p)
  expect_true(y$flipped_aes[1])

  x$flipped_aes <- NULL
  y$flipped_aes <- NULL
  expect_identical(x, flip_data(y, TRUE)[,names(x)])

  p <- ggplot(mpg) + stat_density()
  expect_snapshot_error(ggplot_build(p))
})

test_that("compute_density returns useful df and throws warning when <2 values", {
  expect_warning(dens <- compute_density(1, NULL, from = 0, to = 0))

  expect_equal(nrow(dens), 1)
  expect_equal(names(dens), c("x", "density", "scaled", "ndensity", "count", "wdensity", "n"))
  expect_type(dens$x, "double")
})

test_that("precompute_bandwidth() errors appropriately", {
  expect_silent(precompute_bw(1:10))
  expect_equal(precompute_bw(1:10, 5), 5)
  expect_snapshot_error(precompute_bw(1:10, bw = "foobar"))
  expect_snapshot_error(precompute_bw(1:10, bw = Inf))
})<|MERGE_RESOLUTION|>--- conflicted
+++ resolved
@@ -25,13 +25,8 @@
   )
   expected_density_fun <- stats::approxfun(data.frame(x = dens$x, y = dens$y))
 
-<<<<<<< HEAD
-  plot <- ggplot(df, aes(mpg, weight = weight)) + stat_density()
-  actual_density_fun <- stats::approxfun(get_layer_data(plot)[, c("x", "y")])
-=======
-  plot <- layer_data(ggplot(df, aes(mpg, weight = weight)) + stat_density())
+  plot <- get_layer_data(ggplot(df, aes(mpg, weight = weight)) + stat_density())
   actual_density_fun <- stats::approxfun(plot[, c("x", "y")])
->>>>>>> 0b348cd2
 
   test_sample <- unique(df$mpg)
   expect_equal(

--- conflicted
+++ resolved
@@ -1,10 +1,6 @@
 Package: ggplot2
-<<<<<<< HEAD
+Title: Create Elegant Data Visualisations Using the Grammar of Graphics
 Version: 3.5.2.9000
-=======
->>>>>>> 5b0ea0bf
-Title: Create Elegant Data Visualisations Using the Grammar of Graphics
-Version: 3.5.1.9000
 Authors@R: c(
     person("Hadley", "Wickham", , "hadley@posit.co", role = "aut",
            comment = c(ORCID = "0000-0003-4757-117X")),
@@ -35,7 +31,7 @@
 BugReports: https://github.com/tidyverse/ggplot2/issues
 Depends:
     R (>= 4.0)
-Imports: 
+Imports:
     cli,
     grDevices,
     grid,
@@ -74,9 +70,9 @@
     tibble,
     vdiffr (>= 1.0.6),
     xml2
-Enhances: 
+Enhances:
     sp
-VignetteBuilder: 
+VignetteBuilder:
     knitr
 Config/Needs/website: ggtext, tidyr, forcats, tidyverse/tidytemplate
 Config/testthat/edition: 3
@@ -85,7 +81,7 @@
 LazyData: true
 Roxygen: list(markdown = TRUE)
 RoxygenNote: 7.3.2
-Collate: 
+Collate:
     'ggproto.R'
     'ggplot-global.R'
     'aaa-.R'

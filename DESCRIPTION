--- conflicted
+++ resolved
@@ -43,16 +43,11 @@
     rgeos,
     rpart,
     rmarkdown,
-<<<<<<< HEAD
-    svglite
-Remotes:
-    jimhester/withr
-=======
     sf (>= 0.3-4),
     svglite (>= 1.2.0.9001)
 Remotes:
-    hadley/svglite
->>>>>>> 73e77b6c
+    hadley/svglite,
+    jimhester/withr
 Enhances: sp
 License: GPL-2 | file LICENSE
 URL: http://ggplot2.tidyverse.org, https://github.com/tidyverse/ggplot2

Package: ggplot2
Version: 3.5.0.9000
Title: Create Elegant Data Visualisations Using the Grammar of Graphics
Authors@R: c(
    person("Hadley", "Wickham", , "hadley@posit.co", role = "aut",
           comment = c(ORCID = "0000-0003-4757-117X")),
    person("Winston", "Chang", role = "aut",
           comment = c(ORCID = "0000-0002-1576-2126")),
    person("Lionel", "Henry", role = "aut"),
    person("Thomas Lin", "Pedersen", , "thomas.pedersen@posit.co", role = c("aut", "cre"),
           comment = c(ORCID = "0000-0002-5147-4711")),
    person("Kohske", "Takahashi", role = "aut"),
    person("Claus", "Wilke", role = "aut",
           comment = c(ORCID = "0000-0002-7470-9261")),
    person("Kara", "Woo", role = "aut",
           comment = c(ORCID = "0000-0002-5125-4188")),
    person("Hiroaki", "Yutani", role = "aut",
           comment = c(ORCID = "0000-0002-3385-7233")),
    person("Dewey", "Dunnington", role = "aut",
           comment = c(ORCID = "0000-0002-9415-4582")),
    person("Teun", "van den Brand", role = "aut",
           comment = c(ORCID = "0000-0002-9335-7468")),
    person("Posit, PBC", role = c("cph", "fnd"))
  )
Description: A system for 'declaratively' creating graphics, based on "The
    Grammar of Graphics". You provide the data, tell 'ggplot2' how to map
    variables to aesthetics, what graphical primitives to use, and it
    takes care of the details.
License: MIT + file LICENSE
URL: https://ggplot2.tidyverse.org, https://github.com/tidyverse/ggplot2
BugReports: https://github.com/tidyverse/ggplot2/issues
Depends:
    R (>= 3.5)
Imports: 
    cli,
    glue,
    grDevices,
    grid,
    gtable (>= 0.1.1),
    isoband,
    lifecycle (> 1.0.1),
    MASS,
    mgcv,
    rlang (>= 1.1.0),
    scales (>= 1.3.0),
    stats,
    tibble,
    vctrs (>= 0.5.0),
    withr (>= 2.5.0)
Suggests:
    covr,
    dplyr,
    ggplot2movies,
    hexbin,
    Hmisc,
    knitr,
    mapproj,
    maps,
    multcomp,
    munsell,
    nlme,
    profvis,
    quantreg,
    ragg (>= 1.2.6),
    RColorBrewer,
    rmarkdown,
    rpart,
    sf (>= 0.7-3),
    svglite (>= 2.1.2),
    testthat (>= 3.1.2),
    vdiffr (>= 1.0.6),
    xml2
Enhances: 
    sp
VignetteBuilder: 
    knitr
Config/Needs/website: ggtext, tidyr, forcats, tidyverse/tidytemplate
Config/testthat/edition: 3
Encoding: UTF-8
LazyData: true
Roxygen: list(markdown = TRUE)
<<<<<<< HEAD
RoxygenNote: 7.3.1
=======
RoxygenNote: 7.3.0
>>>>>>> 7c9a73a4
Collate: 
    'ggproto.R'
    'ggplot-global.R'
    'aaa-.R'
    'aes-colour-fill-alpha.R'
    'aes-evaluation.R'
    'aes-group-order.R'
    'aes-linetype-size-shape.R'
    'aes-position.R'
    'compat-plyr.R'
    'utilities.R'
    'aes.R'
    'utilities-checks.R'
    'legend-draw.R'
    'geom-.R'
    'annotation-custom.R'
    'annotation-logticks.R'
    'geom-polygon.R'
    'geom-map.R'
    'annotation-map.R'
    'geom-raster.R'
    'annotation-raster.R'
    'annotation.R'
    'autolayer.R'
    'autoplot.R'
    'axis-secondary.R'
    'backports.R'
    'bench.R'
    'bin.R'
    'coord-.R'
    'coord-cartesian-.R'
    'coord-fixed.R'
    'coord-flip.R'
    'coord-map.R'
    'coord-munch.R'
    'coord-polar.R'
    'coord-quickmap.R'
    'coord-radial.R'
    'coord-sf.R'
    'coord-transform.R'
    'data.R'
    'docs_layer.R'
    'facet-.R'
    'facet-grid-.R'
    'facet-null.R'
    'facet-wrap.R'
    'fortify-lm.R'
    'fortify-map.R'
    'fortify-multcomp.R'
    'fortify-spatial.R'
    'fortify.R'
    'stat-.R'
    'geom-abline.R'
    'geom-rect.R'
    'geom-bar.R'
    'geom-bin2d.R'
    'geom-blank.R'
    'geom-boxplot.R'
    'geom-col.R'
    'geom-path.R'
    'geom-contour.R'
    'geom-count.R'
    'geom-crossbar.R'
    'geom-segment.R'
    'geom-curve.R'
    'geom-defaults.R'
    'geom-ribbon.R'
    'geom-density.R'
    'geom-density2d.R'
    'geom-dotplot.R'
    'geom-errorbar.R'
    'geom-errorbarh.R'
    'geom-freqpoly.R'
    'geom-function.R'
    'geom-hex.R'
    'geom-histogram.R'
    'geom-hline.R'
    'geom-jitter.R'
    'geom-label.R'
    'geom-linerange.R'
    'geom-point.R'
    'geom-pointrange.R'
    'geom-quantile.R'
    'geom-rug.R'
    'geom-sf.R'
    'geom-smooth.R'
    'geom-spoke.R'
    'geom-text.R'
    'geom-tile.R'
    'geom-violin.R'
    'geom-vline.R'
    'ggplot2-package.R'
    'grob-absolute.R'
    'grob-dotstack.R'
    'grob-null.R'
    'grouping.R'
    'theme-elements.R'
    'guide-.R'
    'guide-axis.R'
    'guide-axis-logticks.R'
    'guide-axis-stack.R'
    'guide-axis-theta.R'
    'guide-legend.R'
    'guide-bins.R'
    'guide-colorbar.R'
    'guide-colorsteps.R'
    'guide-custom.R'
    'layer.R'
    'guide-none.R'
    'guide-old.R'
    'guides-.R'
    'guides-grid.R'
    'hexbin.R'
    'import-standalone-obj-type.R'
    'import-standalone-types-check.R'
    'labeller.R'
    'labels.R'
    'layer-sf.R'
    'layout.R'
    'limits.R'
    'margins.R'
    'performance.R'
    'plot-build.R'
    'plot-construction.R'
    'plot-last.R'
    'plot.R'
    'position-.R'
    'position-collide.R'
    'position-dodge.R'
    'position-dodge2.R'
    'position-identity.R'
    'position-jitter.R'
    'position-jitterdodge.R'
    'position-nudge.R'
    'position-stack.R'
    'quick-plot.R'
    'reshape-add-margins.R'
    'save.R'
    'scale-.R'
    'scale-alpha.R'
    'scale-binned.R'
    'scale-brewer.R'
    'scale-colour.R'
    'scale-continuous.R'
    'scale-date.R'
    'scale-discrete-.R'
    'scale-expansion.R'
    'scale-gradient.R'
    'scale-grey.R'
    'scale-hue.R'
    'scale-identity.R'
    'scale-linetype.R'
    'scale-linewidth.R'
    'scale-manual.R'
    'scale-shape.R'
    'scale-size.R'
    'scale-steps.R'
    'scale-type.R'
    'scale-view.R'
    'scale-viridis.R'
    'scales-.R'
    'stat-align.R'
    'stat-bin.R'
    'stat-bin2d.R'
    'stat-bindot.R'
    'stat-binhex.R'
    'stat-boxplot.R'
    'stat-contour.R'
    'stat-count.R'
    'stat-density-2d.R'
    'stat-density.R'
    'stat-ecdf.R'
    'stat-ellipse.R'
    'stat-function.R'
    'stat-identity.R'
    'stat-qq-line.R'
    'stat-qq.R'
    'stat-quantilemethods.R'
    'stat-sf-coordinates.R'
    'stat-sf.R'
    'stat-smooth-methods.R'
    'stat-smooth.R'
    'stat-sum.R'
    'stat-summary-2d.R'
    'stat-summary-bin.R'
    'stat-summary-hex.R'
    'stat-summary.R'
    'stat-unique.R'
    'stat-ydensity.R'
    'summarise-plot.R'
    'summary.R'
    'theme.R'
    'theme-defaults.R'
    'theme-current.R'
    'utilities-break.R'
    'utilities-grid.R'
    'utilities-help.R'
    'utilities-matrix.R'
    'utilities-patterns.R'
    'utilities-resolution.R'
    'utilities-tidy-eval.R'
    'zxx.R'
    'zzz.R'<|MERGE_RESOLUTION|>--- conflicted
+++ resolved
@@ -79,11 +79,7 @@
 Encoding: UTF-8
 LazyData: true
 Roxygen: list(markdown = TRUE)
-<<<<<<< HEAD
 RoxygenNote: 7.3.1
-=======
-RoxygenNote: 7.3.0
->>>>>>> 7c9a73a4
 Collate: 
     'ggproto.R'
     'ggplot-global.R'

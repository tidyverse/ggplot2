Package: ggplot2
Version: 3.3.0.9000
Title: Create Elegant Data Visualisations Using the Grammar of Graphics
Description: A system for 'declaratively' creating graphics,
    based on "The Grammar of Graphics". You provide the data, tell 'ggplot2'
    how to map variables to aesthetics, what graphical primitives to use,
    and it takes care of the details.
Authors@R: c(
    person("Hadley", "Wickham", , "hadley@rstudio.com", c("aut", "cre"),
           comment = c(ORCID = "0000-0003-4757-117X")),
    person("Winston", "Chang", , role = "aut",
           comment = c(ORCID = "0000-0002-1576-2126")),
    person("Lionel", "Henry", , role = "aut"),
    person("Thomas Lin", "Pedersen", role = "aut",
           comment = c(ORCID = "0000-0002-5147-4711")),
    person("Kohske", "Takahashi", role = "aut"),
<<<<<<< HEAD
    person("Claus", "Wilke", role = "aut",
           comment = c(ORCID = "0000-0002-7470-9261")),
    person("Kara", "Woo", role = "aut",
           comment = c(ORCID = "0000-0002-5125-4188")),
    person("Hiroaki", "Yutani", role = "aut",
           comment = c(ORCID = "0000-0002-3385-7233")),
    person("Dewey", "Dunnington", role = "aut",
           comment = c(ORCID = "0000-0002-9415-4582")),
    person("RStudio", role = c("cph"))
=======
    person("Claus", "Wilke", role = "aut"),
    person("Kara", "Woo", role = "aut"),
    person("Hiroaki", "Yutani", role = "aut"),
    person("Dewey", "Dunnington", role = "aut"),
    person("RStudio", role = c("cph", "fnd"))
>>>>>>> f1422ea6
    )
Depends:
    R (>= 3.2)
Imports: 
    digest,
    glue,
    grDevices,
    grid,
    gtable (>= 0.1.1),
    isoband,
    MASS,
    mgcv,
    rlang (>= 0.3.0),
    scales (>= 0.5.0),
    stats,
    tibble,
    withr (>= 2.0.0)
Suggests:
    covr,
    dplyr,
    ggplot2movies,
    hexbin,
    Hmisc,
    knitr,
    lattice,
    mapproj,
    maps,
    maptools,
    multcomp,
    munsell,
    nlme,
    profvis,
    quantreg,
    rgeos,
    rmarkdown,
    rpart,
    sf (>= 0.7-3),
    svglite (>= 1.2.0.9001),
    testthat (>= 2.1.0),
    vdiffr (>= 0.3.0)
Enhances: sp
License: GPL-2 | file LICENSE
URL: http://ggplot2.tidyverse.org, https://github.com/tidyverse/ggplot2
BugReports: https://github.com/tidyverse/ggplot2/issues
LazyData: true
Collate: 
    'ggproto.r'
    'ggplot-global.R'
    'aaa-.r'
    'aes-colour-fill-alpha.r'
    'aes-evaluation.r'
    'aes-group-order.r'
    'aes-linetype-size-shape.r'
    'aes-position.r'
    'compat-plyr.R'
    'utilities.r'
    'aes.r'
    'legend-draw.r'
    'geom-.r'
    'annotation-custom.r'
    'annotation-logticks.r'
    'geom-polygon.r'
    'geom-map.r'
    'annotation-map.r'
    'geom-raster.r'
    'annotation-raster.r'
    'annotation.r'
    'autolayer.r'
    'autoplot.r'
    'axis-secondary.R'
    'backports.R'
    'bench.r'
    'bin.R'
    'coord-.r'
    'coord-cartesian-.r'
    'coord-fixed.r'
    'coord-flip.r'
    'coord-map.r'
    'coord-munch.r'
    'coord-polar.r'
    'coord-quickmap.R'
    'coord-sf.R'
    'coord-transform.r'
    'data.R'
    'facet-.r'
    'facet-grid-.r'
    'facet-null.r'
    'facet-wrap.r'
    'fortify-lm.r'
    'fortify-map.r'
    'fortify-multcomp.r'
    'fortify-spatial.r'
    'fortify.r'
    'stat-.r'
    'geom-abline.r'
    'geom-rect.r'
    'geom-bar.r'
    'geom-bin2d.r'
    'geom-blank.r'
    'geom-boxplot.r'
    'geom-col.r'
    'geom-path.r'
    'geom-contour.r'
    'geom-count.r'
    'geom-crossbar.r'
    'geom-segment.r'
    'geom-curve.r'
    'geom-defaults.r'
    'geom-ribbon.r'
    'geom-density.r'
    'geom-density2d.r'
    'geom-dotplot.r'
    'geom-errorbar.r'
    'geom-errorbarh.r'
    'geom-freqpoly.r'
    'geom-function.R'
    'geom-hex.r'
    'geom-histogram.r'
    'geom-hline.r'
    'geom-jitter.r'
    'geom-label.R'
    'geom-linerange.r'
    'geom-point.r'
    'geom-pointrange.r'
    'geom-quantile.r'
    'geom-rug.r'
    'geom-sf.R'
    'geom-smooth.r'
    'geom-spoke.r'
    'geom-text.r'
    'geom-tile.r'
    'geom-violin.r'
    'geom-vline.r'
    'ggplot2.r'
    'grob-absolute.r'
    'grob-dotstack.r'
    'grob-null.r'
    'grouping.r'
    'guide-bins.R'
    'guide-colorbar.r'
    'guide-colorsteps.R'
    'guide-legend.r'
    'guides-.r'
    'guides-axis.r'
    'guides-grid.r'
    'guides-none.r'
    'hexbin.R'
    'labeller.r'
    'labels.r'
    'layer.r'
    'layer-sf.R'
    'layout.R'
    'limits.r'
    'margins.R'
    'performance.R'
    'plot-build.r'
    'plot-construction.r'
    'plot-last.r'
    'plot.r'
    'position-.r'
    'position-collide.r'
    'position-dodge.r'
    'position-dodge2.r'
    'position-identity.r'
    'position-jitter.r'
    'position-jitterdodge.R'
    'position-nudge.R'
    'position-stack.r'
    'quick-plot.r'
    'range.r'
    'reshape-add-margins.R'
    'save.r'
    'scale-.r'
    'scale-alpha.r'
    'scale-binned.R'
    'scale-brewer.r'
    'scale-colour.r'
    'scale-continuous.r'
    'scale-date.r'
    'scale-discrete-.r'
    'scale-expansion.r'
    'scale-gradient.r'
    'scale-grey.r'
    'scale-hue.r'
    'scale-identity.r'
    'scale-linetype.r'
    'scale-manual.r'
    'scale-shape.r'
    'scale-size.r'
    'scale-steps.R'
    'scale-type.R'
    'scale-view.r'
    'scale-viridis.r'
    'scales-.r'
    'stat-bin.r'
    'stat-bin2d.r'
    'stat-bindot.r'
    'stat-binhex.r'
    'stat-boxplot.r'
    'stat-contour.r'
    'stat-count.r'
    'stat-density-2d.r'
    'stat-density.r'
    'stat-ecdf.r'
    'stat-ellipse.R'
    'stat-function.r'
    'stat-identity.r'
    'stat-qq-line.R'
    'stat-qq.r'
    'stat-quantile.r'
    'stat-sf-coordinates.R'
    'stat-sf.R'
    'stat-smooth-methods.r'
    'stat-smooth.r'
    'stat-sum.r'
    'stat-summary-2d.r'
    'stat-summary-bin.R'
    'stat-summary-hex.r'
    'stat-summary.r'
    'stat-unique.r'
    'stat-ydensity.r'
    'summarise-plot.R'
    'summary.r'
    'theme-elements.r'
    'theme.r'
    'theme-defaults.r'
    'theme-current.R'
    'translate-qplot-ggplot.r'
    'translate-qplot-lattice.r'
    'utilities-break.r'
    'utilities-grid.r'
    'utilities-help.r'
    'utilities-matrix.r'
    'utilities-resolution.r'
    'utilities-table.r'
    'utilities-tidy-eval.R'
    'zxx.r'
    'zzz.r'
VignetteBuilder: knitr
RoxygenNote: 7.0.2
Roxygen: list(markdown = TRUE)
Encoding: UTF-8<|MERGE_RESOLUTION|>--- conflicted
+++ resolved
@@ -14,7 +14,6 @@
     person("Thomas Lin", "Pedersen", role = "aut",
            comment = c(ORCID = "0000-0002-5147-4711")),
     person("Kohske", "Takahashi", role = "aut"),
-<<<<<<< HEAD
     person("Claus", "Wilke", role = "aut",
            comment = c(ORCID = "0000-0002-7470-9261")),
     person("Kara", "Woo", role = "aut",
@@ -23,14 +22,7 @@
            comment = c(ORCID = "0000-0002-3385-7233")),
     person("Dewey", "Dunnington", role = "aut",
            comment = c(ORCID = "0000-0002-9415-4582")),
-    person("RStudio", role = c("cph"))
-=======
-    person("Claus", "Wilke", role = "aut"),
-    person("Kara", "Woo", role = "aut"),
-    person("Hiroaki", "Yutani", role = "aut"),
-    person("Dewey", "Dunnington", role = "aut"),
     person("RStudio", role = c("cph", "fnd"))
->>>>>>> f1422ea6
     )
 Depends:
     R (>= 3.2)

Package: ggplot2
<<<<<<< HEAD
Version: 3.5.2.9000
=======
>>>>>>> 5b0ea0bf
Title: Create Elegant Data Visualisations Using the Grammar of Graphics
Version: 3.5.1.9000
Authors@R: c(
    person("Hadley", "Wickham", , "hadley@posit.co", role = "aut",
           comment = c(ORCID = "0000-0003-4757-117X")),
    person("Winston", "Chang", role = "aut",
           comment = c(ORCID = "0000-0002-1576-2126")),
    person("Lionel", "Henry", role = "aut"),
    person("Thomas Lin", "Pedersen", , "thomas.pedersen@posit.co", role = c("aut", "cre"),
           comment = c(ORCID = "0000-0002-5147-4711")),
    person("Kohske", "Takahashi", role = "aut"),
    person("Claus", "Wilke", role = "aut",
           comment = c(ORCID = "0000-0002-7470-9261")),
    person("Kara", "Woo", role = "aut",
           comment = c(ORCID = "0000-0002-5125-4188")),
    person("Hiroaki", "Yutani", role = "aut",
           comment = c(ORCID = "0000-0002-3385-7233")),
    person("Dewey", "Dunnington", role = "aut",
           comment = c(ORCID = "0000-0002-9415-4582")),
    person("Teun", "van den Brand", role = "aut",
           comment = c(ORCID = "0000-0002-9335-7468")),
    person("Posit, PBC", role = c("cph", "fnd"))
  )
Description: A system for 'declaratively' creating graphics, based on "The
    Grammar of Graphics". You provide the data, tell 'ggplot2' how to map
    variables to aesthetics, what graphical primitives to use, and it
    takes care of the details.
License: MIT + file LICENSE
URL: https://ggplot2.tidyverse.org, https://github.com/tidyverse/ggplot2
BugReports: https://github.com/tidyverse/ggplot2/issues
Depends:
    R (>= 4.0)
Imports: 
    cli,
    grDevices,
    grid,
    gtable (>= 0.3.6),
    isoband,
    lifecycle (> 1.0.1),
    rlang (>= 1.1.0),
    scales (>= 1.3.0),
    stats,
    vctrs (>= 0.6.0),
    withr (>= 2.5.0)
Suggests:
    broom,
    covr,
    dplyr,
    ggplot2movies,
    hexbin,
    Hmisc,
    knitr,
    mapproj,
    maps,
    MASS,
    mgcv,
    multcomp,
    munsell,
    nlme,
    profvis,
    quantreg,
    ragg (>= 1.2.6),
    RColorBrewer,
    rmarkdown,
    rpart,
    sf (>= 0.7-3),
    svglite (>= 2.1.2),
    testthat (>= 3.1.5),
    tibble,
    vdiffr (>= 1.0.6),
    xml2
Enhances: 
    sp
VignetteBuilder: 
    knitr
Config/Needs/website: ggtext, tidyr, forcats, tidyverse/tidytemplate
Config/testthat/edition: 3
Config/usethis/last-upkeep: 2024-10-24
Encoding: UTF-8
LazyData: true
Roxygen: list(markdown = TRUE)
RoxygenNote: 7.3.2
Collate: 
    'ggproto.R'
    'ggplot-global.R'
    'aaa-.R'
    'aes-colour-fill-alpha.R'
    'aes-evaluation.R'
    'aes-group-order.R'
    'aes-linetype-size-shape.R'
    'aes-position.R'
    'compat-plyr.R'
    'utilities.R'
    'aes.R'
    'utilities-checks.R'
    'legend-draw.R'
    'geom-.R'
    'annotation-custom.R'
    'annotation-logticks.R'
    'geom-polygon.R'
    'geom-map.R'
    'annotation-map.R'
    'geom-raster.R'
    'annotation-raster.R'
    'annotation.R'
    'autolayer.R'
    'autoplot.R'
    'axis-secondary.R'
    'backports.R'
    'bench.R'
    'bin.R'
    'coord-.R'
    'coord-cartesian-.R'
    'coord-fixed.R'
    'coord-flip.R'
    'coord-map.R'
    'coord-munch.R'
    'coord-polar.R'
    'coord-quickmap.R'
    'coord-radial.R'
    'coord-sf.R'
    'coord-transform.R'
    'data.R'
    'docs_layer.R'
    'facet-.R'
    'facet-grid-.R'
    'facet-null.R'
    'facet-wrap.R'
    'fortify-map.R'
    'fortify-models.R'
    'fortify-spatial.R'
    'fortify.R'
    'stat-.R'
    'geom-abline.R'
    'geom-rect.R'
    'geom-bar.R'
    'geom-tile.R'
    'geom-bin2d.R'
    'geom-blank.R'
    'geom-boxplot.R'
    'geom-col.R'
    'geom-path.R'
    'geom-contour.R'
    'geom-count.R'
    'geom-crossbar.R'
    'geom-segment.R'
    'geom-curve.R'
    'geom-defaults.R'
    'geom-ribbon.R'
    'geom-density.R'
    'geom-density2d.R'
    'geom-dotplot.R'
    'geom-errorbar.R'
    'geom-freqpoly.R'
    'geom-function.R'
    'geom-hex.R'
    'geom-histogram.R'
    'geom-hline.R'
    'geom-jitter.R'
    'geom-label.R'
    'geom-linerange.R'
    'geom-point.R'
    'geom-pointrange.R'
    'geom-quantile.R'
    'geom-rug.R'
    'geom-sf.R'
    'geom-smooth.R'
    'geom-spoke.R'
    'geom-text.R'
    'geom-violin.R'
    'geom-vline.R'
    'ggplot2-package.R'
    'grob-absolute.R'
    'grob-dotstack.R'
    'grob-null.R'
    'grouping.R'
    'theme-elements.R'
    'guide-.R'
    'guide-axis.R'
    'guide-axis-logticks.R'
    'guide-axis-stack.R'
    'guide-axis-theta.R'
    'guide-legend.R'
    'guide-bins.R'
    'guide-colorbar.R'
    'guide-colorsteps.R'
    'guide-custom.R'
    'layer.R'
    'guide-none.R'
    'guide-old.R'
    'guides-.R'
    'guides-grid.R'
    'hexbin.R'
    'import-standalone-obj-type.R'
    'import-standalone-types-check.R'
    'labeller.R'
    'labels.R'
    'layer-sf.R'
    'layout.R'
    'limits.R'
    'margins.R'
    'performance.R'
    'plot-build.R'
    'plot-construction.R'
    'plot-last.R'
    'plot.R'
    'position-.R'
    'position-collide.R'
    'position-dodge.R'
    'position-dodge2.R'
    'position-identity.R'
    'position-jitter.R'
    'position-jitterdodge.R'
    'position-nudge.R'
    'position-stack.R'
    'quick-plot.R'
    'reshape-add-margins.R'
    'save.R'
    'scale-.R'
    'scale-alpha.R'
    'scale-binned.R'
    'scale-brewer.R'
    'scale-colour.R'
    'scale-continuous.R'
    'scale-date.R'
    'scale-discrete-.R'
    'scale-expansion.R'
    'scale-gradient.R'
    'scale-grey.R'
    'scale-hue.R'
    'scale-identity.R'
    'scale-linetype.R'
    'scale-linewidth.R'
    'scale-manual.R'
    'scale-shape.R'
    'scale-size.R'
    'scale-steps.R'
    'scale-type.R'
    'scale-view.R'
    'scale-viridis.R'
    'scales-.R'
    'stat-align.R'
    'stat-bin.R'
    'stat-summary-2d.R'
    'stat-bin2d.R'
    'stat-bindot.R'
    'stat-binhex.R'
    'stat-boxplot.R'
    'stat-connect.R'
    'stat-contour.R'
    'stat-count.R'
    'stat-density-2d.R'
    'stat-density.R'
    'stat-ecdf.R'
    'stat-ellipse.R'
    'stat-function.R'
    'stat-identity.R'
    'stat-manual.R'
    'stat-qq-line.R'
    'stat-qq.R'
    'stat-quantilemethods.R'
    'stat-sf-coordinates.R'
    'stat-sf.R'
    'stat-smooth-methods.R'
    'stat-smooth.R'
    'stat-sum.R'
    'stat-summary-bin.R'
    'stat-summary-hex.R'
    'stat-summary.R'
    'stat-unique.R'
    'stat-ydensity.R'
    'summarise-plot.R'
    'summary.R'
    'theme.R'
    'theme-defaults.R'
    'theme-current.R'
    'theme-sub.R'
    'utilities-break.R'
    'utilities-grid.R'
    'utilities-help.R'
    'utilities-patterns.R'
    'utilities-resolution.R'
    'utilities-tidy-eval.R'
    'zxx.R'
    'zzz.R'<|MERGE_RESOLUTION|>--- conflicted
+++ resolved
@@ -1,10 +1,6 @@
 Package: ggplot2
-<<<<<<< HEAD
 Version: 3.5.2.9000
-=======
->>>>>>> 5b0ea0bf
 Title: Create Elegant Data Visualisations Using the Grammar of Graphics
-Version: 3.5.1.9000
 Authors@R: c(
     person("Hadley", "Wickham", , "hadley@posit.co", role = "aut",
            comment = c(ORCID = "0000-0003-4757-117X")),

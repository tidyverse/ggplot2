--- conflicted
+++ resolved
@@ -224,11 +224,6 @@
     'zxx.r'
     'zzz.r'
 VignetteBuilder: knitr
-<<<<<<< HEAD
 RoxygenNote: 6.0.0
 Remotes: hadley/svglite
-Encoding: UTF-8
-=======
-RoxygenNote: 6.0.1
-Roxygen: list(markdown = TRUE)
->>>>>>> 32e699e0
+Encoding: UTF-8
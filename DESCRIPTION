Package: ggplot2
<<<<<<< HEAD
Version: 3.4.4.9000
=======
Version: 3.4.3.9000
>>>>>>> 6dd9bb66
Title: Create Elegant Data Visualisations Using the Grammar of Graphics
Authors@R: c(
    person("Hadley", "Wickham", , "hadley@posit.co", role = "aut",
           comment = c(ORCID = "0000-0003-4757-117X")),
    person("Winston", "Chang", role = "aut",
           comment = c(ORCID = "0000-0002-1576-2126")),
    person("Lionel", "Henry", role = "aut"),
    person("Thomas Lin", "Pedersen", , "thomas.pedersen@posit.co", role = c("aut", "cre"),
           comment = c(ORCID = "0000-0002-5147-4711")),
    person("Kohske", "Takahashi", role = "aut"),
    person("Claus", "Wilke", role = "aut",
           comment = c(ORCID = "0000-0002-7470-9261")),
    person("Kara", "Woo", role = "aut",
           comment = c(ORCID = "0000-0002-5125-4188")),
    person("Hiroaki", "Yutani", role = "aut",
           comment = c(ORCID = "0000-0002-3385-7233")),
    person("Dewey", "Dunnington", role = "aut",
           comment = c(ORCID = "0000-0002-9415-4582")),
    person("Posit, PBC", role = c("cph", "fnd"))
  )
Description: A system for 'declaratively' creating graphics, based on "The
    Grammar of Graphics". You provide the data, tell 'ggplot2' how to map
    variables to aesthetics, what graphical primitives to use, and it
    takes care of the details.
License: MIT + file LICENSE
URL: https://ggplot2.tidyverse.org, https://github.com/tidyverse/ggplot2
BugReports: https://github.com/tidyverse/ggplot2/issues
Depends:
    R (>= 3.5)
Imports: 
    cli,
    glue,
    grDevices,
    grid,
    gtable (>= 0.1.1),
    isoband,
    lifecycle (> 1.0.1),
    MASS,
    mgcv,
    rlang (>= 1.1.0),
    scales (>= 1.2.0),
    stats,
    tibble,
    vctrs (>= 0.5.0),
    withr (>= 2.5.0)
Suggests:
    covr,
    dplyr,
    ggplot2movies,
    hexbin,
    Hmisc,
    knitr,
    mapproj,
    maps,
    multcomp,
    munsell,
    nlme,
    profvis,
    quantreg,
    ragg,
    RColorBrewer,
    rmarkdown,
    rpart,
    sf (>= 0.7-3),
    svglite (>= 1.2.0.9001),
    testthat (>= 3.1.2),
    vdiffr (>= 1.0.6),
    xml2
Enhances: 
    sp
VignetteBuilder: 
    knitr
Config/Needs/website: ggtext, tidyr, forcats, tidyverse/tidytemplate
Config/testthat/edition: 3
Encoding: UTF-8
LazyData: true
Roxygen: list(markdown = TRUE)
RoxygenNote: 7.2.3
Collate: 
    'ggproto.R'
    'ggplot-global.R'
    'aaa-.R'
    'aes-colour-fill-alpha.R'
    'aes-evaluation.R'
    'aes-group-order.R'
    'aes-linetype-size-shape.R'
    'aes-position.R'
    'compat-plyr.R'
    'utilities.R'
    'aes.R'
    'utilities-checks.R'
    'legend-draw.R'
    'geom-.R'
    'annotation-custom.R'
    'annotation-logticks.R'
    'geom-polygon.R'
    'geom-map.R'
    'annotation-map.R'
    'geom-raster.R'
    'annotation-raster.R'
    'annotation.R'
    'autolayer.R'
    'autoplot.R'
    'axis-secondary.R'
    'backports.R'
    'bench.R'
    'bin.R'
    'coord-.R'
    'coord-cartesian-.R'
    'coord-fixed.R'
    'coord-flip.R'
    'coord-map.R'
    'coord-munch.R'
    'coord-polar.R'
    'coord-quickmap.R'
    'coord-sf.R'
    'coord-transform.R'
    'data.R'
    'facet-.R'
    'facet-grid-.R'
    'facet-null.R'
    'facet-wrap.R'
    'fortify-lm.R'
    'fortify-map.R'
    'fortify-multcomp.R'
    'fortify-spatial.R'
    'fortify.R'
    'stat-.R'
    'geom-abline.R'
    'geom-rect.R'
    'geom-bar.R'
    'geom-bin2d.R'
    'geom-blank.R'
    'geom-boxplot.R'
    'geom-col.R'
    'geom-path.R'
    'geom-contour.R'
    'geom-count.R'
    'geom-crossbar.R'
    'geom-segment.R'
    'geom-curve.R'
    'geom-defaults.R'
    'geom-ribbon.R'
    'geom-density.R'
    'geom-density2d.R'
    'geom-dotplot.R'
    'geom-errorbar.R'
    'geom-errorbarh.R'
    'geom-freqpoly.R'
    'geom-function.R'
    'geom-hex.R'
    'geom-histogram.R'
    'geom-hline.R'
    'geom-jitter.R'
    'geom-label.R'
    'geom-linerange.R'
    'geom-point.R'
    'geom-pointrange.R'
    'geom-quantile.R'
    'geom-rug.R'
    'geom-sf.R'
    'geom-smooth.R'
    'geom-spoke.R'
    'geom-text.R'
    'geom-tile.R'
    'geom-violin.R'
    'geom-vline.R'
    'ggplot2-package.R'
    'grob-absolute.R'
    'grob-dotstack.R'
    'grob-null.R'
    'grouping.R'
    'guide-.R'
    'guide-axis.R'
    'guide-legend.R'
    'guide-bins.R'
    'guide-colorbar.R'
    'guide-colorsteps.R'
    'layer.R'
    'guide-none.R'
    'guide-old.R'
    'guides-.R'
    'guides-grid.R'
    'hexbin.R'
    'import-standalone-obj-type.R'
    'import-standalone-types-check.R'
    'labeller.R'
    'labels.R'
    'layer-sf.R'
    'layout.R'
    'limits.R'
    'margins.R'
    'performance.R'
    'plot-build.R'
    'plot-construction.R'
    'plot-last.R'
    'plot.R'
    'position-.R'
    'position-collide.R'
    'position-dodge.R'
    'position-dodge2.R'
    'position-identity.R'
    'position-jitter.R'
    'position-jitterdodge.R'
    'position-nudge.R'
    'position-stack.R'
    'quick-plot.R'
    'reshape-add-margins.R'
    'save.R'
    'scale-.R'
    'scale-alpha.R'
    'scale-binned.R'
    'scale-brewer.R'
    'scale-colour.R'
    'scale-continuous.R'
    'scale-date.R'
    'scale-discrete-.R'
    'scale-expansion.R'
    'scale-gradient.R'
    'scale-grey.R'
    'scale-hue.R'
    'scale-identity.R'
    'scale-linetype.R'
    'scale-linewidth.R'
    'scale-manual.R'
    'scale-shape.R'
    'scale-size.R'
    'scale-steps.R'
    'scale-type.R'
    'scale-view.R'
    'scale-viridis.R'
    'scales-.R'
    'stat-align.R'
    'stat-bin.R'
    'stat-bin2d.R'
    'stat-bindot.R'
    'stat-binhex.R'
    'stat-boxplot.R'
    'stat-contour.R'
    'stat-count.R'
    'stat-density-2d.R'
    'stat-density.R'
    'stat-ecdf.R'
    'stat-ellipse.R'
    'stat-function.R'
    'stat-identity.R'
    'stat-qq-line.R'
    'stat-qq.R'
    'stat-quantilemethods.R'
    'stat-sf-coordinates.R'
    'stat-sf.R'
    'stat-smooth-methods.R'
    'stat-smooth.R'
    'stat-sum.R'
    'stat-summary-2d.R'
    'stat-summary-bin.R'
    'stat-summary-hex.R'
    'stat-summary.R'
    'stat-unique.R'
    'stat-ydensity.R'
    'summarise-plot.R'
    'summary.R'
    'theme-elements.R'
    'theme.R'
    'theme-defaults.R'
    'theme-current.R'
    'utilities-break.R'
    'utilities-grid.R'
    'utilities-help.R'
    'utilities-matrix.R'
    'utilities-resolution.R'
    'utilities-tidy-eval.R'
    'zxx.R'
    'zzz.R'<|MERGE_RESOLUTION|>--- conflicted
+++ resolved
@@ -1,9 +1,5 @@
 Package: ggplot2
-<<<<<<< HEAD
 Version: 3.4.4.9000
-=======
-Version: 3.4.3.9000
->>>>>>> 6dd9bb66
 Title: Create Elegant Data Visualisations Using the Grammar of Graphics
 Authors@R: c(
     person("Hadley", "Wickham", , "hadley@posit.co", role = "aut",

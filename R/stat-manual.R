--- conflicted
+++ resolved
@@ -1,4 +1,4 @@
-#' @rdname ggplot2-ggproto
+#' @rdname Stat
 #' @format NULL
 #' @usage NULL
 #' @export
@@ -100,53 +100,4 @@
 #'     args = vars(hull = chull(x, y), x = x[hull], y = y[hull])
 #'   )
 #' }
-<<<<<<< HEAD
-stat_manual <- make_constructor(StatManual, geom = "point")
-=======
-stat_manual <- function(
-    mapping = NULL,
-    data = NULL,
-    geom = "point",
-    position = "identity",
-    ...,
-    fun = identity,
-    args = list(),
-    na.rm = FALSE,
-    show.legend = NA,
-    inherit.aes = TRUE) {
-
-  layer(
-    data = data,
-    mapping = mapping,
-    stat = StatManual,
-    geom = geom,
-    position = position,
-    show.legend = show.legend,
-    inherit.aes = inherit.aes,
-    params = list2(
-      na.rm = na.rm,
-      fun = fun,
-      args = args,
-      ...
-    )
-  )
-}
-
-#' @rdname Stat
-#' @format NULL
-#' @usage NULL
-#' @export
-StatManual <- ggproto(
-  "StatManual", Stat,
-
-  setup_params = function(data, params) {
-    params$fun <- allow_lambda(params$fun)
-    check_function(params$fun, arg = "fun")
-    params
-  },
-
-  compute_group = function(data, scales, fun = identity, args = list()) {
-    as_gg_data_frame(inject(fun(data, !!!args)))
-  }
-)
->>>>>>> 4f9b9b4b
+stat_manual <- make_constructor(StatManual, geom = "point")
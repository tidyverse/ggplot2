--- conflicted
+++ resolved
@@ -17,7 +17,6 @@
 #' @inheritParams guide_legend
 #' @param nbin A numeric specifying the number of bins for drawing the
 #'   colourbar. A smoother colourbar results from a larger value.
-<<<<<<< HEAD
 #' @param display A string indicating a method to display the colourbar. Can be
 #'   one of the following:
 #'
@@ -30,15 +29,9 @@
 #'   the colourbar is rendered as a raster object. If `FALSE` then the colourbar
 #'   is rendered as a set of rectangles. Note that not all graphics devices are
 #'   capable of rendering raster image.
-=======
-#' @param raster A logical. If `TRUE` then the colourbar is rendered as a
-#'   raster object. If `FALSE` then the colourbar is rendered as a set of
-#'   rectangles. Note that not all graphics devices are capable of rendering
-#'   raster image.
 #' @param alpha A numeric between 0 and 1 setting the colour transparency of
 #'   the bar. Use `NA` to preserve the alpha encoded in the colour itself
 #'   (default).
->>>>>>> 4d7e202d
 #' @param draw.ulim A logical specifying if the upper limit tick marks should
 #'   be visible.
 #' @param draw.llim A logical specifying if the lower limit tick marks should
@@ -123,15 +116,10 @@
 guide_colourbar <- function(
   title = waiver(),
   theme = NULL,
-<<<<<<< HEAD
   nbin = NULL,
   display = "raster",
   raster = deprecated(),
-=======
-  nbin = 300,
-  raster = TRUE,
   alpha = NA,
->>>>>>> 4d7e202d
   draw.ulim = TRUE,
   draw.llim = TRUE,
   position = NULL,
@@ -159,12 +147,8 @@
     title = title,
     theme = theme,
     nbin = nbin,
-<<<<<<< HEAD
     display = display,
-=======
-    raster = raster,
     alpha = alpha,
->>>>>>> 4d7e202d
     draw_lim = c(isTRUE(draw.llim), isTRUE(draw.ulim)),
     position = position,
     direction = direction,
@@ -199,12 +183,8 @@
 
     # bar
     nbin = 300,
-<<<<<<< HEAD
     display = "raster",
-=======
-    raster = TRUE,
     alpha = NA,
->>>>>>> 4d7e202d
 
     draw_lim = c(TRUE, TRUE),
 

--- conflicted
+++ resolved
@@ -15,24 +15,6 @@
 #' see [guides()].
 #'
 #' @inheritParams guide_legend
-<<<<<<< HEAD
-=======
-#' @param barwidth,barheight A numeric or [grid::unit()] object specifying the
-#'   width and height of the bar respectively. Default value is derived from
-#'   `legend.key.width`, `legend.key.height` or `legend.key` in [theme()].\cr
-#'   `r lifecycle::badge("experimental")`: optionally a `"null"` unit to stretch
-#'   the bar to the available space.
-#' @param frame A theme object for rendering a frame drawn around the bar.
-#'   Usually, the object of `element_rect()` is expected. If `element_blank()`
-#'   (default), no frame is drawn.
-#' @param frame.colour A string specifying the colour of the frame
-#'   drawn around the bar. For backward compatibility, if this argument is
-#'   not `NULL`, the `frame` argument will be set to `element_rect()`.
-#' @param frame.linewidth A numeric specifying the width of the frame
-#'   drawn around the bar in millimetres.
-#' @param frame.linetype A numeric specifying the linetype of the frame
-#'   drawn around the bar.
->>>>>>> 5ed2d88d
 #' @param nbin A numeric specifying the number of bins for drawing the
 #'   colourbar. A smoother colourbar results from a larger value.
 #' @param raster A logical. If `TRUE` then the colourbar is rendered as a
@@ -348,29 +330,14 @@
       )
       grob <- rasterGrob(
         image  = image,
-<<<<<<< HEAD
-        width  = elements$key_width,
-        height = elements$key_height,
-        default.units = "cm",
-=======
         width  = 1,
         height = 1,
         default.units = "npc",
->>>>>>> 5ed2d88d
         gp = gpar(col = NA),
         interpolate = TRUE
       )
     } else{
       if (params$direction == "horizontal") {
-<<<<<<< HEAD
-        width  <- elements$key_width / nrow(decor)
-        height <- elements$key_height
-        x <- (seq(nrow(decor)) - 1) * width
-        y <- 0
-      } else {
-        width  <- elements$key_width
-        height <- elements$key_height / nrow(decor)
-=======
         width  <- 1 / nrow(decor)
         height <- 1
         x <- (seq(nrow(decor)) - 1) * width
@@ -378,7 +345,6 @@
       } else {
         width  <- 1
         height <- 1 / nrow(decor)
->>>>>>> 5ed2d88d
         y <- (seq(nrow(decor)) - 1) * height
         x <- 0
       }

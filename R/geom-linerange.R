--- conflicted
+++ resolved
@@ -60,13 +60,7 @@
 #'  [stat_summary()] for examples of these guys in use,
 #'  [geom_smooth()] for continuous analogue
 #' @export
-<<<<<<< HEAD
-#' @inheritParams layer
-#' @inheritParams geom_bar
-#' @inheritParams geom_segment
-=======
 #' @inheritParams shared_layer_parameters
->>>>>>> 7caada42
 #' @examples
 #' # Create a simple example dataset
 #' df <- data.frame(

#' @rdname ggplot2-ggproto
#' @format NULL
#' @usage NULL
#' @export
GeomLinerange <- ggproto(
  "GeomLinerange", Geom,

  default_aes = aes(
    colour = from_theme(ink),
    linewidth = from_theme(linewidth),
    linetype = from_theme(linetype),
    alpha = NA
  ),

  draw_key = draw_key_linerange,

  required_aes = c("x|y", "ymin|xmin", "ymax|xmax"),

  setup_params = function(data, params) {
    params$flipped_aes <- has_flipped_aes(data, params, range_is_orthogonal = TRUE)
    # if flipped_aes == TRUE then y, xmin, xmax is present
    if (!(params$flipped_aes || all(c("x", "ymin", "ymax") %in% c(names(data), names(params))))) {
      cli::cli_abort("Either, {.field x}, {.field ymin}, and {.field ymax} {.emph or} {.field y}, {.field xmin}, and {.field xmax} must be supplied.")
    }
    params
  },

  extra_params = c("na.rm", "orientation"),

  setup_data = function(data, params) {
    data$flipped_aes <- params$flipped_aes
    data
  },

  draw_panel = function(data, panel_params, coord, lineend = "butt", flipped_aes = FALSE, na.rm = FALSE) {
    data <- flip_data(data, flipped_aes)
    data <- transform(data, xend = x, y = ymin, yend = ymax)
    data <- flip_data(data, flipped_aes)
    ggname("geom_linerange", GeomSegment$draw_panel(data, panel_params, coord, lineend = lineend, na.rm = na.rm))
  },

  rename_size = TRUE
)

#' Vertical intervals: lines, crossbars & errorbars
#'
#' Various ways of representing a vertical interval defined by `x`,
#' `ymin` and `ymax`. Each case draws a single graphical object.
#'
#' @eval rd_orientation()
#'
#' @eval rd_aesthetics("geom", "linerange", "Note that `geom_pointrange()` also understands `size` for the size of the points.")
#' @param fatten `r lifecycle::badge("deprecated")`  A multiplicative factor
#'   used to increase the size of the middle bar in `geom_crossbar()` and the
#'   middle point in `geom_pointrange()`.
#' @seealso
#'  [stat_summary()] for examples of these guys in use,
#'  [geom_smooth()] for continuous analogue
#' @export
#' @inheritParams layer
#' @inheritParams geom_bar
#' @examples
#' # Create a simple example dataset
#' df <- data.frame(
#'   trt = factor(c(1, 1, 2, 2)),
#'   resp = c(1, 5, 3, 4),
#'   group = factor(c(1, 2, 1, 2)),
#'   upper = c(1.1, 5.3, 3.3, 4.2),
#'   lower = c(0.8, 4.6, 2.4, 3.6)
#' )
#'
#' p <- ggplot(df, aes(trt, resp, colour = group))
#' p + geom_linerange(aes(ymin = lower, ymax = upper))
#' p + geom_pointrange(aes(ymin = lower, ymax = upper))
#' p + geom_crossbar(aes(ymin = lower, ymax = upper), width = 0.2)
#' p + geom_errorbar(aes(ymin = lower, ymax = upper), width = 0.2)
#'
#' # Flip the orientation by changing mapping
#' ggplot(df, aes(resp, trt, colour = group)) +
#'   geom_linerange(aes(xmin = lower, xmax = upper))
#'
#' # Draw lines connecting group means
#' p +
#'   geom_line(aes(group = group)) +
#'   geom_errorbar(aes(ymin = lower, ymax = upper), width = 0.2)
#'
#' # If you want to dodge bars and errorbars, you need to manually
#' # specify the dodge width
#' p <- ggplot(df, aes(trt, resp, fill = group))
#' p +
#'  geom_col(position = "dodge") +
#'  geom_errorbar(aes(ymin = lower, ymax = upper), position = "dodge", width = 0.25)
#'
#' # Because the bars and errorbars have different widths
#' # we need to specify how wide the objects we are dodging are
#' dodge <- position_dodge(width=0.9)
#' p +
#'   geom_col(position = dodge) +
#'   geom_errorbar(aes(ymin = lower, ymax = upper), position = dodge, width = 0.25)
#'
#' # When using geom_errorbar() with position_dodge2(), extra padding will be
#' # needed between the error bars to keep them aligned with the bars.
#' p +
#' geom_col(position = "dodge2") +
#' geom_errorbar(
#'   aes(ymin = lower, ymax = upper),
#'   position = position_dodge2(width = 0.5, padding = 0.5)
#' )
<<<<<<< HEAD
geom_linerange <- make_constructor(GeomLinerange, orientation = NA)
=======
geom_linerange <- function(mapping = NULL, data = NULL,
                           stat = "identity", position = "identity",
                           ...,
                           na.rm = FALSE,
                           orientation = NA,
                           show.legend = NA,
                           inherit.aes = TRUE) {
  layer(
    data = data,
    mapping = mapping,
    stat = stat,
    geom = GeomLinerange,
    position = position,
    show.legend = show.legend,
    inherit.aes = inherit.aes,
    params = list2(
      na.rm = na.rm,
      orientation = orientation,
      ...
    )
  )
}

#' @rdname ggplot2-ggproto
#' @format NULL
#' @usage NULL
#' @export
GeomLinerange <- ggproto("GeomLinerange", Geom,

  default_aes = GeomPath$default_aes,

  draw_key = draw_key_linerange,

  required_aes = c("x|y", "ymin|xmin", "ymax|xmax"),

  setup_params = function(data, params) {
    params$flipped_aes <- has_flipped_aes(data, params, range_is_orthogonal = TRUE)
    # if flipped_aes == TRUE then y, xmin, xmax is present
    if (!(params$flipped_aes || all(c("x", "ymin", "ymax") %in% c(names(data), names(params))))) {
      cli::cli_abort("Either, {.field x}, {.field ymin}, and {.field ymax} {.emph or} {.field y}, {.field xmin}, and {.field xmax} must be supplied.")
    }
    params
  },

  extra_params = c("na.rm", "orientation"),

  setup_data = function(data, params) {
    data$flipped_aes <- params$flipped_aes
    data
  },

  draw_panel = function(data, panel_params, coord, lineend = "butt", flipped_aes = FALSE, na.rm = FALSE) {
    data <- flip_data(data, flipped_aes)
    data <- transform(data, xend = x, y = ymin, yend = ymax)
    data <- flip_data(data, flipped_aes)
    ggname("geom_linerange", GeomSegment$draw_panel(data, panel_params, coord, lineend = lineend, na.rm = na.rm))
  },

  rename_size = TRUE
)
>>>>>>> d1b519d0
<|MERGE_RESOLUTION|>--- conflicted
+++ resolved
@@ -5,12 +5,7 @@
 GeomLinerange <- ggproto(
   "GeomLinerange", Geom,
 
-  default_aes = aes(
-    colour = from_theme(ink),
-    linewidth = from_theme(linewidth),
-    linetype = from_theme(linetype),
-    alpha = NA
-  ),
+  default_aes = GeomPath$default_aes,
 
   draw_key = draw_key_linerange,
 
@@ -106,67 +101,4 @@
 #'   aes(ymin = lower, ymax = upper),
 #'   position = position_dodge2(width = 0.5, padding = 0.5)
 #' )
-<<<<<<< HEAD
-geom_linerange <- make_constructor(GeomLinerange, orientation = NA)
-=======
-geom_linerange <- function(mapping = NULL, data = NULL,
-                           stat = "identity", position = "identity",
-                           ...,
-                           na.rm = FALSE,
-                           orientation = NA,
-                           show.legend = NA,
-                           inherit.aes = TRUE) {
-  layer(
-    data = data,
-    mapping = mapping,
-    stat = stat,
-    geom = GeomLinerange,
-    position = position,
-    show.legend = show.legend,
-    inherit.aes = inherit.aes,
-    params = list2(
-      na.rm = na.rm,
-      orientation = orientation,
-      ...
-    )
-  )
-}
-
-#' @rdname ggplot2-ggproto
-#' @format NULL
-#' @usage NULL
-#' @export
-GeomLinerange <- ggproto("GeomLinerange", Geom,
-
-  default_aes = GeomPath$default_aes,
-
-  draw_key = draw_key_linerange,
-
-  required_aes = c("x|y", "ymin|xmin", "ymax|xmax"),
-
-  setup_params = function(data, params) {
-    params$flipped_aes <- has_flipped_aes(data, params, range_is_orthogonal = TRUE)
-    # if flipped_aes == TRUE then y, xmin, xmax is present
-    if (!(params$flipped_aes || all(c("x", "ymin", "ymax") %in% c(names(data), names(params))))) {
-      cli::cli_abort("Either, {.field x}, {.field ymin}, and {.field ymax} {.emph or} {.field y}, {.field xmin}, and {.field xmax} must be supplied.")
-    }
-    params
-  },
-
-  extra_params = c("na.rm", "orientation"),
-
-  setup_data = function(data, params) {
-    data$flipped_aes <- params$flipped_aes
-    data
-  },
-
-  draw_panel = function(data, panel_params, coord, lineend = "butt", flipped_aes = FALSE, na.rm = FALSE) {
-    data <- flip_data(data, flipped_aes)
-    data <- transform(data, xend = x, y = ymin, yend = ymax)
-    data <- flip_data(data, flipped_aes)
-    ggname("geom_linerange", GeomSegment$draw_panel(data, panel_params, coord, lineend = lineend, na.rm = na.rm))
-  },
-
-  rename_size = TRUE
-)
->>>>>>> d1b519d0
+geom_linerange <- make_constructor(GeomLinerange, orientation = NA)
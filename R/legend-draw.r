#' Key glyphs for legends
#'
#' Each geom has an associated function that draws the key when the geom needs
#' to be displayed in a legend. These functions are called `draw_key_*()`, where
#' `*` stands for the name of the respective key glyph. The key glyphs can be
#' customized for individual geoms by providing a geom with the `key_glyph`
#' argument (see [`layer()`] or examples below.)
#'
#' @return A grid grob.
#' @param data A single row data frame containing the scaled aesthetics to
#'   display in this key
#' @param params A list of additional parameters supplied to the geom.
#' @param size Width and height of key in mm.
#' @examples
#' p <- ggplot(economics, aes(date, psavert, color = "savings rate"))
#' # key glyphs can be specified by their name
#' p + geom_line(key_glyph = "timeseries")
#'
#' # key glyphs can be specified via their drawing function
#' p + geom_line(key_glyph = draw_key_rect)
#' @name draw_key
NULL

#' @export
#' @rdname draw_key
draw_key_point <- function(data, params, size) {
  if (is.null(data$shape)) {
    data$shape <- 19
  } else if (is.character(data$shape)) {
    data$shape <- translate_shape_string(data$shape)
  }

  pointsGrob(0.5, 0.5,
    pch = data$shape,
    gp = gpar(
      col = alpha(data$colour %||% "black", data$alpha),
      fill = alpha(data$fill %||% "black", data$alpha),
      fontsize = (data$size %||% 1.5) * .pt + (data$stroke %||% 0.5) * .stroke / 2,
      lwd = (data$stroke %||% 0.5) * .stroke / 2
    )
  )
}

#' @export
#' @rdname draw_key
draw_key_abline <- function(data, params, size) {
  segmentsGrob(0, 0, 1, 1,
    gp = gpar(
      col = alpha(data$colour %||% data$fill %||% "black", data$alpha),
      lwd = (data$linewidth %||% 0.5) * .pt,
      lty = data$linetype %||% 1,
      lineend = params$lineend %||% "butt"
    )
  )
}

#' @export
#' @rdname draw_key
draw_key_rect <- function(data, params, size) {
  rectGrob(gp = gpar(
    col = NA,
    fill = alpha(data$fill %||% data$colour %||% "grey20", data$alpha),
    lty = data$linetype %||% 1
  ))
}
#' @export
#' @rdname draw_key
draw_key_polygon <- function(data, params, size) {
  if (is.null(data$linewidth)) {
    data$linewidth <- 0.5
  }

  lwd <- min(data$linewidth, min(size) / 4)

  rectGrob(
    width = unit(1, "npc") - unit(lwd, "mm"),
    height = unit(1, "npc") - unit(lwd, "mm"),
    gp = gpar(
      col = data$colour %||% NA,
      fill = alpha(data$fill %||% "grey20", data$alpha),
      lty = data$linetype %||% 1,
      lwd = lwd * .pt,
      linejoin = params$linejoin %||% "mitre",
      lineend = params$lineend %||% "butt"
  ))
}

#' @export
#' @rdname draw_key
draw_key_blank <- function(data, params, size) {
  zeroGrob()
}

#' @export
#' @rdname draw_key
draw_key_boxplot <- function(data, params, size) {
  grobTree(
    linesGrob(0.5, c(0.1, 0.25)),
    linesGrob(0.5, c(0.75, 0.9)),
    rectGrob(height = 0.5, width = 0.75),
    linesGrob(c(0.125, 0.875), 0.5),
    gp = gpar(
      col = data$colour %||% "grey20",
      fill = alpha(data$fill %||% "white", data$alpha),
<<<<<<< HEAD
      lwd = (data$linewidth %||% 0.5) * .pt,
      lty = data$linetype %||% 1
    )
=======
      lwd = (data$size %||% 0.5) * .pt,
      lty = data$linetype %||% 1,
      lineend = params$lineend %||% "butt",
      linejoin = params$linejoin %||% "mitre"
    ),
    vp = if (isTRUE(params$flipped_aes)) viewport(angle = -90)
>>>>>>> 411f17b3
  )
}

#' @export
#' @rdname draw_key
draw_key_crossbar <- function(data, params, size) {
  grobTree(
    rectGrob(height = 0.5, width = 0.75),
    linesGrob(c(0.125, 0.875), 0.5),
    gp = gpar(
      col = data$colour %||% "grey20",
      fill = alpha(data$fill %||% "white", data$alpha),
<<<<<<< HEAD
      lwd = (data$linewidth %||% 0.5) * .pt,
      lty = data$linetype %||% 1
    )
=======
      lwd = (data$size %||% 0.5) * .pt,
      lty = data$linetype %||% 1,
      lineend = params$lineend %||% "butt",
      linejoin = params$linejoin %||% "mitre"
    ),
    vp = if (isTRUE(params$flipped_aes)) viewport(angle = -90)
>>>>>>> 411f17b3
  )
}

#' @export
#' @rdname draw_key
draw_key_path <- function(data, params, size) {
  if (is.null(data$linetype)) {
    data$linetype <- 0
  } else {
    data$linetype[is.na(data$linetype)] <- 0
  }

  segmentsGrob(0.1, 0.5, 0.9, 0.5,
    gp = gpar(
      col = alpha(data$colour %||% data$fill %||% "black", data$alpha),
<<<<<<< HEAD
      lwd = (data$linewidth %||% 0.5) * .pt,
=======
      fill = alpha(params$arrow.fill %||% data$colour
                   %||% data$fill %||% "black", data$alpha),
      lwd = (data$size %||% 0.5) * .pt,
>>>>>>> 411f17b3
      lty = data$linetype %||% 1,
      lineend = params$lineend %||% "butt"
    ),
    arrow = params$arrow
  )
}

#' @export
#' @rdname draw_key
draw_key_vpath <- function(data, params, size) {
  segmentsGrob(0.5, 0.1, 0.5, 0.9,
    gp = gpar(
      col = alpha(data$colour %||% data$fill %||% "black", data$alpha),
      lwd = (data$linewidth %||% 0.5) * .pt,
      lty = data$linetype %||% 1,
      lineend = params$lineend %||% "butt"
    ),
    arrow = params$arrow
  )
}

#' @export
#' @rdname draw_key
draw_key_dotplot <- function(data, params, size) {
  pointsGrob(0.5, 0.5, size = unit(.5, "npc"),
    pch = 21,
    gp = gpar(
      col = alpha(data$colour %||% "black", data$alpha),
      fill = alpha(data$fill %||% "black", data$alpha),
      lty = data$linetype %||% 1,
      lineend = params$lineend %||% "butt"
    )
  )
}

#' @export
#' @rdname draw_key
draw_key_linerange <- function(data, params, size) {
  if (isTRUE(params$flipped_aes)) {
    draw_key_path(data, params, size)
  } else {
    draw_key_vpath(data, params, size)
  }
}

#' @export
#' @rdname draw_key
draw_key_pointrange <- function(data, params, size) {
  grobTree(
<<<<<<< HEAD
    draw_key_vpath(data, params, size),
    draw_key_point(transform(data, size = (data$size %||% 1.5) * 4), params, size)
=======
    draw_key_linerange(data, params, size),
    draw_key_point(transform(data, size = (data$size %||% 1.5) * 4), params)
>>>>>>> 411f17b3
  )
}

#' @export
#' @rdname draw_key
draw_key_smooth <- function(data, params, size) {
  data$fill <- alpha(data$fill %||% "grey60", data$alpha)
  data$alpha <- 1

  grobTree(
    if (isTRUE(params$se)) rectGrob(gp = gpar(col = NA, fill = data$fill)),
    draw_key_path(data, params, size)
  )
}

#' @export
#' @rdname draw_key
draw_key_text <- function(data, params, size) {
  if(is.null(data$label)) data$label <- "a"

  textGrob(data$label, 0.5, 0.5,
    rot = data$angle %||% 0,
    gp = gpar(
      col = alpha(data$colour %||% data$fill %||% "black", data$alpha),
      fontfamily = data$family %||% "",
      fontface = data$fontface %||% 1,
      fontsize = (data$size %||% 3.88) * .pt
    )
  )
}

#' @export
#' @rdname draw_key
draw_key_label <- function(data, params, size) {
  grobTree(
    draw_key_rect(data, list()),
    draw_key_text(data, list())
  )
}

#' @export
#' @rdname draw_key
draw_key_vline <- function(data, params, size) {
  segmentsGrob(0.5, 0, 0.5, 1,
    gp = gpar(
      col = alpha(data$colour %||% data$fill %||% "black", data$alpha),
      lwd = (data$linewidth %||% 0.5) * .pt,
      lty = data$linetype %||% 1,
      lineend = params$lineend %||% "butt"
    )
  )
}

#' @export
#' @rdname draw_key
draw_key_timeseries <- function(data, params, size) {
  if (is.null(data$linetype)) {
    data$linetype <- 0
  } else {
    data$linetype[is.na(data$linetype)] <- 0
  }

  grid::linesGrob(
    x = c(0, 0.4, 0.6, 1),
    y = c(0.1, 0.6, 0.4, 0.9),
    gp = gpar(
      col = alpha(data$colour %||% data$fill %||% "black", data$alpha),
      lwd = (data$linewidth %||% 0.5) * .pt,
      lty = data$linetype %||% 1,
      lineend = params$lineend %||% "butt",
      linejoin = params$linejoin %||% "round"
    )
  )
}<|MERGE_RESOLUTION|>--- conflicted
+++ resolved
@@ -102,18 +102,12 @@
     gp = gpar(
       col = data$colour %||% "grey20",
       fill = alpha(data$fill %||% "white", data$alpha),
-<<<<<<< HEAD
-      lwd = (data$linewidth %||% 0.5) * .pt,
-      lty = data$linetype %||% 1
-    )
-=======
-      lwd = (data$size %||% 0.5) * .pt,
+      lwd = (data$linewidth %||% 0.5) * .pt,
       lty = data$linetype %||% 1,
       lineend = params$lineend %||% "butt",
       linejoin = params$linejoin %||% "mitre"
     ),
     vp = if (isTRUE(params$flipped_aes)) viewport(angle = -90)
->>>>>>> 411f17b3
   )
 }
 
@@ -126,18 +120,12 @@
     gp = gpar(
       col = data$colour %||% "grey20",
       fill = alpha(data$fill %||% "white", data$alpha),
-<<<<<<< HEAD
-      lwd = (data$linewidth %||% 0.5) * .pt,
-      lty = data$linetype %||% 1
-    )
-=======
-      lwd = (data$size %||% 0.5) * .pt,
+      lwd = (data$linewidth %||% 0.5) * .pt,
       lty = data$linetype %||% 1,
       lineend = params$lineend %||% "butt",
       linejoin = params$linejoin %||% "mitre"
     ),
     vp = if (isTRUE(params$flipped_aes)) viewport(angle = -90)
->>>>>>> 411f17b3
   )
 }
 
@@ -153,13 +141,9 @@
   segmentsGrob(0.1, 0.5, 0.9, 0.5,
     gp = gpar(
       col = alpha(data$colour %||% data$fill %||% "black", data$alpha),
-<<<<<<< HEAD
-      lwd = (data$linewidth %||% 0.5) * .pt,
-=======
       fill = alpha(params$arrow.fill %||% data$colour
                    %||% data$fill %||% "black", data$alpha),
-      lwd = (data$size %||% 0.5) * .pt,
->>>>>>> 411f17b3
+      lwd = (data$linewidth %||% 0.5) * .pt,
       lty = data$linetype %||% 1,
       lineend = params$lineend %||% "butt"
     ),
@@ -209,13 +193,8 @@
 #' @rdname draw_key
 draw_key_pointrange <- function(data, params, size) {
   grobTree(
-<<<<<<< HEAD
-    draw_key_vpath(data, params, size),
-    draw_key_point(transform(data, size = (data$size %||% 1.5) * 4), params, size)
-=======
     draw_key_linerange(data, params, size),
-    draw_key_point(transform(data, size = (data$size %||% 1.5) * 4), params)
->>>>>>> 411f17b3
+    draw_key_point(transform(data, params, size = (data$size %||% 1.5) * 4))
   )
 }
 

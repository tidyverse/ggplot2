#' @export
#' @rdname geom_linerange
#' @param middle.colour,middle.color,middle.linetype,middle.linewidth
#'   Default aesthetics for the middle line. Set to `NULL` to inherit from the
#'   data's aesthetics.
#' @param box.colour,box.color,box.linetype,box.linewidth
#'   Default aesthetics for the boxes. Set to `NULL` to inherit from the
#'   data's aesthetics.
geom_crossbar <- function(mapping = NULL, data = NULL,
                          stat = "identity", position = "identity",
                          ...,
                          middle.colour     = NULL,
                          middle.color      = NULL,
                          middle.linetype   = NULL,
                          middle.linewidth  = NULL,
                          box.colour        = NULL,
                          box.color         = NULL,
                          box.linetype      = NULL,
                          box.linewidth     = NULL,
                          fatten = 2.5,
                          na.rm = FALSE,
                          orientation = NA,
                          show.legend = NA,
                          inherit.aes = TRUE) {

  middle_gp <- list(
    colour    = middle.color %||% middle.colour,
    linetype  = middle.linetype,
    linewidth = middle.linewidth
  )

  box_gp <- list(
    colour    = box.color %||% box.colour,
    linetype  = box.linetype,
    linewidth = box.linewidth
  )

  layer(
    data = data,
    mapping = mapping,
    stat = stat,
    geom = GeomCrossbar,
    position = position,
    show.legend = show.legend,
    inherit.aes = inherit.aes,
    params = list2(
      middle_gp = middle_gp,
      box_gp = box_gp,
      fatten = fatten,
      na.rm = na.rm,
      orientation = orientation,
      ...
    )
  )
}

#' @rdname ggplot2-ggproto
#' @format NULL
#' @usage NULL
#' @export
GeomCrossbar <- ggproto("GeomCrossbar", Geom,
  setup_params = function(data, params) {
    GeomErrorbar$setup_params(data, params)
  },

  extra_params = c("na.rm", "orientation"),

  setup_data = function(data, params) {
    GeomErrorbar$setup_data(data, params)
  },

  default_aes = aes(
    colour = from_theme(ink),
    fill = NA,
    linewidth = from_theme(borderwidth),
    linetype = from_theme(bordertype),
    alpha = NA
  ),

  required_aes = c("x", "y", "ymin|xmin", "ymax|xmax"),

  draw_key = draw_key_crossbar,

  draw_panel = function(self, data, panel_params, coord, lineend = "butt",
                        linejoin = "mitre", fatten = 2.5, width = NULL,
<<<<<<< HEAD
                        flipped_aes = FALSE) {
    data <- update_linewidth(data, snake_class(self))
=======
                        flipped_aes = FALSE, middle_gp = NULL, box_gp = NULL) {

    data <- check_linewidth(data, snake_class(self))
>>>>>>> b35cf638
    data <- flip_data(data, flipped_aes)

    middle <- transform(data, x = xmin, xend = xmax, yend = y, linewidth = linewidth * fatten, alpha = NA)
    middle <- data_frame0(!!!defaults(compact(middle_gp), middle))

    has_notch <- !is.null(data$ynotchlower) && !is.null(data$ynotchupper) &&
      !is.na(data$ynotchlower) && !is.na(data$ynotchupper)

    if (has_notch) {
      if (data$ynotchlower < data$ymin  ||  data$ynotchupper > data$ymax)
        cli::cli_inform(c(
          "Notch went outside hinges",
          i = "Do you want {.code notch = FALSE}?"
        ))

      notchindent <- (1 - data$notchwidth) * (data$xmax - data$xmin) / 2

      middle$x <- middle$x + notchindent
      middle$xend <- middle$xend - notchindent

      box <- data_frame0(
        x = c(
          data$xmin, data$xmin, data$xmin + notchindent, data$xmin, data$xmin,
          data$xmax, data$xmax, data$xmax - notchindent, data$xmax, data$xmax,
          data$xmin
        ),
        y = c(
          data$ymax, data$ynotchupper, data$y, data$ynotchlower, data$ymin,
          data$ymin, data$ynotchlower, data$y, data$ynotchupper, data$ymax,
          data$ymax
        ),
        alpha = rep(data$alpha, 11),
        colour = rep(data$colour,    11),
        linewidth = rep(data$linewidth, 11),
        linetype  = rep(data$linetype,  11),
        fill = rep(data$fill, 11),
        group = rep(seq_len(nrow(data)), 11)
      )
    } else {
      # No notch
      box <- data_frame0(
        x = c(data$xmin, data$xmin, data$xmax, data$xmax, data$xmin),
        y = c(data$ymax, data$ymin, data$ymin, data$ymax, data$ymax),
        alpha = rep(data$alpha, 5),
        colour = rep(data$colour,    5),
        linewidth = rep(data$linewidth, 5),
        linetype = rep(data$linetype,  5),
        fill = rep(data$fill, 5),
        group = rep(seq_len(nrow(data)), 5) # each bar forms it's own group
      )
    }
    box <- data_frame0(!!!defaults(compact(box_gp), box))
    box <- flip_data(box, flipped_aes)
    middle <- flip_data(middle, flipped_aes)

    ggname("geom_crossbar", gTree(children = gList(
      GeomPolygon$draw_panel(box, panel_params, coord, lineend = lineend, linejoin = linejoin),
      GeomSegment$draw_panel(middle, panel_params, coord, lineend = lineend, linejoin = linejoin)
    )))
  },

  rename_size = TRUE
)<|MERGE_RESOLUTION|>--- conflicted
+++ resolved
@@ -83,14 +83,8 @@
 
   draw_panel = function(self, data, panel_params, coord, lineend = "butt",
                         linejoin = "mitre", fatten = 2.5, width = NULL,
-<<<<<<< HEAD
-                        flipped_aes = FALSE) {
+                        flipped_aes = FALSE, middle_gp = NULL, box_gp = NULL) {
     data <- update_linewidth(data, snake_class(self))
-=======
-                        flipped_aes = FALSE, middle_gp = NULL, box_gp = NULL) {
-
-    data <- check_linewidth(data, snake_class(self))
->>>>>>> b35cf638
     data <- flip_data(data, flipped_aes)
 
     middle <- transform(data, x = xmin, xend = xmax, yend = y, linewidth = linewidth * fatten, alpha = NA)

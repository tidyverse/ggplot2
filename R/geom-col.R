--- conflicted
+++ resolved
@@ -1,34 +1,4 @@
-<<<<<<< HEAD
-#' @rdname ggplot2-ggproto
-=======
-#' @export
-#' @rdname geom_bar
-geom_col <- function(mapping = NULL, data = NULL,
-                     position = "stack",
-                     ...,
-                     just = 0.5,
-                     na.rm = FALSE,
-                     show.legend = NA,
-                     inherit.aes = TRUE) {
-
-  layer(
-    data = data,
-    mapping = mapping,
-    stat = "identity",
-    geom = GeomCol,
-    position = position,
-    show.legend = show.legend,
-    inherit.aes = inherit.aes,
-    params = list2(
-      just = just,
-      na.rm = na.rm,
-      ...
-    )
-  )
-}
-
 #' @rdname Geom
->>>>>>> 4f9b9b4b
 #' @format NULL
 #' @usage NULL
 #' @export

#' Histograms and frequency polygons
#'
#' Visualise the distribution of a single continuous variable by dividing
#' the x axis into bins and counting the number of observations in each bin.
#' Histograms (`geom_histogram()`) display the counts with bars; frequency
#' polygons (`geom_freqpoly()`) display the counts with lines. Frequency
#' polygons are more suitable when you want to compare the distribution
#' across the levels of a categorical variable.
#'
#' `stat_bin()` is suitable only for continuous x data. If your x data is
#' discrete, you probably want to use [stat_count()].
#'
#' By default, the underlying computation (`stat_bin()`) uses 30 bins;
#' this is not a good default, but the idea is to get you experimenting with
#' different number of bins. You can also experiment modifying the `binwidth` with
#' `center` or `boundary` arguments. `binwidth` overrides `bins` so you should do
#' one change at a time. You may need to look at a few options to uncover
#' the full story behind your data.
#'
#' By default, the _height_ of the bars represent the counts within each bin.
#' However, there are situations where this behavior might produce misleading
#' plots (e.g., when non-equal-width bins are used), in which case it might be
#' preferable to have the _area_ of the bars represent the counts (by setting
#' `aes(y = after_stat(count / width))`). See example below.
#'
#' In addition to `geom_histogram()`, you can create a histogram plot by using
#' `scale_x_binned()` with [geom_bar()]. This method by default plots tick marks
#' in between each bar.
#'
#' @eval rd_orientation()
#'
#' @section Aesthetics:
#' `geom_histogram()` uses the same aesthetics as [geom_bar()];
#' `geom_freqpoly()` uses the same aesthetics as [geom_line()].
#'
#' @export
#' @inheritParams layer
#' @inheritParams geom_bar
#' @param geom,stat Use to override the default connection between
#'   `geom_histogram()`/`geom_freqpoly()` and `stat_bin()`. For more information
#'   at overriding these connections, see how the [stat][layer_stats] and
#'   [geom][layer_geoms] arguments work.
#' @examples
#' ggplot(diamonds, aes(carat)) +
#'   geom_histogram()
#' ggplot(diamonds, aes(carat)) +
#'   geom_histogram(binwidth = 0.01)
#' ggplot(diamonds, aes(carat)) +
#'   geom_histogram(bins = 200)
#' # Map values to y to flip the orientation
#' ggplot(diamonds, aes(y = carat)) +
#'   geom_histogram()
#'
#' # For histograms with tick marks between each bin, use `geom_bar()` with
#' # `scale_x_binned()`.
#' ggplot(diamonds, aes(carat)) +
#'   geom_bar() +
#'   scale_x_binned()
#'
#' # Rather than stacking histograms, it's easier to compare frequency
#' # polygons
#' ggplot(diamonds, aes(price, fill = cut)) +
#'   geom_histogram(binwidth = 500)
#' ggplot(diamonds, aes(price, colour = cut)) +
#'   geom_freqpoly(binwidth = 500)
#'
#' # To make it easier to compare distributions with very different counts,
#' # put density on the y axis instead of the default count
#' ggplot(diamonds, aes(price, after_stat(density), colour = cut)) +
#'   geom_freqpoly(binwidth = 500)
#'
#'
#' # When using the non-equal-width bins, we should set the area of the bars to
#' # represent the counts (not the height).
#' # Here we're using 10 equi-probable bins:
#' price_bins <- quantile(diamonds$price, probs = seq(0, 1, length = 11))
#'
#' ggplot(diamonds, aes(price)) +
#'   geom_histogram(breaks = price_bins, color = "black") # misleading (height = count)
#'
#' ggplot(diamonds, aes(price, after_stat(count / width))) +
#'   geom_histogram(breaks = price_bins, color = "black") # area = count
#'
#' if (require("ggplot2movies")) {
#' # Often we don't want the height of the bar to represent the
#' # count of observations, but the sum of some other variable.
#' # For example, the following plot shows the number of movies
#' # in each rating.
#' m <- ggplot(movies, aes(rating))
#' m + geom_histogram(binwidth = 0.1)
#'
#' # If, however, we want to see the number of votes cast in each
#' # category, we need to weight by the votes variable
#' m +
#'   geom_histogram(aes(weight = votes), binwidth = 0.1) +
#'   ylab("votes")
#'
#' # For transformed scales, binwidth applies to the transformed data.
#' # The bins have constant width on the transformed scale.
#' m +
#'  geom_histogram() +
#'  scale_x_log10()
#' m +
#'   geom_histogram(binwidth = 0.05) +
#'   scale_x_log10()
#'
#' # For transformed coordinate systems, the binwidth applies to the
#' # raw data. The bins have constant width on the original scale.
#'
#' # Using log scales does not work here, because the first
#' # bar is anchored at zero, and so when transformed becomes negative
#' # infinity. This is not a problem when transforming the scales, because
#' # no observations have 0 ratings.
#' m +
#'   geom_histogram(boundary = 0) +
#'   coord_transform(x = "log10")
#' # Use boundary = 0, to make sure we don't take sqrt of negative values
#' m +
#'   geom_histogram(boundary = 0) +
#'   coord_transform(x = "sqrt")
#'
#' # You can also transform the y axis.  Remember that the base of the bars
#' # has value 0, so log transformations are not appropriate
#' m <- ggplot(movies, aes(x = rating))
#' m +
#'   geom_histogram(binwidth = 0.5) +
#'   scale_y_sqrt()
#' }
#'
#' # You can specify a function for calculating binwidth, which is
#' # particularly useful when faceting along variables with
#' # different ranges because the function will be called once per facet
#' ggplot(economics_long, aes(value)) +
#'   facet_wrap(~variable, scales = 'free_x') +
<<<<<<< HEAD
#'   geom_histogram(binwidth = \(x) 2 * IQR(x) / (length(x)^(1/3)))
geom_histogram <- function(mapping = NULL, data = NULL,
                           stat = "bin", position = "stack",
                           ...,
                           binwidth = NULL,
                           bins = NULL,
                           na.rm = FALSE,
                           orientation = NA,
                           show.legend = NA,
                           inherit.aes = TRUE) {

  layer(
    data = data,
    mapping = mapping,
    stat = stat,
    geom = GeomBar,
    position = position,
    show.legend = show.legend,
    inherit.aes = inherit.aes,
    params = list2(
      binwidth = binwidth,
      bins = bins,
      na.rm = na.rm,
      orientation = orientation,
      pad = FALSE,
      ...
    )
  )
}
=======
#'   geom_histogram(binwidth = function(x) 2 * IQR(x) / (length(x)^(1/3)))
geom_histogram <- make_constructor(
  GeomBar, stat = "bin", position = "stack",
  # Passed to bin stat:
  binwidth = NULL, bins = NULL, orientation = NA
)
>>>>>>> 4330f9b1
<|MERGE_RESOLUTION|>--- conflicted
+++ resolved
@@ -132,41 +132,9 @@
 #' # different ranges because the function will be called once per facet
 #' ggplot(economics_long, aes(value)) +
 #'   facet_wrap(~variable, scales = 'free_x') +
-<<<<<<< HEAD
 #'   geom_histogram(binwidth = \(x) 2 * IQR(x) / (length(x)^(1/3)))
-geom_histogram <- function(mapping = NULL, data = NULL,
-                           stat = "bin", position = "stack",
-                           ...,
-                           binwidth = NULL,
-                           bins = NULL,
-                           na.rm = FALSE,
-                           orientation = NA,
-                           show.legend = NA,
-                           inherit.aes = TRUE) {
-
-  layer(
-    data = data,
-    mapping = mapping,
-    stat = stat,
-    geom = GeomBar,
-    position = position,
-    show.legend = show.legend,
-    inherit.aes = inherit.aes,
-    params = list2(
-      binwidth = binwidth,
-      bins = bins,
-      na.rm = na.rm,
-      orientation = orientation,
-      pad = FALSE,
-      ...
-    )
-  )
-}
-=======
-#'   geom_histogram(binwidth = function(x) 2 * IQR(x) / (length(x)^(1/3)))
 geom_histogram <- make_constructor(
   GeomBar, stat = "bin", position = "stack",
   # Passed to bin stat:
   binwidth = NULL, bins = NULL, orientation = NA
-)
->>>>>>> 4330f9b1
+)
--- conflicted
+++ resolved
@@ -1,75 +1,3 @@
-<<<<<<< HEAD
-=======
-#' @inheritParams layer
-#' @inheritParams geom_point
-#' @inheritParams stat_density
-#' @param scale if "area" (default), all violins have the same area (before trimming
-#'   the tails). If "count", areas are scaled proportionally to the number of
-#'   observations. If "width", all violins have the same maximum width.
-#' @param drop Whether to discard groups with less than 2 observations
-#'   (`TRUE`, default) or keep such groups for position adjustment purposes
-#'   (`FALSE`).
-#' @param quantiles If not `NULL` (default), compute the `quantile` variable
-#'   and draw horizontal lines at the given quantiles in `geom_violin()`.
-#'
-#' @eval rd_computed_vars(
-#'   density = "Density estimate.",
-#'   scaled  = "Density estimate, scaled to a maximum of 1.",
-#'   count   = "Density * number of points - probably useless for violin
-#'   plots.",
-#'   violinwidth = "Density scaled for the violin plot, according to area,
-#'   counts or to a constant maximum width.",
-#'   n = "Number of points.",
-#'   width = "Width of violin bounding box.",
-#'   quantile = "Whether the row is part of the `quantiles` computation."
-#' )
-#'
-#' @seealso [geom_violin()] for examples, and [stat_density()]
-#'   for examples with data along the x axis.
-#' @export
-#' @rdname geom_violin
-stat_ydensity <- function(mapping = NULL, data = NULL,
-                          geom = "violin", position = "dodge",
-                          ...,
-                          quantiles = c(0.25, 0.50, 0.75),
-                          bw = "nrd0",
-                          adjust = 1,
-                          kernel = "gaussian",
-                          trim = TRUE,
-                          scale = "area",
-                          drop  = TRUE,
-                          na.rm = FALSE,
-                          orientation = NA,
-                          show.legend = NA,
-                          inherit.aes = TRUE,
-                          bounds = c(-Inf, Inf)) {
-  scale <- arg_match0(scale, c("area", "count", "width"))
-
-  layer(
-    data = data,
-    mapping = mapping,
-    stat = StatYdensity,
-    geom = geom,
-    position = position,
-    show.legend = show.legend,
-    inherit.aes = inherit.aes,
-    params = list2(
-      bw = bw,
-      adjust = adjust,
-      kernel = kernel,
-      trim = trim,
-      scale = scale,
-      drop  = drop,
-      na.rm = na.rm,
-      bounds = bounds,
-      quantiles = quantiles,
-      ...
-    )
-  )
-}
-
-
->>>>>>> 1bfb3c9b
 #' @rdname ggplot2-ggproto
 #' @format NULL
 #' @usage NULL
@@ -99,14 +27,9 @@
   extra_params = c("na.rm", "orientation", "draw_quantiles"),
 
   compute_group = function(self, data, scales, width = NULL, bw = "nrd0", adjust = 1,
-<<<<<<< HEAD
                            kernel = "gaussian", trim = TRUE, na.rm = FALSE,
-                           drop = TRUE, flipped_aes = FALSE, bounds = c(-Inf, Inf)) {
-=======
-                       kernel = "gaussian", trim = TRUE, na.rm = FALSE,
-                       drop = TRUE, flipped_aes = FALSE, bounds = c(-Inf, Inf),
-                       quantiles = c(0.25, 0.50, 0.75)) {
->>>>>>> 1bfb3c9b
+                           drop = TRUE, flipped_aes = FALSE, bounds = c(-Inf, Inf),
+                           quantiles = c(0.25, 0.50, 0.75)) {
     if (nrow(data) < 2) {
       if (isTRUE(drop)) {
         cli::cli_warn(c(
@@ -213,6 +136,8 @@
 #' @param drop Whether to discard groups with less than 2 observations
 #'   (`TRUE`, default) or keep such groups for position adjustment purposes
 #'   (`FALSE`).
+#' @param quantiles If not `NULL` (default), compute the `quantile` variable
+#'   and draw horizontal lines at the given quantiles in `geom_violin()`.
 #'
 #' @eval rd_computed_vars(
 #'   density = "Density estimate.",
@@ -222,7 +147,8 @@
 #'   violinwidth = "Density scaled for the violin plot, according to area,
 #'   counts or to a constant maximum width.",
 #'   n = "Number of points.",
-#'   width = "Width of violin bounding box."
+#'   width = "Width of violin bounding box.",
+#'   quantile = "Whether the row is part of the `quantiles` computation."
 #' )
 #'
 #' @seealso [geom_violin()] for examples, and [stat_density()]

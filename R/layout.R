--- conflicted
+++ resolved
@@ -135,7 +135,6 @@
     )
   },
 
-<<<<<<< HEAD
   #' @field train_position
   #' **Description**
   #'
@@ -158,9 +157,247 @@
   #'
   #' Nothing, this method is called for the side effect of training scales and
   #' optionally populating the `panel_scales_x` and `panel_scales_y` fields.
-=======
-  # Assemble the facet fg & bg, the coord fg & bg, and the layers
-  # Returns a gtable
+  train_position = function(self, data, x_scale, y_scale) {
+    # Initialise scales if needed, and possible.
+    layout <- self$layout
+    if (is.null(self$panel_scales_x)) {
+      self$panel_scales_x <- self$facet$init_scales(layout, x_scale = x_scale,
+        params = self$facet_params)$x
+    }
+    if (is.null(self$panel_scales_y)) {
+      self$panel_scales_y <- self$facet$init_scales(layout, y_scale = y_scale,
+        params = self$facet_params)$y
+    }
+
+    self$facet$train_scales(
+      self$panel_scales_x,
+      self$panel_scales_y,
+      layout,
+      data,
+      self$facet_params
+    )
+  },
+
+  #' @field map_position
+  #' **Description**
+  #'
+  #' A function method for mapping position aesthetics. For discrete scales this
+  #' converts discrete levels to a numeric representation, usually integers. For
+  #' continuous scales, this applies out-of-bounds handling.
+  #'
+  #' **Usage**
+  #' ```r
+  #' Layout$map_position(data)
+  #' ```
+  #' **Arguments**
+  #' \describe{
+  #'   \item{`data`}{A list of data frames with layer data.}
+  #' }
+  #'
+  #' **Value**
+  #'
+  #' A list of data frames per the `data` argument with mapped position
+  #' aesthetics.
+  map_position = function(self, data) {
+    layout <- self$layout
+
+    lapply(data, function(layer_data) {
+      match_id <- NULL
+
+      # Loop through each variable, mapping across each scale, then joining
+      # back together
+      x_vars <- intersect(self$panel_scales_x[[1]]$aesthetics, names(layer_data))
+      if (length(x_vars) > 0) {
+        match_id <- match(layer_data$PANEL, layout$PANEL)
+        names(x_vars) <- x_vars
+        SCALE_X <- layout$SCALE_X[match_id]
+        new_x <- scale_apply(layer_data, x_vars, "map", SCALE_X, self$panel_scales_x)
+        layer_data[, x_vars] <- new_x
+      }
+
+      y_vars <- intersect(self$panel_scales_y[[1]]$aesthetics, names(layer_data))
+      if (length(y_vars) > 0) {
+        if (is.null(match_id)) {
+          match_id <- match(layer_data$PANEL, layout$PANEL)
+        }
+        names(y_vars) <- y_vars
+        SCALE_Y <- layout$SCALE_Y[match_id]
+        new_y <- scale_apply(layer_data, y_vars, "map", SCALE_Y, self$panel_scales_y)
+        layer_data[, y_vars] <- new_y
+      }
+
+      layer_data
+    })
+  },
+
+  #' @field reset_scales
+  #' **Description**
+  #'
+  #' A function method for resetting scale ranges. After computing stats and
+  #' position adjustments, scales need to be reset and re-trained to have an
+  #' accurate measure of the data limits. This goes through the
+  #' `panel_scales_x` and `panel_scales_y` fields and invokes the
+  #' `Scale$reset()` method.
+  #'
+  #' **Usage**
+  #' ```r
+  #' Layout$reset_scales()
+  #' ```
+  #'
+  #' **Value**
+  #'
+  #' Nothing, it is called for the side-effect of resetting scale ranges.
+  reset_scales = function(self) {
+    if (!self$facet$shrink) return()
+    lapply(self$panel_scales_x, function(s) s$reset())
+    lapply(self$panel_scales_y, function(s) s$reset())
+    invisible()
+  },
+
+  #' @field setup_panel_params
+  #' **Description**
+  #'
+  #' A function method for executing `Coord$setup_panel_params()` once per panel
+  #' with the appropriate scales. For efficiency reasons, the setup is invoked
+  #' once per unique combination of `x` and `y` scale.
+  #'
+  #' **Usage**
+  #' ```r
+  #' Layout$setup_panel_params()
+  #' ```
+  #'
+  #' **Value**
+  #'
+  #' Nothing, it is called for the side effect of populating the `panel_params`
+  #' field.
+  setup_panel_params = function(self) {
+    # Fudge for CoordFlip and CoordPolar - in place modification of
+    # scales is not elegant, but it is pragmatic
+    self$coord$modify_scales(self$panel_scales_x, self$panel_scales_y)
+
+    # We only need to setup panel params once for unique combinations of x/y
+    # scales. These will be repeated for duplicated combinations.
+    index <- vec_unique_loc(self$layout$COORD)
+    order <- vec_match(self$layout$COORD, self$layout$COORD[index])
+
+    scales_x <- self$panel_scales_x[self$layout$SCALE_X[index]]
+    scales_y <- self$panel_scales_y[self$layout$SCALE_Y[index]]
+
+    panel_params <- Map(
+      self$coord$setup_panel_params,
+      scales_x, scales_y,
+      MoreArgs = list(params = self$coord_params)
+    )[order] # `[order]` does the repeating
+
+    # Let Facet modify `panel_params` for each panel
+    self$panel_params <- self$facet$setup_panel_params(panel_params, self$coord)
+
+    invisible()
+  },
+
+  #' @field setup_panel_guides
+  #' **Description**
+  #'
+  #' A function method for setting up and training the position guides (axes)
+  #' once per panel with the appropriate scales. For efficiency reasons,
+  #' the guides are setup once per unique  combination of `x` and `y` scale.
+  #' It calls the `Coord$setup_panel_guides()` and `Coord$train_panel_guides()`
+  #' methods.
+  #'
+  #' **Usage**
+  #' ```r
+  #' Layout$setup_panel_guides(guides, layers)
+  #' ```
+  #'
+  #' **Arguments**
+  #' \describe{
+  #'   \item{`guides`}{A `<Guides>` ggproto object from the `guides` field of
+  #'   the ggplot object.}
+  #'   \item{`layers`}{A list of layers from the `layers` field of the ggplot
+  #'   object.}
+  #' }
+  #'
+  #' **Value**
+  #'
+  #' Nothing, it is called for the side effect of augmenting each entry of the
+  #' `panel_params` field with position guides.
+  setup_panel_guides = function(self, guides, layers) {
+
+    # Like in `setup_panel_params`, we only need to setup guides for unique
+    # combinations of x/y scales.
+    index <- vec_unique_loc(self$layout$COORD)
+    order <- vec_match(self$layout$COORD, self$layout$COORD[index])
+
+    self$panel_params <- lapply(
+      self$panel_params[index],
+      self$coord$setup_panel_guides,
+      guides,
+      self$coord_params
+    )
+
+    self$panel_params <- lapply(
+      self$panel_params,
+      self$coord$train_panel_guides,
+      layers,
+      self$coord_params
+    )[order]
+
+    invisible()
+  },
+
+  #' @field setup_panel_guides
+  #' **Description**
+  #'
+  #' A function method for setting up the `Facet$finish_data()` hook.
+  #'
+  #' **Usage**
+  #' ```r
+  #' Layout$finish_data(data)
+  #' ```
+  #'
+  #' **Arguments**
+  #' \describe{
+  #'   \item{`data`}{A list of data frames with layer data.}
+  #' }
+  #'
+  #' **Value**
+  #'
+  #' A list of data frames with layer data.
+  finish_data = function(self, data) {
+    lapply(data, self$facet$finish_data,
+      layout = self$layout,
+      x_scales = self$panel_scales_x,
+      y_scales = self$panel_scales_y,
+      params = self$facet_params
+    )
+  },
+
+  ## ggplot_gtable ----------------------------------------------------------
+
+  #' @field render
+  #' **Description**
+  #'
+  #' A function method for drawing and assembling the core plot. Mostly it
+  #' delegates tasks to the specific Facet methods for drawing components.
+  #'
+  #' **Usage**
+  #' ```r
+  #' Layout$render(panels, data, theme, labels)
+  #' ```
+  #'
+  #' **Arguments**
+  #' \describe{
+  #'   \item{`panels`}{A list parallel to layers. Each element is another list
+  #'   with grobs for each panel, generated by `Layer$draw_geom()`.}
+  #'   \item{`data`}{A list of data frames with layer data.}
+  #'   \item{`theme`}{A [complete theme][complete_theme()].}
+  #'   \item{`labels`}{A list of labels from the `labels` field of the ggplot
+  #'   object.}
+  #' }
+  #'
+  #' **Value**
+  #'
+  #' A gtable containing a plot with panels, axes, axis titles and strips.
   render = function(self, panels, data, theme, labels) {
     panels <- self$facet$draw_panel_content(
       panels,
@@ -173,308 +410,6 @@
       theme,
       self$facet_params
     )
-    plot_table <- self$facet$draw_panels(
-      panels,
-      self$layout,
-      self$panel_scales_x,
-      self$panel_scales_y,
-      self$panel_params,
-      self$coord,
-      data,
-      theme,
-      self$facet_params
-    )
-    plot_table <- self$facet$set_panel_size(plot_table, theme)
-
-    # Draw individual labels, then add to gtable
-    labels <- self$coord$labels(
-      list(
-        x = self$resolve_label(self$panel_scales_x[[1]], labels),
-        y = self$resolve_label(self$panel_scales_y[[1]], labels)
-      ),
-      self$panel_params[[1]]
-    )
-    labels <- self$render_labels(labels, theme)
-    self$facet$draw_labels(
-      plot_table,
-      self$layout,
-      self$panel_scales_x,
-      self$panel_scales_y,
-      self$panel_params,
-      self$coord,
-      data,
-      theme,
-      labels,
-      self$params
-    )
-  },
-
->>>>>>> 3aec34a9
-  train_position = function(self, data, x_scale, y_scale) {
-    # Initialise scales if needed, and possible.
-    layout <- self$layout
-    if (is.null(self$panel_scales_x)) {
-      self$panel_scales_x <- self$facet$init_scales(layout, x_scale = x_scale,
-        params = self$facet_params)$x
-    }
-    if (is.null(self$panel_scales_y)) {
-      self$panel_scales_y <- self$facet$init_scales(layout, y_scale = y_scale,
-        params = self$facet_params)$y
-    }
-
-    self$facet$train_scales(
-      self$panel_scales_x,
-      self$panel_scales_y,
-      layout,
-      data,
-      self$facet_params
-    )
-  },
-
-  #' @field map_position
-  #' **Description**
-  #'
-  #' A function method for mapping position aesthetics. For discrete scales this
-  #' converts discrete levels to a numeric representation, usually integers. For
-  #' continuous scales, this applies out-of-bounds handling.
-  #'
-  #' **Usage**
-  #' ```r
-  #' Layout$map_position(data)
-  #' ```
-  #' **Arguments**
-  #' \describe{
-  #'   \item{`data`}{A list of data frames with layer data.}
-  #' }
-  #'
-  #' **Value**
-  #'
-  #' A list of data frames per the `data` argument with mapped position
-  #' aesthetics.
-  map_position = function(self, data) {
-    layout <- self$layout
-
-    lapply(data, function(layer_data) {
-      match_id <- NULL
-
-      # Loop through each variable, mapping across each scale, then joining
-      # back together
-      x_vars <- intersect(self$panel_scales_x[[1]]$aesthetics, names(layer_data))
-      if (length(x_vars) > 0) {
-        match_id <- match(layer_data$PANEL, layout$PANEL)
-        names(x_vars) <- x_vars
-        SCALE_X <- layout$SCALE_X[match_id]
-        new_x <- scale_apply(layer_data, x_vars, "map", SCALE_X, self$panel_scales_x)
-        layer_data[, x_vars] <- new_x
-      }
-
-      y_vars <- intersect(self$panel_scales_y[[1]]$aesthetics, names(layer_data))
-      if (length(y_vars) > 0) {
-        if (is.null(match_id)) {
-          match_id <- match(layer_data$PANEL, layout$PANEL)
-        }
-        names(y_vars) <- y_vars
-        SCALE_Y <- layout$SCALE_Y[match_id]
-        new_y <- scale_apply(layer_data, y_vars, "map", SCALE_Y, self$panel_scales_y)
-        layer_data[, y_vars] <- new_y
-      }
-
-      layer_data
-    })
-  },
-
-  #' @field reset_scales
-  #' **Description**
-  #'
-  #' A function method for resetting scale ranges. After computing stats and
-  #' position adjustments, scales need to be reset and re-trained to have an
-  #' accurate measure of the data limits. This goes through the
-  #' `panel_scales_x` and `panel_scales_y` fields and invokes the
-  #' `Scale$reset()` method.
-  #'
-  #' **Usage**
-  #' ```r
-  #' Layout$reset_scales()
-  #' ```
-  #'
-  #' **Value**
-  #'
-  #' Nothing, it is called for the side-effect of resetting scale ranges.
-  reset_scales = function(self) {
-    if (!self$facet$shrink) return()
-    lapply(self$panel_scales_x, function(s) s$reset())
-    lapply(self$panel_scales_y, function(s) s$reset())
-    invisible()
-  },
-
-  #' @field setup_panel_params
-  #' **Description**
-  #'
-  #' A function method for executing `Coord$setup_panel_params()` once per panel
-  #' with the appropriate scales. For efficiency reasons, the setup is invoked
-  #' once per unique combination of `x` and `y` scale.
-  #'
-  #' **Usage**
-  #' ```r
-  #' Layout$setup_panel_params()
-  #' ```
-  #'
-  #' **Value**
-  #'
-  #' Nothing, it is called for the side effect of populating the `panel_params`
-  #' field.
-  setup_panel_params = function(self) {
-    # Fudge for CoordFlip and CoordPolar - in place modification of
-    # scales is not elegant, but it is pragmatic
-    self$coord$modify_scales(self$panel_scales_x, self$panel_scales_y)
-
-    # We only need to setup panel params once for unique combinations of x/y
-    # scales. These will be repeated for duplicated combinations.
-    index <- vec_unique_loc(self$layout$COORD)
-    order <- vec_match(self$layout$COORD, self$layout$COORD[index])
-
-    scales_x <- self$panel_scales_x[self$layout$SCALE_X[index]]
-    scales_y <- self$panel_scales_y[self$layout$SCALE_Y[index]]
-
-    panel_params <- Map(
-      self$coord$setup_panel_params,
-      scales_x, scales_y,
-      MoreArgs = list(params = self$coord_params)
-    )[order] # `[order]` does the repeating
-
-    # Let Facet modify `panel_params` for each panel
-    self$panel_params <- self$facet$setup_panel_params(panel_params, self$coord)
-
-    invisible()
-  },
-
-  #' @field setup_panel_guides
-  #' **Description**
-  #'
-  #' A function method for setting up and training the position guides (axes)
-  #' once per panel with the appropriate scales. For efficiency reasons,
-  #' the guides are setup once per unique  combination of `x` and `y` scale.
-  #' It calls the `Coord$setup_panel_guides()` and `Coord$train_panel_guides()`
-  #' methods.
-  #'
-  #' **Usage**
-  #' ```r
-  #' Layout$setup_panel_guides(guides, layers)
-  #' ```
-  #'
-  #' **Arguments**
-  #' \describe{
-  #'   \item{`guides`}{A `<Guides>` ggproto object from the `guides` field of
-  #'   the ggplot object.}
-  #'   \item{`layers`}{A list of layers from the `layers` field of the ggplot
-  #'   object.}
-  #' }
-  #'
-  #' **Value**
-  #'
-  #' Nothing, it is called for the side effect of augmenting each entry of the
-  #' `panel_params` field with position guides.
-  setup_panel_guides = function(self, guides, layers) {
-
-    # Like in `setup_panel_params`, we only need to setup guides for unique
-    # combinations of x/y scales.
-    index <- vec_unique_loc(self$layout$COORD)
-    order <- vec_match(self$layout$COORD, self$layout$COORD[index])
-
-    self$panel_params <- lapply(
-      self$panel_params[index],
-      self$coord$setup_panel_guides,
-      guides,
-      self$coord_params
-    )
-
-    self$panel_params <- lapply(
-      self$panel_params,
-      self$coord$train_panel_guides,
-      layers,
-      self$coord_params
-    )[order]
-
-    invisible()
-  },
-
-  #' @field setup_panel_guides
-  #' **Description**
-  #'
-  #' A function method for setting up the `Facet$finish_data()` hook.
-  #'
-  #' **Usage**
-  #' ```r
-  #' Layout$finish_data(data)
-  #' ```
-  #'
-  #' **Arguments**
-  #' \describe{
-  #'   \item{`data`}{A list of data frames with layer data.}
-  #' }
-  #'
-  #' **Value**
-  #'
-  #' A list of data frames with layer data.
-  finish_data = function(self, data) {
-    lapply(data, self$facet$finish_data,
-      layout = self$layout,
-      x_scales = self$panel_scales_x,
-      y_scales = self$panel_scales_y,
-      params = self$facet_params
-    )
-  },
-
-  ## ggplot_gtable ----------------------------------------------------------
-
-  #' @field render
-  #' **Description**
-  #'
-  #' A function method for drawing and assembling the core plot. Mostly it
-  #' delegates tasks to the specific Facet methods for drawing components.
-  #'
-  #' **Usage**
-  #' ```r
-  #' Layout$render(panels, data, theme, labels)
-  #' ```
-  #'
-  #' **Arguments**
-  #' \describe{
-  #'   \item{`panels`}{A list parallel to layers. Each element is another list
-  #'   with grobs for each panel, generated by `Layer$draw_geom()`.}
-  #'   \item{`data`}{A list of data frames with layer data.}
-  #'   \item{`theme`}{A [complete theme][complete_theme()].}
-  #'   \item{`labels`}{A list of labels from the `labels` field of the ggplot
-  #'   object.}
-  #' }
-  #'
-  #' **Value**
-  #'
-  #' A gtable containing a plot with panels, axes, axis titles and strips.
-  render = function(self, panels, data, theme, labels) {
-    facet_bg <- self$facet$draw_back(data,
-                                     self$layout,
-                                     self$panel_scales_x,
-                                     self$panel_scales_y,
-                                     theme,
-                                     self$facet_params
-    )
-    facet_fg <- self$facet$draw_front(
-      data,
-      self$layout,
-      self$panel_scales_x,
-      self$panel_scales_y,
-      theme,
-      self$facet_params
-    )
-
-    # Draw individual panels, then assemble into gtable
-    panels <- lapply(seq_along(panels[[1]]), function(i) {
-      panel <- lapply(panels, `[[`, i)
-      panel <- c(facet_bg[i], panel, facet_fg[i])
-      panel <- self$coord$draw_panel(panel, self$panel_params[[i]], theme)
-      ggname(paste("panel", i, sep = "-"), panel)
-    })
     plot_table <- self$facet$draw_panels(
       panels,
       self$layout,

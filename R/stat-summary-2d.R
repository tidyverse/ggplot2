--- conflicted
+++ resolved
@@ -9,31 +9,50 @@
   required_aes = c("x", "y", "z"),
   dropped_aes = "z", # z gets dropped during statistical transformation
 
+  setup_params = function(self, data, params) {
+
+    if (is.character(params$drop)) {
+      params$drop <- !identical(params$drop, "none")
+    }
+
+    params <- fix_bin_params(params, fun = snake_class(self), version = "3.5.2")
+    vars <- c("origin", "binwidth", "breaks", "center", "boundary")
+    params[vars] <- lapply(params[vars], dual_param, default = NULL)
+    params$closed <- dual_param(params$closed, list(x = "right", y = "right"))
+
+    params
+  },
+
   compute_group = function(data, scales, binwidth = NULL, bins = 30,
                            breaks = NULL, origin = NULL, drop = TRUE,
-                           fun = "mean", fun.args = list()) {
-    origin <- dual_param(origin, list(NULL, NULL))
-    binwidth <- dual_param(binwidth, list(NULL, NULL))
-    breaks <- dual_param(breaks, list(NULL, NULL))
+                           fun = "mean", fun.args = list(),
+                           boundary = 0, closed = NULL, center = NULL) {
     bins <- dual_param(bins, list(x = 30, y = 30))
 
-    xbreaks <- bin2d_breaks(scales$x, breaks$x, origin$x, binwidth$x, bins$x)
-    ybreaks <- bin2d_breaks(scales$y, breaks$y, origin$y, binwidth$y, bins$y)
-
-    xbin <- cut(data$x, xbreaks, include.lowest = TRUE, labels = FALSE)
-    ybin <- cut(data$y, ybreaks, include.lowest = TRUE, labels = FALSE)
+    xbin <- compute_bins(
+      data$x, scales$x, breaks$x, binwidth$x, bins$x,
+      center$x, boundary$x, closed$x
+    )
+    ybin <- compute_bins(
+      data$y, scales$y, breaks$y, binwidth$y, bins$y,
+      center$y, boundary$y, closed$y
+    )
+    cut_id <- list(
+      xbin = as.integer(bin_cut(data$x, xbin)),
+      ybin = as.integer(bin_cut(data$y, ybin))
+    )
 
     fun <- as_function(fun)
     f <- function(x) {
       inject(fun(x, !!!fun.args))
     }
-    out <- tapply_df(data$z, list(xbin = xbin, ybin = ybin), f, drop = drop)
+    out <- tapply_df(data$z, cut_id, f, drop = drop)
 
-    xdim <- bin_loc(xbreaks, out$xbin)
+    xdim <- bin_loc(xbin$breaks, out$xbin)
     out$x <- xdim$mid
     out$width <- xdim$length
 
-    ydim <- bin_loc(ybreaks, out$ybin)
+    ydim <- bin_loc(ybin$breaks, out$ybin)
     out$y <- ydim$mid
     out$height <- ydim$length
 
@@ -100,70 +119,6 @@
   stat_summary_2d(...)
 }
 
-<<<<<<< HEAD
-=======
-#' @rdname ggplot2-ggproto
-#' @format NULL
-#' @usage NULL
-#' @export
-StatSummary2d <- ggproto("StatSummary2d", Stat,
-  default_aes = aes(fill = after_stat(value)),
-
-  required_aes = c("x", "y", "z"),
-  dropped_aes = "z", # z gets dropped during statistical transformation
-
-  setup_params = function(self, data, params) {
-
-    if (is.character(params$drop)) {
-      params$drop <- !identical(params$drop, "none")
-    }
-
-    params <- fix_bin_params(params, fun = snake_class(self), version = "3.5.2")
-    vars <- c("origin", "binwidth", "breaks", "center", "boundary")
-    params[vars] <- lapply(params[vars], dual_param, default = NULL)
-    params$closed <- dual_param(params$closed, list(x = "right", y = "right"))
-
-    params
-  },
-
-  compute_group = function(data, scales, binwidth = NULL, bins = 30,
-                           breaks = NULL, origin = NULL, drop = TRUE,
-                           fun = "mean", fun.args = list(),
-                           boundary = 0, closed = NULL, center = NULL) {
-    bins <- dual_param(bins, list(x = 30, y = 30))
-
-    xbin <- compute_bins(
-      data$x, scales$x, breaks$x, binwidth$x, bins$x,
-      center$x, boundary$x, closed$x
-    )
-    ybin <- compute_bins(
-      data$y, scales$y, breaks$y, binwidth$y, bins$y,
-      center$y, boundary$y, closed$y
-    )
-    cut_id <- list(
-      xbin = as.integer(bin_cut(data$x, xbin)),
-      ybin = as.integer(bin_cut(data$y, ybin))
-    )
-
-    fun <- as_function(fun)
-    f <- function(x) {
-      inject(fun(x, !!!fun.args))
-    }
-    out <- tapply_df(data$z, cut_id, f, drop = drop)
-
-    xdim <- bin_loc(xbin$breaks, out$xbin)
-    out$x <- xdim$mid
-    out$width <- xdim$length
-
-    ydim <- bin_loc(ybin$breaks, out$ybin)
-    out$y <- ydim$mid
-    out$height <- ydim$length
-
-    out
-  }
-)
-
->>>>>>> 1bfb3c9b
 # Adaptation of tapply that returns a data frame instead of a matrix
 tapply_df <- function(x, index, fun, ..., drop = TRUE) {
   labels <- lapply(index, ulevels, na.last = NA) # drop NA

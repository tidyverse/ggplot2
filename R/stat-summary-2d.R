<<<<<<< HEAD
#' @rdname ggplot2-ggproto
=======
#' Bin and summarise in 2d (rectangle & hexagons)
#'
#' `stat_summary_2d()` is a 2d variation of [stat_summary()].
#' `stat_summary_hex()` is a hexagonal variation of
#' [stat_summary_2d()]. The data are divided into bins defined
#' by `x` and `y`, and then the values of `z` in each cell is
#' are summarised with `fun`.
#'
#' @section Aesthetics:
#'  - `x`: horizontal position
#'  - `y`: vertical position
#'  - `z`: value passed to the summary function
#'
#' @eval rd_computed_vars(
#'   "x,y" = "Location.",
#'   value = "Value of summary statistic."
#' )
#'
#' @section Dropped variables:
#' \describe{
#'   \item{`z`}{After binning, the z values of individual data points are no longer available.}
#' }
#' @seealso [stat_summary_hex()] for hexagonal summarization.
#'   [stat_bin_2d()] for the binning options.
#' @inheritParams layer
#' @inheritParams geom_point
#' @inheritParams stat_bin_2d
#' @param drop drop if the output of `fun` is `NA`.
#' @param fun function for summary.
#' @param fun.args A list of extra arguments to pass to `fun`
#' @inheritSection stat_bin_2d Controlling binning parameters for the x and y directions
#' @export
#' @examples
#' d <- ggplot(diamonds, aes(carat, depth, z = price))
#' d + stat_summary_2d()
#'
#' # Specifying function
#' d + stat_summary_2d(fun = function(x) sum(x^2))
#' d + stat_summary_2d(fun = ~ sum(.x^2))
#' d + stat_summary_2d(fun = var)
#' d + stat_summary_2d(fun = "quantile", fun.args = list(probs = 0.1))
#'
#' if (requireNamespace("hexbin")) {
#' d + stat_summary_hex()
#' d + stat_summary_hex(fun = ~ sum(.x^2))
#' }
stat_summary_2d <- function(mapping = NULL, data = NULL,
                            geom = "tile", position = "identity",
                            ...,
                            bins = 30,
                            binwidth = NULL,
                            drop = TRUE,
                            fun = "mean",
                            fun.args = list(),
                            na.rm = FALSE,
                            show.legend = NA,
                            inherit.aes = TRUE) {
  layer(
    data = data,
    mapping = mapping,
    stat = StatSummary2d,
    geom = geom,
    position = position,
    show.legend = show.legend,
    inherit.aes = inherit.aes,
    params = list2(
      bins = bins,
      binwidth = binwidth,
      drop = drop,
      fun = fun,
      fun.args = fun.args,
      na.rm = na.rm,
      ...
    )
  )
}

#' @export
#' @rdname stat_summary_2d
#' @usage NULL
stat_summary2d <- function(...) {
  cli::cli_inform("Please use {.fn stat_summary_2d} instead")
  stat_summary_2d(...)
}

#' @rdname Stat
>>>>>>> 4f9b9b4b
#' @format NULL
#' @usage NULL
#' @export
StatSummary2d <- ggproto(
  "StatSummary2d", Stat,
  default_aes = aes(fill = after_stat(value)),

  required_aes = c("x", "y", "z"),
  dropped_aes = "z", # z gets dropped during statistical transformation

  setup_params = function(self, data, params) {

    if (is.character(params$drop)) {
      params$drop <- !identical(params$drop, "none")
    }

    params <- fix_bin_params(params, fun = snake_class(self), version = "3.5.2")
    vars <- c("origin", "binwidth", "breaks", "center", "boundary")
    params[vars] <- lapply(params[vars], dual_param, default = NULL)
    params$closed <- dual_param(params$closed, list(x = "right", y = "right"))

    params
  },

  extra_params = c("na.rm", "origin"),

  compute_group = function(data, scales, binwidth = NULL, bins = 30,
                           breaks = NULL, drop = TRUE,
                           fun = "mean", fun.args = list(),
                           boundary = 0, closed = NULL, center = NULL) {
    bins <- dual_param(bins, list(x = 30, y = 30))

    xbin <- compute_bins(
      data$x, scales$x, breaks$x, binwidth$x, bins$x,
      center$x, boundary$x, closed$x
    )
    ybin <- compute_bins(
      data$y, scales$y, breaks$y, binwidth$y, bins$y,
      center$y, boundary$y, closed$y
    )
    cut_id <- list(
      xbin = as.integer(bin_cut(data$x, xbin)),
      ybin = as.integer(bin_cut(data$y, ybin))
    )

    fun <- as_function(fun)
    f <- function(x) {
      inject(fun(x, !!!fun.args))
    }
    out <- tapply_df(data$z, cut_id, f, drop = drop)

    xdim <- bin_loc(xbin$breaks, out$xbin)
    out$x <- xdim$mid
    out$width <- xdim$length

    ydim <- bin_loc(ybin$breaks, out$ybin)
    out$y <- ydim$mid
    out$height <- ydim$length

    out
  }
)

#' Bin and summarise in 2d (rectangle & hexagons)
#'
#' `stat_summary_2d()` is a 2d variation of [stat_summary()].
#' `stat_summary_hex()` is a hexagonal variation of
#' [stat_summary_2d()]. The data are divided into bins defined
#' by `x` and `y`, and then the values of `z` in each cell is
#' are summarised with `fun`.
#'
#' @section Aesthetics:
#'  - `x`: horizontal position
#'  - `y`: vertical position
#'  - `z`: value passed to the summary function
#'
#' @eval rd_computed_vars(
#'   "x,y" = "Location.",
#'   value = "Value of summary statistic."
#' )
#'
#' @section Dropped variables:
#' \describe{
#'   \item{`z`}{After binning, the z values of individual data points are no longer available.}
#' }
#' @seealso [stat_summary_hex()] for hexagonal summarization.
#'   [stat_bin_2d()] for the binning options.
#' @inheritParams layer
#' @inheritParams geom_point
#' @inheritParams stat_bin_2d
#' @param drop drop if the output of `fun` is `NA`.
#' @param fun function for summary.
#' @param fun.args A list of extra arguments to pass to `fun`
#' @inheritSection stat_bin_2d Controlling binning parameters for the x and y directions
#' @export
#' @examples
#' d <- ggplot(diamonds, aes(carat, depth, z = price))
#' d + stat_summary_2d()
#'
#' # Specifying function
#' d + stat_summary_2d(fun = function(x) sum(x^2))
#' d + stat_summary_2d(fun = ~ sum(.x^2))
#' d + stat_summary_2d(fun = var)
#' d + stat_summary_2d(fun = "quantile", fun.args = list(probs = 0.1))
#'
#' if (requireNamespace("hexbin")) {
#' d + stat_summary_hex()
#' d + stat_summary_hex(fun = ~ sum(.x^2))
#' }
stat_summary_2d <- make_constructor(StatSummary2d, geom = "tile")

#' @export
#' @rdname stat_summary_2d
#' @usage NULL
stat_summary2d <- function(...) {
  cli::cli_inform("Please use {.fn stat_summary_2d} instead")
  stat_summary_2d(...)
}

# Adaptation of tapply that returns a data frame instead of a matrix
tapply_df <- function(x, index, fun, ..., drop = TRUE) {
  labels <- lapply(index, ulevels, na.last = NA) # drop NA
  out <- expand.grid(labels, KEEP.OUT.ATTRS = FALSE, stringsAsFactors = FALSE)

  grps <- split(x, index)
  names(grps) <- NULL
  out$value <- unlist(lapply(grps, fun, ...))

  if (drop) {
    n <- lengths(grps)
    out <- out[n > 0, , drop = FALSE]
  }

  out
}<|MERGE_RESOLUTION|>--- conflicted
+++ resolved
@@ -1,93 +1,4 @@
-<<<<<<< HEAD
-#' @rdname ggplot2-ggproto
-=======
-#' Bin and summarise in 2d (rectangle & hexagons)
-#'
-#' `stat_summary_2d()` is a 2d variation of [stat_summary()].
-#' `stat_summary_hex()` is a hexagonal variation of
-#' [stat_summary_2d()]. The data are divided into bins defined
-#' by `x` and `y`, and then the values of `z` in each cell is
-#' are summarised with `fun`.
-#'
-#' @section Aesthetics:
-#'  - `x`: horizontal position
-#'  - `y`: vertical position
-#'  - `z`: value passed to the summary function
-#'
-#' @eval rd_computed_vars(
-#'   "x,y" = "Location.",
-#'   value = "Value of summary statistic."
-#' )
-#'
-#' @section Dropped variables:
-#' \describe{
-#'   \item{`z`}{After binning, the z values of individual data points are no longer available.}
-#' }
-#' @seealso [stat_summary_hex()] for hexagonal summarization.
-#'   [stat_bin_2d()] for the binning options.
-#' @inheritParams layer
-#' @inheritParams geom_point
-#' @inheritParams stat_bin_2d
-#' @param drop drop if the output of `fun` is `NA`.
-#' @param fun function for summary.
-#' @param fun.args A list of extra arguments to pass to `fun`
-#' @inheritSection stat_bin_2d Controlling binning parameters for the x and y directions
-#' @export
-#' @examples
-#' d <- ggplot(diamonds, aes(carat, depth, z = price))
-#' d + stat_summary_2d()
-#'
-#' # Specifying function
-#' d + stat_summary_2d(fun = function(x) sum(x^2))
-#' d + stat_summary_2d(fun = ~ sum(.x^2))
-#' d + stat_summary_2d(fun = var)
-#' d + stat_summary_2d(fun = "quantile", fun.args = list(probs = 0.1))
-#'
-#' if (requireNamespace("hexbin")) {
-#' d + stat_summary_hex()
-#' d + stat_summary_hex(fun = ~ sum(.x^2))
-#' }
-stat_summary_2d <- function(mapping = NULL, data = NULL,
-                            geom = "tile", position = "identity",
-                            ...,
-                            bins = 30,
-                            binwidth = NULL,
-                            drop = TRUE,
-                            fun = "mean",
-                            fun.args = list(),
-                            na.rm = FALSE,
-                            show.legend = NA,
-                            inherit.aes = TRUE) {
-  layer(
-    data = data,
-    mapping = mapping,
-    stat = StatSummary2d,
-    geom = geom,
-    position = position,
-    show.legend = show.legend,
-    inherit.aes = inherit.aes,
-    params = list2(
-      bins = bins,
-      binwidth = binwidth,
-      drop = drop,
-      fun = fun,
-      fun.args = fun.args,
-      na.rm = na.rm,
-      ...
-    )
-  )
-}
-
-#' @export
-#' @rdname stat_summary_2d
-#' @usage NULL
-stat_summary2d <- function(...) {
-  cli::cli_inform("Please use {.fn stat_summary_2d} instead")
-  stat_summary_2d(...)
-}
-
 #' @rdname Stat
->>>>>>> 4f9b9b4b
 #' @format NULL
 #' @usage NULL
 #' @export

--- conflicted
+++ resolved
@@ -39,17 +39,5 @@
 #' @export
 scale_fill_gradientn <- function(..., colours, values = NULL, space = "Lab", na.value = "grey50", guide = "colourbar") {
   continuous_scale("fill", "gradientn",
-<<<<<<< HEAD
     gradient_n_pal(colours, values, space), na.value = na.value, guide = guide, ...)
-}
-
-icon.gradientn <- function(.) {
-  g <- scale_fill_gradientn(colours = rainbow(7))
-  g$train(1:5)
-  rectGrob(c(0.1, 0.3, 0.5, 0.7, 0.9), width=0.21, 
-    gp=gpar(fill = g$map(1:5), col=NA)
-  )
-=======
-    gradient_n_pal(colours, values, space), na.value = na.value, ...)
->>>>>>> 7cbd6c29
 }
--- conflicted
+++ resolved
@@ -15,12 +15,8 @@
 #' @inheritParams geom_point
 #' @param arrow specification for arrow heads, as created by arrow().
 #' @param lineend Line end style (round, butt, square).
-<<<<<<< HEAD
 #' @param linejoin Line join style (round, mitre, bevel).
-#' @seealso \code{\link{geom_path}} and \code{\link{geom_line}} for multi-
-=======
 #' @seealso [geom_path()] and [geom_line()] for multi-
->>>>>>> e5336a4f
 #'   segment lines and paths.
 #' @seealso [geom_spoke()] for a segment parameterised by a location
 #'   (x, y), and an angle and radius.

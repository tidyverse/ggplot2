--- conflicted
+++ resolved
@@ -15,7 +15,6 @@
 #'
 #' # Default amount of jittering will generally be too much for
 #' # small datasets:
-<<<<<<< HEAD
 #' ggplot(mtcars, aes(am, vs)) + geom_jitter()
 #'
 #' # Two ways to override
@@ -23,18 +22,12 @@
 #'   geom_jitter(width = 0.1, height = 0.1)
 #' ggplot(mtcars, aes(am, vs)) +
 #'   geom_jitter(position = position_jitter(width = 0.1, height = 0.1))
-=======
-#' ggplot(mtcars, aes(am, vs)) + geom_point(position = "jitter")
-#' # Control the amount as follows
-#' ggplot(mtcars, aes(am, vs)) +
-#'   geom_point(position = position_jitter(w = 0.1, h = 0.1))
 #'
 #' # The default works better for large datasets, where it will
 #' # take up as much space as a boxplot or a bar
 #' ggplot(mpg, aes(class, hwy)) +
 #'   geom_jitter() +
 #'   geom_boxplot()
->>>>>>> bbfc5be5
 position_jitter <- function (width = NULL, height = NULL) {
   PositionJitter$new(width = width, height = height)
 }

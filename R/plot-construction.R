--- conflicted
+++ resolved
@@ -165,24 +165,7 @@
 ggplot_add.Layer <- function(object, plot, object_name) {
   layers_names <- new_layer_names(object, names(plot$layers))
   plot$layers <- append(plot$layers, object)
-<<<<<<< HEAD
   names(plot$layers) <- layers_names
-
-  # Add any new labels
-  mapping <- make_labels(object$mapping)
-  default <- lapply(make_labels(object$stat$default_aes), function(l) {
-    attr(l, "fallback") <- TRUE
-    l
-  })
-  new_labels <- defaults(mapping, default)
-  current_labels <- plot$labels
-  current_fallbacks <- vapply(current_labels, function(l) isTRUE(attr(l, "fallback")), logical(1))
-  plot$labels <- defaults(current_labels[!current_fallbacks], new_labels)
-  if (any(current_fallbacks)) {
-    plot$labels <- defaults(plot$labels, current_labels)
-  }
-=======
->>>>>>> c9dce8a9
   plot
 }
 

--- conflicted
+++ resolved
@@ -115,71 +115,19 @@
 #' @keywords internal
 #' @export
 #' @examples
-<<<<<<< HEAD
 #' # making a new method for the generic
-#' # in this example, we apply a colour to the plot background
-#' ggplot_add.character <- function(object, plot, object_name) {
-#'   plot + theme(plot.background = element_rect(fill = object))
-#' }
-=======
-#' S7::method(ggplot_add, list(S7::new_S3_class("element_text"), class_ggplot)) <-
+#' # in this example, we enable adding text elements
+#' S7::method(ggplot_add, list(element_text, class_ggplot)) <-
 #'   function(object, plot, ...) {
 #'     plot + theme(text = object)
 #'   }
->>>>>>> 38ae2876
 #'
 #' # we can now use `+` to add our object to a plot
 #' ggplot(mpg, aes(displ, cty)) +
 #'   geom_point() +
-#'   "cornsilk"
+#'   element_text(colour = "red")
 #'
 #' # clean-up
-<<<<<<< HEAD
-#' rm(ggplot_add.character)
-ggplot_add <- function(object, plot, object_name) {
-  UseMethod("ggplot_add")
-}
-#' @export
-ggplot_add.default <- function(object, plot, object_name) {
-  cli::cli_abort("Can't add {.var {object_name}} to a {.cls ggplot} object.")
-}
-#' @export
-ggplot_add.NULL <- function(object, plot, object_name) {
-  plot
-}
-#' @export
-ggplot_add.data.frame <- function(object, plot, object_name) {
-  plot$data <- object
-  plot
-}
-#' @export
-ggplot_add.function <- function(object, plot, object_name) {
-  cli::cli_abort(c(
-          "Can't add {.var {object_name}} to a {.cls ggplot} object",
-    "i" = "Did you forget to add parentheses, as in {.fn {object_name}}?"
-  ))
-}
-#' @export
-ggplot_add.theme <- function(object, plot, object_name) {
-  plot$theme <- add_theme(plot$theme, object)
-  plot
-}
-#' @export
-ggplot_add.Scale <- function(object, plot, object_name) {
-  plot$scales$add(object)
-  plot
-}
-#' @export
-ggplot_add.labels <- function(object, plot, object_name) {
-  update_labels(plot, object)
-}
-#' @export
-ggplot_add.Guides <- function(object, plot, object_name) {
-  if (is_guides(plot$guides)) {
-    # We clone the guides object to prevent modify-in-place of guides
-    old <- plot$guides
-=======
-#' rm("element_text", envir = ggplot_add@methods)
 ggplot_add <- S7::new_generic("ggplot_add", c("object", "plot"))
 
 S7::method(ggplot_add, list(S7::class_any, class_ggplot)) <-
@@ -213,7 +161,6 @@
 S7::method(ggplot_add, list(class_guides, class_ggplot)) <-
   function(object, plot, ...) {
     old <- plot@guides
->>>>>>> 38ae2876
     new <- ggproto(NULL, old)
     new$add(object)
     plot@guides <- new

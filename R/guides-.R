#' @include guide-none.R
NULL

#' Set guides for each scale
#'
#' Guides for each scale can be set scale-by-scale with the `guide`
#' argument, or en masse with `guides()`.
#'
#' @param ... List of scale name-guide pairs.  The guide can either
#'   be a string (i.e. "colorbar" or "legend"), or a call to a guide function
#'   (i.e. [guide_colourbar()] or [guide_legend()])
#'   specifying additional arguments.
#' @return A list containing the mapping between scale and guide.
#' @export
#' @family guides
#' @examples
#' \donttest{
#' # ggplot object
#'
#' dat <- data.frame(x = 1:5, y = 1:5, p = 1:5, q = factor(1:5),
#'  r = factor(1:5))
#' p <-
#'   ggplot(dat, aes(x, y, colour = p, size = q, shape = r)) +
#'   geom_point()
#'
#' # without guide specification
#' p
#'
#' # Show colorbar guide for colour.
#' # All these examples below have a same effect.
#'
#' p + guides(colour = "colorbar", size = "legend", shape = "legend")
#' p + guides(colour = guide_colorbar(), size = guide_legend(),
#'   shape = guide_legend())
#' p +
#'  scale_colour_continuous(guide = "colorbar") +
#'  scale_size_discrete(guide = "legend") +
#'  scale_shape(guide = "legend")
#'
#'  # Remove some guides
#'  p + guides(colour = "none")
#'  p + guides(colour = "colorbar",size = "none")
#'
#' # Guides are integrated where possible
#'
#' p +
#'   guides(
#'     colour = guide_legend("title"),
#'     size = guide_legend("title"),
#'     shape = guide_legend("title")
#'  )
#' # same as
#' g <- guide_legend("title")
#' p + guides(colour = g, size = g, shape = g)
#'
#' p + theme(legend.position = "bottom")
#'
#' # position of guides
#'
#' # Set order for multiple guides
#' ggplot(mpg, aes(displ, cty)) +
#'   geom_point(aes(size = hwy, colour = cyl, shape = drv)) +
#'   guides(
#'    colour = guide_colourbar(order = 1),
#'    shape = guide_legend(order = 2),
#'    size = guide_legend(order = 3)
#'  )
#' }
guides <- function(...) {
  args <- list2(...)
  if (length(args) > 0) {
    if (is.list(args[[1]]) && !inherits(args[[1]], "guide")) args <- args[[1]]
    args <- rename_aes(args)
  }

  idx_false <- vapply(args, isFALSE, FUN.VALUE = logical(1L))
  if (isTRUE(any(idx_false))) {
    deprecate_warn0("3.3.4", "guides(`<scale>` = 'cannot be `FALSE`. Use \"none\" instead')")
    args[idx_false] <- "none"
  }

  # The good path
  if (is_named(args)) {
    return(guides_list(guides = args))
  }

  # If there are no guides, do nothing
  if (length(args) == 0) {
    return(NULL)
  }

  # Raise warning about unnamed guides
  nms <- names(args)
  if (is.null(nms)) {
    msg <- "All guides are unnamed."
  } else {
    unnamed <- which(is.na(nms) | nms == "")
    if (length(unnamed) == length(args)) {
      msg <- "All guides are unnamed."
    } else {
      unnamed <- label_ordinal()(unnamed)
      msg <- "The {.and {unnamed}} guide{?s} {?is/are} unnamed."
    }
  }
  cli::cli_warn(c(
    "Guides provided to {.fun guides} must be named.",
    i = msg
  ))
  NULL
}

update_guides <- function(p, guides) {
  p <- plot_clone(p)
  if (inherits(p$guides, "Guides")) {
    old <- p$guides
    new <- ggproto(NULL, old)
    new$add(guides)
    p$guides <- new
  } else {
    p$guides <- guides
  }
  p
}

# Class -------------------------------------------------------------------

# Guides object encapsulates multiple guides and their state.
guides_list <- function(guides = NULL) {
  ggproto(NULL, Guides, guides = guides)
}

Guides <- ggproto(
  "Guides", NULL,

  ## Fields --------------------------------------------------------------------

  # `guides` is the only initially mutable field.
  # It gets populated as a user adds `+ guides(...)` to a plot by the
  # `Guides$add()` method.
  guides = list(),

  # To avoid repeatedly calling `guide_none()` to substitute missing guides,
  # we include its result as a field in the `Guides` class. This field is
  # never updated.
  missing = guide_none(),

  ## Setters -------------------------------------------------------------------

  # Function for adding new guides provided by user
  add = function(self, guides) {
    if (is.null(guides)) {
      return(invisible())
    }
    if (inherits(guides, "Guides")) {
      guides <- guides$guides
    }
    self$guides <- defaults(guides, self$guides)
    invisible()
  },

  # Updates the parameters of the guides. NULL parameters indicate switch to
  # `guide_none()` from `Guide$missing` field.
  update_params = function(self, params) {
    if (length(params) != length(self$params)) {
      cli::cli_abort(paste0(
        "Cannot update {length(self$params)} guide{?s} with a list of ",
        "parameter{?s} of length {length(params)}."
      ))
    }
    # Find empty parameters
    is_empty <- vapply(params, is.null, logical(1))
    # Do parameter update
    self$params[!is_empty] <- params[!is_empty]

    # Set empty parameter guides to `guide_none`. Don't overwrite parameters,
    # because things like 'position' are relevant.
    self$guides[is_empty] <- list(self$missing)
    invisible()
  },

  # Function for dropping GuideNone objects from the Guides object. Typically
  # called after training the guides on scales.
  subset_guides = function(self, i) {
    self$guides     <- self$guides[i]
    self$aesthetics <- self$aesthetics[i]
    self$params     <- self$params[i]
    invisible()
  },

  ## Getters -------------------------------------------------------------------

  # Function for retrieving guides by index or aesthetic
  get_guide = function(self, index) {
    if (is.character(index)) {
      index <- match(index, self$aesthetics)
    }
    if (any(is.na(index)) || length(index) == 0) {
      return(NULL)
    }
    if (length(index) == 1) {
      self$guides[[index]]
    } else {
      self$guides[index]
    }
  },

  # Function for retrieving parameters by guide or aesthetic
  get_params = function(self, index) {
    if (is.character(index)) {
      index <- match(index, self$aesthetics)
    }
    if (any(is.na(index)) || length(index) == 0) {
      return(NULL)
    }
    if (length(index) == 1) {
      self$params[[index]]
    } else {
      self$params[index]
    }
  },

  get_position = function(self, position) {
    check_string("position")

    guide_positions <- lapply(self$params, `[[`, "position")
    idx <- which(vapply(guide_positions, identical, logical(1), y = position))

    if (length(idx) < 1) {
      # No guide found for position, return missing (guide_none) guide
      return(list(guide = self$missing, params = self$missing$params))
    }
    if (length(idx) == 1) {
      # Happy path when nothing needs to merge
      return(list(guide = self$guides[[idx]], params = self$params[[idx]]))
    }

    # Pair up guides and parameters
    params <- self$params[idx]
    pairs  <- Map(list, guide = self$guides[idx], params = params)

    # Merge pairs sequentially
    order <- order(vapply(params, function(p) as.numeric(p$order), numeric(1)))
    Reduce(
      function(old, new) {
        old$guide$merge(old$params, new$guide, new$params)
      },
      pairs[order]
    )
  },

  ## Building ------------------------------------------------------------------

  # The `Guides$build()` method is called in ggplotGrob (plot-build.R) and makes
  # the guide box for *non-position* scales.
  # Note that position scales are handled in `Coord`s, which have their own
  # procedures to do equivalent steps.
  #
  # The procedure is as follows:
  #
  # 1. Guides$setup()
  #      generates a guide object for every scale-aesthetic pair
  #
  # 2. Guides$train()
  #      train each scale and generate guide definition for all guides
  #      here, one guide object for one scale
  #
  # 2. Guides$merge()
  #      merge guide objects if they are overlaid
  #      number of guide objects may be less than number of scales
  #
  # 3. Guides$process_layers()
  #      process layer information and generate geom info.
  #
  # 4. Guides$draw()
  #      generate guide grob from each guide object
  #      one guide grob for one guide object
  #
  # 5. Guides$assemble()
  #      arrange all guide grobs

  build = function(self, scales, layers, labels, layer_data) {

    # Empty guides list
    no_guides <- guides_list()

    custom <- vapply(self$guides, inherits, logical(1), what = "GuideCustom")
    n_custom <- sum(custom)
    if (n_custom > 0) {
      custom <- guides_list(self$guides[custom])
      custom$params <- lapply(custom$guides, `[[`, "params")
      custom$merge()
      custom <- compact(custom$draw(theme))
      # We assign the return value for no guides to assembled custom grobs
      no_guides <- self$assemble(custom, theme)
    } else {
      custom <- list()
    }

    # Extract the non-position scales
    scales <- scales$non_position_scales()$scales
    if (length(scales) == 0) {
      return(no_guides)
    }

    # Ensure a 1:1 mapping between aesthetics and scales
    aesthetics <- lapply(scales, `[[`, "aesthetics")
    scales     <- rep.int(scales, lengths(aesthetics))
    aesthetics <- unlist(aesthetics, recursive = FALSE, use.names = FALSE)

    # Setup and train scales
    guides <- self$setup(scales, aesthetics = aesthetics)
    guides$train(scales, labels)

    if (length(guides$guides) == 0) {
      return(no_guides)
    }

    # Merge and process layers
    guides$merge()
    guides$process_layers(layers, layer_data)
    if (length(guides$guides) == 0) {
      return(no_guides)
    }
<<<<<<< HEAD

    # Draw
    grobs <- guides$draw(theme)

    # Combine with custom guides
    grobs <- c(grobs, custom)
    grobs <- grobs[order(names(grobs))]

    # Assemble guides into guide-box
    guides$assemble(grobs, theme)
=======
    guides
>>>>>>> 567006c7
  },

  # Setup routine for resolving and validating guides based on paired scales.
  #
  # The output of the setup is a child `Guides` class with two additional
  # mutable fields, both of which are parallel to the child's `Guides$guides`
  # field.
  #
  # 1. The child's `Guides$params` manages all parameters of a guide that may
  # need to be updated during subsequent steps. This ensures that we never need
  # to update the `Guide` itself and risk reference class shenanigans.
  #
  # 2. The child's `Guides$aesthetics` holds the aesthetic name of the scale
  # that spawned the guide. The `Coord`'s own build methods need this to
  # correctly pick the primary and secondary guides.

  setup = function(
    self, scales, aesthetics = NULL,
    default = self$missing,
    missing = self$missing
  ) {
    guides <- self$guides

    # For every aesthetic-scale combination, find and validate guide
    new_guides <- lapply(seq_along(scales), function(idx) {

      # Find guide for aesthetic-scale combination
      # Hierarchy is in the order:
      # plot + guides(XXX) + scale_ZZZ(guide = XXX) > default(i.e., legend)
      guide <- resolve_guide(
        aesthetic = aesthetics[idx],
        scale     = scales[[idx]],
        guides    = guides,
        default   = default,
        null      = missing
      )

      if (isFALSE(guide)) {
        deprecate_warn0("3.3.4", I("The `guide` argument in `scale_*()` cannot be `FALSE`. This "), I('"none"'))
        guide <- "none"
      }

      # Instantiate all guides, e.g. go from "legend" character to
      # GuideLegend class object
      guide <- validate_guide(guide)

      if (inherits(guide, "GuideNone")) {
        return(guide)
      }

      # Check compatibility of scale and guide, e.g. you cannot use GuideAxis
      # to display the "colour" aesthetic.
      scale_aes <- scales[[idx]]$aesthetics
      if (!any(c("x", "y") %in% scale_aes)) scale_aes <- c(scale_aes, "any")
      if (!any(scale_aes %in% guide$available_aes)) {
        warn_aes <- guide$available_aes
        warn_aes[warn_aes == "any"] <- "any non position aesthetic"
        cli::cli_warn(c(
          paste0("{.fn {snake_class(guide)}} cannot be used for ",
                 "{.or {.field {head(scales[[idx]]$aesthetics, 4)}}}."),
          i = "Use {?one of} {.or {.field {warn_aes}}} instead."
        ))
        guide <- missing
      }

      guide
    })

    # Create updated child
    ggproto(
      NULL, self,
      guides     = new_guides,
      # Extract the guide's params to manage separately
      params     = lapply(new_guides, `[[`, "params"),
      aesthetics = aesthetics
    )
  },

  # Loop over every guide-scale combination to perform training
  # A strong assumption here is that `scales` is parallel to the guides
  train = function(self, scales, labels) {

    params <- Map(
      function(guide, param, scale, aes) {
        guide$train(
          param, scale, aes,
          title = labels[[aes]]
        )
      },
      guide = self$guides,
      param = self$params,
      aes   = self$aesthetics,
      scale = scales
    )
    self$update_params(params)
    is_none <- vapply(self$guides, inherits, logical(1), what = "GuideNone")
    self$subset_guides(!is_none)
  },

  # Function to merge guides that encode the same information
  merge = function(self) {
    # Bundle together guides and their parameters
    pairs <- Map(list, guide = self$guides, params = self$params)

    # The `{order}_{hash}` combination determines groups of guides
    orders <- vapply(self$params, `[[`, 0, "order")
    orders[orders == 0] <- 99
    orders <- sprintf("%02d", orders)
    hashes <- vapply(self$params, `[[`, "", "hash")
    hashes <- paste(orders, hashes, sep = "_")

    # If there is only one guide, we can exit early, because nothing to merge
    if (length(pairs) == 1) {
      names(self$guides) <- hashes
      return()
    }

    # Split by hashes
    indices <- split(seq_along(pairs), hashes)
    indices <- vapply(indices, `[[`, 0L, 1L, USE.NAMES = FALSE) # First index
    groups  <- split(pairs, hashes)
    lens    <- lengths(groups)

    # Merge groups with >1 member
    groups[lens > 1] <- lapply(groups[lens > 1], function(group) {
      Reduce(function(old, new) {
        old$guide$merge(old$params, new$guide, new$params)
      }, group)
    })
    groups[lens == 1] <- unlist(groups[lens == 1], FALSE)

    # Update the Guides object
    self$guides <- lapply(groups, `[[`, "guide")
    self$params <- lapply(groups, `[[`, "params")
    self$aesthetics  <- self$aesthetics[indices]
    invisible()
  },

  # Loop over guides to let them extract information from layers
  process_layers = function(self, layers, data = NULL) {
    self$params <- Map(
      function(guide, param) guide$process_layers(param, layers, data),
      guide = self$guides,
      param = self$params
    )
    keep <- !vapply(self$params, is.null, logical(1))
    self$subset_guides(keep)
    invisible()
  },

  # Loop over every guide, let them draw their grobs
  draw = function(self, theme, position, direction) {
    Map(
      function(guide, params) guide$draw(theme, position, direction, params),
      guide  = self$guides,
      params = self$params
    )
  },

  # Combining multiple guides in a guide box
  assemble = function(self, theme, position) {

    if (length(self$guides) < 1) {
      return(zeroGrob())
    }

    position  <- legend_position(position)
    if (position == "none") {
      return(zeroGrob())
    }
    default_direction <- if (position == "inside") "vertical" else position

    theme$legend.key.width  <- theme$legend.key.width  %||% theme$legend.key.size
    theme$legend.key.height <- theme$legend.key.height %||% theme$legend.key.size
    theme$legend.box       <- theme$legend.box       %||% default_direction
    theme$legend.direction <- theme$legend.direction %||% default_direction
    theme$legend.box.just  <- theme$legend.box.just  %||% switch(
      position,
      inside     = c("center", "center"),
      vertical   = c("left",   "top"),
      horizontal = c("center", "top")
    )

    grobs <- self$draw(theme, position, default_direction)
    if (length(grobs) < 1) {
      return(zeroGrob())
    }

    # Set spacing
    theme$legend.spacing   <- theme$legend.spacing    %||% unit(0.5, "lines")
    theme$legend.spacing.y <- theme$legend.spacing.y  %||% theme$legend.spacing
    theme$legend.spacing.x <- theme$legend.spacing.x  %||% theme$legend.spacing

    # Measure guides
    widths  <- lapply(grobs, function(g) sum(g$widths))
    widths  <- inject(unit.c(!!!widths))
    heights <- lapply(grobs, function(g) sum(g$heights))
    heights <- inject(unit.c(!!!heights))

    # Set the justification of each legend within the legend box
    # First value is xjust, second value is yjust
    just <- valid.just(theme$legend.box.just)
    xjust <- just[1]
    yjust <- just[2]

    # setting that is different for vertical and horizontal guide-boxes.
    if (identical(theme$legend.box, "horizontal")) {
      # Set justification for each legend
      for (i in seq_along(grobs)) {
        grobs[[i]] <- editGrob(
          grobs[[i]],
          vp = viewport(x = xjust, y = yjust, just = c(xjust, yjust),
                        height = heightDetails(grobs[[i]]))
        )
      }

      guides <- gtable_row(name = "guides",
                           grobs = grobs,
                           widths = widths, height = max(heights))

      # add space between the guide-boxes
      guides <- gtable_add_col_space(guides, theme$legend.spacing.x)

    } else { # theme$legend.box == "vertical"
      # Set justification for each legend
      for (i in seq_along(grobs)) {
        grobs[[i]] <- editGrob(
          grobs[[i]],
          vp = viewport(x = xjust, y = yjust, just = c(xjust, yjust),
                        width = widthDetails(grobs[[i]]))
        )
      }

      guides <- gtable_col(name = "guides",
                           grobs = grobs,
                           width = max(widths), heights = heights)

      # add space between the guide-boxes
      guides <- gtable_add_row_space(guides, theme$legend.spacing.y)
    }

    # Add margins around the guide-boxes.
    margin <- theme$legend.box.margin %||% margin()
    guides <- gtable_add_cols(guides, margin[4], pos = 0)
    guides <- gtable_add_cols(guides, margin[2], pos = ncol(guides))
    guides <- gtable_add_rows(guides, margin[1], pos = 0)
    guides <- gtable_add_rows(guides, margin[3], pos = nrow(guides))

    # Add legend box background
    background <- element_grob(theme$legend.box.background %||% element_blank())

    guides <- gtable_add_grob(
      guides, background,
      t = 1, l = 1, b = -1, r = -1,
      z = -Inf, clip = "off",
      name = "legend.box.background"
    )
    guides$name <- "guide-box"
    guides
  },

  ## Utilities -----------------------------------------------------------------

  print = function(self) {

    guides <- self$guides
    header <- paste0("<Guides[", length(guides), "] ggproto object>\n")

    if (length(guides) == 0) {
      content <- "<empty>"
    } else {
      content <- lapply(guides, function(g) {
        if (is.character(g)) {
          paste0('"', g, '"')
        } else {
          paste0("<", class(g)[[1]], ">")
        }
      })
      nms <- names(content)
      nms <- format(nms, justify = "right")
      content <- unlist(content, FALSE, FALSE)
      content <- format(content, justify = "left")
      content <- paste0(nms, " : ", content)
    }
    cat(c(header, content), sep = "\n")
    invisible(self)
  }
)

# Helpers -----------------------------------------------------------------

matched_aes <- function(layer, guide) {
  all <- names(c(layer$computed_mapping, layer$stat$default_aes))
  geom <- c(layer$geom$required_aes, names(layer$geom$default_aes))

  # Make sure that size guides are shown if a renaming layer is used
  if (layer$geom$rename_size && "size" %in% all && !"linewidth" %in% all) geom <- c(geom, "size")
  matched <- intersect(intersect(all, geom), names(guide$key))
  matched <- setdiff(matched, names(layer$computed_geom_params))
  setdiff(matched, names(layer$aes_params))
}

# This function is used by guides in guide_geom.* to determine whether
# a given layer should be included in the guide
# `matched` is the set of aesthetics that match between the layer and the guide
include_layer_in_guide <- function(layer, matched) {
  if (!is.logical(layer$show.legend)) {
    cli::cli_warn("{.arg show.legend} must be a logical vector.")
    layer$show.legend <- FALSE # save back to layer so we don't issue this warning more than once
    return(FALSE)
  }

  if (length(matched) > 0) {
    # This layer contributes to the legend

    # check if this layer should be included, different behaviour depending on
    # if show.legend is a logical or a named logical vector
    if (is_named(layer$show.legend)) {
      layer$show.legend <- rename_aes(layer$show.legend)
      show_legend <- layer$show.legend[matched]
      # we cannot use `isTRUE(is.na(show_legend))` here because
      # 1. show_legend can be multiple NAs
      # 2. isTRUE() was not tolerant for a named TRUE
      show_legend <- show_legend[!is.na(show_legend)]
      return(length(show_legend) == 0 || any(show_legend))
    }
    return(all(is.na(layer$show.legend)) || isTRUE(layer$show.legend))
  }

  # This layer does not contribute to the legend.
  # Default is to exclude it, except if it is explicitly turned on
  isTRUE(layer$show.legend)
}

# Simplify legend position to one of horizontal/vertical/inside
legend_position <- function(position) {
  if (length(position) == 1) {
    if (position %in% c("top", "bottom")) {
      "horizontal"
    } else {
      "vertical"
    }
  } else {
    "inside"
  }
}

# resolve the guide from the scale and guides
resolve_guide <- function(aesthetic, scale, guides, default = "none", null = "none") {
  guides[[aesthetic]] %||% scale$guide %|W|% default %||% null
}

# validate guide object
validate_guide <- function(guide) {
  # if guide is specified by character, then find the corresponding guide
  if (is.character(guide)) {
    fun <- find_global(paste0("guide_", guide), env = global_env(),
                       mode = "function")
    if (is.function(fun)) {
      guide <- fun()
    }
  }
  if (inherits(guide, "Guide")) {
    return(guide)
  }
  if (inherits(guide, "guide") && is.list(guide)) {
    return(old_guide(guide))
  }
  cli::cli_abort("Unknown guide: {guide}")
}<|MERGE_RESOLUTION|>--- conflicted
+++ resolved
@@ -248,6 +248,18 @@
     )
   },
 
+  get_custom = function(self) {
+    custom <- vapply(self$guides, inherits, logical(1), what = "GuideCustom")
+    n_custom <- sum(custom)
+    if (n_custom < 1) {
+      return(guides_list())
+    }
+    custom <- guides_list(self$guides[custom])
+    custom$params <- lapply(custom$guides, `[[`, "params")
+    custom$merge()
+    custom
+  },
+
   ## Building ------------------------------------------------------------------
 
   # The `Guides$build()` method is called in ggplotGrob (plot-build.R) and makes
@@ -281,20 +293,8 @@
   build = function(self, scales, layers, labels, layer_data) {
 
     # Empty guides list
-    no_guides <- guides_list()
-
-    custom <- vapply(self$guides, inherits, logical(1), what = "GuideCustom")
-    n_custom <- sum(custom)
-    if (n_custom > 0) {
-      custom <- guides_list(self$guides[custom])
-      custom$params <- lapply(custom$guides, `[[`, "params")
-      custom$merge()
-      custom <- compact(custom$draw(theme))
-      # We assign the return value for no guides to assembled custom grobs
-      no_guides <- self$assemble(custom, theme)
-    } else {
-      custom <- list()
-    }
+    custom <- self$get_custom()
+    no_guides <- custom
 
     # Extract the non-position scales
     scales <- scales$non_position_scales()$scales
@@ -321,20 +321,11 @@
     if (length(guides$guides) == 0) {
       return(no_guides)
     }
-<<<<<<< HEAD
-
-    # Draw
-    grobs <- guides$draw(theme)
-
-    # Combine with custom guides
-    grobs <- c(grobs, custom)
-    grobs <- grobs[order(names(grobs))]
-
-    # Assemble guides into guide-box
-    guides$assemble(grobs, theme)
-=======
+
+    guides$guides <- c(guides$guides, custom$guides)
+    guides$params <- c(guides$params, custom$params)
+
     guides
->>>>>>> 567006c7
   },
 
   # Setup routine for resolving and validating guides based on paired scales.

#' @include guide-none.R
NULL

#' Set guides for each scale
#'
#' Guides for each scale can be set scale-by-scale with the `guide`
#' argument, or en masse with `guides()`.
#'
#' @param ... List of scale name-guide pairs.  The guide can either
#'   be a string (i.e. "colorbar" or "legend"), or a call to a guide function
#'   (i.e. [guide_colourbar()] or [guide_legend()])
#'   specifying additional arguments.
#' @return A list containing the mapping between scale and guide.
#' @export
#' @family guides
#' @examples
#' \donttest{
#' # ggplot object
#'
#' dat <- data.frame(x = 1:5, y = 1:5, p = 1:5, q = factor(1:5),
#'  r = factor(1:5))
#' p <-
#'   ggplot(dat, aes(x, y, colour = p, size = q, shape = r)) +
#'   geom_point()
#'
#' # without guide specification
#' p
#'
#' # Show colorbar guide for colour.
#' # All these examples below have a same effect.
#'
#' p + guides(colour = "colorbar", size = "legend", shape = "legend")
#' p + guides(colour = guide_colorbar(), size = guide_legend(),
#'   shape = guide_legend())
#' p +
#'  scale_colour_continuous(guide = "colorbar") +
#'  scale_size_discrete(guide = "legend") +
#'  scale_shape(guide = "legend")
#'
#'  # Remove some guides
#'  p + guides(colour = "none")
#'  p + guides(colour = "colorbar",size = "none")
#'
#' # Guides are integrated where possible
#'
#' p +
#'   guides(
#'     colour = guide_legend("title"),
#'     size = guide_legend("title"),
#'     shape = guide_legend("title")
#'  )
#' # same as
#' g <- guide_legend("title")
#' p + guides(colour = g, size = g, shape = g)
#'
#' p + theme(legend.position = "bottom")
#'
#' # position of guides
#'
#' # Set order for multiple guides
#' ggplot(mpg, aes(displ, cty)) +
#'   geom_point(aes(size = hwy, colour = cyl, shape = drv)) +
#'   guides(
#'    colour = guide_colourbar(order = 1),
#'    shape = guide_legend(order = 2),
#'    size = guide_legend(order = 3)
#'  )
#' }
guides <- function(...) {
  args <- list2(...)
  # If there are no guides do nothing
  if (length(args) == 0) {
    return(NULL)
  }

  if (is.list(args[[1]]) && !inherits(args[[1]], "guide")) args <- args[[1]]
  args <- rename_aes(args)

  idx_false <- vapply(args, isFALSE, FUN.VALUE = logical(1L))
  if (isTRUE(any(idx_false))) {
    deprecate_warn0("3.3.4", "guides(`<scale>` = 'cannot be `FALSE`. Use \"none\" instead')")
    args[idx_false] <- "none"
  }

  # The good path
  if (is_named(args)) {
    return(guides_list(guides = args))
  }

  # Raise warning about unnamed guides
  nms <- names(args)
  if (is.null(nms)) {
    msg <- "All guides are unnamed."
  } else {
    unnamed <- which(is.na(nms) | nms == "")
    if (length(unnamed) == length(args)) {
      msg <- "All guides are unnamed."
    } else {
      unnamed <- label_ordinal()(unnamed)
      msg <- "The {.and {unnamed}} guide{?s} {?is/are} unnamed."
    }
  }
  cli::cli_warn(c(
    "Guides provided to {.fun guides} must be named.",
    i = msg
  ))
  NULL
}

#' @export
#' @rdname is_tests
<<<<<<< HEAD
is_guides <- function(x) inherits(x, "Guides")

update_guides <- function(p, guides) {
  p <- plot_clone(p)
  if (is_guides(p$guides)) {
    old <- p$guides
    new <- ggproto(NULL, old)
    new$add(guides)
    p$guides <- new
  } else {
    p$guides <- guides
  }
  p
}
=======
is.guides <- function(x) inherits(x, "Guides")
>>>>>>> 5b0ea0bf

# Class -------------------------------------------------------------------

# Guides object encapsulates multiple guides and their state.
guides_list <- function(guides = NULL) {
  ggproto(NULL, Guides, guides = guides)
}

Guides <- ggproto(
  "Guides", NULL,

  ## Fields --------------------------------------------------------------------

  # `guides` is the only initially mutable field.
  # It gets populated as a user adds `+ guides(...)` to a plot by the
  # `Guides$add()` method.
  guides = list(),

  # To avoid repeatedly calling `guide_none()` to substitute missing guides,
  # we include its result as a field in the `Guides` class. This field is
  # never updated.
  missing = guide_none(),

  ## Setters -------------------------------------------------------------------

  # Function for adding new guides provided by user
  add = function(self, guides) {
    if (is.null(guides)) {
      return(invisible())
    }
<<<<<<< HEAD
    if (is_guides(guides)) {
=======
    if (is.guides(guides)) {
>>>>>>> 5b0ea0bf
      guides <- guides$guides
    }
    self$guides <- defaults(guides, self$guides)
    invisible()
  },

  # Updates the parameters of the guides. NULL parameters indicate switch to
  # `guide_none()` from `Guide$missing` field.
  update_params = function(self, params) {
    if (length(params) != length(self$params)) {
      cli::cli_abort(paste0(
        "Cannot update {length(self$params)} guide{?s} with a list of ",
        "parameter{?s} of length {length(params)}."
      ))
    }
    # Find empty parameters
    is_empty <- vapply(params, is.null, logical(1))
    # Do parameter update
    self$params[!is_empty] <- params[!is_empty]

    # Set empty parameter guides to `guide_none`. Don't overwrite parameters,
    # because things like 'position' are relevant.
    self$guides[is_empty] <- list(self$missing)
    invisible()
  },

  # Function for dropping GuideNone objects from the Guides object. Typically
  # called after training the guides on scales.
  subset_guides = function(self, i) {
    self$guides     <- self$guides[i]
    self$aesthetics <- self$aesthetics[i]
    self$params     <- self$params[i]
    invisible()
  },

  ## Getters -------------------------------------------------------------------

  # Function for retrieving guides by index or aesthetic
  get_guide = function(self, index) {
    if (is.character(index)) {
      index <- match(index, self$aesthetics)
    }
    if (anyNA(index) || length(index) == 0) {
      return(NULL)
    }
    if (length(index) == 1) {
      self$guides[[index]]
    } else {
      self$guides[index]
    }
  },

  # Function for retrieving parameters by guide or aesthetic
  get_params = function(self, index) {
    if (is.character(index)) {
      index <- match(index, self$aesthetics)
    }
    if (anyNA(index) || length(index) == 0) {
      return(NULL)
    }
    if (length(index) == 1) {
      self$params[[index]]
    } else {
      self$params[index]
    }
  },

  get_position = function(self, position) {
    check_string("position")

    guide_positions <- lapply(self$params, `[[`, "position")
    idx <- which(vapply(guide_positions, identical, logical(1), y = position))

    if (length(idx) < 1) {
      # No guide found for position, return missing (guide_none) guide
      return(list(guide = self$missing, params = self$missing$params))
    }
    if (length(idx) == 1) {
      # Happy path when nothing needs to merge
      return(list(guide = self$guides[[idx]], params = self$params[[idx]]))
    }

    # Pair up guides and parameters
    params <- self$params[idx]
    pairs  <- Map(list, guide = self$guides[idx], params = params)

    # Merge pairs sequentially
    order <- order(vapply(params, function(p) as.numeric(p$order), numeric(1)))
    Reduce(
      function(old, new) {
        old$guide$merge(old$params, new$guide, new$params)
      },
      pairs[order]
    )
  },

  get_custom = function(self) {
    custom <- vapply(self$guides, inherits, logical(1), what = "GuideCustom")
    n_custom <- sum(custom)
    if (n_custom < 1) {
      return(guides_list())
    }
    custom <- guides_list(self$guides[custom])
    custom$params <- lapply(custom$guides, `[[`, "params")
    custom$merge()
    custom
  },

  ## Building ------------------------------------------------------------------

  # The `Guides$build()` method is called in ggplot_build (plot-build.R) and
  # collects all information needed from the plot.
  # Note that position scales are handled in `Coord`s, which have their own
  # procedures to do equivalent steps.
  #
  # The procedure is as follows:
  #
  # 1. Guides$setup()
  #      generates a guide object for every scale-aesthetic pair
  #
  # 2. Guides$train()
  #      train each scale and generate guide definition for all guides
  #      here, one guide object for one scale
  #
  # 2. Guides$merge()
  #      merge guide objects if they are overlaid
  #      number of guide objects may be less than number of scales
  #
  # 3. Guides$process_layers()
  #      process layer information and generate geom info.
  #
  # The resulting guide is then drawn in ggplot_gtable

  build = function(self, scales, layers, labels, layer_data, theme = theme()) {

    # Empty guides list
    custom <- self$get_custom()
    no_guides <- custom

    # Extract the non-position scales
    scales <- scales$non_position_scales()$scales
    if (length(scales) == 0) {
      return(no_guides)
    }

    # Ensure a 1:1 mapping between aesthetics and scales
    aesthetics <- lapply(scales, `[[`, "aesthetics")
    scales     <- rep.int(scales, lengths(aesthetics))
    aesthetics <- unlist(aesthetics, recursive = FALSE, use.names = FALSE)

    # Setup and train scales
    guides <- self$setup(scales, aesthetics = aesthetics)
    guides$train(scales, labels)

    if (length(guides$guides) == 0) {
      return(no_guides)
    }

    # Merge and process layers
    guides$merge()
    guides$process_layers(layers, layer_data, theme)
    if (length(guides$guides) == 0) {
      return(no_guides)
    }

    ord <- order(c(names(guides$guides), names(custom$guides)))
    guides$guides <- c(guides$guides, custom$guides)[ord]
    guides$params <- c(guides$params, custom$params)[ord]

    guides
  },

  # Setup routine for resolving and validating guides based on paired scales.
  #
  # The output of the setup is a child `Guides` class with two additional
  # mutable fields, both of which are parallel to the child's `Guides$guides`
  # field.
  #
  # 1. The child's `Guides$params` manages all parameters of a guide that may
  # need to be updated during subsequent steps. This ensures that we never need
  # to update the `Guide` itself and risk reference class shenanigans.
  #
  # 2. The child's `Guides$aesthetics` holds the aesthetic name of the scale
  # that spawned the guide. The `Coord`'s own build methods need this to
  # correctly pick the primary and secondary guides.

  setup = function(
    self, scales, aesthetics = NULL,
    default = self$missing,
    missing = self$missing
  ) {
    guides <- self$guides

    # For every aesthetic-scale combination, find and validate guide
    new_guides <- lapply(seq_along(scales), function(idx) {

      # Find guide for aesthetic-scale combination
      # Hierarchy is in the order:
      # plot + guides(XXX) + scale_ZZZ(guide = XXX) > default(i.e., legend)
      guide <- guides[[aesthetics[idx]]] %||% scales[[idx]]$guide %|W|%
        default %||% missing

      if (isFALSE(guide)) {
        deprecate_warn0("3.3.4", I("The `guide` argument in `scale_*()` cannot be `FALSE`. This "), I('"none"'))
        guide <- "none"
      }

      # Instantiate all guides, e.g. go from "legend" character to
      # GuideLegend class object
      guide <- validate_guide(guide)

      if (inherits(guide, "GuideNone")) {
        return(guide)
      }

      # Check compatibility of scale and guide, e.g. you cannot use GuideAxis
      # to display the "colour" aesthetic.
      scale_aes <- scales[[idx]]$aesthetics
      if (!any(c("x", "y") %in% scale_aes)) scale_aes <- c(scale_aes, "any")
      if (!any(scale_aes %in% guide$available_aes)) {
        warn_aes <- guide$available_aes
        warn_aes[warn_aes == "any"] <- "any non position aesthetic"
        cli::cli_warn(c(
          paste0("{.fn {snake_class(guide)}} cannot be used for ",
                 "{.or {.field {head(scales[[idx]]$aesthetics, 4)}}}."),
          i = "Use {?one of} {.or {.field {warn_aes}}} instead."
        ))
        guide <- missing
      }

      guide
    })

    # Create updated child
    ggproto(
      NULL, self,
      guides     = new_guides,
      # Extract the guide's params to manage separately
      params     = lapply(new_guides, `[[`, "params"),
      aesthetics = aesthetics
    )
  },

  # Loop over every guide-scale combination to perform training
  # A strong assumption here is that `scales` is parallel to the guides
  train = function(self, scales, labels) {

    params <- Map(
      function(guide, param, scale, aes) {
        guide$train(
          param, scale, aes,
          title = labels[[aes]]
        )
      },
      guide = self$guides,
      param = self$params,
      aes   = self$aesthetics,
      scale = scales
    )
    self$update_params(params)
    is_none <- vapply(self$guides, inherits, logical(1), what = "GuideNone")
    self$subset_guides(!is_none)
  },

  # Function to merge guides that encode the same information
  merge = function(self) {
    # Bundle together guides and their parameters
    pairs <- Map(list, guide = self$guides, params = self$params)

    # The `{order}_{hash}` combination determines groups of guides
    orders <- vapply(self$params, `[[`, 0, "order")
    orders[orders == 0] <- 99
    orders <- sprintf("%02d", orders)
    hashes <- vapply(self$params, `[[`, "", "hash")
    hashes <- paste(orders, hashes, sep = "_")

    # If there is only one guide, we can exit early, because nothing to merge
    if (length(pairs) == 1) {
      names(self$guides) <- hashes
      return()
    }

    # Split by hashes
    indices <- split(seq_along(pairs), hashes)
    indices <- vapply(indices, `[[`, 0L, 1L, USE.NAMES = FALSE) # First index
    groups  <- split(pairs, hashes)
    lens    <- lengths(groups)

    # Merge groups with >1 member
    groups[lens > 1] <- lapply(groups[lens > 1], function(group) {
      Reduce(function(old, new) {
        old$guide$merge(old$params, new$guide, new$params)
      }, group)
    })
    groups[lens == 1] <- unlist(groups[lens == 1], FALSE)

    # Update the Guides object
    self$guides <- lapply(groups, `[[`, "guide")
    self$params <- lapply(groups, `[[`, "params")
    self$aesthetics  <- self$aesthetics[indices]
    invisible()
  },

  # Loop over guides to let them extract information from layers
  process_layers = function(self, layers, data = NULL, theme = NULL) {
    self$params <- Map(
      function(guide, param) guide$process_layers(param, layers, data, theme),
      guide = self$guides,
      param = self$params
    )
    keep <- !vapply(self$params, is.null, logical(1))
    self$subset_guides(keep)
    invisible()
  },

  # The `Guides$assemble()` method is called in ggplot_gtable (plot-build.R) and
  # applies the styling from the theme to render each guide and package them
  # into guide boxes.
  #
  # The procedure is as follows
  #
  # 1. Guides$draw()
  #      for every guide object, draw one grob,
  #      then group the grobs in a list per position
  #
  # 2. Guides$package_box()
  #      for every position, collect all individual guides and arrange them
  #      into a guide box which will be inserted into the main gtable
  # Combining multiple guides in a guide box
  assemble = function(self, theme, params = self$params, guides = self$guides) {

    if (length(self$guides) < 1) {
      return(zeroGrob())
    }

    default_position <- theme$legend.position %||% "right"
    if (length(default_position) == 2) {
      default_position <- "inside"
    }
    if (!default_position %in% c(.trbl, "inside")) {
      return(zeroGrob())
    }

    # extract the guide position
    positions <- vapply(
      params,
      function(p) p$position[1] %||% default_position,
      character(1), USE.NAMES = FALSE
    )

    grobs <- self$draw(theme, positions, theme$legend.direction)
    keep <- !vapply(grobs, is.zero, logical(1), USE.NAMES = FALSE)
    grobs <- grobs[keep]
    if (length(grobs) < 1) {
      return(zeroGrob())
    }

    # prepare the position of inside legends
    default_inside_just <- calc_element("legend.justification.inside", theme)
    default_inside_position <- calc_element("legend.position.inside", theme)

    groups <- data_frame0(
      positions = positions,
      justs     = list(NULL),
      coords    = list(NULL)
    )

    # we grouped the legends by the positions, for inside legends, they'll be
    # splitted by the actual inside coordinate
    for (i in which(positions == "inside")) {
      # the actual inside position and justification can be set in each guide
      # by `theme` argument, here, we won't use `calc_element()` which will
      # use inherits from `legend.justification` or `legend.position`, we only
      # follow the inside elements from the guide theme
      just <- params[[i]]$theme[["legend.justification.inside"]]
      just <- valid.just(just %||% default_inside_just)
      coord <- params[[i]]$theme[["legend.position.inside"]]
      coord <- coord %||% default_inside_position %||% just

      groups$justs[[i]] <- just
      groups$coords[[i]] <- coord
    }

    groups <- vec_group_loc(vec_slice(groups, keep))
    grobs <- vec_chop(grobs, indices = groups$loc)
    names(grobs) <- groups$key$positions

    # Set spacing
    theme$legend.spacing   <- theme$legend.spacing %||% unit(0.5, "lines")
    theme$legend.spacing.y <- calc_element("legend.spacing.y", theme)
    theme$legend.spacing.x <- calc_element("legend.spacing.x", theme)

    # prepare output
    for (i in vec_seq_along(groups)) {
      adjust <- NULL
      position <- groups$key$positions[i]
      if (position == "inside") {
        adjust <- theme(
          legend.position.inside = groups$key$coords[[i]],
          legend.justification.inside = groups$key$justs[[i]]
        )
      }
      adjust <- add_theme(theme, adjust, "internal theme settings")
      grobs[[i]] <- self$package_box(grobs[[i]], position, adjust)
    }

    # merge inside grobs into single gtable
    is_inside <- names(grobs) == "inside"
    if (sum(is_inside) > 1) {
      inside <- gtable(unit(1, "npc"), unit(1, "npc"))
      inside <- gtable_add_grob(
        inside, grobs[is_inside],
        t = 1, l = 1, clip = "off",
        name = paste0("guide-box-inside-", seq_len(sum(is_inside)))
      )
      grobs <- grobs[!is_inside]
      grobs$inside <- inside
    }

    # fill in missing guides
    grobs[setdiff(c(.trbl, "inside"), names(grobs))] <- list(zeroGrob())

    grobs
  },

  # Render the guides into grobs
  draw = function(self, theme, positions, direction = NULL,
                  params = self$params,
                  guides = self$guides) {
    directions <- rep(direction %||% "vertical", length(positions))
    if (is.null(direction)) {
      directions[positions %in% c("top", "bottom")] <- "horizontal"
    }

    grobs <- vector("list", length(guides))
    for (i in seq_along(grobs)) {
      grobs[[i]] <- guides[[i]]$draw(
        theme = theme, position = positions[i],
        direction = directions[i], params = params[[i]]
      )
    }
    grobs
  },

  # here, we put `inside_position` and `inside_just` in the last, so that it
  # won't break current implement of patchwork, which depends on the top three
  # arguments to collect guides
  package_box = function(grobs, position, theme) {

    if (is.zero(grobs) || length(grobs) == 0) {
      return(zeroGrob())
    }

    # Determine default direction
    direction <- switch(position, top = , bottom = "horizontal", "vertical")

    # Populate missing theme arguments
    theme$legend.box       <- theme$legend.box       %||% direction
    theme$legend.box.just  <- theme$legend.box.just  %||% switch(
      direction,
      vertical   = c("left", "top"),
      horizontal = c("center", "top")
    )

    # Measure guides
    widths  <- lapply(grobs, `[[`, "widths")
    heights <- lapply(grobs, `[[`, "heights")

    # Check whether legends are stretched in some direction
    stretch_x <- any(unlist(lapply(widths,  unitType)) == "null")
    stretch_y <- any(unlist(lapply(heights, unitType)) == "null")

    # Global justification of the complete legend box
    global_just <- paste0("legend.justification.", position)
    global_just <- valid.just(calc_element(global_just, theme))

    if (position == "inside") {
      # The position of inside legends are set by their justification
      inside_position <- theme$legend.position.inside %||% global_just
      global_xjust  <- inside_position[1]
      global_yjust  <- inside_position[2]
      global_margin <- margin()
    } else {
      global_xjust  <- global_just[1]
      global_yjust  <- global_just[2]
      # Legends to the side of the plot need a margin for justification
      # relative to the plot panel
      global_margin <- margin(
        t = 1 - global_yjust, b = global_yjust,
        r = 1 - global_xjust, l = global_xjust,
        unit = "null"
      )
    }

    # Set the justification of each legend within the legend box
    # First value is xjust, second value is yjust
    box_just  <- valid.just(theme$legend.box.just)
    box_xjust <- box_just[1]
    box_yjust <- box_just[2]

    margin <- calc_element("legend.box.margin", theme) %||% margin()

    # setting that is different for vertical and horizontal guide-boxes.
    if (identical(theme$legend.box, "horizontal")) {
      # Set justification for each legend within the box
      for (i in seq_along(grobs)) {
        grobs[[i]] <- editGrob(
          grobs[[i]],
          vp = viewport(x = box_xjust, y = box_yjust, just = box_just,
                        height = heightDetails(grobs[[i]]))
        )
      }

      spacing <- convertWidth(theme$legend.spacing.x, "cm")
      heights <- unit(height_cm(lapply(heights, sum)), "cm")

      if (stretch_x) {
        widths   <- redistribute_null_units(widths, spacing, margin, "width")
        vp_width <- unit(1, "npc")
      } else {
        widths   <- inject(unit.c(!!!lapply(widths, sum)))
        vp_width <- sum(widths, spacing * (length(grobs) - 1L))
      }

      # Set global justification
      vp <- viewport(
        x = global_xjust, y = global_yjust, just = global_just,
        height = max(heights),
        width  = vp_width
      )

      # Initialise gtable as legends in a row
      guides <- gtable_row(
        name = "guides", grobs = grobs,
        widths = widths, height = max(heights),
        vp = vp
      )

      # Add space between the guide-boxes
      guides <- gtable_add_col_space(guides, spacing)

    } else { # theme$legend.box == "vertical"
      # Set justification for each legend within the box
      for (i in seq_along(grobs)) {
        grobs[[i]] <- editGrob(
          grobs[[i]],
          vp = viewport(x = box_xjust, y = box_yjust, just = box_just,
                        width = widthDetails(grobs[[i]]))
        )
      }

      spacing <- convertHeight(theme$legend.spacing.y, "cm")
      widths  <- unit(width_cm(lapply(widths, sum)), "cm")

      if (stretch_y) {
        heights   <- redistribute_null_units(heights, spacing, margin, "height")
        vp_height <- unit(1, "npc")
      } else {
        heights   <- inject(unit.c(!!!lapply(heights, sum)))
        vp_height <- sum(heights, spacing * (length(grobs) - 1L))
      }

      # Set global justification
      vp <- viewport(
        x = global_xjust, y = global_yjust, just = global_just,
        height = vp_height,
        width =  max(widths)
      )

      # Initialise gtable as legends in a column
      guides <- gtable_col(
        name = "guides", grobs = grobs,
        width = max(widths), heights = heights,
        vp = vp
      )

      # Add space between the guide-boxes
      guides <- gtable_add_row_space(guides, spacing)
    }

    # Add margins around the guide-boxes.
    guides <- gtable_add_padding(guides, margin)

    # Add legend box background
    background <- element_grob(theme$legend.box.background %||% element_blank())

    guides <- gtable_add_grob(
      guides, background,
      t = 1, l = 1, b = -1, r = -1,
      z = -Inf, clip = "off",
      name = "legend.box.background"
    )

    # Set global margin
    if (stretch_x) {
      global_margin[c(2, 4)] <- unit(0, "cm")
    }
    if (stretch_y) {
      global_margin[c(1, 3)] <- unit(0, "cm")
    }
    guides <- gtable_add_padding(guides, global_margin)

    guides$name <- "guide-box"
    guides
  },
  ## Utilities -----------------------------------------------------------------

  print = function(self) {

    guides <- self$guides
    header <- paste0("<Guides[", length(guides), "] ggproto object>\n")

    if (length(guides) == 0) {
      content <- "<empty>"
    } else {
      content <- lapply(guides, function(g) {
        if (is.character(g)) {
          paste0('"', g, '"')
        } else {
          paste0("<", class(g)[[1]], ">")
        }
      })
      nms <- names(content)
      nms <- format(nms, justify = "right")
      content <- unlist(content, FALSE, FALSE)
      content <- format(content, justify = "left")
      content <- paste0(nms, " : ", content)
    }
    cat(c(header, content), sep = "\n")
    invisible(self)
  }
)

# Data accessor -----------------------------------------------------------

#' Extract tick information from guides
#'
#' `get_guide_data()` builds a plot and extracts information from guide keys. This
#' information typically contains positions, values and/or labels, depending
#' on which aesthetic is queried or guide is used.
#'
#' @param plot A `ggplot` or `ggplot_build` object.
#' @param aesthetic A string that describes a single aesthetic for which to
#'   extract guide information. For example: `"colour"`, `"size"`, `"x"` or
#'   `"y.sec"`.
#' @param panel An integer giving a panel number for which to return position guide
#'   information.
#'
#' @return
#' One of the following:
#' * A `data.frame` representing the guide key, when the guide is unique for
#'   the aesthetic.
#' * A `list` when the coord does not support position axes or multiple guides
#'   match the aesthetic.
#' * `NULL` when no guide key could be found.
#' @export
#' @keywords internal
#'
#' @examples
#' # A standard plot
#' p <- ggplot(mtcars) +
#'   aes(mpg, disp, colour = drat, size = drat) +
#'   geom_point() +
#'   facet_wrap(vars(cyl), scales = "free_x")
#'
#' # Guide information for legends
#' get_guide_data(p, "size")
#'
#' # Note that legend guides can be merged
#' merged <- p + guides(colour = "legend")
#' get_guide_data(merged, "size")
#'
#' # Guide information for positions
#' get_guide_data(p, "x", panel = 2)
#'
#' # Coord polar doesn't support proper guides, so we get a list
#' polar <- p + coord_polar()
#' get_guide_data(polar, "theta", panel = 2)
get_guide_data <- function(plot = get_last_plot(), aesthetic, panel = 1L) {

  check_string(aesthetic, allow_empty = FALSE)
  aesthetic <- standardise_aes_names(aesthetic)

  plot <- ggplot_build(plot)

  if (!aesthetic %in% c("x", "y", "x.sec", "y.sec", "theta", "r")) {
    # Non position guides: check if aesthetic in colnames of key
    keys <- lapply(plot$plot$guides$params, `[[`, "key")
    keep <- vapply(keys, function(x) any(colnames(x) %in% aesthetic), logical(1))
    keys <- switch(sum(keep) + 1, NULL, keys[[which(keep)]], keys[keep])
    return(keys)
  }

  # Position guides: find the right layout entry
  check_number_whole(panel)
  layout <- plot$layout$layout
  select <- layout[layout$PANEL == panel, , drop = FALSE]
  if (nrow(select) == 0) {
    return(NULL)
  }
  params <- plot$layout$panel_params[select$PANEL][[1]]

  # If panel params don't have guides, we probably have old coord system
  # that doesn't use the guide system.
  if (is.null(params$guides)) {
    # Old system: just return relevant parameters
    aesthetic <- paste(aesthetic, c("major", "minor", "labels", "range"), sep = ".")
    params <- params[intersect(names(params), aesthetic)]
    return(params)
  } else {
    # Get and return key
    key <- params$guides$get_params(aesthetic)$key
    return(key)
  }
}

# Helpers -----------------------------------------------------------------

matched_aes <- function(layer, guide) {
  all <- names(c(layer$computed_mapping, layer$stat$default_aes))
  geom <- c(layer$geom$required_aes, names(layer$geom$default_aes))

  # Make sure that size guides are shown if a renaming layer is used
  if (layer$geom$rename_size && "size" %in% all && !"linewidth" %in% all) geom <- c(geom, "size")
  matched <- intersect(intersect(all, geom), names(guide$key))
  matched <- setdiff(matched, names(layer$computed_geom_params))
  setdiff(matched, names(layer$aes_params))
}

# This function is used by guides in guide_geom.* to determine whether
# a given layer should be included in the guide
# `matched` is the set of aesthetics that match between the layer and the guide
include_layer_in_guide <- function(layer, matched) {
  if (!is.logical(layer$show.legend)) {
    cli::cli_warn("{.arg show.legend} must be a logical vector.")
    layer$show.legend <- FALSE # save back to layer so we don't issue this warning more than once
    return(FALSE)
  }

  if (length(matched) > 0) {
    # This layer contributes to the legend

    # check if this layer should be included, different behaviour depending on
    # if show.legend is a logical or a named logical vector
    if (is_named(layer$show.legend)) {
      layer$show.legend <- rename_aes(layer$show.legend)
      show_legend <- layer$show.legend[matched]
      # we cannot use `isTRUE(is.na(show_legend))` here because
      # 1. show_legend can be multiple NAs
      # 2. isTRUE() was not tolerant for a named TRUE
      show_legend <- show_legend[!is.na(show_legend)]
      return(length(show_legend) == 0 || any(show_legend))
    }
    return(all(is.na(layer$show.legend)) || isTRUE(layer$show.legend))
  }

  # This layer does not contribute to the legend.
  # Default is to exclude it, except if it is explicitly turned on
  isTRUE(layer$show.legend)
}

# validate guide object
validate_guide <- function(guide) {
  # if guide is specified by character, then find the corresponding guide
  if (is.character(guide)) {
    fun <- find_global(paste0("guide_", guide), env = global_env(),
                       mode = "function")
    if (is.function(fun)) {
      guide <- fun()
    }
  }
<<<<<<< HEAD
  if (is_guide(guide)) {
=======
  if (is.guide(guide)) {
>>>>>>> 5b0ea0bf
    return(guide)
  }
  if (inherits(guide, "guide") && is.list(guide)) {
    return(old_guide(guide))
  }
  cli::cli_abort("Unknown guide: {guide}")
}

redistribute_null_units <- function(units, spacing, margin, type = "width") {

  has_null <- vapply(units, function(x) any(unitType(x) == "null"), logical(1))

  # Early exit when we needn't bother with null units
  if (!any(has_null)) {
    units <- lapply(units, sum)
    units <- inject(unit.c(!!!units))
    return(units)
  }

  # Get spacing between guides and margins in absolute units
  size    <- switch(type, width = convertWidth, height = convertHeight)
  spacing <- size(spacing, "cm", valueOnly = TRUE)
  spacing <- sum(rep(spacing, length(units) - 1))
  margin  <- switch(type, width = margin[c(2, 4)], height = margin[c(1, 3)])
  margin  <- sum(size(margin, "cm", valueOnly = TRUE))

  # Get the absolute parts of the unit
  absolute <- vapply(units, function(u) {
    u <- absolute.size(u)
    u <- size(u, "cm", valueOnly = TRUE)
    sum(u)
  }, numeric(1))
  absolute_sum <- sum(absolute) + spacing + margin

  # Get the null parts of the unit
  relative <- rep(0, length(units))
  relative[has_null] <- vapply(units[has_null], function(u) {
    sum(as.numeric(u)[unitType(u) == "null"])
  }, numeric(1))
  relative_sum <- sum(relative)

  if (relative_sum == 0) {
    return(unit(absolute, "cm"))
  }

  relative <- relative / relative_sum
  available_space <- unit(1, "npc") - unit(absolute_sum, "cm")
  relative_space <- available_space * relative
  relative_space + unit(absolute, "cm")
}<|MERGE_RESOLUTION|>--- conflicted
+++ resolved
@@ -109,24 +109,7 @@
 
 #' @export
 #' @rdname is_tests
-<<<<<<< HEAD
 is_guides <- function(x) inherits(x, "Guides")
-
-update_guides <- function(p, guides) {
-  p <- plot_clone(p)
-  if (is_guides(p$guides)) {
-    old <- p$guides
-    new <- ggproto(NULL, old)
-    new$add(guides)
-    p$guides <- new
-  } else {
-    p$guides <- guides
-  }
-  p
-}
-=======
-is.guides <- function(x) inherits(x, "Guides")
->>>>>>> 5b0ea0bf
 
 # Class -------------------------------------------------------------------
 
@@ -157,11 +140,7 @@
     if (is.null(guides)) {
       return(invisible())
     }
-<<<<<<< HEAD
     if (is_guides(guides)) {
-=======
-    if (is.guides(guides)) {
->>>>>>> 5b0ea0bf
       guides <- guides$guides
     }
     self$guides <- defaults(guides, self$guides)
@@ -933,11 +912,7 @@
       guide <- fun()
     }
   }
-<<<<<<< HEAD
   if (is_guide(guide)) {
-=======
-  if (is.guide(guide)) {
->>>>>>> 5b0ea0bf
     return(guide)
   }
   if (inherits(guide, "guide") && is.list(guide)) {

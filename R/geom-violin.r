#' Violin plot
#'
#' A violin plot is a compact display of a continuous distribution. It is a
#' blend of [geom_boxplot()] and [geom_density()]: a
#' violin plot is a mirrored density plot displayed in the same way as a
#' boxplot.
#'
#' @eval rd_orientation()
#'
#' @eval rd_aesthetics("geom", "violin")
#' @inheritParams layer
#' @inheritParams geom_bar
#' @param draw_quantiles If `not(NULL)` (default), draw horizontal lines
#'   at the given quantiles of the density estimate.
#' @param trim If `TRUE` (default), trim the tails of the violins
#'   to the range of the data. If `FALSE`, don't trim the tails.
#' @param geom,stat Use to override the default connection between
#'   `geom_violin` and `stat_ydensity`.
#' @export
#' @references Hintze, J. L., Nelson, R. D. (1998) Violin Plots: A Box
#' Plot-Density Trace Synergism. The American Statistician 52, 181-184.
#' @examples
#' p <- ggplot(mtcars, aes(factor(cyl), mpg))
#' p + geom_violin()
#'
#' # Orientation follows the discrete axis
#' ggplot(mtcars, aes(mpg, factor(cyl))) +
#'   geom_violin()
#'
#' \donttest{
#' p + geom_violin() + geom_jitter(height = 0, width = 0.1)
#'
#' # Scale maximum width proportional to sample size:
#' p + geom_violin(scale = "count")
#'
#' # Scale maximum width to 1 for all violins:
#' p + geom_violin(scale = "width")
#'
#' # Default is to trim violins to the range of the data. To disable:
#' p + geom_violin(trim = FALSE)
#'
#' # Use a smaller bandwidth for closer density fit (default is 1).
#' p + geom_violin(adjust = .5)
#'
#' # Add aesthetic mappings
#' # Note that violins are automatically dodged when any aesthetic is
#' # a factor
#' p + geom_violin(aes(fill = cyl))
#' p + geom_violin(aes(fill = factor(cyl)))
#' p + geom_violin(aes(fill = factor(vs)))
#' p + geom_violin(aes(fill = factor(am)))
#'
#' # Set aesthetics to fixed value
#' p + geom_violin(fill = "grey80", colour = "#3366FF")
#'
#' # Show quartiles
#' p + geom_violin(draw_quantiles = c(0.25, 0.5, 0.75))
#'
#' # Scales vs. coordinate transforms -------
#' if (require("ggplot2movies")) {
#' # Scale transformations occur before the density statistics are computed.
#' # Coordinate transformations occur afterwards.  Observe the effect on the
#' # number of outliers.
#' m <- ggplot(movies, aes(y = votes, x = rating, group = cut_width(rating, 0.5)))
#' m + geom_violin()
#' m + geom_violin() + scale_y_log10()
#' m + geom_violin() + coord_trans(y = "log10")
#' m + geom_violin() + scale_y_log10() + coord_trans(y = "log10")
#'
#' # Violin plots with continuous x:
#' # Use the group aesthetic to group observations in violins
#' ggplot(movies, aes(year, budget)) + geom_violin()
#' ggplot(movies, aes(year, budget)) +
#'   geom_violin(aes(group = cut_width(year, 10)), scale = "width")
#' }
#' }
geom_violin <- function(mapping = NULL, data = NULL,
                        stat = "ydensity", position = "dodge",
                        ...,
                        draw_quantiles = NULL,
                        trim = TRUE,
                        scale = "area",
                        na.rm = FALSE,
                        orientation = NA,
                        show.legend = NA,
                        inherit.aes = TRUE) {
  layer(
    data = data,
    mapping = mapping,
    stat = stat,
    geom = GeomViolin,
    position = position,
    show.legend = show.legend,
    inherit.aes = inherit.aes,
    params = list(
      trim = trim,
      scale = scale,
      draw_quantiles = draw_quantiles,
      na.rm = na.rm,
      orientation = orientation,
      ...
    )
  )
}

#' @rdname ggplot2-ggproto
#' @format NULL
#' @usage NULL
#' @export
GeomViolin <- ggproto("GeomViolin", Geom,
  setup_params = function(data, params) {
    params$flipped_aes <- has_flipped_aes(data, params, ambiguous = TRUE)
    params
  },

  extra_params = c("na.rm", "orientation"),

  setup_data = function(data, params) {
    data$flipped_aes <- params$flipped_aes
    data <- flip_data(data, params$flipped_aes)
    data$width <- data$width %||%
      params$width %||% (resolution(data$x, FALSE) * 0.9)
    # ymin, ymax, xmin, and xmax define the bounding rectangle for each group
    data <- dapply(data, "group", transform,
      xmin = x - width / 2,
      xmax = x + width / 2
    )
    flip_data(data, params$flipped_aes)
  },

  draw_group = function(self, data, ..., draw_quantiles = NULL, flipped_aes = FALSE) {
    data <- flip_data(data, flipped_aes)
    # Find the points for the line to go all the way around
    data <- transform(data,
      xminv = x - violinwidth * (x - xmin),
      xmaxv = x + violinwidth * (xmax - x)
    )

    # Make sure it's sorted properly to draw the outline
    newdata <- rbind(
      transform(data, x = xminv)[order(data$y), ],
      transform(data, x = xmaxv)[order(data$y, decreasing = TRUE), ]
    )

    # Close the polygon: set first and last point the same
    # Needed for coord_polar and such
<<<<<<< HEAD
    newdata <- rbind(newdata, newdata[1, ])
=======
    newdata <- rbind(newdata, newdata[1,])
    newdata <- flip_data(newdata, flipped_aes)
>>>>>>> 214f3148

    # Draw quantiles if requested, so long as there is non-zero y range
    if (length(draw_quantiles) > 0 & !scales::zero_range(range(data$y))) {
      if (!(all(draw_quantiles >= 0) && all(draw_quantiles <= 1))) {
        abort("`draw_quantiles must be between 0 and 1")
      }

      # Compute the quantile segments and combine with existing aesthetics
      quantiles <- create_quantile_segment_frame(data, draw_quantiles)
      aesthetics <- data[
        rep(1, nrow(quantiles)),
        setdiff(names(data), c("x", "y", "group")),
        drop = FALSE
      ]
      aesthetics$alpha <- rep(1, nrow(quantiles))
      both <- cbind(quantiles, aesthetics)
      both <- both[!is.na(both$group), , drop = FALSE]
      both <- flip_data(both, flipped_aes)
      quantile_grob <- if (nrow(both) == 0) {
        zeroGrob()
      } else {
        GeomPath$draw_panel(both, ...)
      }

      ggname("geom_violin", grobTree(
        GeomPolygon$draw_panel(newdata, ...),
        quantile_grob
      ))
    } else {
      ggname("geom_violin", GeomPolygon$draw_panel(newdata, ...))
    }
  },

  draw_key = draw_key_polygon,

  default_aes = aes(
    weight = 1,
    colour = from_theme("colour_1"),
    fill = from_theme("fill_1"),
    size = 0.5,
    alpha = NA,
    linetype = "solid"
  ),

  required_aes = c("x", "y")
)

# Returns a data.frame with info needed to draw quantile segments.
create_quantile_segment_frame <- function(data, draw_quantiles) {
  dens <- cumsum(data$density) / sum(data$density)
  ecdf <- stats::approxfun(dens, data$y)
  ys <- ecdf(draw_quantiles) # these are all the y-values for quantiles

  # Get the violin bounds for the requested quantiles.
  violin.xminvs <- (stats::approxfun(data$y, data$xminv))(ys)
  violin.xmaxvs <- (stats::approxfun(data$y, data$xmaxv))(ys)

  # We have two rows per segment drawn. Each segment gets its own group.
  new_data_frame(list(
    x = interleave(violin.xminvs, violin.xmaxvs),
    y = rep(ys, each = 2),
    group = rep(ys, each = 2)
<<<<<<< HEAD
  )
}
=======
  ))
}
>>>>>>> 214f3148
<|MERGE_RESOLUTION|>--- conflicted
+++ resolved
@@ -144,12 +144,8 @@
 
     # Close the polygon: set first and last point the same
     # Needed for coord_polar and such
-<<<<<<< HEAD
-    newdata <- rbind(newdata, newdata[1, ])
-=======
     newdata <- rbind(newdata, newdata[1,])
     newdata <- flip_data(newdata, flipped_aes)
->>>>>>> 214f3148
 
     # Draw quantiles if requested, so long as there is non-zero y range
     if (length(draw_quantiles) > 0 & !scales::zero_range(range(data$y))) {
@@ -212,10 +208,5 @@
     x = interleave(violin.xminvs, violin.xmaxvs),
     y = rep(ys, each = 2),
     group = rep(ys, each = 2)
-<<<<<<< HEAD
-  )
-}
-=======
   ))
-}
->>>>>>> 214f3148
+}
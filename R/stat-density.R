--- conflicted
+++ resolved
@@ -172,13 +172,8 @@
 # Check if all data points are inside bounds. If not, warn and remove them.
 fit_data_to_bounds <- function(bounds, x, w) {
   is_inside_bounds <- (bounds[1] <= x) & (x <= bounds[2])
-<<<<<<< HEAD
   w_sum <- 1
-  if (any(!is_inside_bounds)) {
-=======
-
   if (!all(is_inside_bounds)) {
->>>>>>> 9202a47d
     cli::cli_warn("Some data points are outside of `bounds`. Removing them.")
     x <- x[is_inside_bounds]
     w <- w[is_inside_bounds]

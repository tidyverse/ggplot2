<<<<<<< HEAD
#' @rdname ggplot2-ggproto
=======
#' @param bw The smoothing bandwidth to be used.
#'   If numeric, the standard deviation of the smoothing kernel.
#'   If character, a rule to choose the bandwidth, as listed in
#'   [stats::bw.nrd()]. Note that automatic calculation of the bandwidth does
#'   not take weights into account.
#' @param adjust A multiplicate bandwidth adjustment. This makes it possible
#'    to adjust the bandwidth while still using the a bandwidth estimator.
#'    For example, `adjust = 1/2` means use half of the default bandwidth.
#' @param kernel Kernel. See list of available kernels in [density()].
#' @param n number of equally spaced points at which the density is to be
#'   estimated, should be a power of two, see [density()] for
#'   details
#' @param trim If `FALSE`, the default, each density is computed on the
#'   full range of the data. If `TRUE`, each density is computed over the
#'   range of that group: this typically means the estimated x values will
#'   not line-up, and hence you won't be able to stack density values.
#'   This parameter only matters if you are displaying multiple densities in
#'   one plot or if you are manually adjusting the scale limits.
#' @param bounds Known lower and upper bounds for estimated data. Default
#'   `c(-Inf, Inf)` means that there are no (finite) bounds. If any bound is
#'   finite, boundary effect of default density estimation will be corrected by
#'   reflecting tails outside `bounds` around their closest edge. Data points
#'   outside of bounds are removed with a warning.
#' @eval rd_computed_vars(
#'  density  = "density estimate.",
#'  count    = "density * number of points - useful for stacked density plots.",
#'  wdensity = "density * sum of weights. In absence of weights, the same as
#'  `count`.",
#'  scaled   = "density estimate, scaled to maximum of 1.",
#'  n        = "number of points.",
#'  ndensity = "alias for `scaled`, to mirror the syntax of [`stat_bin()`]."
#' )
#' @export
#' @rdname geom_density
stat_density <- function(mapping = NULL, data = NULL,
                         geom = "area", position = "stack",
                         ...,
                         bw = "nrd0",
                         adjust = 1,
                         kernel = "gaussian",
                         n = 512,
                         trim = FALSE,
                         na.rm = FALSE,
                         bounds = c(-Inf, Inf),
                         orientation = NA,
                         show.legend = NA,
                         inherit.aes = TRUE) {

  layer(
    data = data,
    mapping = mapping,
    stat = StatDensity,
    geom = geom,
    position = position,
    show.legend = show.legend,
    inherit.aes = inherit.aes,
    params = list2(
      bw = bw,
      adjust = adjust,
      kernel = kernel,
      n = n,
      trim = trim,
      na.rm = na.rm,
      bounds = bounds,
      orientation = orientation,
      ...
    )
  )
}

#' @rdname Stat
>>>>>>> 4f9b9b4b
#' @format NULL
#' @usage NULL
#' @export
StatDensity <- ggproto(
  "StatDensity", Stat,
  required_aes = "x|y",

  default_aes = aes(x = after_stat(density), y = after_stat(density), fill = NA, weight = NULL),

  dropped_aes = "weight",

  setup_params = function(self, data, params) {
    params$flipped_aes <- has_flipped_aes(data, params, main_is_orthogonal = FALSE, main_is_continuous = TRUE)

    has_x <- !(is.null(data$x) && is.null(params$x))
    has_y <- !(is.null(data$y) && is.null(params$y))
    if (!has_x && !has_y) {
      cli::cli_abort("{.fn {snake_class(self)}} requires an {.field x} or {.field y} aesthetic.")
    }

    params
  },

  extra_params = c("na.rm", "orientation"),

  compute_group = function(data, scales, bw = "nrd0", adjust = 1, kernel = "gaussian",
                           n = 512, trim = FALSE, na.rm = FALSE, bounds = c(-Inf, Inf),
                           flipped_aes = FALSE) {
    data <- flip_data(data, flipped_aes)
    if (trim) {
      range <- range(data$x, na.rm = TRUE)
    } else {
      range <- scales[[flipped_names(flipped_aes)$x]]$dimension()
    }

    density <- compute_density(data$x, data$weight, from = range[1],
                               to = range[2], bw = bw, adjust = adjust, kernel = kernel, n = n,
                               bounds = bounds)
    density$flipped_aes <- flipped_aes
    flip_data(density, flipped_aes)
  }
)

#' @param bw The smoothing bandwidth to be used.
#'   If numeric, the standard deviation of the smoothing kernel.
#'   If character, a rule to choose the bandwidth, as listed in
#'   [stats::bw.nrd()]. Note that automatic calculation of the bandwidth does
#'   not take weights into account.
#' @param adjust A multiplicate bandwidth adjustment. This makes it possible
#'    to adjust the bandwidth while still using the a bandwidth estimator.
#'    For example, `adjust = 1/2` means use half of the default bandwidth.
#' @param kernel Kernel. See list of available kernels in [density()].
#' @param n number of equally spaced points at which the density is to be
#'   estimated, should be a power of two, see [density()] for
#'   details
#' @param trim If `FALSE`, the default, each density is computed on the
#'   full range of the data. If `TRUE`, each density is computed over the
#'   range of that group: this typically means the estimated x values will
#'   not line-up, and hence you won't be able to stack density values.
#'   This parameter only matters if you are displaying multiple densities in
#'   one plot or if you are manually adjusting the scale limits.
#' @param bounds Known lower and upper bounds for estimated data. Default
#'   `c(-Inf, Inf)` means that there are no (finite) bounds. If any bound is
#'   finite, boundary effect of default density estimation will be corrected by
#'   reflecting tails outside `bounds` around their closest edge. Data points
#'   outside of bounds are removed with a warning.
#' @eval rd_computed_vars(
#'  density  = "density estimate.",
#'  count    = "density * number of points - useful for stacked density plots.",
#'  wdensity = "density * sum of weights. In absence of weights, the same as
#'  `count`.",
#'  scaled   = "density estimate, scaled to maximum of 1.",
#'  n        = "number of points.",
#'  ndensity = "alias for `scaled`, to mirror the syntax of [`stat_bin()`]."
#' )
#' @export
#' @rdname geom_density
stat_density <- make_constructor(
  StatDensity, geom = "area", position = "stack",
  orientation = NA
)

compute_density <- function(x, w, from, to, bw = "nrd0", adjust = 1,
                            kernel = "gaussian", n = 512,
                            bounds = c(-Inf, Inf)) {
  nx <- w_sum <- length(x)
  if (is.null(w)) {
    w <- rep(1 / nx, nx)
  } else {
    w_sum <- sum(w)
    w <- w / w_sum
  }

  # Adjust data points and weights to all fit inside bounds
  sample_data <- fit_data_to_bounds(bounds, x, w)
  x <- sample_data$x
  w <- sample_data$w
  w_sum <- sample_data$w_sum * w_sum
  nx <- length(x)

  # if less than 2 points return data frame of NAs and a warning
  if (nx < 2) {
    cli::cli_warn("Groups with fewer than two data points have been dropped.")
    return(data_frame0(
      x = NA_real_,
      density = NA_real_,
      scaled = NA_real_,
      ndensity = NA_real_,
      count = NA_real_,
      wdensity = NA_real_,
      n = NA_integer_,
      .size = 1
    ))
  }

  bw <- precompute_bw(x, bw)
  # Decide whether to use boundary correction
  if (any(is.finite(bounds))) {
    # To prevent discontinuities, we widen the range before calling the
    # unbounded estimator (#5641).
    bounds   <- sort(bounds)
    range    <- range(from, to)
    width    <- diff(range)
    range[1] <- range[1] - width * as.numeric(is.finite(bounds[1]))
    range[2] <- range[2] + width * as.numeric(is.finite(bounds[2]))
    n <- n * (sum(is.finite(bounds)) + 1)

    dens <- stats::density(
      x, weights = w, bw = bw, adjust = adjust,
      kernel = kernel, n = n, from = range[1], to = range[2]
    )
    dens <- reflect_density(
      dens = dens, bounds = bounds,
      from = range[1], to = range[2]
    )
  } else {
    dens <- stats::density(x, weights = w, bw = bw, adjust = adjust,
                           kernel = kernel, n = n, from = from, to = to)
  }

  data_frame0(
    x = dens$x,
    density = dens$y,
    scaled =  dens$y / max(dens$y, na.rm = TRUE),
    ndensity = dens$y / max(dens$y, na.rm = TRUE),
    count =   dens$y * nx,
    wdensity = dens$y * w_sum,
    n = nx,
    .size = length(dens$x)
  )
}

# Check if all data points are inside bounds. If not, warn and remove them.
fit_data_to_bounds <- function(bounds, x, w) {
  is_inside_bounds <- (bounds[1] <= x) & (x <= bounds[2])
  w_sum <- 1
  if (!all(is_inside_bounds)) {
    cli::cli_warn("Some data points are outside of `bounds`. Removing them.")
    x <- x[is_inside_bounds]
    w <- w[is_inside_bounds]
    w_sum <- sum(w)
    if (w_sum > 0) {
      w <- w / w_sum
    }
  }

  return(list(x = x, w = w, w_sum = w_sum))
}

# Update density estimation to mitigate boundary effect at known `bounds`:
# - All x values will lie inside `bounds`.
# - All y-values will be updated to have total probability of `bounds` be
#   closer to 1. This is done by reflecting tails outside of `bounds` around
#   their closest edge. This leads to those tails lie inside of `bounds`
#   (completely, if they are not wider than `bounds` itself, which is a common
#   situation) and correct boundary effect of default density estimation.
#
# `dens` - output of `stats::density`.
# `bounds` - two-element vector with left and right known (user supplied)
#   bounds of x values.
# `from`, `to` - numbers used as corresponding arguments of `stats::density()`
#   in case of no boundary correction.
reflect_density <- function(dens, bounds, from, to) {
  # No adjustment is needed if no finite bounds are supplied
  if (all(is.infinite(bounds))) {
    return(dens)
  }

  # Estimate linearly with zero tails (crucial to account for infinite bound)
  f_dens <- stats::approxfun(
    x = dens$x, y = dens$y, method = "linear", yleft = 0, yright = 0
  )

  # Create a uniform x-grid inside `bounds`
  left <- max(from, bounds[1])
  right <- min(to, bounds[2])
  out_x <- seq(from = left, to = right, length.out = length(dens$x))

  # Update density estimation by adding reflected tails from outside `bounds`
  left_reflection <- f_dens(bounds[1] + (bounds[1] - out_x))
  right_reflection <- f_dens(bounds[2] + (bounds[2] - out_x))
  out_y <- f_dens(out_x) + left_reflection + right_reflection

  list(x = out_x, y = out_y)
}

# Similar to stats::density.default
# Once R4.3.0 is the lowest supported version, this function can be replaced by
# using `density(..., warnWbw = FALSE)`.
precompute_bw <- function(x, bw = "nrd0") {
  bw <- bw[1]
  if (is.character(bw)) {
    bw <- to_lower_ascii(bw)
    bw <- arg_match0(bw, c("nrd0", "nrd", "ucv", "bcv", "sj", "sj-ste", "sj-dpi"))
    bw <- switch(
      to_lower_ascii(bw),
      nrd0 = stats::bw.nrd0(x),
      nrd  = stats::bw.nrd(x),
      ucv  = stats::bw.ucv(x),
      bcv  = stats::bw.bcv(x),
      sj   = ,
      `sj-ste` = stats::bw.SJ(x, method = "ste"),
      `sj-dpi` = stats::bw.SJ(x, method = "dpi")
    )
  }
  if (!is.numeric(bw) || bw <= 0 || !is.finite(bw)) {
    cli::cli_abort(
      "{.arg bw} must be a finite, positive number, not {obj_type_friendly(bw)}."
    )
  }
  bw
}<|MERGE_RESOLUTION|>--- conflicted
+++ resolved
@@ -1,78 +1,4 @@
-<<<<<<< HEAD
-#' @rdname ggplot2-ggproto
-=======
-#' @param bw The smoothing bandwidth to be used.
-#'   If numeric, the standard deviation of the smoothing kernel.
-#'   If character, a rule to choose the bandwidth, as listed in
-#'   [stats::bw.nrd()]. Note that automatic calculation of the bandwidth does
-#'   not take weights into account.
-#' @param adjust A multiplicate bandwidth adjustment. This makes it possible
-#'    to adjust the bandwidth while still using the a bandwidth estimator.
-#'    For example, `adjust = 1/2` means use half of the default bandwidth.
-#' @param kernel Kernel. See list of available kernels in [density()].
-#' @param n number of equally spaced points at which the density is to be
-#'   estimated, should be a power of two, see [density()] for
-#'   details
-#' @param trim If `FALSE`, the default, each density is computed on the
-#'   full range of the data. If `TRUE`, each density is computed over the
-#'   range of that group: this typically means the estimated x values will
-#'   not line-up, and hence you won't be able to stack density values.
-#'   This parameter only matters if you are displaying multiple densities in
-#'   one plot or if you are manually adjusting the scale limits.
-#' @param bounds Known lower and upper bounds for estimated data. Default
-#'   `c(-Inf, Inf)` means that there are no (finite) bounds. If any bound is
-#'   finite, boundary effect of default density estimation will be corrected by
-#'   reflecting tails outside `bounds` around their closest edge. Data points
-#'   outside of bounds are removed with a warning.
-#' @eval rd_computed_vars(
-#'  density  = "density estimate.",
-#'  count    = "density * number of points - useful for stacked density plots.",
-#'  wdensity = "density * sum of weights. In absence of weights, the same as
-#'  `count`.",
-#'  scaled   = "density estimate, scaled to maximum of 1.",
-#'  n        = "number of points.",
-#'  ndensity = "alias for `scaled`, to mirror the syntax of [`stat_bin()`]."
-#' )
-#' @export
-#' @rdname geom_density
-stat_density <- function(mapping = NULL, data = NULL,
-                         geom = "area", position = "stack",
-                         ...,
-                         bw = "nrd0",
-                         adjust = 1,
-                         kernel = "gaussian",
-                         n = 512,
-                         trim = FALSE,
-                         na.rm = FALSE,
-                         bounds = c(-Inf, Inf),
-                         orientation = NA,
-                         show.legend = NA,
-                         inherit.aes = TRUE) {
-
-  layer(
-    data = data,
-    mapping = mapping,
-    stat = StatDensity,
-    geom = geom,
-    position = position,
-    show.legend = show.legend,
-    inherit.aes = inherit.aes,
-    params = list2(
-      bw = bw,
-      adjust = adjust,
-      kernel = kernel,
-      n = n,
-      trim = trim,
-      na.rm = na.rm,
-      bounds = bounds,
-      orientation = orientation,
-      ...
-    )
-  )
-}
-
 #' @rdname Stat
->>>>>>> 4f9b9b4b
 #' @format NULL
 #' @usage NULL
 #' @export

#' Coords
#'
#' @description
#' All `coord_*()` functions (like `coord_trans()`) return a `Coord*` object
#' (like `CoordTrans`). These objects contain methods that support the
#' coordinate systems in ggplot2.
#'
#' @details
#' Each of the `Coord*` objects is a [ggproto()] object, descended from the
#' top-level `Coord`, and each implements various methods and fields.
#' The object and its parameters are chaperoned by the [Layout] class.
#'
#' To create a new type of Coord object, it is recommended
#' to extend not the base `Coord` class, but one of its children like
#' `CoordCartesian`.
#'
#' When overriding the `transform()` method, it may be necessary to adapt the
#' implementation of `render_bg()` and possibly axis placement too.
#'
#' An important data structure that coordinate systems create is the
#' `panel_params` structure. When overriding that structure, many methods may
#' need to be adapted as well.
#'
#' @section Conventions:
#'
#' The object name that a new class is assigned to is typically the same as the
#' class name. Coord class names are in UpperCamelCase and start with the
#' `Coord*` prefix, like `CoordNew`.
#'
#' A constructor function is usually paired with a Coord class. The constructor
#' copies the coord class and populates parameters. The constructor function name
#' should take the Coord class name and be formatted with snake_case,
#' so that `CoordNew` becomes `coord_new()`.
#'
#' @export
#' @format NULL
#' @family Layout components
#' @usage NULL
#' @seealso The `r link_book("new coords section", "extensions#sec-new-coords")`
#' @examples
#' # Extending the class
#' CoordJitter <- ggproto(
#'   "CoordJitter", CoordCartesian,
#'   # Fields
#'   amount = 0,
#'   # Methods
#'   is_linear = function() FALSE,
#'   transform = function(self, data, panel_params) {
#'     data   <- ggproto_parent(CoordCartesian, self)$transform(data, panel_params)
#'     data$x <- jitter(data$x, amount = self$amount)
#'     data$y <- jitter(data$y, amount = self$amount)
#'     data
#'   }
#' )
#'
#' # Building a constructor
#' coord_jitter <- function(amount = 0.005, xlim = NULL, ylim = NULL, expand = TRUE,
#'                          clip = "on", reverse = "none") {
#'   ggproto(
#'     NULL, CoordJitter,
#'     amount = amount,
#'     limits = list(x = xlim, y = ylim),
#'     reverse = reverse, expand = expand, clip = clip
#'   )
#' }
#'
#' # Use new coord in plot
#' set.seed(42)
#' ggplot(mpg, aes(drv, displ)) +
#'   geom_boxplot() +
#'   coord_jitter()
Coord <- ggproto("Coord",

  # Fields ------------------------------------------------------------------

  # Is this the default coordinate system?
  #' @field default Scaler boolean indicating whether this is the default
  #' coordinate system. Non-default coordinate systems raise a message when
  #' a new system replaces it.
  default = FALSE,

  #' @field clip A scalar string grid setting controlling whether layers should
  #' be clipped to the extent of the plot panel extent. Can be `"on"` to
  #' perform clipping, `"off"` to not clip, or `"inherit"` to take on the
  #' setting of the parent viewport.
  clip = "on",

  #' @field reverse A scalar string giving which directions to reverse. For
  #' Cartesian systems, can be `"none`, `"x"`, `"y"` or `"xy"` for both.
  #' Non-Cartesian may define their own settings.
  reverse = "none",

  # Methods -----------------------------------------------------------------

  ## setup ------------------------------------------------------------------

  #' @field setup_params
  #' **Description**
  #'
  #' A function method for modifying or checking the parameters based on the
  #' data. The default method parses the `expand` parameter.
  #'
  #' **Usage**
  #' ```r
  #' Coord$setup_params(data)
  #' ```
  #' **Arguments**
  #' \describe{
  #'   \item{`data`}{A list of data frames. The first item is the global data,
  #'   which is followed by layer data in subsequent items.}
  #' }
  #'
  #' **Value**
  #'
  #' A list of parameters
  setup_params = function(self, data) {
    list(expand = parse_coord_expand(self$expand %||% TRUE))
  },

  #' @field setup_data
  #' **Description**
  #'
  #' A function method for modifying or checking the data prior to adding
  #' defaults. The default method returns data unaltered.
  #'
  #' **Usage**
  #' ```r
  #' Coord$setup_data(data, params)
  #' ```
  #' **Arguments**
  #' \describe{
  #'   \item{`data`}{A list of data frames. The first item is the global data,
  #'   which is followed by layer data in subsequent items.}
  #'   \item{`params`}{A list of parameters coming from the `setup_params()`
  #'   method.}
  #' }
  #'
  #' **Value**
  #'
  #' A list of data frames of the same length as the `data` argument
  setup_data = function(data, params = list()) {
    data
  },

  #' @field setup_layout
  #' **Description**
  #'
  #' A function method that acts as a hook for the coordinate system to have
  #' input on the layout computed by facets.
  #'
  #' **Usage**
  #' ```r
  #' Coord$setup_layout(layout, params)
  #' ```
  #' **Arguments**
  #' \describe{
  #'   \item{`layout`}{A data frame computed by `Facet$compute_layout()`.
  #'   Typically contains the faceting variables, `ROW`, `COL`, `PANEL`,
  #'   `SCALE_X` and `SCALE_Y` variables.}
  #'   \item{`params`}{A list of parameters coming from the `setup_params()`
  #'   method.}
  #' }
  #'
  #' **Value**
  #'
  #' A data frame from the modified `layout` argument. The default creates a
  #' new `COORD` column to identify unique combinations of x and y scales for
  #' efficiency purposes. It should never remove columns.
  setup_layout = function(layout, params) {
    # We're appending a COORD variable to the layout that determines the
    # uniqueness of panel parameters. The layout uses this to prevent redundant
    # setups of these parameters.
    scales <- layout[c("SCALE_X", "SCALE_Y")]
    layout$COORD <- vec_match(scales, unique0(scales))
    layout
  },

  ## setup_panel_params ------------------------------------------------------

  #' @field modify_scales
  #' **Description**
  #'
  #' A function method for modifying scales in place. This is optional and
  #' currently used by CoordFlip and CoordPolar to ensure axis positions are
  #' conforming to the coordinate system.
  #'
  #' **Usage**
  #' ```r
  #' Coord$modify_scales(scales_x, scales_y)
  #' ```
  #' **Arguments**
  #' \describe{
  #'   \item{`scales_x`,`scales_y`}{A list of trained scales for the `x` and `y`
  #'   aesthetics respectively.}
  #' }
  #'
  #' **Value**
  #'
  #' Nothing, this is called for the side effect of modifying scales.
  modify_scales = function(scales_x, scales_y) {
    invisible()
  },

  #' @field setup_panel_params
  #' **Description**
  #'
  #' This function method is used to setup panel parameters per panel.
  #' For efficiency reasons, this method is called once per combination of
  #' `x` and `y` scales. It is used to instantiate ViewScale class objects and
  #' ranges for position aesthetics and optionally append additional
  #' parameters needed for the `transform()` method and rendering axes.
  #'
  #' **Usage**
  #' ```r
  #' Coord$setup_panel_params(scale_x, scale_y, params)
  #' ```
  #' **Arguments**
  #' \describe{
  #'   \item{`scale_x`,`scale_y`}{A list of trained scales for the `x` and `y`
  #'   aesthetics respectively.}
  #'   \item{`params`}{A list of parameters coming from the `setup_params()`
  #'   method.}
  #' }
  #'
  #' **Value**
  #'
  #' A named list of view scales, ranges and other optional parameters.
  setup_panel_params = function(scale_x, scale_y, params = list()) {
    list()
  },

  ## setup_panel_guides ------------------------------------------------------

  #' @field setup_panel_guides
  #' **Description**
  #'
  #' This function method is used to initiate position guides for each panel.
  #' For efficiency reasons, this method is called once per combination of `x`
  #' and `y` scales. For the primary and secondary positions, it should resolve
  #' guides coming from the `plot$guides` field and `Scale$guide` fields and
  #' set appropriate `Guide$params$position` parameters.
  #'
  #' **Usage**
  #' ```r
  #' Coord$setup_panel_guides(panel_params, guides, params)
  #' ```
  #' **Arguments**
  #' \describe{
  #'   \item{`panel_params`}{A list of ViewScale class objects and additional
  #'   parameters from the `setup_panel_params()` method.}
  #'   \item{`guides`}{A `<Guides>` ggproto class.}
  #'   \item{`params`}{A list of parameters coming from the `setup_params()`
  #'   method.}
  #' }
  #'
  #' **Value**
  #'
  #' The `panel_params` object but with a Guides class object appended with
  #' the name 'guides'.
  setup_panel_guides = function(self, panel_params, guides, params = list()) {
    aesthetics <- c("x", "y", "x.sec", "y.sec")
    names(aesthetics) <- aesthetics
    is_sec <- grepl("sec$", aesthetics)
    scales <- panel_params[aesthetics]

    # Do guide setup
    guides <- guides$setup(
      scales, aesthetics,
      default = params$guide_default %||% guide_axis(),
      missing = params$guide_missing %||% guide_none()
    )
    guide_params <- guides$get_params(aesthetics)

    # Resolve positions
    scale_position <- lapply(scales, `[[`, "position")
    guide_position <- lapply(guide_params, `[[`, "position")
    guide_position[!is_sec] <- Map(
      function(guide, scale) guide %|W|% scale,
      guide = guide_position[!is_sec],
      scale = scale_position[!is_sec]
    )
    opposite <- c(
      "top"  = "bottom", "bottom" = "top",
      "left" = "right",   "right" = "left"
    )
    guide_position[is_sec] <- Map(
      function(sec, prim) sec %|W|% unname(opposite[prim]),
      sec  = guide_position[is_sec],
      prim = guide_position[!is_sec]
    )
    guide_params <- Map(
      function(params, pos) {
        params[["position"]] <- pos
        params
      },
      params = guide_params,
      pos    = guide_position
    )

    # Update positions
    guides$update_params(guide_params)

    panel_params$guides <- guides
    panel_params
  },

  #' @field setup_panel_guides
  #' **Description**
  #'
  #' This function method is used to train and transform position guides for each
  #' panel. For efficiency reasons, this method is called once per combination
  #' of `x` and `y` scales.
  #'
  #' **Usage**
  #' ```r
  #' Coord$train_panel_guides(panel_params, layers, params)
  #' ```
  #' **Arguments**
  #' \describe{
  #'   \item{`panel_params`}{A list of ViewScale class objects, a Guides class
  #'   object and additional parameters from the `setup_panel_params()` method.}
  #'   \item{`layers`}{A list of layers from `plot$layers`.}
  #'   \item{`params`}{A list of parameters coming from the `setup_params()`
  #'   method.}
  #' }
  #'
  #' **Value**
  #'
  #' The `panel_params` object, but with trained and transformed `guides`
  #' parameter.
  train_panel_guides = function(self, panel_params, layers, params = list()) {

    aesthetics <- c("x", "y", "x.sec", "y.sec")

    # If the panel_params doesn't contain the scale, there's no guide for the aesthetic
    aesthetics <- intersect(aesthetics, names(panel_params$guides$aesthetics))
    names(aesthetics) <- aesthetics

    guides <- panel_params$guides$get_guide(aesthetics)
    empty  <- vapply(guides, inherits, logical(1), "GuideNone")
    guide_params <- panel_params$guides$get_params(aesthetics)
    aesthetics <- aesthetics[!empty]

    guide_params[!empty] <- Map(
      function(guide, guide_param, scale) {
        guide_param <- guide$train(guide_param, scale)
        guide_param <- guide$transform(guide_param, self, panel_params)
        guide_param <- guide$get_layer_key(guide_param, layers)
        guide_param
      },
      guide = guides[!empty],
      guide_param = guide_params[!empty],
      scale = panel_params[aesthetics]
    )

    panel_params$guides$update_params(guide_params)

    panel_params
  },

  ## draw_geom ---------------------------------------------------------------
  # The Layer$draw_geom() context

  #' @field transform
  #' **Description**
  #'
  #' This function method is used to apply transformations and rescale position
  #' aesthetics. This method is used in several places:
  #' * The Geom drawing code, used through `coord_munch()` in many Geoms.
  #' * The Guide transform method
  #' * Panel grid transformation in `render_bg()`
  #'
  #' **Usage**
  #' ```r
  #' Coord$transform(data, panel_params)
  #' ```
  #' **Arguments**
  #' \describe{
  #'   \item{`data`}{A data frame with columns for numeric position aesthetics.}
  #'   \item{`panel_params`}{A list of ViewScale class objects and additional
  #'   parameters from the `setup_panel_params()` method.}
  #' }
  #'
  #' **Value**
  #'
  #' The `data` argument with rescaled and transformed position aesthetics.
  transform = function(data, panel_params) {
    NULL
  },

  #' @field distance
  #' **Description**
  #'
  #' This function method is used to calculate distances between subsequent
  #' data points. `coord_munch()` uses this method determine how many points
  #' should be used to interpolate.
  #'
  #' **Usage**
  #' ```r
  #' Coord$distance(x, y, panel_params)
  #' ```
  #' **Arguments**
  #' \describe{
  #'   \item{`x`,`y`}{x and y coordinates of a set of points in data space.}
  #'   \item{`panel_params`}{A list of ViewScale class objects and additional
  #'   parameters from the `setup_panel_params()` method.}
  #' }
  #'
  #' **Value**
  #'
  #' The `data` argument with rescaled and transformed position aesthetics.
  distance = function(x, y, panel_params) {
    NULL
  },

  #' @field backtransform_range
  #' **Description**
  #'
  #' This function method is used to convert ranges from transformed coordinates
  #' back into data coordinates. The data coordinates may possibly be scale-
  #' transformed. It is used in `coord_munch()` to ensure limits are in data
  #' coordinates.
  #'
  #' The back-transformation may be needed for coords such as `coord_trans()`,
  #' where the range in the transformed coordinates differs from the range in
  #' the untransformed coordinates.
  #'
  #' **Usage**
  #' ```r
  #' Coord$backtransform_range(panel_params)
  #' ```
  #' **Arguments**
  #' \describe{
  #'   \item{`panel_params`}{A list of ViewScale class objects and additional
  #'   parameters from the `setup_panel_params()` method.}
  #' }
  #'
  #' **Value**
  #'
  #' A list containing numeric ranges for `x` and `y` in data coordinates.
  backtransform_range = function(self, panel_params) {
    cli::cli_abort("{.fn {snake_class(self)}} has not implemented a {.fn backtransform_range} method.")
  },

  # return range stored in panel_params
  #' @field range
  #' **Description**
  #'
  #' This function method is a small helper method to extract ranges from the
  #' `panel_params` object. It exists because `panel_params` can be opaque at
  #' times.
  #'
  #' **Usage**
  #' ```r
  #' Coord$range(panel_params)
  #' ```
  #' **Arguments**
  #' \describe{
  #'   \item{`panel_params`}{A list of ViewScale class objects and additional
  #'   parameters from the `setup_panel_params()` method.}
  #' }
  #'
  #' **Value**
  #'
  #' A list containing numeric ranges for `x` and `y`.
  range = function(self, panel_params) {
    cli::cli_abort("{.fn {snake_class(self)}} has not implemented a {.fn range} method.")
  },

  ## render -----------------------------------------------------------------
  # The `Layout$render()` context

  #' @field draw_panel
  #' **Description**
  #'
  #' This function method is used to orchestrate decorating panel drawings with
  #' foreground and background drawings. It is called once per panel, invokes
  #' the `render_fg()` and `render_bg()` methods and enforces the `clip` field.
  #'
  #' **Usage**
  #' ```r
  #' Coord$draw_panel(panel, params, theme)
  #' ```
  #' **Arguments**
  #' \describe{
  #'   \item{`panel`}{A grob containing drawn layers and facet foreground and
  #'   background.}
  #'   \item{`params`}{A list of ViewScale class objects and additional
  #'   parameters from the `setup_panel_params()` method.}
  #'   \item{`theme`}{A [complete theme][complete_theme()]}
  #' }
  #'
  #' **Value**
  #'
  #' A grob with panel content.
  draw_panel = function(self, panel, params, theme) {
    fg <- self$render_fg(params, theme)
    bg <- self$render_bg(params, theme)
    if (isTRUE(theme$panel.ontop)) {
      panel <- list2(!!!panel, bg, fg)
    } else {
      panel <- list2(bg, !!!panel, fg)
    }
    gTree(
      children = inject(gList(!!!panel)),
      vp = viewport(clip = self$clip)
    )
  },

  #' @field render_fg
  #' **Description**
  #'
  #' This function method is used to draw the panel foreground. For all
  #' intents and purposes is just the `panel.border` theme element, but you can
  #' repurpose this method.
  #'
  #' **Usage**
  #' ```r
  #' Coord$render_fg(panel_params, theme)
  #' ```
  #' **Arguments**
  #' \describe{
  #'   \item{`panel_params`}{A list of ViewScale class objects and additional
  #'   parameters from the `setup_panel_params()` method.}
  #'   \item{`theme`}{A [complete theme][complete_theme()]}
  #' }
  #'
  #' **Value**
  #'
  #' A grob with panel foreground.
  render_fg = function(panel_params, theme) {
    element_render(theme, "panel.border", fill = NA)
  },

  #' @field render_bg
  #' **Description**
  #'
  #' This function method is used to draw the panel background. Typically
  #' this is a combination of the `panel.background` and `panel.grid` theme
  #' elements.
  #'
  #' **Usage**
  #' ```r
  #' Coord$render_bg(panel_params, theme)
  #' ```
  #' **Arguments**
  #' \describe{
  #'   \item{`panel_params`}{A list of ViewScale class objects and additional
  #'   parameters from the `setup_panel_params()` method.}
  #'   \item{`theme`}{A [complete theme][complete_theme()]}
  #' }
  #'
  #' **Value**
  #'
  #' A grob with panel background.
  render_bg = function(self, panel_params, theme) {
    cli::cli_abort("{.fn {snake_class(self)}} has not implemented a {.fn render_bg} method.")
  },

  #' @field labels
  #' **Description**
  #'
  #' This function method is used to format axis titles. It is used in some
  #' coordinate systems to (conditionally) swap x and y labels.
  #'
  #' **Usage**
  #' ```r
  #' Coord$labels(labels, panel_params)
  #' ```
  #' **Arguments**
  #' \describe{
  #'   \item{`labels`}{A named list containing an `x` list and a `y` list. The
  #'   `x` and `y` lists have `primary` and `secondary` labels.}
  #'   \item{`panel_params`}{A list of ViewScale class objects and additional
  #'   parameters from the `setup_panel_params()` method.}
  #' }
  #'
  #' **Value**
  #'
  #' A list with the same structure and names as the `labels` argument.
  labels = function(self, labels, panel_params) {
    labels
  },

  ## draw panels -------------------------------------------------------------
  # In Facet$draw_panels() context

  #' @field aspect
  #' **Description**
  #'
  #' This function method that gives the aspect ratio for panels. It allows for
  #' `CoordFixed` to compute an aspect ratio based on data ranges.
  #'
  #' **Usage**
  #' ```r
  #' Coord$render_bg(panel_params, theme)
  #' ```
  #' **Arguments**
  #' \describe{
  #'   \item{`ranges`}{A list of ViewScale class objects and additional
  #'   parameters from the `setup_panel_params()` method. If there are
  #'   multiple panels, the parameters for the first panel is used.}
  #' }
  #'
  #' **Value**
  #'
  #' A scalar numeric
  aspect = function(ranges) {
    NULL
  },

  #' @field render_axis_h,render_axis_v
  #' **Description**
  #'
  #' These function methods are used to render axes to place at the outside edge
  #' of panels. Interior axes should not be rendered here. The `render_axis_h()`
  #' methods produces the horizontal axes for the top and bottom position.
  #' The `render_axis_v()` method renders the vertical axes for the left and
  #' right position.
  #'
  #' **Usage**
  #' ```r
  #' Coord$render_axis_h(panel_params, theme
  #' Coord$render_axis_v(panel_params, theme)
  #' ```
  #' **Arguments**
  #' \describe{
  #'   \item{`panel_params`}{A list of ViewScale class objects, a Guides class
  #'   object and additional parameters from the `setup_panel_params()` method.}
  #'   \item{`theme`}{A [complete theme][complete_theme()]}
  #' }
  #'
  #' **Value**
  #'
  #' For `render_axis_h()` a named list where `"top"` and `"bottom"` are grobs
  #' with an axis. For `render_axis_v()` a named list where `"left"` and
  #' `"right"` are grobs with an axis. These grobs should be [`zeroGrob()`]
  #' when no axes should be rendered.
  render_axis_h = function(self, panel_params, theme) {
    cli::cli_abort("{.fn {snake_class(self)}} has not implemented a {.fn render_axis_h} method.")
  },

  render_axis_v = function(self, panel_params, theme) {
    cli::cli_abort("{.fn {snake_class(self)}} has not implemented a {.fn render_axis_v} method.")
  },

  ## Utilities --------------------------------------------------------------

  #' @field is_linear
  #' **Description**
  #'
  #' This function method is used to signal whether a coordinate system is
  #' linear. In `coord_munch()` and several Geom drawing methods, it is used to
  #' determine whether points should be interpolated.
  #'
  #' **Usage**
  #' ```r
  #' Coord$is_linear()
  #' ```
  #'
  #' **Value**
  #'
  #' A scalar boolean.
  is_linear = function() {
    FALSE
  },

  #' @field is_free
  #' **Description**
  #'
  #' This function method is used to signal whether a coordinate system supports
  #' free scaling of axes in faceted plots. This should generally return `FALSE`
  #' for coordinate systems that enforce a fixed aspect ratio.
  #'
  #' **Usage**
  #' ```r
  #' Coord$is_free()
  #' ```
  #'
  #' **Value**
  #'
  #' A scalar boolean.
  is_free = function() {
    FALSE
  }
)

<<<<<<< HEAD
# Helpers -----------------------------------------------------------------

=======
>>>>>>> 63ca94e0
#' @export
#' @rdname is_tests
is_coord <- function(x) inherits(x, "Coord")

#' @export
#' @rdname is_tests
#' @usage is.Coord(x) # Deprecated
is.Coord <- function(x) {
  deprecate_soft0("3.5.2", "is.Coord()", "is_coord()")
  is_coord(x)
}

# Renders an axis with the correct orientation or zeroGrob if no axis should be
# generated
render_axis <- function(panel_params, axis, scale, position, theme) {
  if (axis == "primary") {
    draw_axis(panel_params[[paste0(scale, ".major")]], panel_params[[paste0(scale, ".labels")]], position, theme)
  } else if (axis == "secondary" && !is.null(panel_params[[paste0(scale, ".sec.major")]])) {
    draw_axis(panel_params[[paste0(scale, ".sec.major")]], panel_params[[paste0(scale, ".sec.labels")]], position, theme)
  } else {
    zeroGrob()
  }
}

# Elaborates an 'expand' argument for every side (top, right, bottom or left)
parse_coord_expand <- function(expand) {
  if (is.numeric(expand) && all(expand %in% c(0, 1))) {
    expand <- as.logical(expand)
  }
  check_logical(expand)
  if (anyNA(expand)) {
    cli::cli_abort("{.arg expand} cannot contain missing values.")
  }

  if (!is_named(expand)) {
    return(rep_len(expand, 4))
  }

  # Match by top/right/bottom/left
  out <- rep(TRUE, 4)
  i <- match(names(expand), .trbl)
  if (sum(!is.na(i)) > 0) {
    out[i] <- unname(expand)[!is.na(i)]
  }
  out
}

# Utility function to check coord limits
check_coord_limits <- function(
    limits, arg = caller_arg(limits), call = caller_env()
) {
  if (is.null(limits)) {
    return(invisible(NULL))
  }
  check_object(limits, is_vector, "a vector", arg = arg, call = call)
  check_length(limits, 2L, arg = arg, call = call)
}

is_transform_immune <- function(data, coord_name) {
  x <- inherits(data$x, "AsIs")
  y <- inherits(data$y, "AsIs")
  if (!(x || y)) {
    # Neither variable is AsIs, so we need to transform
    return(FALSE)
  }
  if (x && y) {
    # Both variables are AsIs, so no need to transform
    return(TRUE)
  }
  # We're now in the `xor(x, y)` case
  var <- if (x) "x" else "y"
  alt <- if (x) "y" else "x"
  cli::cli_warn(
    "{.fn {coord_name}} cannot respect the {.cls AsIs} class of {.var {var}} \\
    when {.var {alt}} is not also {.cls AsIs}."
  )
  return(FALSE)
}<|MERGE_RESOLUTION|>--- conflicted
+++ resolved
@@ -685,11 +685,8 @@
   }
 )
 
-<<<<<<< HEAD
 # Helpers -----------------------------------------------------------------
 
-=======
->>>>>>> 63ca94e0
 #' @export
 #' @rdname is_tests
 is_coord <- function(x) inherits(x, "Coord")

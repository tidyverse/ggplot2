#' Coords
#'
#' @description
#' All `coord_*()` functions (like `coord_transform()`) return a `Coord*` object
#' (like `CoordTransform`). These objects contain methods that support the
#' coordinate systems in ggplot2.
#'
#' @details
#' Each of the `Coord*` objects is a [ggproto()] object, descended from the
#' top-level `Coord`, and each implements various methods and fields.
#' The object and its parameters are chaperoned by the [Layout] class.
#'
#' To create a new type of Coord object, it is recommended
#' to extend not the base `Coord` class, but one of its children like
#' `CoordCartesian`.
#'
#' When overriding the `transform()` method, it may be necessary to adapt the
#' implementation of `render_bg()` and possibly axis placement too.
#'
#' An important data structure that coordinate systems create is the
#' `panel_params` structure. When overriding that structure, many methods may
#' need to be adapted as well.
#'
#' @section Conventions:
#'
#' The object name that a new class is assigned to is typically the same as the
#' class name. Coord class names are in UpperCamelCase and start with the
#' `Coord*` prefix, like `CoordNew`.
#'
#' A constructor function is usually paired with a Coord class. The constructor
#' copies the coord class and populates parameters. The constructor function name
#' should take the Coord class name and be formatted with snake_case,
#' so that `CoordNew` becomes `coord_new()`.
#'
#' @export
#' @format NULL
#' @family Layout components
#' @keywords internal
#' @usage NULL
#' @seealso The `r link_book("new coords section", "extensions#sec-new-coords")`
#' @examples
#' # Extending the class
#' CoordJitter <- ggproto(
#'   "CoordJitter", CoordCartesian,
#'   # Fields
#'   amount = 0,
#'   # Methods
#'   is_linear = function() FALSE,
#'   transform = function(self, data, panel_params) {
#'     data   <- ggproto_parent(CoordCartesian, self)$transform(data, panel_params)
#'     data$x <- jitter(data$x, amount = self$amount)
#'     data$y <- jitter(data$y, amount = self$amount)
#'     data
#'   }
#' )
#'
#' # Building a constructor
#' coord_jitter <- function(amount = 0.005, xlim = NULL, ylim = NULL, expand = TRUE,
#'                          clip = "on", reverse = "none") {
#'   ggproto(
#'     NULL, CoordJitter,
#'     amount = amount,
#'     limits = list(x = xlim, y = ylim),
#'     reverse = reverse, expand = expand, clip = clip
#'   )
#' }
#'
#' # Use new coord in plot
#' set.seed(42)
#' ggplot(mpg, aes(drv, displ)) +
#'   geom_boxplot() +
#'   coord_jitter()
Coord <- ggproto("Coord",

  # Fields ------------------------------------------------------------------

  # Is this the default coordinate system?
  #' @field default Scaler boolean indicating whether this is the default
  #' coordinate system. Non-default coordinate systems raise a message when
  #' a new system replaces it.
  default = FALSE,

  #' @field clip A scalar string grid setting controlling whether layers should
  #' be clipped to the extent of the plot panel extent. Can be `"on"` to
  #' perform clipping, `"off"` to not clip, or `"inherit"` to take on the
  #' setting of the parent viewport.
  clip = "on",

  #' @field reverse A scalar string giving which directions to reverse. For
  #' Cartesian systems, can be `"none`, `"x"`, `"y"` or `"xy"` for both.
  #' Non-Cartesian may define their own settings.
  reverse = "none",

<<<<<<< HEAD
  aspect = function(ranges) {
    NULL
  },

  labels = function(self, labels, panel_params) {
    labels
  },

  render_fg = function(panel_params, theme) {
    element_render(theme, "panel.border", fill = NA)
  },

  render_bg = function(self, panel_params, theme) {
    cli::cli_abort("{.fn {snake_class(self)}} has not implemented a {.fn render_bg} method.")
  },

  render_axis_h = function(self, panel_params, theme) {
    cli::cli_abort("{.fn {snake_class(self)}} has not implemented a {.fn render_axis_h} method.")
=======
  # Methods -----------------------------------------------------------------

  ## setup ------------------------------------------------------------------

  #' @field setup_params
  #' **Description**
  #'
  #' A function method for modifying or checking the parameters based on the
  #' data. The default method parses the `expand` parameter.
  #'
  #' **Usage**
  #' ```r
  #' Coord$setup_params(data)
  #' ```
  #' **Arguments**
  #' \describe{
  #'   \item{`data`}{A list of data frames. The first item is the global data,
  #'   which is followed by layer data in subsequent items.}
  #' }
  #'
  #' **Value**
  #'
  #' A list of parameters
  setup_params = function(self, data) {
    list(expand = parse_coord_expand(self$expand %||% TRUE))
>>>>>>> 5ad87369
  },

  #' @field setup_data
  #' **Description**
  #'
  #' A function method for modifying or checking the data prior to adding
  #' defaults. The default method returns data unaltered.
  #'
  #' **Usage**
  #' ```r
  #' Coord$setup_data(data, params)
  #' ```
  #' **Arguments**
  #' \describe{
  #'   \item{`data`}{A list of data frames. The first item is the global data,
  #'   which is followed by layer data in subsequent items.}
  #'   \item{`params`}{A list of parameters coming from the `setup_params()`
  #'   method.}
  #' }
  #'
  #' **Value**
  #'
  #' A list of data frames of the same length as the `data` argument
  setup_data = function(data, params = list()) {
    data
  },

  #' @field setup_layout
  #' **Description**
  #'
  #' A function method that acts as a hook for the coordinate system to have
  #' input on the layout computed by facets.
  #'
  #' **Usage**
  #' ```r
  #' Coord$setup_layout(layout, params)
  #' ```
  #' **Arguments**
  #' \describe{
  #'   \item{`layout`}{A data frame computed by `Facet$compute_layout()`.
  #'   Typically contains the faceting variables, `ROW`, `COL`, `PANEL`,
  #'   `SCALE_X` and `SCALE_Y` variables.}
  #'   \item{`params`}{A list of parameters coming from the `setup_params()`
  #'   method.}
  #' }
  #'
  #' **Value**
  #'
  #' A data frame from the modified `layout` argument. The default creates a
  #' new `COORD` column to identify unique combinations of x and y scales for
  #' efficiency purposes. It should never remove columns.
  setup_layout = function(layout, params) {
    # We're appending a COORD variable to the layout that determines the
    # uniqueness of panel parameters. The layout uses this to prevent redundant
    # setups of these parameters.
    scales <- layout[c("SCALE_X", "SCALE_Y")]
    layout$COORD <- vec_match(scales, unique0(scales))
    layout
  },

  ## setup_panel_params ------------------------------------------------------

  #' @field modify_scales
  #' **Description**
  #'
  #' A function method for modifying scales in place. This is optional and
  #' currently used by CoordFlip and CoordPolar to ensure axis positions are
  #' conforming to the coordinate system.
  #'
  #' **Usage**
  #' ```r
  #' Coord$modify_scales(scales_x, scales_y)
  #' ```
  #' **Arguments**
  #' \describe{
  #'   \item{`scales_x`,`scales_y`}{A list of trained scales for the `x` and `y`
  #'   aesthetics respectively.}
  #' }
  #'
  #' **Value**
  #'
  #' Nothing, this is called for the side effect of modifying scales.
  modify_scales = function(scales_x, scales_y) {
    invisible()
  },

  #' @field setup_panel_params
  #' **Description**
  #'
  #' This function method is used to setup panel parameters per panel.
  #' For efficiency reasons, this method is called once per combination of
  #' `x` and `y` scales. It is used to instantiate ViewScale class objects and
  #' ranges for position aesthetics and optionally append additional
  #' parameters needed for the `transform()` method and rendering axes.
  #'
  #' **Usage**
  #' ```r
  #' Coord$setup_panel_params(scale_x, scale_y, params)
  #' ```
  #' **Arguments**
  #' \describe{
  #'   \item{`scale_x`,`scale_y`}{A list of trained scales for the `x` and `y`
  #'   aesthetics respectively.}
  #'   \item{`params`}{A list of parameters coming from the `setup_params()`
  #'   method.}
  #' }
  #'
  #' **Value**
  #'
  #' A named list of view scales, ranges and other optional parameters.
  setup_panel_params = function(scale_x, scale_y, params = list()) {
    list()
  },

  ## setup_panel_guides ------------------------------------------------------

  #' @field setup_panel_guides
  #' **Description**
  #'
  #' This function method is used to initiate position guides for each panel.
  #' For efficiency reasons, this method is called once per combination of `x`
  #' and `y` scales. For the primary and secondary positions, it should resolve
  #' guides coming from the `plot$guides` field and `Scale$guide` fields and
  #' set appropriate `Guide$params$position` parameters.
  #'
  #' **Usage**
  #' ```r
  #' Coord$setup_panel_guides(panel_params, guides, params)
  #' ```
  #' **Arguments**
  #' \describe{
  #'   \item{`panel_params`}{A list of ViewScale class objects and additional
  #'   parameters from the `setup_panel_params()` method.}
  #'   \item{`guides`}{A `<Guides>` ggproto class.}
  #'   \item{`params`}{A list of parameters coming from the `setup_params()`
  #'   method.}
  #' }
  #'
  #' **Value**
  #'
  #' The `panel_params` object but with a Guides class object appended with
  #' the name 'guides'.
  setup_panel_guides = function(self, panel_params, guides, params = list()) {
    aesthetics <- c("x", "y", "x.sec", "y.sec")
    names(aesthetics) <- aesthetics
    is_sec <- grepl("sec$", aesthetics)
    scales <- panel_params[aesthetics]

    # Do guide setup
    guides <- guides$setup(
      scales, aesthetics,
      default = params$guide_default %||% guide_axis(),
      missing = params$guide_missing %||% guide_none()
    )
    guide_params <- guides$get_params(aesthetics)

    # Resolve positions
    scale_position <- lapply(scales, `[[`, "position")
    guide_position <- lapply(guide_params, `[[`, "position")
    guide_position[!is_sec] <- Map(
      function(guide, scale) guide %|W|% scale,
      guide = guide_position[!is_sec],
      scale = scale_position[!is_sec]
    )
    opposite <- c(
      "top"  = "bottom", "bottom" = "top",
      "left" = "right",   "right" = "left"
    )
    guide_position[is_sec] <- Map(
      function(sec, prim) sec %|W|% unname(opposite[prim]),
      sec  = guide_position[is_sec],
      prim = guide_position[!is_sec]
    )
    guide_params <- Map(
      function(params, pos) {
        params[["position"]] <- pos
        params
      },
      params = guide_params,
      pos    = guide_position
    )

    # Update positions
    guides$update_params(guide_params)

    panel_params$guides <- guides
    panel_params
  },

  #' @field setup_panel_guides
  #' **Description**
  #'
  #' This function method is used to train and transform position guides for each
  #' panel. For efficiency reasons, this method is called once per combination
  #' of `x` and `y` scales.
  #'
  #' **Usage**
  #' ```r
  #' Coord$train_panel_guides(panel_params, layers, params)
  #' ```
  #' **Arguments**
  #' \describe{
  #'   \item{`panel_params`}{A list of ViewScale class objects, a Guides class
  #'   object and additional parameters from the `setup_panel_params()` method.}
  #'   \item{`layers`}{A list of layers from `plot$layers`.}
  #'   \item{`params`}{A list of parameters coming from the `setup_params()`
  #'   method.}
  #' }
  #'
  #' **Value**
  #'
  #' The `panel_params` object, but with trained and transformed `guides`
  #' parameter.
  train_panel_guides = function(self, panel_params, layers, params = list()) {

    aesthetics <- c("x", "y", "x.sec", "y.sec")

    # If the panel_params doesn't contain the scale, there's no guide for the aesthetic
    aesthetics <- intersect(aesthetics, names(panel_params$guides$aesthetics))
    names(aesthetics) <- aesthetics

    guides <- panel_params$guides$get_guide(aesthetics)
    empty  <- vapply(guides, inherits, logical(1), "GuideNone")
    guide_params <- panel_params$guides$get_params(aesthetics)
    aesthetics <- aesthetics[!empty]

    guide_params[!empty] <- Map(
      function(guide, guide_param, scale) {
        guide_param <- guide$train(guide_param, scale)
        guide_param <- guide$transform(guide_param, self, panel_params)
        guide_param <- guide$get_layer_key(guide_param, layers)
        guide_param
      },
      guide = guides[!empty],
      guide_param = guide_params[!empty],
      scale = panel_params[aesthetics]
    )

    panel_params$guides$update_params(guide_params)

    panel_params
  },

<<<<<<< HEAD
  transform = function(data, range) {
    NULL
  },

  distance = function(x, y, panel_params) {
    NULL
  },

  is_linear = function() {
    FALSE
  },

  # Does the coordinate system support free scaling of axes in a faceted plot?
  # Will generally have to return FALSE for coordinate systems that enforce a fixed aspect ratio.
  is_free = function() {
    FALSE
  },

  setup_params = function(self, data) {
    list(expand = parse_coord_expand(self$expand %||% TRUE))
=======
  ## draw_geom ---------------------------------------------------------------
  # The Layer$draw_geom() context

  #' @field transform
  #' **Description**
  #'
  #' This function method is used to apply transformations and rescale position
  #' aesthetics. This method is used in several places:
  #' * The Geom drawing code, used through `coord_munch()` in many Geoms.
  #' * The Guide transform method
  #' * Panel grid transformation in `render_bg()`
  #'
  #' **Usage**
  #' ```r
  #' Coord$transform(data, panel_params)
  #' ```
  #' **Arguments**
  #' \describe{
  #'   \item{`data`}{A data frame with columns for numeric position aesthetics.}
  #'   \item{`panel_params`}{A list of ViewScale class objects and additional
  #'   parameters from the `setup_panel_params()` method.}
  #' }
  #'
  #' **Value**
  #'
  #' The `data` argument with rescaled and transformed position aesthetics.
  transform = function(data, panel_params) {
    NULL
>>>>>>> 5ad87369
  },

  #' @field distance
  #' **Description**
  #'
  #' This function method is used to calculate distances between subsequent
  #' data points. `coord_munch()` uses this method determine how many points
  #' should be used to interpolate.
  #'
  #' **Usage**
  #' ```r
  #' Coord$distance(x, y, panel_params)
  #' ```
  #' **Arguments**
  #' \describe{
  #'   \item{`x`,`y`}{x and y coordinates of a set of points in data space.}
  #'   \item{`panel_params`}{A list of ViewScale class objects and additional
  #'   parameters from the `setup_panel_params()` method.}
  #' }
  #'
  #' **Value**
  #'
  #' The `data` argument with rescaled and transformed position aesthetics.
  distance = function(x, y, panel_params) {
    NULL
  },

  #' @field backtransform_range
  #' **Description**
  #'
  #' This function method is used to convert ranges from transformed coordinates
  #' back into data coordinates. The data coordinates may possibly be scale-
  #' transformed. It is used in `coord_munch()` to ensure limits are in data
  #' coordinates.
  #'
  #' The back-transformation may be needed for coords such as `coord_transform()`,
  #' where the range in the transformed coordinates differs from the range in
  #' the untransformed coordinates.
  #'
  #' **Usage**
  #' ```r
  #' Coord$backtransform_range(panel_params)
  #' ```
  #' **Arguments**
  #' \describe{
  #'   \item{`panel_params`}{A list of ViewScale class objects and additional
  #'   parameters from the `setup_panel_params()` method.}
  #' }
  #'
  #' **Value**
  #'
  #' A list containing numeric ranges for `x` and `y` in data coordinates.
  backtransform_range = function(self, panel_params) {
    cli::cli_abort("{.fn {snake_class(self)}} has not implemented a {.fn backtransform_range} method.")
  },

  # return range stored in panel_params
  #' @field range
  #' **Description**
  #'
  #' This function method is a small helper method to extract ranges from the
  #' `panel_params` object. It exists because `panel_params` can be opaque at
  #' times.
  #'
  #' **Usage**
  #' ```r
  #' Coord$range(panel_params)
  #' ```
  #' **Arguments**
  #' \describe{
  #'   \item{`panel_params`}{A list of ViewScale class objects and additional
  #'   parameters from the `setup_panel_params()` method.}
  #' }
  #'
  #' **Value**
  #'
  #' A list containing numeric ranges for `x` and `y`.
  range = function(self, panel_params) {
    cli::cli_abort("{.fn {snake_class(self)}} has not implemented a {.fn range} method.")
  },

  ## render -----------------------------------------------------------------
  # The `Layout$render()` context

  #' @field draw_panel
  #' **Description**
  #'
  #' This function method is used to orchestrate decorating panel drawings with
  #' foreground and background drawings. It is called once per panel, invokes
  #' the `render_fg()` and `render_bg()` methods and enforces the `clip` field.
  #'
  #' **Usage**
  #' ```r
  #' Coord$draw_panel(panel, params, theme)
  #' ```
  #' **Arguments**
  #' \describe{
  #'   \item{`panel`}{A grob containing drawn layers and facet foreground and
  #'   background.}
  #'   \item{`params`}{A list of ViewScale class objects and additional
  #'   parameters from the `setup_panel_params()` method.}
  #'   \item{`theme`}{A [complete theme][complete_theme()]}
  #' }
  #'
  #' **Value**
  #'
  #' A grob with panel content.
  draw_panel = function(self, panel, params, theme) {
    fg <- self$render_fg(params, theme)
    bg <- self$render_bg(params, theme)
    if (isTRUE(theme$panel.ontop)) {
      panel <- list2(!!!panel, bg, fg)
    } else {
      panel <- list2(bg, !!!panel, fg)
    }
    gTree(
      children = inject(gList(!!!panel)),
      vp = viewport(clip = self$clip)
    )
  },

  #' @field render_fg
  #' **Description**
  #'
  #' This function method is used to draw the panel foreground. For all
  #' intents and purposes is just the `panel.border` theme element, but you can
  #' repurpose this method.
  #'
  #' **Usage**
  #' ```r
  #' Coord$render_fg(panel_params, theme)
  #' ```
  #' **Arguments**
  #' \describe{
  #'   \item{`panel_params`}{A list of ViewScale class objects and additional
  #'   parameters from the `setup_panel_params()` method.}
  #'   \item{`theme`}{A [complete theme][complete_theme()]}
  #' }
  #'
  #' **Value**
  #'
  #' A grob with panel foreground.
  render_fg = function(panel_params, theme) {
    element_render(theme, "panel.border", fill = NA)
  },

  #' @field render_bg
  #' **Description**
  #'
  #' This function method is used to draw the panel background. Typically
  #' this is a combination of the `panel.background` and `panel.grid` theme
  #' elements.
  #'
  #' **Usage**
  #' ```r
  #' Coord$render_bg(panel_params, theme)
  #' ```
  #' **Arguments**
  #' \describe{
  #'   \item{`panel_params`}{A list of ViewScale class objects and additional
  #'   parameters from the `setup_panel_params()` method.}
  #'   \item{`theme`}{A [complete theme][complete_theme()]}
  #' }
  #'
  #' **Value**
  #'
  #' A grob with panel background.
  render_bg = function(self, panel_params, theme) {
    cli::cli_abort("{.fn {snake_class(self)}} has not implemented a {.fn render_bg} method.")
  },

  #' @field labels
  #' **Description**
  #'
  #' This function method is used to format axis titles. It is used in some
  #' coordinate systems to (conditionally) swap x and y labels.
  #'
  #' **Usage**
  #' ```r
  #' Coord$labels(labels, panel_params)
  #' ```
  #' **Arguments**
  #' \describe{
  #'   \item{`labels`}{A named list containing an `x` list and a `y` list. The
  #'   `x` and `y` lists have `primary` and `secondary` labels.}
  #'   \item{`panel_params`}{A list of ViewScale class objects and additional
  #'   parameters from the `setup_panel_params()` method.}
  #' }
  #'
  #' **Value**
  #'
  #' A list with the same structure and names as the `labels` argument.
  labels = function(self, labels, panel_params) {
    labels
  },

  ## draw panels -------------------------------------------------------------
  # In Facet$draw_panels() context

  #' @field aspect
  #' **Description**
  #'
  #' This function method that gives the aspect ratio for panels. It allows for
  #' `CoordFixed` to compute an aspect ratio based on data ranges.
  #'
  #' **Usage**
  #' ```r
  #' Coord$render_bg(panel_params, theme)
  #' ```
  #' **Arguments**
  #' \describe{
  #'   \item{`ranges`}{A list of ViewScale class objects and additional
  #'   parameters from the `setup_panel_params()` method. If there are
  #'   multiple panels, the parameters for the first panel is used.}
  #' }
  #'
  #' **Value**
  #'
  #' A scalar numeric
  aspect = function(ranges) {
    NULL
  },

  #' @field render_axis_h,render_axis_v
  #' **Description**
  #'
  #' These function methods are used to render axes to place at the outside edge
  #' of panels. Interior axes should not be rendered here. The `render_axis_h()`
  #' methods produces the horizontal axes for the top and bottom position.
  #' The `render_axis_v()` method renders the vertical axes for the left and
  #' right position.
  #'
  #' **Usage**
  #' ```r
  #' Coord$render_axis_h(panel_params, theme
  #' Coord$render_axis_v(panel_params, theme)
  #' ```
  #' **Arguments**
  #' \describe{
  #'   \item{`panel_params`}{A list of ViewScale class objects, a Guides class
  #'   object and additional parameters from the `setup_panel_params()` method.}
  #'   \item{`theme`}{A [complete theme][complete_theme()]}
  #' }
  #'
  #' **Value**
  #'
  #' For `render_axis_h()` a named list where `"top"` and `"bottom"` are grobs
  #' with an axis. For `render_axis_v()` a named list where `"left"` and
  #' `"right"` are grobs with an axis. These grobs should be [`zeroGrob()`]
  #' when no axes should be rendered.
  render_axis_h = function(self, panel_params, theme) {
    cli::cli_abort("{.fn {snake_class(self)}} has not implemented a {.fn render_axis_h} method.")
  },

  render_axis_v = function(self, panel_params, theme) {
    cli::cli_abort("{.fn {snake_class(self)}} has not implemented a {.fn render_axis_v} method.")
  },

  ## Utilities --------------------------------------------------------------

  #' @field is_linear
  #' **Description**
  #'
  #' This function method is used to signal whether a coordinate system is
  #' linear. In `coord_munch()` and several Geom drawing methods, it is used to
  #' determine whether points should be interpolated.
  #'
  #' **Usage**
  #' ```r
  #' Coord$is_linear()
  #' ```
  #'
  #' **Value**
  #'
  #' A scalar boolean.
  is_linear = function() {
    FALSE
  },

  #' @field is_free
  #' **Description**
  #'
  #' This function method is used to signal whether a coordinate system supports
  #' free scaling of axes in faceted plots. This should generally return `FALSE`
  #' for coordinate systems that enforce a fixed aspect ratio.
  #'
  #' **Usage**
  #' ```r
  #' Coord$is_free()
  #' ```
  #'
  #' **Value**
  #'
  #' A scalar boolean.
  is_free = function() {
    FALSE
  }
)

# Helpers -----------------------------------------------------------------

#' @export
#' @rdname is_tests
is_coord <- function(x) inherits(x, "Coord")

#' @export
#' @rdname is_tests
#' @usage is.Coord(x) # Deprecated
is.Coord <- function(x) {
  deprecate_soft0("3.5.2", "is.Coord()", "is_coord()")
  is_coord(x)
}

# Renders an axis with the correct orientation or zeroGrob if no axis should be
# generated
render_axis <- function(panel_params, axis, scale, position, theme) {
  if (axis == "primary") {
    draw_axis(panel_params[[paste0(scale, ".major")]], panel_params[[paste0(scale, ".labels")]], position, theme)
  } else if (axis == "secondary" && !is.null(panel_params[[paste0(scale, ".sec.major")]])) {
    draw_axis(panel_params[[paste0(scale, ".sec.major")]], panel_params[[paste0(scale, ".sec.labels")]], position, theme)
  } else {
    zeroGrob()
  }
}

# Elaborates an 'expand' argument for every side (top, right, bottom or left)
parse_coord_expand <- function(expand) {
  if (is.numeric(expand) && all(expand %in% c(0, 1))) {
    expand <- as.logical(expand)
  }
  check_logical(expand)
  if (anyNA(expand)) {
    cli::cli_abort("{.arg expand} cannot contain missing values.")
  }

  if (!is_named(expand)) {
    return(rep_len(expand, 4))
  }

  # Match by top/right/bottom/left
  out <- rep(TRUE, 4)
  i <- match(names(expand), .trbl)
  if (sum(!is.na(i)) > 0) {
    out[i] <- unname(expand)[!is.na(i)]
  }
  out
}

# Utility function to check coord limits
check_coord_limits <- function(
    limits, arg = caller_arg(limits), call = caller_env()
) {
  if (is.null(limits)) {
    return(invisible(NULL))
  }
  check_object(limits, is_vector, "a vector", arg = arg, call = call)
  check_length(limits, 2L, arg = arg, call = call)
}

is_transform_immune <- function(data, coord_name) {
  x <- inherits(data$x, "AsIs")
  y <- inherits(data$y, "AsIs")
  if (!(x || y)) {
    # Neither variable is AsIs, so we need to transform
    return(FALSE)
  }
  if (x && y) {
    # Both variables are AsIs, so no need to transform
    return(TRUE)
  }
  # We're now in the `xor(x, y)` case
  var <- if (x) "x" else "y"
  alt <- if (x) "y" else "x"
  cli::cli_warn(
    "{.fn {coord_name}} cannot respect the {.cls AsIs} class of {.var {var}} \\
    when {.var {alt}} is not also {.cls AsIs}."
  )
  return(FALSE)
}<|MERGE_RESOLUTION|>--- conflicted
+++ resolved
@@ -91,26 +91,6 @@
   #' Non-Cartesian may define their own settings.
   reverse = "none",
 
-<<<<<<< HEAD
-  aspect = function(ranges) {
-    NULL
-  },
-
-  labels = function(self, labels, panel_params) {
-    labels
-  },
-
-  render_fg = function(panel_params, theme) {
-    element_render(theme, "panel.border", fill = NA)
-  },
-
-  render_bg = function(self, panel_params, theme) {
-    cli::cli_abort("{.fn {snake_class(self)}} has not implemented a {.fn render_bg} method.")
-  },
-
-  render_axis_h = function(self, panel_params, theme) {
-    cli::cli_abort("{.fn {snake_class(self)}} has not implemented a {.fn render_axis_h} method.")
-=======
   # Methods -----------------------------------------------------------------
 
   ## setup ------------------------------------------------------------------
@@ -136,7 +116,6 @@
   #' A list of parameters
   setup_params = function(self, data) {
     list(expand = parse_coord_expand(self$expand %||% TRUE))
->>>>>>> 5ad87369
   },
 
   #' @field setup_data
@@ -380,28 +359,6 @@
     panel_params
   },
 
-<<<<<<< HEAD
-  transform = function(data, range) {
-    NULL
-  },
-
-  distance = function(x, y, panel_params) {
-    NULL
-  },
-
-  is_linear = function() {
-    FALSE
-  },
-
-  # Does the coordinate system support free scaling of axes in a faceted plot?
-  # Will generally have to return FALSE for coordinate systems that enforce a fixed aspect ratio.
-  is_free = function() {
-    FALSE
-  },
-
-  setup_params = function(self, data) {
-    list(expand = parse_coord_expand(self$expand %||% TRUE))
-=======
   ## draw_geom ---------------------------------------------------------------
   # The Layer$draw_geom() context
 
@@ -430,7 +387,6 @@
   #' The `data` argument with rescaled and transformed position aesthetics.
   transform = function(data, panel_params) {
     NULL
->>>>>>> 5ad87369
   },
 
   #' @field distance

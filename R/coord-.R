#' @section Coordinate systems:
#'
#' All `coord_*()` functions (like `coord_trans()`) return a `Coord*`
#' object (like `CoordTrans`).
#'
#' Each of the `Coord*` objects is a [ggproto()] object,
#' descended from the top-level `Coord`.  To create a new type of Coord
#' object, you typically will want to implement one or more of the following:
#'
#'   - `aspect`: Returns the desired aspect ratio for the plot.
#'   - `labels`: Returns a list containing labels for x and y.
#'   - `render_fg`: Renders foreground elements.
#'   - `render_bg`: Renders background elements.
#'   - `render_axis_h`: Renders the horizontal axes.
#'   - `render_axis_v`: Renders the vertical axes.
#'   - `backtransform_range(panel_params)`: Extracts the panel range provided
#'     in `panel_params` (created by `setup_panel_params()`, see below) and
#'     back-transforms to data coordinates. This back-transformation can be needed
#'     for coords such as `coord_trans()` where the range in the transformed
#'     coordinates differs from the range in the untransformed coordinates. Returns
#'     a list of two ranges, `x` and `y`, and these correspond to the variables
#'     mapped to the `x` and `y` aesthetics, even for coords such as `coord_flip()`
#'     where the `x` aesthetic is shown along the y direction and vice versa.
#'   - `range(panel_params)`: Extracts the panel range provided
#'     in `panel_params` (created by `setup_panel_params()`, see below) and
#'     returns it. Unlike `backtransform_range()`, this function does not perform
#'     any back-transformation and instead returns final transformed coordinates. Returns
#'     a list of two ranges, `x` and `y`, and these correspond to the variables
#'     mapped to the `x` and `y` aesthetics, even for coords such as `coord_flip()`
#'     where the `x` aesthetic is shown along the y direction and vice versa.
#'   - `transform`: Transforms x and y coordinates.
#'   - `distance`: Calculates distance.
#'   - `is_linear`: Returns `TRUE` if the coordinate system is
#'     linear; `FALSE` otherwise.
#'   - `is_free`: Returns `TRUE` if the coordinate system supports free
#'     positional scales; `FALSE` otherwise.
#'   - `setup_panel_params(scale_x, scale_y, params)`: Determines the appropriate
#'     x and y ranges for each panel, and also calculates anything else needed to
#'     render the panel and axes, such as tick positions and labels for major
#'     and minor ticks. Returns all this information in a named list.
#'   - `setup_data(data, params)`: Allows the coordinate system to
#'     manipulate the plot data. Should return list of data frames.
#'   - `setup_layout(layout, params)`: Allows the coordinate
#'     system to manipulate the `layout` data frame which assigns
#'     data to panels and scales.
#'
#' See also the `r link_book("new coords section", "extensions#sec-new-coords")`
#'
#' @rdname ggplot2-ggproto
#' @format NULL
#' @usage NULL
#' @export
Coord <- ggproto("Coord",

  # Is this the default coordinate system?
  default = FALSE,

  # should drawing be clipped to the extent of the plot panel?
  # "on" = yes, "off" = no
  clip = "on",

  # Should any of the scales be reversed?
  reverse = "none",

  aspect = function(ranges) NULL,

  labels = function(self, labels, panel_params) {
    labels
  },

  render_fg = function(panel_params, theme) {
    element_render(theme, "panel.border", fill = NA)
  },

  render_bg = function(self, panel_params, theme) {
    cli::cli_abort("{.fn {snake_class(self)}} has not implemented a {.fn render_bg} method.")
  },

  render_axis_h = function(self, panel_params, theme) {
    cli::cli_abort("{.fn {snake_class(self)}} has not implemented a {.fn render_axis_h} method.")
  },

  render_axis_v = function(self, panel_params, theme) {
    cli::cli_abort("{.fn {snake_class(self)}} has not implemented a {.fn render_axis_v} method.")
  },

  # transform range given in transformed coordinates
  # back into range in given in (possibly scale-transformed)
  # data coordinates
  backtransform_range = function(self, panel_params) {
    cli::cli_abort("{.fn {snake_class(self)}} has not implemented a {.fn backtransform_range} method.")
  },

  # return range stored in panel_params
  range = function(self, panel_params) {
    cli::cli_abort("{.fn {snake_class(self)}} has not implemented a {.fn range} method.")
  },

  setup_panel_params = function(scale_x, scale_y, params = list()) {
    list()
  },

  setup_panel_guides = function(self, panel_params, guides, params = list()) {
    aesthetics <- c("x", "y", "x.sec", "y.sec")
    names(aesthetics) <- aesthetics
    is_sec <- grepl("sec$", aesthetics)
    scales <- panel_params[aesthetics]

    # Do guide setup
    guides <- guides$setup(
      scales, aesthetics,
      default = params$guide_default %||% guide_axis(),
      missing = params$guide_missing %||% guide_none()
    )
    guide_params <- guides$get_params(aesthetics)

    # Resolve positions
    scale_position <- lapply(scales, `[[`, "position")
    guide_position <- lapply(guide_params, `[[`, "position")
    guide_position[!is_sec] <- Map(
      function(guide, scale) guide %|W|% scale,
      guide = guide_position[!is_sec],
      scale = scale_position[!is_sec]
    )
    opposite <- c(
      "top"  = "bottom", "bottom" = "top",
      "left" = "right",   "right" = "left"
    )
    guide_position[is_sec] <- Map(
      function(sec, prim) sec %|W|% unname(opposite[prim]),
      sec  = guide_position[is_sec],
      prim = guide_position[!is_sec]
    )
    guide_params <- Map(
      function(params, pos) {
        params[["position"]] <- pos
        params
      },
      params = guide_params,
      pos    = guide_position
    )

    # Update positions
    guides$update_params(guide_params)

    panel_params$guides <- guides
    panel_params
  },

  train_panel_guides = function(self, panel_params, layers, params = list()) {

    aesthetics <- c("x", "y", "x.sec", "y.sec")

    # If the panel_params doesn't contain the scale, there's no guide for the aesthetic
    aesthetics <- intersect(aesthetics, names(panel_params$guides$aesthetics))
    names(aesthetics) <- aesthetics

    guides <- panel_params$guides$get_guide(aesthetics)
    empty  <- vapply(guides, inherits, logical(1), "GuideNone")
    guide_params <- panel_params$guides$get_params(aesthetics)
    aesthetics <- aesthetics[!empty]

    guide_params[!empty] <- Map(
      function(guide, guide_param, scale) {
        guide_param <- guide$train(guide_param, scale)
        guide_param <- guide$transform(guide_param, self, panel_params)
        guide_param <- guide$get_layer_key(guide_param, layers)
        guide_param
      },
      guide = guides[!empty],
      guide_param = guide_params[!empty],
      scale = panel_params[aesthetics]
    )

    panel_params$guides$update_params(guide_params)

    panel_params
  },

  transform = function(data, range) NULL,

  distance = function(x, y, panel_params) NULL,

  is_linear = function() FALSE,

  # Does the coordinate system support free scaling of axes in a faceted plot?
  # Will generally have to return FALSE for coordinate systems that enforce a fixed aspect ratio.
  is_free = function() FALSE,

  setup_params = function(self, data) {
    list(expand = parse_coord_expand(self$expand %||% TRUE))
  },

  setup_data = function(data, params = list()) {
    data
  },

  setup_layout = function(layout, params) {
    # We're appending a COORD variable to the layout that determines the
    # uniqueness of panel parameters. The layout uses this to prevent redundant
    # setups of these parameters.
    scales <- layout[c("SCALE_X", "SCALE_Y")]
    layout$COORD <- vec_match(scales, unique0(scales))
    layout
  },

  # Optionally, modify list of x and y scales in place. Currently
  # used as a fudge for CoordFlip and CoordPolar
  modify_scales = function(scales_x, scales_y) {
    invisible()
  },

  draw_panel = function(self, panel, params, theme) {
    fg <- self$render_fg(params, theme)
    bg <- self$render_bg(params, theme)
    if (isTRUE(theme$panel.ontop)) {
      panel <- list2(!!!panel, bg, fg)
    } else {
      panel <- list2(bg, !!!panel, fg)
    }
    gTree(
      children = inject(gList(!!!panel)),
      vp = viewport(clip = self$clip)
    )
  }
)

<<<<<<< HEAD
#' @export
#' @rdname is_tests
is_coord <- function(x) inherits(x, "Coord")
=======

#' @export
#' @rdname is_tests
is.coord <- function(x) inherits(x, "Coord")
>>>>>>> 5b0ea0bf

#' @export
#' @rdname is_tests
#' @usage is.Coord(x) # Deprecated
is.Coord <- function(x) {
<<<<<<< HEAD
  deprecate_soft0("3.5.2", "is.Coord()", "is_coord()")
  is_coord(x)
=======
  deprecate_soft0("3.5.2", "is.Coord()", "is.coord()")
  is.coord(x)
>>>>>>> 5b0ea0bf
}

# Renders an axis with the correct orientation or zeroGrob if no axis should be
# generated
render_axis <- function(panel_params, axis, scale, position, theme) {
  if (axis == "primary") {
    draw_axis(panel_params[[paste0(scale, ".major")]], panel_params[[paste0(scale, ".labels")]], position, theme)
  } else if (axis == "secondary" && !is.null(panel_params[[paste0(scale, ".sec.major")]])) {
    draw_axis(panel_params[[paste0(scale, ".sec.major")]], panel_params[[paste0(scale, ".sec.labels")]], position, theme)
  } else {
    zeroGrob()
  }
}

# Elaborates an 'expand' argument for every side (top, right, bottom or left)
parse_coord_expand <- function(expand) {
  if (is.numeric(expand) && all(expand %in% c(0, 1))) {
    expand <- as.logical(expand)
  }
  check_logical(expand)
  if (anyNA(expand)) {
    cli::cli_abort("{.arg expand} cannot contain missing values.")
  }

  if (!is_named(expand)) {
    return(rep_len(expand, 4))
  }

  # Match by top/right/bottom/left
  out <- rep(TRUE, 4)
  i <- match(names(expand), .trbl)
  if (sum(!is.na(i)) > 0) {
    out[i] <- unname(expand)[!is.na(i)]
  }
  out
}

# Utility function to check coord limits
check_coord_limits <- function(
    limits, arg = caller_arg(limits), call = caller_env()
) {
  if (is.null(limits)) {
    return(invisible(NULL))
  }
  check_object(limits, is_vector, "a vector", arg = arg, call = call)
  check_length(limits, 2L, arg = arg, call = call)
}

is_transform_immune <- function(data, coord_name) {
  x <- inherits(data$x, "AsIs")
  y <- inherits(data$y, "AsIs")
  if (!(x || y)) {
    # Neither variable is AsIs, so we need to transform
    return(FALSE)
  }
  if (x && y) {
    # Both variables are AsIs, so no need to transform
    return(TRUE)
  }
  # We're now in the `xor(x, y)` case
  var <- if (x) "x" else "y"
  alt <- if (x) "y" else "x"
  cli::cli_warn(
    "{.fn {coord_name}} cannot respect the {.cls AsIs} class of {.var {var}} \\
    when {.var {alt}} is not also {.cls AsIs}."
  )
  return(FALSE)
}<|MERGE_RESOLUTION|>--- conflicted
+++ resolved
@@ -225,28 +225,16 @@
   }
 )
 
-<<<<<<< HEAD
 #' @export
 #' @rdname is_tests
 is_coord <- function(x) inherits(x, "Coord")
-=======
-
-#' @export
-#' @rdname is_tests
-is.coord <- function(x) inherits(x, "Coord")
->>>>>>> 5b0ea0bf
 
 #' @export
 #' @rdname is_tests
 #' @usage is.Coord(x) # Deprecated
 is.Coord <- function(x) {
-<<<<<<< HEAD
   deprecate_soft0("3.5.2", "is.Coord()", "is_coord()")
   is_coord(x)
-=======
-  deprecate_soft0("3.5.2", "is.Coord()", "is.coord()")
-  is.coord(x)
->>>>>>> 5b0ea0bf
 }
 
 # Renders an axis with the correct orientation or zeroGrob if no axis should be

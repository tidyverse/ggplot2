--- conflicted
+++ resolved
@@ -22,8 +22,6 @@
 #' @param n.dodge The number of rows (for vertical axes) or columns (for
 #'   horizontal axes) that should be used to render the labels. This is
 #'   useful for displaying labels that would otherwise overlap.
-#' @param minor.ticks Whether to draw the minor ticks (`TRUE`) or not draw
-#'   minor ticks (`FALSE`, default).
 #' @param cap A `character` to cut the axis line back to the last breaks. Can
 #'   be `"none"` (default) to draw the axis line along the whole panel, or
 #'   `"upper"` and `"lower"` to draw the axis to the upper or lower break, or
@@ -51,7 +49,6 @@
 #'
 #' # can also be used to add a duplicate guide
 #' p + guides(x = guide_axis(n.dodge = 2), y.sec = guide_axis())
-<<<<<<< HEAD
 guide_axis <- function(
   title = waiver(),
   breaks = derive(),
@@ -65,22 +62,17 @@
   order = 0,
   position = waiver()
 ) {
-
-=======
-guide_axis <- function(title = waiver(), check.overlap = FALSE, angle = NULL,
-                       n.dodge = 1, minor.ticks = FALSE, cap = "none",
-                       order = 0, position = waiver()) {
-  check_bool(minor.ticks)
->>>>>>> f74dbbe5
   if (is.logical(cap)) {
     check_bool(cap)
     cap <- if (cap) "both" else "none"
   }
   cap <- arg_match0(cap, c("none", "both", "upper", "lower"))
-<<<<<<< HEAD
+  if (is.logical(minor.breaks)) {
+    check_bool(minor.breaks)
+    minor.breaks <- if (minor.breaks) derive() else NULL
+  }
+
   check_breaks_labels(breaks, labels)
-=======
->>>>>>> f74dbbe5
 
   new_guide(
     title = title,
@@ -88,14 +80,13 @@
     # Override settings
     breaks = breaks,
     labels = labels,
-    minor.breaks = minor.breaks,
+    minor_breaks = minor.breaks,
     trans  = allow_lambda(trans),
 
     # customisations
     check.overlap = check.overlap,
     angle = angle,
     n.dodge = n.dodge,
-    minor.ticks = minor.ticks,
     cap = cap,
 
     # parameter
@@ -120,15 +111,15 @@
     title     = waiver(),
     breaks    = derive(),
     labels    = derive(),
-    minor.breaks = NULL,
+    minor_breaks = NULL,
     trans     = NULL,
     name      = "axis",
     hash      = character(),
     position  = waiver(),
+    minor_ticks = FALSE,
     direction = NULL,
     angle     = NULL,
     n.dodge   = 1,
-    minor.ticks = FALSE,
     cap       = "none",
     order     = 0,
     check.overlap = FALSE
@@ -147,8 +138,9 @@
     minor_length = "axis.minor.ticks.length"
   ),
 
-<<<<<<< HEAD
-  extract_key = function(scale, aesthetic, breaks, labels, trans, ...) {
+  extract_key = function(scale, aesthetic,
+                         breaks, minor_breaks, labels,
+                         trans, ...) {
 
     # Retrieve limits information
     limits <- scale$get_limits()
@@ -156,14 +148,18 @@
 
     # Resolve transformations
     scale_trans <- scale$scale$trans %||% identity_trans()
-    trans  <- function_as_trans(trans, range, scale_trans)
-
-    if (!is.null(trans) || !is.derived(breaks) || !is.derived(labels)) {
+    trans <- function_as_trans(trans, range, scale_trans)
+
+    if (!is.null(trans) || is.custom(breaks) || is.custom(labels) ||
+        is.custom(minor_breaks)) {
       if (is.derived(breaks)) {
         breaks <- scale$scale$breaks
         if (is.waive(breaks)) {
           breaks <- scale_trans$breaks
         }
+      }
+      if (is.derived(minor_breaks)) {
+        minor_breaks <- scale$scale$minor_breaks
       }
       if (!scale$is_discrete()) {
         limits <- scale_trans$inverse(limits)
@@ -175,6 +171,7 @@
         trans  = trans %||% scale_trans,
         limits = limits,
         breaks = breaks,
+        minor_breaks = minor_breaks,
         labels = if (is.derived(labels)) scale$scale$labels else labels
       )
       # Allow plain numeric breaks for discrete scales
@@ -183,11 +180,15 @@
           breaks <- temp_scale$get_breaks(limits)
         }
       } else {
-        breaks <- temp_scale$get_breaks(scale_trans$inverse(range))
+        breaks <- temp_scale$get_breaks(limits)
+        minor_breaks <- temp_scale$get_breaks_minor(b = breaks, limits = limits)
       }
     } else {
       temp_scale <- scale
       breaks <- scale$get_breaks()
+      if (!is.null(minor_breaks)) {
+        minor_breaks <- scale$get_breaks_minor()
+      }
     }
 
     if (length(breaks) == 0) {
@@ -209,38 +210,37 @@
     key$.label <- labels
 
     if (is.numeric(breaks)) {
-      vec_slice(key, is.finite(breaks))
-    } else {
-      key
-=======
-  extract_key = function(scale, aesthetic, minor.ticks, ...) {
-    major <- Guide$extract_key(scale, aesthetic, ...)
-    if (!minor.ticks) {
-      return(major)
-    }
-
-    minor_breaks <- scale$get_breaks_minor()
-    minor_breaks <- setdiff(minor_breaks, major$.value)
-    minor_breaks <- minor_breaks[is.finite(minor_breaks)]
-
-    if (length(minor_breaks) < 1) {
-      return(major)
-    }
-
-    minor <- data_frame0(!!aesthetic := scale$map(minor_breaks))
-    minor$.value <- minor_breaks
-    minor$.type <- "minor"
-
-    if (nrow(major) > 0) {
-      major$.type <- "major"
-      vec_rbind(major, minor)
-    } else {
-      minor
->>>>>>> f74dbbe5
-    }
+      key <- vec_slice(key, is.finite(breaks))
+    }
+    if (!is.null(minor_breaks)) {
+
+      minor_breaks <- setdiff(minor_breaks, key$.value)
+      minor_breaks <- minor_breaks[is.finite(minor_breaks)]
+
+      if (length(minor_breaks) < 1) {
+        return(key)
+      }
+      if (is.null(trans)) {
+        minor <- scale$map(minor_breaks)
+      } else {
+        minor <- scale$map(scale_trans$transform(minor_breaks))
+      }
+      minor <- data_frame0(!!aesthetic := minor)
+      minor$.value <- minor_breaks
+      minor$.type <- "minor"
+
+      if (nrow(key) > 0) {
+        key$.type <- "major"
+        key <- vec_rbind(key, minor)
+      } else {
+        return(minor)
+      }
+    }
+    key
   },
 
   extract_params = function(scale, params, ...) {
+    params$minor_ticks <- any(params$key$.type == "minor")
     params$name <- paste0(params$name, "_", params$aesthetic)
     params
   },
@@ -411,7 +411,7 @@
       elements$major_length
     )
 
-    if (!params$minor.ticks) {
+    if (!params$minor_ticks) {
       return(major)
     }
 
@@ -465,7 +465,7 @@
     # Ticks
     major_cm <- convertUnit(elements$major_length, "cm", valueOnly = TRUE)
     range <- range(0, major_cm)
-    if (params$minor.ticks && !inherits(elements$minor, "element_blank")) {
+    if (params$minor_ticks && !inherits(elements$minor, "element_blank")) {
       minor_cm <- convertUnit(elements$minor_length, "cm", valueOnly = TRUE)
       range <- range(range, minor_cm)
     }
@@ -771,3 +771,5 @@
     domain    = range(trans_seq)
   )
 }
+
+is.custom <- function(x) !is.null(x) && !is.derived(x)

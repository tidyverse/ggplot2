
#' Axis guide
#'
#' Axis guides are the visual representation of position scales like those
#' created with [scale_(x|y)_continuous()][scale_x_continuous()] and
#' [scale_(x|y)_discrete()][scale_x_discrete()].
#'
#' @inheritParams guide_legend
#' @param theme A [`theme`][theme()] object to style the guide individually or
#'   differently from the plot's theme settings. The `theme` argument in the
#'   guide partially overrides, and is combined with, the plot's theme.
#' @param check.overlap silently remove overlapping labels,
#'   (recursively) prioritizing the first, last, and middle labels.
#' @param angle Compared to setting the angle in [theme()] / [element_text()],
#'   this also uses some heuristics to automatically pick the `hjust` and `vjust` that
#'   you probably want. Can be one of the following:
#'   * `NULL` to take the angles and `hjust`/`vjust` directly from the theme.
#'   * `waiver()` to allow reasonable defaults in special cases.
#'   *  A number representing the text angle in degrees.
#' @param n.dodge The number of rows (for vertical axes) or columns (for
#'   horizontal axes) that should be used to render the labels. This is
#'   useful for displaying labels that would otherwise overlap.
#' @param minor.ticks Whether to draw the minor ticks (`TRUE`) or not draw
#'   minor ticks (`FALSE`, default).
#' @param cap A `character` to cut the axis line back to the last breaks. Can
#'   be `"none"` (default) to draw the axis line along the whole panel, or
#'   `"upper"` and `"lower"` to draw the axis to the upper or lower break, or
#'   `"both"` to only draw the line in between the most extreme breaks. `TRUE`
#'   and `FALSE` are shorthand for `"both"` and `"none"` respectively.
#' @param order A positive `integer` of length 1 that specifies the order of
#'   this guide among multiple guides. This controls in which order guides are
#'   merged if there are multiple guides for the same position. If 0 (default),
#'   the order is determined by a secret algorithm.
#' @param position Where this guide should be drawn: one of top, bottom,
#'   left, or right.
#'
#' @export
#'
#' @examples
#' # plot with overlapping text
#' p <- ggplot(mpg, aes(cty * 100, hwy * 100)) +
#'   geom_point() +
#'   facet_wrap(vars(class))
#'
#' # axis guides can be customized in the scale_* functions or
#' # using guides()
#' p + scale_x_continuous(guide = guide_axis(n.dodge = 2))
#' p + guides(x = guide_axis(angle = 90))
#'
#' # can also be used to add a duplicate guide
#' p + guides(x = guide_axis(n.dodge = 2), y.sec = guide_axis())
guide_axis <- function(title = waiver(), theme = NULL, check.overlap = FALSE,
                       angle = waiver(), n.dodge = 1, minor.ticks = FALSE,
                       cap = "none", order = 0, position = waiver()) {
  check_bool(minor.ticks)
  if (is.logical(cap)) {
    check_bool(cap)
    cap <- if (cap) "both" else "none"
  }
  cap <- arg_match0(cap, c("none", "both", "upper", "lower"))

  new_guide(
    title = title,
    theme = theme,

    # customisations
    check.overlap = check.overlap,
    angle = angle,
    n.dodge = n.dodge,
    minor.ticks = minor.ticks,
    cap = cap,

    # parameter
    available_aes = c("x", "y", "r"),

    # general
    order = order,
    position = position,
    name = "axis",
    super = GuideAxis
  )
}

#' @rdname ggplot2-ggproto
#' @format NULL
#' @usage NULL
#' @export
GuideAxis <- ggproto(
  "GuideAxis", Guide,

  params = list(
    title     = waiver(),
    theme     = NULL,
    name      = "axis",
    hash      = character(),
    position  = waiver(),
    direction = NULL,
    angle     = NULL,
    n.dodge   = 1,
    minor.ticks = FALSE,
    cap       = "none",
    order     = 0,
    check.overlap = FALSE
  ),

  available_aes = c("x", "y"),

  hashables = exprs(title, key$.value, key$.label, name),

  elements = list(
    line  = "axis.line",
    text  = "axis.text",
    ticks = "axis.ticks",
    minor = "axis.minor.ticks",
    major_length = "axis.ticks.length",
    minor_length = "axis.minor.ticks.length"
  ),

  extract_key = function(scale, aesthetic, minor.ticks = FALSE, ...) {
    major <- Guide$extract_key(scale, aesthetic, ...)
    if (is.null(major) && is.null(scale$scale$get_breaks())) {
      major <- data_frame0()
    }
    if (!minor.ticks) {
      return(major)
    }

    minor_breaks <- scale$get_breaks_minor()
    minor_breaks <- setdiff(minor_breaks, major$.value)
    minor_breaks <- minor_breaks[is.finite(minor_breaks)]

    if (length(minor_breaks) < 1) {
      return(major)
    }

    minor <- data_frame0(!!aesthetic := scale$map(minor_breaks))
    minor$.value <- minor_breaks
    minor$.type <- "minor"

    if (nrow(major) > 0) {
      major$.type <- "major"
      if (!vec_is(minor$.value, major$.value)) {
        # If we have mixed types of values, which may happen in discrete scales,
        # discard minor values in favour of the major values.
        minor$.value <- NULL
      }
      vec_rbind(major, minor)
    } else {
      minor
    }
  },

  extract_params = function(scale, params, ...) {
    params$name <- paste0(params$name, "_", params$aesthetic)
    params
  },

  extract_decor = function(scale, aesthetic, position, key, cap = "none", ...) {

    value <- c(-Inf, Inf)
    has_key <- !(is.null(key) || nrow(key) < 1)
    if (cap %in% c("both", "upper") && has_key) {
      value[2] <- max(key[[aesthetic]])
    }
    if (cap %in% c("both", "lower") && has_key) {
      value[1] <- min(key[[aesthetic]])
    }

    opposite <- setdiff(c("x", "y"), aesthetic)
    opposite_value <- if (position %in% c("top", "right")) -Inf else Inf

    data_frame(
      !!aesthetic := value,
      !!opposite  := opposite_value
    )
  },

  transform = function(self, params, coord, panel_params) {
    key <- params$key
    position <- params$position
    check <- FALSE

    if (!(is.null(position) || nrow(key) == 0)) {
      check <- TRUE
      aesthetics <- names(key)[!grepl("^\\.", names(key))]
      if (!all(c("x", "y") %in% aesthetics)) {
        other_aesthetic <- setdiff(c("x", "y"), aesthetics)
        override_value <- if (position %in% c("bottom", "left")) -Inf else Inf
        key[[other_aesthetic]] <- override_value
      }
      key <- coord$transform(key, panel_params)
      params$key <- key
    }

    if (!is.null(params$decor)) {
      params$decor <- coord_munch(coord, params$decor, panel_params)

      if (!coord$is_linear()) {
        # For non-linear coords, we hardcode the opposite position
        params$decor$x <- switch(position, left = 1, right = 0, params$decor$x)
        params$decor$y <- switch(position, top = 0, bottom = 1, params$decor$y)
      }
    }

    if (!check) {
      return(params)
    }

    # Ported over from `warn_for_position_guide`
    # This is trying to catch when a user specifies a position perpendicular
    # to the direction of the axis (e.g., a "y" axis on "top").
    # The strategy is to check that two or more unique breaks are mapped
    # to the same value along the axis.
    breaks_are_unique <- !duplicated(key$.value)
    if (empty(key) || sum(breaks_are_unique) == 1) {
      return(params)
    }

    if (position %in% c("top", "bottom")) {
      position_aes <- "x"
    } else if (position %in% c("left", "right")) {
      position_aes <- "y"
    } else {
      return(params)
    }

    if (length(unique(key[[position_aes]][breaks_are_unique])) == 1) {
      cli::cli_warn(c(
        "Position guide is perpendicular to the intended axis.",
        "i" = "Did you mean to specify a different guide {.arg position}?"
      ))
    }

    return(params)
  },

  merge = function(self, params, new_guide, new_params) {
    if (!inherits(new_guide, "GuideNone")) {
      cli::cli_warn(c(
        "{.fn {snake_class(self)}}: Discarding guide on merge.",
        "i" = "Do you have more than one guide with the same {.arg position}?"
      ))
    }
    return(list(guide = self, params = params))
  },

  setup_elements = function(params, elements, theme) {
    is_char <- vapply(elements, is.character, logical(1))
    suffix <- params$theme_suffix %||%
      paste(params$aes, params$position, sep = ".")
    elements[is_char] <- vapply(
      elements[is_char],
      function(x) paste(x, suffix, sep = "."),
      character(1)
    )
    Guide$setup_elements(params, elements, theme)
  },

  override_elements = function(params, elements, theme) {
<<<<<<< HEAD
    label <- elements$text
    if (!is_theme_element(label, "text")) {
      return(elements)
=======
    elements$text <-
      label_angle_heuristic(elements$text, params$position, params$angle)
    if (inherits(elements$ticks, "element_blank")) {
      elements$major_length <- unit(0, "cm")
    }
    if (inherits(elements$minor, "element_blank") || isFALSE(params$minor.ticks)) {
      elements$minor_length <- unit(0, "cm")
>>>>>>> 5b0ea0bf
    }
    return(elements)
  },

  setup_params = function(params) {
    position  <- arg_match0(params$position, .trbl)
    direction <- if (position %in% c("left", "right")) {
      "vertical"
    } else {
      "horizontal"
    }

    new_params <- c("aes", "orth_aes", "para_sizes", "orth_size", "orth_sizes",
                    "vertical", "measure_gtable", "measure_text")
    if (direction == "vertical") {
      params[new_params] <- list(
        "y", "x", "heights", "width", "widths",
        TRUE, gtable_width, width_cm
      )
    } else {
      params[new_params] <- list(
        "x", "y", "widths", "height", "heights",
        FALSE, gtable_height, height_cm
      )
    }

    new_params <- list(
      opposite  = opposite_position(position),
      secondary = position %in% c("top", "right"),
      lab_first = position %in% c("top", "left"),
      orth_side = if (position %in% c("top", "right")) 0 else 1,
      direction = direction,
      position  = position
    )
    c(params, new_params)
  },

  build_title = function(label, elements, params) {
    zeroGrob()
  },

  # The decor in the axis guide is the axis line
  build_decor = function(decor, grobs, elements, params) {
    if (empty(decor)) {
      return(zeroGrob())
    }
    element_grob(
      elements$line,
      x = unit(decor$x, "npc"),
      y = unit(decor$y, "npc")
    )
  },

  build_ticks = function(key, elements, params, position = params$opposite) {

    major <- Guide$build_ticks(
      vec_slice(key, (key$.type %||% "major") == "major"),
      elements$ticks, params, position,
      elements$major_length
    )

    if (!params$minor.ticks) {
      return(major)
    }

    minor <- Guide$build_ticks(
      vec_slice(key, (key$.type %||% "major") == "minor"),
      elements$minor, params, position,
      elements$minor_length
    )
    grobTree(major, minor, name = "ticks")
  },

  build_labels = function(key, elements, params) {

    if (".type" %in% names(key)) {
      key <- vec_slice(key, key$.type == "major")
    }

    labels   <- validate_labels(key$.label)
    n_labels <- length(labels)

    if (n_labels < 1) {
      return(list(zeroGrob()))
    }

    pos <- key[[params$aes]]

    dodge_pos     <- rep(seq_len(params$n.dodge %||% 1), length.out = n_labels)
    dodge_indices <- unname(split(seq_len(n_labels), dodge_pos))

    lapply(dodge_indices, function(indices) {
      draw_axis_labels(
        break_positions = pos[indices],
        break_labels    = labels[indices],
        label_element   = elements$text,
        is_vertical     = params$vertical,
        check.overlap   = params$check.overlap %||% FALSE
      )
    })
  },

  measure_grobs = function(grobs, params, elements) {

    # Below, we include a spacer measurement. This measurement is used
    # to offset subsequent rows/columns in the gtable in case the tick length is
    # negative. This causes the text to align nicely at panel borders.
    # In case tick length is positive, this will just be a 0-size empty row
    # or column.

    measure <- params$measure_text

    # Ticks
    major_cm <- convertUnit(elements$major_length, "cm", valueOnly = TRUE)
    range <- range(0, major_cm)
    if (params$minor.ticks && !inherits(elements$minor, "element_blank")) {
      minor_cm <- convertUnit(elements$minor_length, "cm", valueOnly = TRUE)
      range <- range(range, minor_cm)
    }

    length <- unit(range[2], "cm")
    spacer <- max(unit(0, "pt"), unit(-1 * diff(range), "cm"))

    # Text
    labels <- unit(measure(grobs$labels), "cm")
    title  <- unit(measure(grobs$title), "cm")

    sizes <- unit.c(length, spacer, labels, title)
    if (params$lab_first) {
      sizes <- rev(sizes)
    }
    sizes
  },

  arrange_layout = function(key, sizes, params, elements) {

    layout <- seq_along(sizes)

    if (params$lab_first) {
      layout <- rev(layout)
    }
    # Set gap for spacer
    layout <- layout[-2]

    layout <- list(1, -1, layout, layout)
    nms <- if (params$vertical) c("t", "b", "l", "r") else c("l", "r", "t", "b")
    setNames(layout, nms)
  },

  assemble_drawing = function(grobs, layout, sizes, params, elements) {

    axis_line <- grobs$decor

    # Unlist the 'label' grobs
    z <- if (params$position == "left") c(2, 1, 3) else 1:3
    z <- rep(z, c(1, length(grobs$labels), 1))
    has_labels <- !is.zero(grobs$labels[[1]])
    grobs  <- c(list(grobs$ticks), grobs$labels, list(grobs$title))

    # Initialise empty gtable
    gt <- exec(
      gtable,
      !!params$orth_sizes := sizes,
      !!params$para_sizes := unit(1, "npc"),
      name = "axis"
    )

    # Add grobs
    gt <- gtable_add_grob(
      gt, grobs,
      t = layout$t, b = layout$b, l = layout$l, r = layout$r,
      clip = "off", z = z
    )

    # Set justification viewport
    vp <- exec(
      viewport,
      !!params$orth_aes := unit(params$orth_side, "npc"),
      !!params$orth_size := max(params$measure_gtable(gt), unit(1, "npc")),
      just = params$opposite
    )

    # Add null-unit padding to justify based on eventual gtable cell shape
    # rather than dimensions of this axis alone.
    if (has_labels && params$position %in% c("left", "right")) {
      where <- layout$l[-c(1, length(layout$l))]
      just <- with(elements$text, rotate_just(angle, hjust, vjust))$hjust %||% 0.5
      gt <- gtable_add_cols(gt, unit(just, "null"), pos = min(where) - 1)
      gt <- gtable_add_cols(gt, unit(1 - just, "null"), pos = max(where) + 1)
    }
    if (has_labels && params$position %in% c("top", "bottom")) {
      where <- layout$t[-c(1, length(layout$t))]
      just <- with(elements$text, rotate_just(angle, hjust, vjust))$vjust %||% 0.5
      gt <- gtable_add_rows(gt, unit(1 - just, "null"), pos = min(where) - 1)
      gt <- gtable_add_rows(gt, unit(just, "null"), pos = max(where) + 1)
    }

    # Assemble with axis line
    absoluteGrob(
      gList(axis_line, gt),
      width  = gtable_width(gt),
      height = gtable_height(gt),
      vp = vp
    )
  },

  draw_early_exit = function(self, params, elements) {
    line <- self$build_decor(decor = params$decor, elements = elements,
                             params = params)
    absoluteGrob(
      gList(line),
      width  = grobWidth(line),
      height = grobHeight(line)
    )
  }
)

# TODO: If #3972 gets implemented, reconsider the usefulness of this function.
# We still need the `draw_axis` function because most coords other than
# `coord_cartesian()` ignore guides. See #3972

#' Grob for axes
#'
#' @param break_position position of ticks
#' @param break_labels labels at ticks
#' @param axis_position position of axis (top, bottom, left or right)
#' @param theme A complete [theme()] object
#' @param check.overlap silently remove overlapping labels,
#'   (recursively) prioritizing the first, last, and middle labels.
#' @param angle Compared to setting the angle in [theme()] / [element_text()],
#'   this also uses some heuristics to automatically pick the `hjust` and `vjust` that
#'   you probably want.
#' @param n.dodge The number of rows (for vertical axes) or columns (for
#'   horizontal axes) that should be used to render the labels. This is
#'   useful for displaying labels that would otherwise overlap.
#'
#' @noRd
#'
draw_axis <- function(break_positions, break_labels, axis_position, theme,
                      check.overlap = FALSE, angle = NULL, n.dodge = 1) {
  guide <- guide_axis(check.overlap = check.overlap,
                      angle = angle,
                      n.dodge = n.dodge,
                      position = axis_position)
  params <- guide$params
  aes <- if (axis_position %in% c("top", "bottom")) "x" else "y"
  opp <- setdiff(c("x", "y"), aes)
  opp_value <- if (axis_position %in% c("top", "right")) 0 else 1
  key <- data_frame0(
    !!aes := break_positions,
    .value = break_positions,
    .label = break_labels
  )
  params$key <- key
  params$decor <- data_frame0(
    !!aes := c(0, 1),
    !!opp := opp_value
  )
  guide$draw(theme, params = params)
}

draw_axis_labels <- function(break_positions, break_labels, label_element, is_vertical,
                             check.overlap = FALSE) {

  position_dim <- if (is_vertical) "y" else "x"
  label_margin_name <- if (is_vertical) "margin_x" else "margin_y"

  n_breaks <- length(break_positions)
  break_positions <- unit(break_positions, "native")

  if (check.overlap) {
    priority <- axis_label_priority(n_breaks)
    break_labels <- break_labels[priority]
    break_positions <- break_positions[priority]
  }

  labels_grob <- exec(
    element_grob, label_element,
    !!position_dim := break_positions,
    !!label_margin_name := TRUE,
    label = break_labels,
    check.overlap = check.overlap
  )
}

#' Determine the label priority for a given number of labels
#'
#' @param n The number of labels
#'
#' @return The vector `seq_len(n)` arranged such that the
#'   first, last, and middle elements are recursively
#'   placed at the beginning of the vector.
#' @noRd
#'
axis_label_priority <- function(n) {
  if (n <= 0) {
    return(numeric(0))
  }

  c(1, n, axis_label_priority_between(1, n))
}

axis_label_priority_between <- function(x, y) {
  n <- y - x + 1
  if (n <= 2) {
    return(numeric(0))
  }

  mid <- x - 1 + (n + 1) %/% 2
  c(
    mid,
    axis_label_priority_between(x, mid),
    axis_label_priority_between(mid, y)
  )
}

#' Override text angle and alignment
#'
#' @param element An `element_text()`
#' @param axis_position One of bottom, left, top, or right
#' @param angle The text angle, or NULL to override nothing
#'
#' @return An [element_text()] that contains parameters that should be
#'   overridden from the user- or theme-supplied element.
#' @noRd
label_angle_heuristic <- function(element, position, angle) {
  if (!inherits(element, "element_text")
      || is.null(position)
      || is.null(angle %|W|% NULL)) {
    return(element)
  }
  arg_match0(position, .trbl)

  check_number_decimal(angle)
  radian <- deg2rad(angle)
  digits <- 3

  # Taking the sign of the (co)sine snaps the value to c(-1, 0, 1)
  # Doing `x / 2 + 0.5` rescales it to c(0, 0.5, 1), which are good values for justification
  # The rounding step ensures we can get (co)sine to exact 0 so it can become 0.5
  # which we need for center-justifications
  cosine <- sign(round(cos(radian), digits)) / 2 + 0.5
  sine   <- sign(round(sin(radian), digits)) / 2 + 0.5

  # Depending on position, we might need to swap or flip justification values
  hjust <- switch(position, left = cosine, right = 1 - cosine, top = 1 - sine, sine)
  vjust <- switch(position, left = 1 - sine, right = sine, top = 1 - cosine, cosine)

  element$angle <- angle %||% element$angle
  element$hjust <- hjust %||% element$hjust
  element$vjust <- vjust %||% element$vjust
  element
}<|MERGE_RESOLUTION|>--- conflicted
+++ resolved
@@ -257,11 +257,6 @@
   },
 
   override_elements = function(params, elements, theme) {
-<<<<<<< HEAD
-    label <- elements$text
-    if (!is_theme_element(label, "text")) {
-      return(elements)
-=======
     elements$text <-
       label_angle_heuristic(elements$text, params$position, params$angle)
     if (inherits(elements$ticks, "element_blank")) {
@@ -269,7 +264,6 @@
     }
     if (inherits(elements$minor, "element_blank") || isFALSE(params$minor.ticks)) {
       elements$minor_length <- unit(0, "cm")
->>>>>>> 5b0ea0bf
     }
     return(elements)
   },

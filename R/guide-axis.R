--- conflicted
+++ resolved
@@ -123,12 +123,8 @@
     ticks_length = "axis.ticks.length"
   ),
 
-<<<<<<< HEAD
   extract_key = function(scale, aesthetic, minor.ticks, ...) {
     major <- Guide$extract_key(scale, aesthetic, ...)
-    if (is.expression(major$.label)) {
-      major$.label <- as.list(major$.label)
-    }
     if (inherits(minor.ticks, "element_blank")) {
       return(major)
     }
@@ -142,10 +138,7 @@
     vec_rbind(major, minor)
   },
 
-  extract_params = function(scale, params, hashables, ...) {
-=======
   extract_params = function(scale, params, ...) {
->>>>>>> c76b9aed
     params$name <- paste0(params$name, "_", params$aesthetic)
     params
   },
@@ -340,12 +333,12 @@
   },
 
   build_labels = function(key, elements, params) {
-<<<<<<< HEAD
-    key <- vec_slice(key, !vec_detect_missing(key$.label %||% NA))
-    labels <- key$.label
-=======
+
+    if (".type" %in% names(key)) {
+      key <- vec_slice(key, key$.type == "major")
+    }
+
     labels   <- validate_labels(key$.label)
->>>>>>> c76b9aed
     n_labels <- length(labels)
 
     if (n_labels < 1) {

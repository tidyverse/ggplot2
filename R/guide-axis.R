--- conflicted
+++ resolved
@@ -257,19 +257,13 @@
   },
 
   override_elements = function(params, elements, theme) {
-<<<<<<< HEAD
-    label <- elements$text
-    if (!is_theme_element(label, "text")) {
-      return(elements)
-=======
     elements$text <-
       label_angle_heuristic(elements$text, params$position, params$angle)
-    if (inherits(elements$ticks, "element_blank")) {
+    if (is_theme_element(elements$ticks, "blank")) {
       elements$major_length <- unit(0, "cm")
     }
-    if (inherits(elements$minor, "element_blank") || isFALSE(params$minor.ticks)) {
+    if (is_theme_element(elements$minor, "blank") || isFALSE(params$minor.ticks)) {
       elements$minor_length <- unit(0, "cm")
->>>>>>> 5b0ea0bf
     }
     return(elements)
   },

--- conflicted
+++ resolved
@@ -14,7 +14,6 @@
 #' @param n.dodge The number of rows (for vertical axes) or columns (for
 #'   horizontal axes) that should be used to render the labels. This is
 #'   useful for displaying labels that would otherwise overlap.
-<<<<<<< HEAD
 #' @param major.length,minor.length A `numeric` of length 1 giving the length
 #'   of major and minor tick marks relative to the theme's setting.
 #' @param minor.ticks A theme element inheriting from `element_line` or
@@ -22,13 +21,11 @@
 #'   length 1 as shorthand for `element_line()` (`TRUE`) or `element_blank()`
 #'   (`FALSE`). `minor.ticks = element_line(...)` can be used to style the
 #'   minor ticks.
-=======
 #' @param cap A `character` to cut the axis line back to the last breaks. Can
 #'   be `"none"` (default) to draw the axis line along the whole panel, or
 #'   `"upper"` and `"lower"` to draw the axis to the upper or lower break, or
 #'   `"both"` to only draw the line in between the most extreme breaks. `TRUE`
 #'   and `FALSE` are shorthand for `"both"` and `"none"` respectively.
->>>>>>> 996cbd8e
 #' @param order A positive `integer` of length 1 that specifies the order of
 #'   this guide among multiple guides. This controls in which order guides are
 #'   merged if there are multiple guides for the same position. If 0 (default),
@@ -52,9 +49,8 @@
 #' # can also be used to add a duplicate guide
 #' p + guides(x = guide_axis(n.dodge = 2), y.sec = guide_axis())
 guide_axis <- function(title = waiver(), check.overlap = FALSE, angle = NULL,
-<<<<<<< HEAD
                        n.dodge = 1, major.length = 1, minor.length = 0.75,
-                       minor.ticks = element_blank(),
+                       minor.ticks = element_blank(), cap = "none",
                        order = 0, position = waiver()) {
   if (is.logical(minor.ticks)) {
     check_bool(minor.ticks)
@@ -64,17 +60,11 @@
   if (inherits(minor.ticks, "element_blank")) {
     minor.length <- 0
   }
-=======
-                       n.dodge = 1, cap = "none", order = 0,
-                       position = waiver()) {
-
   if (is.logical(cap)) {
     check_bool(cap)
     cap <- if (cap) "both" else "none"
   }
   cap <- arg_match0(cap, c("none", "both", "upper", "lower"))
-
->>>>>>> 996cbd8e
 
   new_guide(
     title = title,
@@ -83,13 +73,10 @@
     check.overlap = check.overlap,
     angle = angle,
     n.dodge = n.dodge,
-<<<<<<< HEAD
     major.length = major.length,
     minor.length = minor.length,
     minor.ticks  = minor.ticks,
-=======
     cap = cap,
->>>>>>> 996cbd8e
 
     # parameter
     available_aes = c("x", "y"),
@@ -117,13 +104,10 @@
     direction = NULL,
     angle     = NULL,
     n.dodge   = 1,
-<<<<<<< HEAD
     major.length = 1,
     minor.length = 0.75,
     minor.ticks  = NULL,
-=======
     cap       = "none",
->>>>>>> 996cbd8e
     order     = 0,
     check.overlap = FALSE
   ),
@@ -394,7 +378,6 @@
 
     measure <- params$measure_text
 
-<<<<<<< HEAD
     # Ticks
     range  <- range(0, params$major.length, params$minor.length)
     length <- elements$ticks_length * range[2]
@@ -402,11 +385,6 @@
 
     # Text
     labels <- do.call(unit.c, lapply(grobs$label, measure))
-=======
-    length <- elements$ticks_length
-    spacer <- max(unit(0, "pt"), -1 * length)
-    labels <- do.call(unit.c, lapply(grobs$labels, measure))
->>>>>>> 996cbd8e
     title  <- measure(grobs$title)
 
     sizes <- unit.c(length, spacer, labels, title)

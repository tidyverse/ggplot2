<<<<<<< HEAD
=======
#' @export
#' @rdname geom_linerange
geom_errorbar <- function(mapping = NULL, data = NULL,
                          stat = "identity", position = "identity",
                          ...,
                          na.rm = FALSE,
                          orientation = NA,
                          show.legend = NA,
                          inherit.aes = TRUE) {
  layer(
    data = data,
    mapping = mapping,
    stat = stat,
    geom = GeomErrorbar,
    position = position,
    show.legend = show.legend,
    inherit.aes = inherit.aes,
    params = list2(
      na.rm = na.rm,
      orientation = orientation,
      ...
    )
  )
}

#' @export
#' @rdname geom_linerange
#' @note
#' `geom_errorbarh()` is `r lifecycle::badge("deprecated")`. Use
#' `geom_errorbar(orientation = "y")` instead.
geom_errorbarh <- function(mapping = NULL, data = NULL,
                           stat = "identity", position = "identity",
                           ...,
                           orientation = "y",
                           na.rm = FALSE,
                           show.legend = NA,
                           inherit.aes = TRUE) {
  deprecate_soft0(
    "3.5.2", "geom_errobarh()", "geom_errorbar(orientation = \"y\")",
    id = "no-more-errorbarh"
  )
  geom_errorbar(
    mapping = mapping,
    data = data,
    stat = stat,
    position = position,
    ...,
    orientation = orientation,
    na.rm = na.rm,
    show.legend = show.legend,
    inherit.aes = inherit.aes
  )
}

>>>>>>> 4193a506
#' @rdname ggplot2-ggproto
#' @format NULL
#' @usage NULL
#' @export
GeomErrorbar <- ggproto("GeomErrorbar", Geom,

  default_aes = aes(
    colour = from_theme(ink),
    linewidth = from_theme(linewidth),
    linetype = from_theme(linetype),
    width = 0.5,
    alpha = NA
  ),

  draw_key = draw_key_path,

  required_aes = c("x|y", "ymin|xmin", "ymax|xmax"),

  setup_params = function(data, params) {
    GeomLinerange$setup_params(data, params)
  },

  extra_params = c("na.rm", "orientation"),

  setup_data = function(data, params) {
    data$flipped_aes <- params$flipped_aes
    data <- flip_data(data, params$flipped_aes)
    data$width <- data$width %||%
      params$width %||% (resolution(data$x, FALSE, TRUE) * 0.9)
    data <- transform(data,
      xmin = x - width / 2, xmax = x + width / 2, width = NULL
    )
    flip_data(data, params$flipped_aes)
  },

  draw_panel = function(self, data, panel_params, coord, lineend = "butt",
                        width = NULL, flipped_aes = FALSE) {
    data <- check_linewidth(data, snake_class(self))
    data <- flip_data(data, flipped_aes)
    x <- vec_interleave(data$xmin, data$xmax, NA, data$x,    data$x,    NA, data$xmin, data$xmax)
    y <- vec_interleave(data$ymax, data$ymax, NA, data$ymax, data$ymin, NA, data$ymin, data$ymin)
    data <- data_frame0(
      x = x,
      y = y,
      colour = rep(data$colour, each = 8),
      alpha = rep(data$alpha, each = 8),
      linewidth = rep(data$linewidth, each = 8),
      linetype = rep(data$linetype, each = 8),
      group = rep(seq_len(nrow(data)), each = 8),
      .size = nrow(data) * 8
    )
    data <- flip_data(data, flipped_aes)
    GeomPath$draw_panel(data, panel_params, coord, lineend = lineend)
  },

  rename_size = TRUE
)

<<<<<<< HEAD
#' @export
#' @rdname geom_linerange
geom_errorbar <- make_constructor(GeomErrorbar, orientation = NA)
=======
#' @rdname ggplot2-ggproto
#' @format NULL
#' @usage NULL
#' @export
GeomErrorbarh <- ggproto(
  "GeomErrorbarh", GeomErrorbar,
  setup_params = function(data, params) {
    deprecate_soft0(
      "3.5.2", "geom_errobarh()", "geom_errorbar(orientation = \"y\")",
      id = "no-more-errorbarh"
    )
    GeomLinerange$setup_params(data, params)
  }
)
>>>>>>> 4193a506
<|MERGE_RESOLUTION|>--- conflicted
+++ resolved
@@ -1,65 +1,9 @@
-<<<<<<< HEAD
-=======
-#' @export
-#' @rdname geom_linerange
-geom_errorbar <- function(mapping = NULL, data = NULL,
-                          stat = "identity", position = "identity",
-                          ...,
-                          na.rm = FALSE,
-                          orientation = NA,
-                          show.legend = NA,
-                          inherit.aes = TRUE) {
-  layer(
-    data = data,
-    mapping = mapping,
-    stat = stat,
-    geom = GeomErrorbar,
-    position = position,
-    show.legend = show.legend,
-    inherit.aes = inherit.aes,
-    params = list2(
-      na.rm = na.rm,
-      orientation = orientation,
-      ...
-    )
-  )
-}
-
-#' @export
-#' @rdname geom_linerange
-#' @note
-#' `geom_errorbarh()` is `r lifecycle::badge("deprecated")`. Use
-#' `geom_errorbar(orientation = "y")` instead.
-geom_errorbarh <- function(mapping = NULL, data = NULL,
-                           stat = "identity", position = "identity",
-                           ...,
-                           orientation = "y",
-                           na.rm = FALSE,
-                           show.legend = NA,
-                           inherit.aes = TRUE) {
-  deprecate_soft0(
-    "3.5.2", "geom_errobarh()", "geom_errorbar(orientation = \"y\")",
-    id = "no-more-errorbarh"
-  )
-  geom_errorbar(
-    mapping = mapping,
-    data = data,
-    stat = stat,
-    position = position,
-    ...,
-    orientation = orientation,
-    na.rm = na.rm,
-    show.legend = show.legend,
-    inherit.aes = inherit.aes
-  )
-}
-
->>>>>>> 4193a506
 #' @rdname ggplot2-ggproto
 #' @format NULL
 #' @usage NULL
 #' @export
-GeomErrorbar <- ggproto("GeomErrorbar", Geom,
+GeomErrorbar <- ggproto(
+  "GeomErrorbar", Geom,
 
   default_aes = aes(
     colour = from_theme(ink),
@@ -85,7 +29,7 @@
     data$width <- data$width %||%
       params$width %||% (resolution(data$x, FALSE, TRUE) * 0.9)
     data <- transform(data,
-      xmin = x - width / 2, xmax = x + width / 2, width = NULL
+                      xmin = x - width / 2, xmax = x + width / 2, width = NULL
     )
     flip_data(data, params$flipped_aes)
   },
@@ -112,12 +56,6 @@
 
   rename_size = TRUE
 )
-
-<<<<<<< HEAD
-#' @export
-#' @rdname geom_linerange
-geom_errorbar <- make_constructor(GeomErrorbar, orientation = NA)
-=======
 #' @rdname ggplot2-ggproto
 #' @format NULL
 #' @usage NULL
@@ -132,4 +70,20 @@
     GeomLinerange$setup_params(data, params)
   }
 )
->>>>>>> 4193a506
+
+#' @export
+#' @rdname geom_linerange
+geom_errorbar <- make_constructor(GeomErrorbar, orientation = NA)
+
+#' @export
+#' @rdname geom_linerange
+#' @note
+#' `geom_errorbarh()` is `r lifecycle::badge("deprecated")`. Use
+#' `geom_errorbar(orientation = "y")` instead.
+geom_errorbarh <- function(..., orientation = "y") {
+  deprecate_soft0(
+    "3.5.2", "geom_errobarh()", "geom_errorbar(orientation = \"y\")",
+    id = "no-more-errorbarh"
+  )
+  geom_errorbar(..., orientation = orientation)
+}
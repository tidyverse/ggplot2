--- conflicted
+++ resolved
@@ -843,7 +843,6 @@
   x
 }
 
-<<<<<<< HEAD
 warn_dots_used <- function(env = caller_env(), call = caller_env()) {
   check_dots_used(
     env = env, call = call,
@@ -854,7 +853,8 @@
       cli::cli_warn(msg, call = call)
     }
   )
-=======
+}
+
 # Shim for scales/#424
 col_mix <- function(a, b, amount = 0.5) {
   input <- vec_recycle_common(a = a, b = b, amount = amount)
@@ -900,5 +900,4 @@
   }
   utils::install.packages(pkg)
   is_installed(pkg)
->>>>>>> 2e08bba0
 }
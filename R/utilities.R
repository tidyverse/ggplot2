--- conflicted
+++ resolved
@@ -843,7 +843,6 @@
   x
 }
 
-<<<<<<< HEAD
 # Shim for scales/#424
 col_mix <- function(a, b, amount = 0.5) {
   input <- vec_recycle_common(a = a, b = b, amount = amount)
@@ -861,7 +860,7 @@
     col_mix <- scales::col_mix
   }
 })
-=======
+
 # TODO: Replace me if rlang/#1730 gets implemented
 # Similar to `rlang::check_installed()` but returns boolean and misses
 # features such as versions, comparisons and using {pak}.
@@ -889,5 +888,4 @@
   }
   utils::install.packages(pkg)
   is_installed(pkg)
-}
->>>>>>> 5971ff46
+}
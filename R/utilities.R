--- conflicted
+++ resolved
@@ -777,7 +777,6 @@
   x
 }
 
-<<<<<<< HEAD
 fallback_palette <- function(aes, discrete) {
   if (discrete) {
     pal <- switch(
@@ -802,7 +801,8 @@
     size = pal_area(),
     ggplot_global$theme_default[[paste0("palette.", aes, ".continuous")]]
   )
-=======
+}
+
 warn_dots_used <- function(env = caller_env(), call = caller_env()) {
   check_dots_used(
     env = env, call = call,
@@ -860,5 +860,4 @@
   }
   utils::install.packages(pkg)
   is_installed(pkg)
->>>>>>> 5184f5e3
 }
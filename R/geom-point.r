--- conflicted
+++ resolved
@@ -98,17 +98,6 @@
                        na.rm = FALSE,
                        show.legend = NA,
                        inherit.aes = TRUE) {
-<<<<<<< HEAD
-=======
-  dots <- list(...)
-  if (hasArg("shape")) {
-    # Numerics/Strings of length 1 should not be translated
-    if (is.character(dots$shape) && nchar(dots$shape[1]) > 1) {
-      dots$shape <- translate_shape_string(dots$shape)
-    }
-  }
-
->>>>>>> 02a19ec4
   layer(
     data = data,
     mapping = mapping,
@@ -161,40 +150,9 @@
 )
 
 translate_shape_string <- function(shape_string) {
-<<<<<<< HEAD
   if (nchar(shape_string[1]) == 1) {
     return(shape_string)
   }
-=======
-  pch_table <- c(
-    "0" = "square open",
-    "1" = "circle open",
-    "2" = "triangle open",
-    "3" = "plus",
-    "4" = "cross",
-    "5" = "diamond open",
-    "6" = "triangle down open",
-    "7" = "square cross",
-    "8" = "asterisk",
-    "9" = "diamond plus",
-    "10" = "circle plus",
-    "11" = "star",
-    "12" = "square plus",
-    "13" = "circle cross",
-    "14" = "square triangle",
-    "15" = "square",
-    "16" = "circle small",
-    "17" = "triangle",
-    "18" = "diamond",
-    "19" = "circle",
-    "20" = "bullet",
-    "21" = "circle filled ",
-    "22" = "square filled",
-    "23" = "diamond filled",
-    "24" = "triangle filled",
-    "25" = "triangle down filled"
-  )
->>>>>>> 02a19ec4
 
   pch_table <- c(
     "square open"           = 0,
@@ -233,23 +191,17 @@
   if (any(invalid_strings)) {
     bad_string <- unique(shape_string[invalid_strings])
     collapsed_names <- paste0(bad_string, collapse = "', '")
-    stop("Invalid shape name: '", collapsed_names, "'", call. = FALSE)
+    stop(
+      "Invalid shape name: '", collapsed_names, "'",
+      call. = FALSE)
   }
 
-<<<<<<< HEAD
   if (any(nonunique_strings)) {
     bad_string <- unique(shape_string[nonunique_strings])
     collapsed_names <- paste0(bad_string, collapse = "', '")
-    stop("Non-unique shape name: '", collapsed_names, "'", call. = FALSE)
-=======
-  if (any(is.na(shape_match))) {
-    bad_string <- shape_string[is.na(shape_match)]
-    collapsed_names <- paste0(bad_string, collapse = "', '")
     stop(
-      "Invalid shape name: '", collapsed_names, "'", 
-      call. = FALSE
-    )
->>>>>>> 02a19ec4
+      "Non-unique shape name: '", collapsed_names, "'",
+      call. = FALSE)
   }
 
   unname(pch_table[shape_match])

#' @param t,r,b,l Dimensions of each margin. (To remember order, think trouble).
#' @param unit Default units of dimensions. Defaults to "pt" so it
#'   can be most easily scaled with the text.
#' @rdname element
#' @export
margin <- function(t = 0, r = 0, b = 0, l = 0, unit = "pt") {
  u <- unit(c(t, r, b, l), unit)
  class(u) <- c("margin", class(u))
  u
}

<<<<<<< HEAD
#' @rdname element
#' @export
margin_part <- function(t = NA, r = NA, b = NA, l = NA, unit = "pt") {
  margin(t = t, r = r, b = b, l = l, unit = unit)
}

#' @rdname element
#' @export
margin_auto <- function(t = 0, r = t, b = t, l = r, unit = "pt") {
  margin(t = t, r = r, b = b, l = l, unit)
}

is.margin <- function(x) {
  inherits(x, "margin")
}
=======
#' @export
#' @rdname is_tests
is.margin <- function(x) inherits(x, "margin")
>>>>>>> b174986f

#' Create a text grob with the proper location and margins
#'
#' `titleGrob()` is called when creating titles and labels for axes, legends,
#' and facet strips.
#'
#' @param label Text to place on the plot. These maybe axis titles, axis labels,
#'   facet strip titles, etc.
#' @param x,y x and y locations where the text is to be placed.
#' @param hjust,vjust Horizontal and vertical justification of the text.
#' @param angle Angle of rotation of the text.
#' @param gp Additional graphical parameters in a call to `gpar()`.
#' @param margin Margins around the text. See [margin()] for more
#'   details.
#' @param margin_x,margin_y Whether or not to add margins in the x/y direction.
#' @param debug If `TRUE`, aids visual debugging by drawing a solid
#'   rectangle behind the complete text area, and a point where each label
#'   is anchored.
#'
#' @noRd
titleGrob <- function(label, x, y, hjust, vjust, angle = 0, gp = gpar(),
                      margin = NULL, margin_x = FALSE, margin_y = FALSE,
                      debug = FALSE, check.overlap = FALSE) {
  if (is.null(label)) {
    return(zeroGrob())
  }

  # We rotate the justification values to obtain the correct x and y reference point,
  # since hjust and vjust are applied relative to the rotated text frame in textGrob
  just <- rotate_just(angle, hjust, vjust)

  n <- max(length(x), length(y), 1)
  x <- x %||% unit(rep(just$hjust, n), "npc")
  y <- y %||% unit(rep(just$vjust, n), "npc")
  if (!is.unit(x)) {
    x <- unit(x, "npc")
  }
  if (!is.unit(y)) {
    y <- unit(y, "npc")
  }

  grob <- textGrob(
    label, x, y,
    hjust = hjust, vjust = vjust,
    rot = angle, gp = gp, check.overlap = check.overlap
  )

  # The grob dimensions don't include the text descenders, so these need to be added
  # manually. Because descentDetails calculates the actual descenders of the specific
  # text label, which depends on the label content, we replace the label with one that
  # has the common letters with descenders. This guarantees that the grob always has
  # the same height regardless of whether the text actually contains letters with
  # descenders or not. The same happens automatically with ascenders already.
  descent <- font_descent(gp$fontfamily, gp$fontface, gp$fontsize, gp$cex)

  # Use trigonometry to calculate grobheight and width for rotated grobs. This is only
  # exactly correct when vjust = 1. We need to take the absolute value so we don't make
  # the grob smaller when it's flipped over.
  rad <- (angle[1] %% 360) / 180 * pi
  x_descent <- abs(sin(rad)) * descent
  y_descent <- abs(cos(rad)) * descent

  # Set text size to actual size including descenders
  width  <- unit(1, "grobwidth",  grob) + x_descent
  height <- unit(1, "grobheight", grob) + y_descent

  # Resolve margin
  if (is.null(margin)) {
    margin <- margin(0, 0, 0, 0)
  }
  margin_x <- isTRUE(margin_x)
  margin_y <- isTRUE(margin_y)

  # Initialise new values for position and dimensions
  new_x <- NULL
  new_y <- NULL
  new_width  <- NULL
  new_height <- NULL

  # Calculate new x/width
  if (margin_x) {
    new_width <- unit.c(margin[4], width, margin[2])
    new_x <- x - margin[2] * just$hjust + margin[4] * (1 - just$hjust)
  }

  # Calculate new y/height
  if (margin_y) {
    new_height <- unit.c(margin[1], height, margin[3])
    new_y <- y - margin[1] * just$vjust + margin[3] * (1 - just$vjust)
  }

  # If only one margin is set, the other dimension is a null unit
  if (xor(margin_x, margin_y)) {
    new_width  <- new_width  %||% unit(1, "null")
    new_height <- new_height %||% unit(1, "null")
  }

  # If we haven't touched the new positions/dimensions, use the previous ones
  new_width  <- new_width  %||% width
  new_height <- new_height %||% height
  x <- new_x %||% x
  y <- new_y %||% y

  # Adjust the grob
  grob$x <- x
  grob$y <- y

  # Add debug rectangles/points if necessary
  if (isTRUE(debug)) {
    children <- gList(
      rectGrob(
        x = x, y = y, width = width, height = height,
        hjust = just$hjust, vjust = just$vjust,
        gp = gg_par(fill = "cornsilk", col = NA)
      ),
      pointsGrob(x, y, pch = 20, gp = gg_par(col = "gold")),
      grob
    )
  } else {
    children <- gList(grob)
  }

  gTree(
    children = children,
    widths   = new_width,
    heights  = new_height,
    cl = "titleGrob"
  )
}

#' @export
widthDetails.titleGrob <- function(x) {
  sum(x$widths)
}

#' @export
heightDetails.titleGrob <- function(x) {
  sum(x$heights)
}

#' Rotate justification parameters counter-clockwise
#'
#' @param angle angle of rotation, in degrees
#' @param hjust horizontal justification
#' @param vjust vertical justification
#' @return A list with two components, `hjust` and `vjust`, containing the rotated hjust and vjust values
#'
#' @noRd
rotate_just <- function(angle, hjust, vjust) {
  ## Ideally we would like to do something like the following commented-out lines,
  ## but it currently yields unexpected results for angles other than 0, 90, 180, 270.
  ## Problems arise in particular in cases where the horizontal and the vertical
  ## alignment model differ, for example, where horizontal alignment is relative to a
  ## point but vertical alignment is relative to an interval. This case arises for
  ## x and y axis tick labels.
  ##
  ## For more details, see: https://github.com/tidyverse/ggplot2/issues/2653

  # # convert angle to radians
  #rad <- (angle %||% 0) * pi / 180
  #
  #hnew <- cos(rad) * hjust - sin(rad) * vjust + (1 - cos(rad) + sin(rad)) / 2
  #vnew <- sin(rad) * hjust + cos(rad) * vjust + (1 - cos(rad) - sin(rad)) / 2

  angle <- (angle %||% 0) %% 360

  if (is.character(hjust)) {
    hjust <- match(hjust, c("left", "right")) - 1
    hjust[is.na(hjust)] <- 0.5
  }
  if (is.character(vjust)) {
    vjust <- match(vjust, c("bottom", "top")) - 1
    vjust[is.na(vjust)] <- 0.5
  }

  # Apply recycle rules
  size  <- vec_size_common(angle, hjust, vjust)
  angle <- vec_recycle(angle, size)
  hjust <- vec_recycle(hjust, size)
  vjust <- vec_recycle(vjust, size)

  # Find quadrant on circle
  case <- findInterval(angle, c(0, 90, 180, 270, 360))

  hnew <- hjust
  vnew <- vjust

  is_case <- which(case == 2) # 90 <= x < 180
  hnew[is_case] <- 1 - vjust[is_case]
  vnew[is_case] <- hjust[is_case]

  is_case <- which(case == 3) # 180 <= x < 270
  hnew[is_case] <- 1 - hjust[is_case]
  vnew[is_case] <- 1 - vjust[is_case]

  is_case <- which(case == 4) # 270 <= x < 360
  hnew[is_case] <- vjust[is_case]
  vnew[is_case] <- 1 - hjust[is_case]

  list(hjust = hnew, vjust = vnew)
}
descent_cache <- new.env(parent = emptyenv())
# Important: This function is not vectorized. Do not use to look up multiple
# font descents at once.
font_descent <- function(family = "", face = "plain", size = 12, cex = 1) {
  cur_dev <- names(grDevices::dev.cur())
  if (cur_dev == "null device") {
    cache <- FALSE   # don't cache if no device open
  } else {
    cache <- TRUE
  }
  key <- paste0(cur_dev, ':', family, ':', face, ":", size, ":", cex)
  # we only look up the first result; this function is not vectorized
  key <- key[1]

  descent <- descent_cache[[key]]

  if (is.null(descent)) {
    descent <- convertHeight(grobDescent(textGrob(
      label = "gjpqyQ",
      gp = gg_par(
        fontsize = size,
        cex = cex,
        fontfamily = family,
        fontface = face
      )
    )), 'inches')

    if (cache) {
      descent_cache[[key]] <- descent
    }
  }

  descent
}<|MERGE_RESOLUTION|>--- conflicted
+++ resolved
@@ -9,7 +9,6 @@
   u
 }
 
-<<<<<<< HEAD
 #' @rdname element
 #' @export
 margin_part <- function(t = NA, r = NA, b = NA, l = NA, unit = "pt") {
@@ -22,14 +21,9 @@
   margin(t = t, r = r, b = b, l = l, unit)
 }
 
-is.margin <- function(x) {
-  inherits(x, "margin")
-}
-=======
 #' @export
 #' @rdname is_tests
 is.margin <- function(x) inherits(x, "margin")
->>>>>>> b174986f
 
 #' Create a text grob with the proper location and margins
 #'

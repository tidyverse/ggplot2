#' @param t,r,b,l Dimensions of each margin. (To remember order, think trouble).
#' @param unit Default units of dimensions. Defaults to "pt" so it
#'   can be most easily scaled with the text.
#' @rdname element
#' @export
margin <- function(t = 0, r = 0, b = 0, l = 0, unit = "pt") {
  u <- unit(c(t, r, b, l), unit)
  class(u) <- c("margin", class(u))
  u
}

<<<<<<< HEAD
#' @export
#' @rdname is_tests
is_margin <- function(x) {
  inherits(x, "margin")
=======
#' @rdname element
#' @export
margin_part <- function(t = NA, r = NA, b = NA, l = NA, unit = "pt") {
  margin(t = t, r = r, b = b, l = l, unit = unit)
>>>>>>> 5b0ea0bf
}
is.margin <- function(x) lifecycle::deprecate_stop("3.5.2", "is.margin()", "is_margin()")

#' @rdname element
#' @export
margin_auto <- function(t = 0, r = t, b = t, l = r, unit = "pt") {
  margin(t = t, r = r, b = b, l = l, unit)
}

#' @export
#' @rdname is_tests
is.margin <- function(x) inherits(x, "margin")

#' Create a text grob with the proper location and margins
#'
#' `titleGrob()` is called when creating titles and labels for axes, legends,
#' and facet strips.
#'
#' @param label Text to place on the plot. These maybe axis titles, axis labels,
#'   facet strip titles, etc.
#' @param x,y x and y locations where the text is to be placed.
#' @param hjust,vjust Horizontal and vertical justification of the text.
#' @param angle Angle of rotation of the text.
#' @param gp Additional graphical parameters in a call to `gpar()`.
#' @param margin Margins around the text. See [margin()] for more
#'   details.
#' @param margin_x,margin_y Whether or not to add margins in the x/y direction.
#' @param debug If `TRUE`, aids visual debugging by drawing a solid
#'   rectangle behind the complete text area, and a point where each label
#'   is anchored.
#'
#' @noRd
titleGrob <- function(label, x, y, hjust, vjust, angle = 0, gp = gpar(),
                      margin = NULL, margin_x = FALSE, margin_y = FALSE,
                      debug = FALSE, check.overlap = FALSE) {
  if (is.null(label)) {
    return(zeroGrob())
  }

  # We rotate the justification values to obtain the correct x and y reference point,
  # since hjust and vjust are applied relative to the rotated text frame in textGrob
  just <- rotate_just(angle, hjust, vjust)

  n <- max(length(x), length(y), 1)
  x <- x %||% unit(rep(just$hjust, n), "npc")
  y <- y %||% unit(rep(just$vjust, n), "npc")
  if (!is.unit(x)) {
    x <- unit(x, "npc")
  }
  if (!is.unit(y)) {
    y <- unit(y, "npc")
  }

  grob <- textGrob(
    label, x, y,
    hjust = hjust, vjust = vjust,
    rot = angle, gp = gp, check.overlap = check.overlap
  )

  # The grob dimensions don't include the text descenders, so these need to be added
  # manually. Because descentDetails calculates the actual descenders of the specific
  # text label, which depends on the label content, we replace the label with one that
  # has the common letters with descenders. This guarantees that the grob always has
  # the same height regardless of whether the text actually contains letters with
  # descenders or not. The same happens automatically with ascenders already.
  descent <- font_descent(gp$fontfamily, gp$fontface, gp$fontsize, gp$cex)

  # Use trigonometry to calculate grobheight and width for rotated grobs. This is only
  # exactly correct when vjust = 1. We need to take the absolute value so we don't make
  # the grob smaller when it's flipped over.
  rad <- (angle[1] %% 360) / 180 * pi
  x_descent <- abs(sin(rad)) * descent
  y_descent <- abs(cos(rad)) * descent

  # Set text size to actual size including descenders
  width  <- unit(1, "grobwidth",  grob) + x_descent
  height <- unit(1, "grobheight", grob) + y_descent

  # Resolve margin
  if (is.null(margin)) {
    margin <- margin(0, 0, 0, 0)
  }
  margin_x <- isTRUE(margin_x)
  margin_y <- isTRUE(margin_y)

  # Initialise new values for position and dimensions
  new_x <- NULL
  new_y <- NULL
  new_width  <- NULL
  new_height <- NULL

  # Calculate new x/width
  if (margin_x) {
    new_width <- unit.c(margin[4], width, margin[2])
    new_x <- x - margin[2] * just$hjust + margin[4] * (1 - just$hjust)
  }

  # Calculate new y/height
  if (margin_y) {
    new_height <- unit.c(margin[1], height, margin[3])
    new_y <- y - margin[1] * just$vjust + margin[3] * (1 - just$vjust)
  }

  # If only one margin is set, the other dimension is a null unit
  if (xor(margin_x, margin_y)) {
    new_width  <- new_width  %||% unit(1, "null")
    new_height <- new_height %||% unit(1, "null")
  }

  # If we haven't touched the new positions/dimensions, use the previous ones
  new_width  <- new_width  %||% width
  new_height <- new_height %||% height
  x <- new_x %||% x
  y <- new_y %||% y

  # Adjust the grob
  grob$x <- x
  grob$y <- y

  # Add debug rectangles/points if necessary
  if (isTRUE(debug)) {
    children <- gList(
      rectGrob(
        x = x, y = y, width = width, height = height,
        hjust = just$hjust, vjust = just$vjust,
        gp = gg_par(fill = "cornsilk", col = NA)
      ),
      pointsGrob(x, y, pch = 20, gp = gg_par(col = "gold")),
      grob
    )
  } else {
    children <- gList(grob)
  }

  gTree(
    children = children,
    widths   = new_width,
    heights  = new_height,
    cl = "titleGrob"
  )
}

#' @export
widthDetails.titleGrob <- function(x) {
  sum(x$widths)
}

#' @export
heightDetails.titleGrob <- function(x) {
  sum(x$heights)
}

#' Rotate justification parameters counter-clockwise
#'
#' @param angle angle of rotation, in degrees
#' @param hjust horizontal justification
#' @param vjust vertical justification
#' @return A list with two components, `hjust` and `vjust`, containing the rotated hjust and vjust values
#'
#' @noRd
rotate_just <- function(angle, hjust, vjust) {
  ## Ideally we would like to do something like the following commented-out lines,
  ## but it currently yields unexpected results for angles other than 0, 90, 180, 270.
  ## Problems arise in particular in cases where the horizontal and the vertical
  ## alignment model differ, for example, where horizontal alignment is relative to a
  ## point but vertical alignment is relative to an interval. This case arises for
  ## x and y axis tick labels.
  ##
  ## For more details, see: https://github.com/tidyverse/ggplot2/issues/2653

  # # convert angle to radians
  #rad <- (angle %||% 0) * pi / 180
  #
  #hnew <- cos(rad) * hjust - sin(rad) * vjust + (1 - cos(rad) + sin(rad)) / 2
  #vnew <- sin(rad) * hjust + cos(rad) * vjust + (1 - cos(rad) - sin(rad)) / 2

  angle <- (angle %||% 0) %% 360

  if (is.character(hjust)) {
    hjust <- match(hjust, c("left", "right")) - 1
    hjust[is.na(hjust)] <- 0.5
  }
  if (is.character(vjust)) {
    vjust <- match(vjust, c("bottom", "top")) - 1
    vjust[is.na(vjust)] <- 0.5
  }

  # Apply recycle rules
  size  <- vec_size_common(angle, hjust, vjust)
  angle <- vec_recycle(angle, size)
  hjust <- vec_recycle(hjust, size)
  vjust <- vec_recycle(vjust, size)

  # Find quadrant on circle
  case <- findInterval(angle, c(0, 90, 180, 270, 360))

  hnew <- hjust
  vnew <- vjust

  is_case <- which(case == 2) # 90 <= x < 180
  hnew[is_case] <- 1 - vjust[is_case]
  vnew[is_case] <- hjust[is_case]

  is_case <- which(case == 3) # 180 <= x < 270
  hnew[is_case] <- 1 - hjust[is_case]
  vnew[is_case] <- 1 - vjust[is_case]

  is_case <- which(case == 4) # 270 <= x < 360
  hnew[is_case] <- vjust[is_case]
  vnew[is_case] <- 1 - hjust[is_case]

  list(hjust = hnew, vjust = vnew)
}
descent_cache <- new.env(parent = emptyenv())
# Important: This function is not vectorized. Do not use to look up multiple
# font descents at once.
font_descent <- function(family = "", face = "plain", size = 12, cex = 1) {
  cur_dev <- names(grDevices::dev.cur())
  if (cur_dev == "null device") {
    cache <- FALSE   # don't cache if no device open
  } else {
    cache <- TRUE
  }
  key <- paste0(cur_dev, ':', family, ':', face, ":", size, ":", cex)
  # we only look up the first result; this function is not vectorized
  key <- key[1]

  descent <- descent_cache[[key]]

  if (is.null(descent)) {
    descent <- convertHeight(grobDescent(textGrob(
      label = "gjpqyQ",
      gp = gg_par(
        fontsize = size,
        cex = cex,
        fontfamily = family,
        fontface = face
      )
    )), 'inches')

    if (cache) {
      descent_cache[[key]] <- descent
    }
  }

  descent
}<|MERGE_RESOLUTION|>--- conflicted
+++ resolved
@@ -9,29 +9,22 @@
   u
 }
 
-<<<<<<< HEAD
 #' @export
 #' @rdname is_tests
-is_margin <- function(x) {
-  inherits(x, "margin")
-=======
+is_margin <- function(x) inherits(x, "margin")
+is.margin <- function(x) lifecycle::deprecate_stop("3.5.2", "is.margin()", "is_margin()")
+
 #' @rdname element
 #' @export
 margin_part <- function(t = NA, r = NA, b = NA, l = NA, unit = "pt") {
   margin(t = t, r = r, b = b, l = l, unit = unit)
->>>>>>> 5b0ea0bf
-}
-is.margin <- function(x) lifecycle::deprecate_stop("3.5.2", "is.margin()", "is_margin()")
+}
 
 #' @rdname element
 #' @export
 margin_auto <- function(t = 0, r = t, b = t, l = r, unit = "pt") {
   margin(t = t, r = r, b = b, l = l, unit)
 }
-
-#' @export
-#' @rdname is_tests
-is.margin <- function(x) inherits(x, "margin")
 
 #' Create a text grob with the proper location and margins
 #'

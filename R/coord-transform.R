#' Transformed Cartesian coordinate system
#'
#' `coord_transform()` is different to scale transformations in that it occurs after
#' statistical transformation and will affect the visual appearance of geoms - there is
#' no guarantee that straight lines will continue to be straight.
#'
#' Transformations only work with continuous values: see
#' [scales::new_transform()] for list of transformations, and instructions
#' on how to create your own.
#'
#' The `coord_trans()` function is deprecated in favour of `coord_transform()`.
#'
#' @inheritParams coord_cartesian
#' @param x,y Transformers for x and y axes or their names.
#' @param limx,limy `r lifecycle::badge("deprecated")` use `xlim` and `ylim` instead.
#' @param ... Arguments forwarded to `coord_transform()`.
#' @seealso
#' The `r link_book("coord transformations section", "coord#transformations-with-coord_trans")`
#' @export
#' @examples
#' \donttest{
#' # See ?geom_boxplot for other examples
#'
#' # Three ways of doing transformation in ggplot:
#' #  * by transforming the data
#' ggplot(diamonds, aes(log10(carat), log10(price))) +
#'   geom_point()
#' #  * by transforming the scales
#' ggplot(diamonds, aes(carat, price)) +
#'   geom_point() +
#'   scale_x_log10() +
#'   scale_y_log10()
#' #  * by transforming the coordinate system:
#' ggplot(diamonds, aes(carat, price)) +
#'   geom_point() +
#'   coord_transform(x = "log10", y = "log10")
#'
#' # The difference between transforming the scales and
#' # transforming the coordinate system is that scale
#' # transformation occurs BEFORE statistics, and coordinate
#' # transformation afterwards.  Coordinate transformation also
#' # changes the shape of geoms:
#'
#' d <- subset(diamonds, carat > 0.5)
#'
#' ggplot(d, aes(carat, price)) +
#'   geom_point() +
#'   geom_smooth(method = "lm") +
#'   scale_x_log10() +
#'   scale_y_log10()
#'
#' ggplot(d, aes(carat, price)) +
#'   geom_point() +
#'   geom_smooth(method = "lm") +
#'   coord_transform(x = "log10", y = "log10")
#'
#' # Here I used a subset of diamonds so that the smoothed line didn't
#' # drop below zero, which obviously causes problems on the log-transformed
#' # scale
#'
#' # With a combination of scale and coordinate transformation, it's
#' # possible to do back-transformations:
#' ggplot(diamonds, aes(carat, price)) +
#'   geom_point() +
#'   geom_smooth(method = "lm") +
#'   scale_x_log10() +
#'   scale_y_log10() +
#'   coord_transform(x = scales::transform_exp(10), y = scales::transform_exp(10))
#'
#' # cf.
#' ggplot(diamonds, aes(carat, price)) +
#'   geom_point() +
#'   geom_smooth(method = "lm")
#'
#' # Also works with discrete scales
#' set.seed(1)
#' df <- data.frame(a = abs(rnorm(26)),letters)
#' plot <- ggplot(df,aes(a,letters)) + geom_point()
#'
#' plot + coord_transform(x = "log10")
#' plot + coord_transform(x = "sqrt")
#' }
<<<<<<< HEAD
coord_transform <- function(x = "identity", y = "identity", xlim = NULL, ylim = NULL,
                            limx = deprecated(), limy = deprecated(), clip = "on", expand = TRUE) {
=======
coord_trans <- function(x = "identity", y = "identity", xlim = NULL, ylim = NULL,
                        limx = deprecated(), limy = deprecated(), clip = "on",
                        expand = TRUE, reverse = "none") {
>>>>>>> 295f5cbf
  if (lifecycle::is_present(limx)) {
    deprecate_warn0("3.3.0", "coord_transform(limx)", "coord_transform(xlim)")
    xlim <- limx
  }
  if (lifecycle::is_present(limy)) {
    deprecate_warn0("3.3.0", "coord_transform(limy)", "coord_transform(ylim)")
    ylim <- limy
  }

  check_coord_limits(xlim)
  check_coord_limits(ylim)

  # resolve transformers
  if (is.character(x)) x <- as.transform(x)
  if (is.character(y)) y <- as.transform(y)

  ggproto(
    NULL, CoordTransform,
    trans = list(x = x, y = y),
    limits = list(x = xlim, y = ylim),
    expand = expand,
    reverse = reverse,
    clip = clip
  )
}

#' @rdname coord_transform
#' @export
coord_trans <- function(...) {
  deprecate_soft0(
    "3.5.2",
    "coord_trans()",
    "coord_transform()"
  )
  coord_transform(...)
}

#' @rdname ggplot2-ggproto
#' @format NULL
#' @usage NULL
#' @export
CoordTransform <- ggproto(
  "CoordTransform", Coord,
  is_free = function() TRUE,
  distance = function(self, x, y, panel_params) {
    max_dist <- dist_euclidean(panel_params$x.range, panel_params$y.range)
    dist_euclidean(self$trans$x$transform(x), self$trans$y$transform(y)) / max_dist
  },

  backtransform_range = function(self, panel_params) {
    list(
      x = self$trans$x$inverse(panel_params$x.range),
      y = self$trans$y$inverse(panel_params$y.range)
    )
  },

  range = function(self, panel_params) {
    list(
      x = panel_params$x.range,
      y = panel_params$y.range
    )
  },

  transform = function(self, data, panel_params) {
    # trans_x() and trans_y() needs to keep Inf values because this can be called
    # in guide_transform.axis()
    reverse <- self$reverse %||% "none"
    x_range <- switch(reverse, xy = , x = rev, identity)(panel_params$x.range)
    y_range <- switch(reverse, xy = , y = rev, identity)(panel_params$y.range)
    trans_x <- function(data) {
      idx <- !is.infinite(data)
      data[idx] <- transform_value(self$trans$x, data[idx], x_range)
      data
    }
    trans_y <- function(data) {
      idx <- !is.infinite(data)
      data[idx] <- transform_value(self$trans$y, data[idx], y_range)
      data
    }

    new_data <- transform_position(data, trans_x, trans_y)

    warn_new_infinites(data$x, new_data$x, "x")
    warn_new_infinites(data$y, new_data$y, "y")

    transform_position(new_data, squish_infinite, squish_infinite)
  },

  setup_panel_params = function(self, scale_x, scale_y, params = list()) {
    c(
      view_scales_from_scale_with_coord_trans(scale_x, self$limits$x, self$trans$x, params$expand[c(4, 2)]),
      view_scales_from_scale_with_coord_trans(scale_y, self$limits$y, self$trans$y, params$expand[c(3, 1)])
    )
  },

  render_bg = function(self, panel_params, theme) {
    guide_grid(theme, panel_params, self)
  },

  render_axis_h = function(panel_params, theme) {
    list(
      top = panel_guides_grob(panel_params$guides, position = "top", theme = theme),
      bottom = panel_guides_grob(panel_params$guides, position = "bottom", theme = theme)
    )
  },

  render_axis_v = function(panel_params, theme) {
    list(
      left = panel_guides_grob(panel_params$guides, position = "left", theme = theme),
      right = panel_guides_grob(panel_params$guides, position = "right", theme = theme)
    )
  }
)

# TODO: deprecate this some time in the future
#' @rdname ggplot2-ggproto
#' @format NULL
#' @usage NULL
#' @export
CoordTrans <- ggproto("CoordTrans", CoordTransform)

transform_value <- function(trans, value, range) {
  if (is.null(value))
    return(value)
  rescale(trans$transform(value), 0:1, range)
}

# TODO: can we merge this with view_scales_from_scale()?
view_scales_from_scale_with_coord_trans <- function(scale, coord_limits, trans, expand = TRUE) {
  expansion <- default_expansion(scale, expand = expand)
  transformation <- scale$get_transformation() %||% transform_identity()
  coord_limits <- coord_limits %||% transformation$inverse(c(NA, NA))
  scale_limits <- scale$get_limits()

  if (scale$is_discrete()) {
    continuous_ranges <- expand_limits_discrete_trans(
      scale$map(scale_limits),
      expansion,
      coord_limits,
      trans,
      range_continuous = scale$range_c$range
    )
  } else {
    # transform user-specified limits to scale transformed space
    coord_limits <- transformation$transform(coord_limits)
    continuous_ranges <- expand_limits_continuous_trans(
      scale_limits,
      expansion,
      coord_limits,
      trans
    )
  }

  # calculate break information
  out <- scale$break_info(continuous_ranges$continuous_range)

  # range in coord space has already been calculated
  # needs to be in increasing order for transform_value() to work
  out$range <- range(continuous_ranges$continuous_range_coord)

  # major and minor values in coordinate data
  out$major_source <- transform_value(trans, out$major_source, out$range)
  out$minor_source <- transform_value(trans, out$minor_source, out$range)
  out$sec.major_source <- transform_value(trans, out$sec.major_source, out$range)
  out$sec.minor_source <- transform_value(trans, out$sec.minor_source, out$range)

  out <- list(
    # Note that a ViewScale requires a limit and a range that are before the
    # Coord's transformation, so we pass `continuous_range`, not `continuous_range_coord`.
    view_scale_primary(scale, scale_limits, continuous_ranges$continuous_range),
    sec = view_scale_secondary(scale, scale_limits, continuous_ranges$continuous_range),
    range = out$range,
    labels = out$labels,
    major = out$major_source,
    minor = out$minor_source,
    sec.labels = out$sec.labels,
    sec.major = out$sec.major_source,
    sec.minor = out$sec.minor_source
  )

  aesthetic <- scale$aesthetics[1]
  names(out) <- c(aesthetic, paste(aesthetic, names(out)[-1], sep = "."))
  out
}

#' Generate warning when finite values are transformed into infinite values
#'
#' @param old_values A vector of pre-transformation values.
#' @param new_values A vector of post-transformation values.
#' @param axis Which axis the values originate from (e.g. x, y).
#' @noRd
warn_new_infinites <- function(old_values, new_values, axis, call = caller_env()) {
  if (any(is.finite(old_values) & !is.finite(new_values))) {
    cli::cli_warn("Transformation introduced infinite values in {axis}-axis", call = call)
  }
}
<|MERGE_RESOLUTION|>--- conflicted
+++ resolved
@@ -80,14 +80,9 @@
 #' plot + coord_transform(x = "log10")
 #' plot + coord_transform(x = "sqrt")
 #' }
-<<<<<<< HEAD
 coord_transform <- function(x = "identity", y = "identity", xlim = NULL, ylim = NULL,
-                            limx = deprecated(), limy = deprecated(), clip = "on", expand = TRUE) {
-=======
-coord_trans <- function(x = "identity", y = "identity", xlim = NULL, ylim = NULL,
-                        limx = deprecated(), limy = deprecated(), clip = "on",
-                        expand = TRUE, reverse = "none") {
->>>>>>> 295f5cbf
+                            limx = deprecated(), limy = deprecated(), clip = "on",
+                            expand = TRUE, reverse = "none") {
   if (lifecycle::is_present(limx)) {
     deprecate_warn0("3.3.0", "coord_transform(limx)", "coord_transform(xlim)")
     xlim <- limx

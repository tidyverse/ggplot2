<<<<<<< HEAD
#' @rdname ggplot2-ggproto
=======
#' @eval rd_computed_vars(
#'   count = "number of points in bin.",
#'   prop  = "groupwise proportion"
#' )
#' @seealso [stat_bin()], which bins data in ranges and counts the
#'   cases in each range. It differs from `stat_count()`, which counts the
#'   number of cases at each `x` position (without binning into ranges).
#'   [stat_bin()] requires continuous `x` data, whereas
#'   `stat_count()` can be used for both discrete and continuous `x` data.
#'
#' @export
#' @rdname geom_bar
stat_count <- function(mapping = NULL, data = NULL,
                       geom = "bar", position = "stack",
                       ...,
                       na.rm = FALSE,
                       orientation = NA,
                       show.legend = NA,
                       inherit.aes = TRUE) {

  params <- list2(
    na.rm = na.rm,
    orientation = orientation,
    ...
  )

  layer(
    data = data,
    mapping = mapping,
    stat = StatCount,
    geom = geom,
    position = position,
    show.legend = show.legend,
    inherit.aes = inherit.aes,
    params = params
  )
}

#' @rdname Stat
>>>>>>> 4f9b9b4b
#' @format NULL
#' @usage NULL
#' @export
#' @include stat-.R
StatCount <- ggproto(
  "StatCount", Stat,
  required_aes = "x|y",

  default_aes = aes(x = after_stat(count), y = after_stat(count), weight = 1),

  setup_params = function(self, data, params) {
    params$flipped_aes <- has_flipped_aes(data, params, main_is_orthogonal = FALSE)

    has_x <- !(is.null(data$x) && is.null(params$x))
    has_y <- !(is.null(data$y) && is.null(params$y))
    if (!has_x && !has_y) {
      cli::cli_abort("{.fn {snake_class(self)}} requires an {.field x} or {.field y} aesthetic.")
    }
    if (has_x && has_y) {
      cli::cli_abort("{.fn {snake_class(self)}} must only have an {.field x} {.emph or} {.field y} aesthetic.")
    }

    if (is.null(params$width)) {
      x <- if (params$flipped_aes) "y" else "x"
      params$width <- resolution(data[[x]], discrete = TRUE) * 0.9
    }

    params
  },

  extra_params = c("na.rm", "orientation"),

  compute_group = function(self, data, scales, width = NULL, flipped_aes = FALSE) {
    data <- flip_data(data, flipped_aes)
    x <- data$x
    weight <- data$weight %||% rep(1, length(x))

    count <- as.vector(rowsum(weight, x, na.rm = TRUE))

    bars <- data_frame0(
      count = count,
      prop = count / sum(abs(count)),
      x = sort(unique0(x)),
      width = width,
      flipped_aes = flipped_aes,
      .size = length(count)
    )
    flip_data(bars, flipped_aes)
  },

  dropped_aes = "weight"
)

#' @eval rd_computed_vars(
#'   count = "number of points in bin.",
#'   prop  = "groupwise proportion"
#' )
#' @seealso [stat_bin()], which bins data in ranges and counts the
#'   cases in each range. It differs from `stat_count()`, which counts the
#'   number of cases at each `x` position (without binning into ranges).
#'   [stat_bin()] requires continuous `x` data, whereas
#'   `stat_count()` can be used for both discrete and continuous `x` data.
#'
#' @export
#' @rdname geom_bar
stat_count <- make_constructor(
  StatCount, geom = "bar", position = "stack",
  orientation = NA, omit = "width"
)<|MERGE_RESOLUTION|>--- conflicted
+++ resolved
@@ -1,46 +1,4 @@
-<<<<<<< HEAD
-#' @rdname ggplot2-ggproto
-=======
-#' @eval rd_computed_vars(
-#'   count = "number of points in bin.",
-#'   prop  = "groupwise proportion"
-#' )
-#' @seealso [stat_bin()], which bins data in ranges and counts the
-#'   cases in each range. It differs from `stat_count()`, which counts the
-#'   number of cases at each `x` position (without binning into ranges).
-#'   [stat_bin()] requires continuous `x` data, whereas
-#'   `stat_count()` can be used for both discrete and continuous `x` data.
-#'
-#' @export
-#' @rdname geom_bar
-stat_count <- function(mapping = NULL, data = NULL,
-                       geom = "bar", position = "stack",
-                       ...,
-                       na.rm = FALSE,
-                       orientation = NA,
-                       show.legend = NA,
-                       inherit.aes = TRUE) {
-
-  params <- list2(
-    na.rm = na.rm,
-    orientation = orientation,
-    ...
-  )
-
-  layer(
-    data = data,
-    mapping = mapping,
-    stat = StatCount,
-    geom = geom,
-    position = position,
-    show.legend = show.legend,
-    inherit.aes = inherit.aes,
-    params = params
-  )
-}
-
 #' @rdname Stat
->>>>>>> 4f9b9b4b
 #' @format NULL
 #' @usage NULL
 #' @export

--- conflicted
+++ resolved
@@ -132,16 +132,11 @@
   ),
 
   use_defaults = function(self, data, params = list(), modifiers = aes(),
-<<<<<<< HEAD
-                          default_aes = NULL, theme = NULL) {
+                          default_aes = NULL, theme = NULL, ...) {
     data <- ggproto_parent(Geom, self)$use_defaults(
-      data, params, modifiers, default_aes, theme = theme
+      data, params, modifiers, default_aes, theme = theme, ...
     )
     # Early exit for e.g. legend data that don't have geometry columns
-=======
-                          default_aes = NULL, ...) {
-    data <- ggproto_parent(Geom, self)$use_defaults(data, params, modifiers, default_aes)
->>>>>>> 8f3a4baa
     if (!"geometry" %in% names(data)) {
       return(data)
     }

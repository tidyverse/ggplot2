--- conflicted
+++ resolved
@@ -239,8 +239,7 @@
       point = draw_key_point(data, params, size),
       line  = draw_key_path(data, params, size),
       draw_key_polygon(data, params, size)
-<<<<<<< HEAD
-    }
+    )
   },
 
   handle_na = function(self, data, params) {
@@ -272,69 +271,6 @@
     data
   }
 )
-
-default_aesthetics <- function(type) {
-  if (type == "point") {
-    GeomPoint$default_aes
-  } else if (type == "line") {
-    GeomLine$default_aes
-  } else  {
-    modify_list(GeomPolygon$default_aes, list(fill = "grey90", colour = "grey35"))
-  }
-=======
-    )
-  }
-)
-
-sf_grob <- function(x, lineend = "butt", linejoin = "round", linemitre = 10,
-                    arrow = NULL, arrow.fill = NULL, na.rm = TRUE) {
-  type <- sf_types[sf::st_geometry_type(x$geometry)]
-  is_point <- type == "point"
-  is_line <- type == "line"
-  is_other <- type == "other"
-  is_collection <- type == "collection"
-  type_ind <- match(type, c("point", "line", "other", "collection"))
-  remove <- rep_len(FALSE, nrow(x))
-  remove[is_point] <- detect_missing(x, c(GeomPoint$required_aes, GeomPoint$non_missing_aes))[is_point]
-  remove[is_line] <- detect_missing(x, c(GeomPath$required_aes, GeomPath$non_missing_aes))[is_line]
-  remove[is_other] <- detect_missing(x, c(GeomPolygon$required_aes, GeomPolygon$non_missing_aes))[is_other]
-  if (any(remove)) {
-    if (!na.rm) {
-      cli::cli_warn(paste0(
-        "Removed {sum(remove)} row{?s} containing missing values or values ",
-        "outside the scale range ({.fn geom_sf})."
-      ))
-    }
-    x <- x[!remove, , drop = FALSE]
-    type_ind <- type_ind[!remove]
-    is_collection <- is_collection[!remove]
-  }
-
-  alpha <- x$alpha %||% NA
-  fill <- fill_alpha(x$fill %||% NA, alpha)
-  fill[is_line] <- arrow.fill %||% fill[is_line]
-  col <- x$colour %||% NA
-  col[is_point | is_line] <- alpha(col[is_point | is_line], alpha[is_point | is_line])
-
-  size <- x$size %||% 0.5
-  linewidth <- x$linewidth %||% 0.5
-  point_size <- ifelse(
-    is_collection,
-    x$size,
-    ifelse(is_point, size, linewidth)
-  )
-  stroke <- (x$stroke %||% 0) * .stroke / 2
-  fontsize <- point_size * .pt + stroke
-  lwd <- ifelse(is_point, stroke, linewidth * .pt)
-  pch <- x$shape
-  lty <- x$linetype
-  gp <- gpar(
-    col = col, fill = fill, fontsize = fontsize, lwd = lwd, lty = lty,
-    lineend = lineend, linejoin = linejoin, linemitre = linemitre
-  )
-  sf::st_as_grob(x$geometry, pch = pch, gp = gp, arrow = arrow)
->>>>>>> 096b9663
-}
 
 #' @export
 #' @rdname ggsf

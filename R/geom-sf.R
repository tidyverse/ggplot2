#' Visualise sf objects
#'
#' This set of geom, stat, and coord are used to visualise simple feature (sf)
#' objects. For simple plots, you will only need `geom_sf()` as it
#' uses `stat_sf()` and adds `coord_sf()` for you. `geom_sf()` is
#' an unusual geom because it will draw different geometric objects depending
#' on what simple features are present in the data: you can get points, lines,
#' or polygons.
#' For text and labels, you can use `geom_sf_text()` and `geom_sf_label()`.
#'
#' @section Geometry aesthetic:
#' `geom_sf()` uses a unique aesthetic: `geometry`, giving an
#' column of class `sfc` containing simple features data. There
#' are three ways to supply the `geometry` aesthetic:
#'
#'   - Do nothing: by default `geom_sf()` assumes it is stored in
#'     the `geometry` column.
#'   - Explicitly pass an `sf` object to the `data` argument.
#'     This will use the primary geometry column, no matter what it's called.
#'   - Supply your own using `aes(geometry = my_column)`
#'
#' Unlike other aesthetics, `geometry` will never be inherited from
#' the plot.
#'
#' @section CRS:
#' `coord_sf()` ensures that all layers use a common CRS. You can
#' either specify it using the `crs` param, or `coord_sf()` will
#' take it from the first layer that defines a CRS.
#'
#' @section Combining sf layers and regular geoms:
#' Most regular geoms, such as [geom_point()], [geom_path()],
#' [geom_text()], [geom_polygon()] etc. will work fine with `coord_sf()`. However
#' when using these geoms, two problems arise. First, what CRS should be used
#' for the x and y coordinates used by these non-sf geoms? The CRS applied to
#' non-sf geoms is set by the `default_crs` parameter, and it defaults to
#' `NULL`, which means positions for non-sf geoms are interpreted as projected
#' coordinates in the coordinate system set by the `crs` parameter. This setting
#' allows you complete control over where exactly items are placed on the plot
#' canvas, but it may require some understanding of how projections work and how
#' to generate data in projected coordinates. As an alternative, you can set
#' `default_crs = sf::st_crs(4326)`, the World Geodetic System 1984 (WGS84).
#' This means that x and y positions are interpreted as longitude and latitude,
#' respectively. You can also specify any other valid CRS as the default CRS for
#' non-sf geoms.
#'
#' The second problem that arises for non-sf geoms is how straight lines
#' should be interpreted in projected space when `default_crs` is not set to `NULL`.
#' The approach `coord_sf()` takes is to break straight lines into small pieces
#' (i.e., segmentize them) and then transform the pieces into projected coordinates.
#' For the default setting where x and y are interpreted as longitude and latitude,
#' this approach means that horizontal lines follow the parallels and vertical lines
#' follow the meridians. If you need a different approach to handling straight lines,
#' then you should manually segmentize and project coordinates and generate the plot
#' in projected coordinates.
#'
#' @param show.legend logical. Should this layer be included in the legends?
#'   `NA`, the default, includes if any aesthetics are mapped.
#'   `FALSE` never includes, and `TRUE` always includes.
#'
#'   You can also set this to one of "polygon", "line", and "point" to
#'   override the default legend.
#'
#' @seealso
#' The `r link_book("simple feature maps section", "maps#sec-sf")`
#'
#' [stat_sf_coordinates()]
#' @examples
#' if (requireNamespace("sf", quietly = TRUE)) {
#' nc <- sf::st_read(system.file("shape/nc.shp", package = "sf"), quiet = TRUE)
#' ggplot(nc) +
#'   geom_sf(aes(fill = AREA))
#'
#' # If not supplied, coord_sf() will take the CRS from the first layer
#' # and automatically transform all other layers to use that CRS. This
#' # ensures that all data will correctly line up
#' nc_3857 <- sf::st_transform(nc, 3857)
#' ggplot() +
#'   geom_sf(data = nc) +
#'   geom_sf(data = nc_3857, colour = "red", fill = NA)
#'
#' # Unfortunately if you plot other types of feature you'll need to use
#' # show.legend to tell ggplot2 what type of legend to use
#' nc_3857$mid <- sf::st_centroid(nc_3857$geometry)
#' ggplot(nc_3857) +
#'   geom_sf(colour = "white") +
#'   geom_sf(aes(geometry = mid, size = AREA), show.legend = "point")
#'
#' # You can also use layers with x and y aesthetics. To have these interpreted
#' # as longitude/latitude you need to set the default CRS in coord_sf()
#' ggplot(nc_3857) +
#'   geom_sf() +
#'   annotate("point", x = -80, y = 35, colour = "red", size = 4) +
#'   coord_sf(default_crs = sf::st_crs(4326))
#'
#' # To add labels, use geom_sf_label().
#' ggplot(nc_3857[1:3, ]) +
#'    geom_sf(aes(fill = AREA)) +
#'    geom_sf_label(aes(label = NAME))
#' }
#'
#' # Thanks to the power of sf, a geom_sf nicely handles varying projections
#' # setting the aspect ratio correctly.
#' if (requireNamespace('maps', quietly = TRUE)) {
#' library(maps)
#' world1 <- sf::st_as_sf(map('world', plot = FALSE, fill = TRUE))
#' ggplot() + geom_sf(data = world1)
#'
#' world2 <- sf::st_transform(
#'   world1,
#'   "+proj=laea +y_0=0 +lon_0=155 +lat_0=-90 +ellps=WGS84 +no_defs"
#' )
#' ggplot() + geom_sf(data = world2)
#' }
#' @name ggsf
NULL

#' @export
#' @rdname ggsf
#' @usage NULL
#' @format NULL
GeomSf <- ggproto("GeomSf", Geom,
  required_aes = "geometry",
  default_aes = aes(
    shape = NULL,
    colour = NULL,
    fill = NULL,
    size = NULL,
    linewidth = NULL,
    linetype = from_theme(linetype),
    alpha = NA,
    stroke = 0.5
  ),

  use_defaults = function(self, data, params = list(), modifiers = aes(),
                          default_aes = NULL, theme = NULL, ...) {
    data <- ggproto_parent(Geom, self)$use_defaults(
      data, params, modifiers, default_aes, theme = theme, ...
    )
    # Early exit for e.g. legend data that don't have geometry columns
    if (!"geometry" %in% names(data)) {
      return(data)
    }

    # geometry column is a character if we're populating legend keys
    type <- if (is.character(data$geometry)) {
      data$geometry
    } else {
      sf_types[sf::st_geometry_type(data$geometry)]
    }

    # Devise splitting index for geometry types
    type <- factor(type, c("point", "line", "other", "collection"))
    index <- split(seq_len(nrow(data)), type)

    # Initialise parts of the data
    points <- lines <- others <- collections <- NULL

    # Go through every part, applying different defaults
    if (length(index$point) > 0) {
      points <- GeomPoint$use_defaults(
        vec_slice(data, index$point),
        params, modifiers, theme = theme
      )
    }
    if (length(index$line) > 0) {
      lines <- GeomLine$use_defaults(
        vec_slice(data, index$line),
        params, modifiers, theme = theme
      )
    }
    other_default <- modify_list(
      GeomPolygon$default_aes,
      aes(
        fill   = from_theme(col_mix(ink, paper, 0.9)),
        colour = from_theme(col_mix(ink, paper, 0.35)),
        linewidth = from_theme(0.4 * borderwidth)
      )
    )
    if (length(index$other) > 0) {
      others <- GeomPolygon$use_defaults(
        vec_slice(data, index$other),
        params, modifiers,
        default_aes = other_default,
        theme = theme
      )
    }
    if (length(index$collection) > 0) {
      modified <- rename(
        GeomPoint$default_aes,
        c(fill = "point_fill")
      )
      modified <- modify_list(other_default, modified)
      collections <- Geom$use_defaults(
        vec_slice(data, index$collection),
        params, modifiers,
        default_aes = modified,
        theme = theme
      )
    }

    # Recombine data in original order
    data <- vec_c(points, lines, others, collections)
    vec_slice(data, order(unlist(index)))
  },

  draw_panel = function(self, data, panel_params, coord, legend = NULL,
                        lineend = "butt", linejoin = "round", linemitre = 10,
                        arrow = NULL, arrow.fill = NULL, na.rm = TRUE) {
    if (!inherits(coord, "CoordSf")) {
      cli::cli_abort("{.fn {snake_class(self)}} can only be used with {.fn coord_sf}.")
    }
    data$shape <- translate_shape_string(data$shape)

    data <- coord$transform(data, panel_params)

    type <- sf_types[sf::st_geometry_type(data$geometry)]
    is_point <- type == "point"
    is_line  <- type == "line"
    is_collection <- type == "collection"

    fill <- fill_alpha(data$fill %||% rep(NA, nrow(data)), data$alpha)
    fill[is_line] <- arrow.fill %||% fill[is_line]

    colour <- data$colour
    colour[is_point | is_line] <-
      alpha(colour[is_point | is_line], data$alpha[is_point | is_line])

    point_size <- data$size
    point_size[!(is_point | is_collection)] <-
      data$linewidth[!(is_point | is_collection)]

    stroke <- (data$stroke %||% rep(0.5, nrow(data))) * .stroke / 2
    font_size <- point_size * .pt + stroke

    linewidth <- data$linewidth * .pt
    linewidth[is_point] <- stroke[is_point]

    gp <- gpar(
      col = colour, fill = fill, fontsize = font_size,
      lwd = linewidth, lty = data$linetype,
      lineend = lineend, linejoin = linejoin, linemitre = linemitre
    )

    sf::st_as_grob(data$geometry, pch = data$shape, gp = gp, arrow = arrow)
  },

  draw_key = function(data, params, size) {
    switch(
      params$legend %||% "other",
      point = draw_key_point(data, params, size),
      line  = draw_key_path(data, params, size),
      draw_key_polygon(data, params, size)
    )
  },

  handle_na = function(self, data, params) {
    remove <- rep(FALSE, nrow(data))

    types <- sf_types[sf::st_geometry_type(data$geometry)]
    types <- split(seq_along(remove), types)

    get_missing <- function(geom) {
      detect_missing(data, c(geom$required_aes, geom$non_missing_aes))
    }

    remove[types$point] <- get_missing(GeomPoint)[types$point]
    remove[types$line]  <- get_missing(GeomPath)[types$line]
    remove[types$other] <- get_missing(GeomPolygon)[types$other]

    remove <- remove | get_missing(self)

    if (any(remove)) {
      data <- vec_slice(data, !remove)
      if (!isTRUE(params$na.rm)) {
        cli::cli_warn(
          "Removed {sum(remove)} row{?s} containing missing values or values \\
          outside the scale range ({.fn {snake_class(self)}})."
        )
      }
    }

    data
  }
)

#' @export
#' @rdname ggsf
#' @inheritParams geom_point
geom_sf <- function(mapping = aes(), data = NULL, stat = "sf",
                    position = "identity", na.rm = FALSE, show.legend = NA,
                    inherit.aes = TRUE, ...) {
  c(
    layer_sf(
      geom = GeomSf,
      data = data,
      mapping = mapping,
      stat = stat,
      position = position,
      show.legend = show.legend,
      inherit.aes = inherit.aes,
      params = list2(
        na.rm = na.rm,
        ...
      )
    ),
    coord_sf(default = TRUE)
  )
}

#' @export
#' @rdname ggsf
#' @inheritParams geom_label
#' @inheritParams stat_sf_coordinates
geom_sf_label <- function(mapping = aes(), data = NULL,
                          stat = "sf_coordinates", position = "nudge",
                          ...,
                          parse = FALSE,
                          label.padding = unit(0.25, "lines"),
                          label.r = unit(0.15, "lines"),
                          label.size = deprecated(),
                          border.colour = NULL,
                          border.color = NULL,
                          text.colour = NULL,
                          text.color = NULL,
                          na.rm = FALSE,
                          show.legend = NA,
                          inherit.aes = TRUE,
                          fun.geometry = NULL) {

<<<<<<< HEAD
  if (!missing(nudge_x) || !missing(nudge_y)) {
    if (!missing(position)) {
      cli::cli_abort(c(
        "Both {.arg position} and {.arg nudge_x}/{.arg nudge_y} are supplied.",
        "i" = "Only use one approach to alter the position."
      ))
    }

    position <- position_nudge(nudge_x, nudge_y)
  }

  extra_args <- list2(...)
  if (lifecycle::is_present(label.size)) {
    deprecate_warn0("3.5.0", "geom_label(label.size)", "geom_label(linewidth)")
    extra_args$linewidth <- extra_args$linewidth %||% label.size
  }

=======
>>>>>>> 6e0664b7
  layer_sf(
    data = data,
    mapping = mapping,
    stat = stat,
    geom = GeomLabel,
    position = position,
    show.legend = show.legend,
    inherit.aes = inherit.aes,
    params = list2(
      parse = parse,
      label.padding = label.padding,
      label.r = label.r,
      na.rm = na.rm,
      fun.geometry = fun.geometry,
      border.colour = border.color %||% border.colour,
      text.colour = text.color %||% text.colour,
      !!!extra_args
    )
  )
}

#' @export
#' @rdname ggsf
#' @inheritParams geom_text
#' @inheritParams stat_sf_coordinates
geom_sf_text <- function(mapping = aes(), data = NULL,
                         stat = "sf_coordinates", position = "nudge",
                         ...,
                         parse = FALSE,
                         check_overlap = FALSE,
                         na.rm = FALSE,
                         show.legend = NA,
                         inherit.aes = TRUE,
                         fun.geometry = NULL) {

  layer_sf(
    data = data,
    mapping = mapping,
    stat = stat,
    geom = GeomText,
    position = position,
    show.legend = show.legend,
    inherit.aes = inherit.aes,
    params = list2(
      parse = parse,
      check_overlap = check_overlap,
      na.rm = na.rm,
      fun.geometry = fun.geometry,
      ...
    )
  )
}

sf_types <- c(GEOMETRY = "other", POINT = "point", LINESTRING = "line",
              POLYGON = "other", MULTIPOINT = "point", MULTILINESTRING = "line",
              MULTIPOLYGON = "other", GEOMETRYCOLLECTION = "collection",
              CIRCULARSTRING = "line", COMPOUNDCURVE = "line", CURVEPOLYGON = "other",
              MULTICURVE = "line", MULTISURFACE = "other", CURVE = "line",
              SURFACE = "other", POLYHEDRALSURFACE = "other", TIN = "other",
              TRIANGLE = "other")<|MERGE_RESOLUTION|>--- conflicted
+++ resolved
@@ -327,26 +327,12 @@
                           inherit.aes = TRUE,
                           fun.geometry = NULL) {
 
-<<<<<<< HEAD
-  if (!missing(nudge_x) || !missing(nudge_y)) {
-    if (!missing(position)) {
-      cli::cli_abort(c(
-        "Both {.arg position} and {.arg nudge_x}/{.arg nudge_y} are supplied.",
-        "i" = "Only use one approach to alter the position."
-      ))
-    }
-
-    position <- position_nudge(nudge_x, nudge_y)
-  }
-
   extra_args <- list2(...)
   if (lifecycle::is_present(label.size)) {
     deprecate_warn0("3.5.0", "geom_label(label.size)", "geom_label(linewidth)")
     extra_args$linewidth <- extra_args$linewidth %||% label.size
   }
 
-=======
->>>>>>> 6e0664b7
   layer_sf(
     data = data,
     mapping = mapping,

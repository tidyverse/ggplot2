#' Visualise sf objects
#'
#' This set of geom, stat, and coord are used to visualise simple feature (sf)
#' objects. For simple plots, you will only need `geom_sf()` as it
#' uses `stat_sf()` and adds `coord_sf()` for you. `geom_sf()` is
#' an unusual geom because it will draw different geometric objects depending
#' on what simple features are present in the data: you can get points, lines,
#' or polygons.
#' For text and labels, you can use `geom_sf_text()` and `geom_sf_label()`.
#'
#' @section Geometry aesthetic:
#' `geom_sf()` uses a unique aesthetic: `geometry`, giving an
#' column of class `sfc` containing simple features data. There
#' are three ways to supply the `geometry` aesthetic:
#'
#'   - Do nothing: by default `geom_sf()` assumes it is stored in
#'     the `geometry` column.
#'   - Explicitly pass an `sf` object to the `data` argument.
#'     This will use the primary geometry column, no matter what it's called.
#'   - Supply your own using `aes(geometry = my_column)`
#'
#' Unlike other aesthetics, `geometry` will never be inherited from
#' the plot.
#'
#' @section CRS:
#' `coord_sf()` ensures that all layers use a common CRS. You can
#' either specify it using the `crs` param, or `coord_sf()` will
#' take it from the first layer that defines a CRS.
#'
#' @section Combining sf layers and regular geoms:
#' Most regular geoms, such as [geom_point()], [geom_path()],
#' [geom_text()], [geom_polygon()] etc. will work fine with `coord_sf()`. However
#' when using these geoms, two problems arise. First, what CRS should be used
#' for the x and y coordinates used by these non-sf geoms? The CRS applied to
#' non-sf geoms is set by the `default_crs` parameter, and it defaults to
#' `NULL`, which means positions for non-sf geoms are interpreted as projected
#' coordinates in the coordinate system set by the `crs` parameter. This setting
#' allows you complete control over where exactly items are placed on the plot
#' canvas, but it may require some understanding of how projections work and how
#' to generate data in projected coordinates. As an alternative, you can set
#' `default_crs = sf::st_crs(4326)`, the World Geodetic System 1984 (WGS84).
#' This means that x and y positions are interpreted as longitude and latitude,
#' respectively. You can also specify any other valid CRS as the default CRS for
#' non-sf geoms.
#'
#' The second problem that arises for non-sf geoms is how straight lines
#' should be interpreted in projected space when `default_crs` is not set to `NULL`.
#' The approach `coord_sf()` takes is to break straight lines into small pieces
#' (i.e., segmentize them) and then transform the pieces into projected coordinates.
#' For the default setting where x and y are interpreted as longitude and latitude,
#' this approach means that horizontal lines follow the parallels and vertical lines
#' follow the meridians. If you need a different approach to handling straight lines,
#' then you should manually segmentize and project coordinates and generate the plot
#' in projected coordinates.
#'
#' @param show.legend logical. Should this layer be included in the legends?
#'   `NA`, the default, includes if any aesthetics are mapped.
#'   `FALSE` never includes, and `TRUE` always includes.
#'
#'   You can also set this to one of "polygon", "line", and "point" to
#'   override the default legend.
#'
#' @seealso
#' The `r link_book("simple feature maps section", "maps#sec-sf")`
#'
#' [stat_sf_coordinates()]
#' @examples
#' if (requireNamespace("sf", quietly = TRUE)) {
#' nc <- sf::st_read(system.file("shape/nc.shp", package = "sf"), quiet = TRUE)
#' ggplot(nc) +
#'   geom_sf(aes(fill = AREA))
#'
#' # If not supplied, coord_sf() will take the CRS from the first layer
#' # and automatically transform all other layers to use that CRS. This
#' # ensures that all data will correctly line up
#' nc_3857 <- sf::st_transform(nc, 3857)
#' ggplot() +
#'   geom_sf(data = nc) +
#'   geom_sf(data = nc_3857, colour = "red", fill = NA)
#'
#' # Unfortunately if you plot other types of feature you'll need to use
#' # show.legend to tell ggplot2 what type of legend to use
#' nc_3857$mid <- sf::st_centroid(nc_3857$geometry)
#' ggplot(nc_3857) +
#'   geom_sf(colour = "white") +
#'   geom_sf(aes(geometry = mid, size = AREA), show.legend = "point")
#'
#' # You can also use layers with x and y aesthetics. To have these interpreted
#' # as longitude/latitude you need to set the default CRS in coord_sf()
#' ggplot(nc_3857) +
#'   geom_sf() +
#'   annotate("point", x = -80, y = 35, colour = "red", size = 4) +
#'   coord_sf(default_crs = sf::st_crs(4326))
#'
#' # To add labels, use geom_sf_label().
#' ggplot(nc_3857[1:3, ]) +
#'    geom_sf(aes(fill = AREA)) +
#'    geom_sf_label(aes(label = NAME))
#' }
#'
#' # Thanks to the power of sf, a geom_sf nicely handles varying projections
#' # setting the aspect ratio correctly.
#' if (requireNamespace('maps', quietly = TRUE)) {
#' library(maps)
#' world1 <- sf::st_as_sf(map('world', plot = FALSE, fill = TRUE))
#' ggplot() + geom_sf(data = world1)
#'
#' world2 <- sf::st_transform(
#'   world1,
#'   "+proj=laea +y_0=0 +lon_0=155 +lat_0=-90 +ellps=WGS84 +no_defs"
#' )
#' ggplot() + geom_sf(data = world2)
#' }
#' @name ggsf
NULL

#' @export
#' @rdname ggsf
#' @usage NULL
#' @format NULL
GeomSf <- ggproto("GeomSf", Geom,
  required_aes = "geometry",
  default_aes = aes(
    shape = NULL,
    colour = NULL,
    fill = NULL,
    size = NULL,
    linewidth = NULL,
    linetype = 1,
    alpha = NA,
    stroke = 0.5
  ),

  use_defaults = function(self, data, params = list(), modifiers = aes(),
                          default_aes = NULL, theme = NULL, ...) {
    data <- ggproto_parent(Geom, self)$use_defaults(
      data, params, modifiers, default_aes, theme = theme, ...
    )
    # Early exit for e.g. legend data that don't have geometry columns
    if (!"geometry" %in% names(data)) {
      return(data)
    }

    # geometry column is a character if we're populating legend keys
    type <- if (is.character(data$geometry)) {
      data$geometry
    } else {
      sf_types[sf::st_geometry_type(data$geometry)]
    }

    # Devise splitting index for geometry types
    type <- factor(type, c("point", "line", "other", "collection"))
    index <- split(seq_len(nrow(data)), type)

    # Initialise parts of the data
    points <- lines <- others <- collections <- NULL

    # Go through every part, applying different defaults
    if (length(index$point) > 0) {
      points <- GeomPoint$use_defaults(
        vec_slice(data, index$point),
        params, modifiers, theme = theme
      )
    }
    if (length(index$line) > 0) {
      lines <- GeomLine$use_defaults(
        vec_slice(data, index$line),
        params, modifiers, theme = theme
      )
    }
    other_default <- modify_list(
      GeomPolygon$default_aes,
      aes(
        fill   = from_theme(col_mix(ink, paper, 0.9)),
        colour = from_theme(col_mix(ink, paper, 0.35)),
        linewidth = 0.2
      )
    )
    if (length(index$other) > 0) {
      others <- GeomPolygon$use_defaults(
        vec_slice(data, index$other),
        params, modifiers,
        default_aes = other_default,
        theme = theme
      )
    }
    if (length(index$collection) > 0) {
      modified <- rename(
        GeomPoint$default_aes,
        c(fill = "point_fill")
      )
      modified <- modify_list(other_default, modified)
      collections <- Geom$use_defaults(
        vec_slice(data, index$collection),
        params, modifiers,
        default_aes = modified,
        theme = theme
      )
    }

    # Recombine data in original order
    data <- vec_c(points, lines, others, collections)
    vec_slice(data, order(unlist(index)))
  },

  draw_panel = function(self, data, panel_params, coord, legend = NULL,
                        lineend = "butt", linejoin = "round", linemitre = 10,
                        arrow = NULL, arrow.fill = NULL, na.rm = TRUE) {
    if (!inherits(coord, "CoordSf")) {
      cli::cli_abort("{.fn {snake_class(self)}} can only be used with {.fn coord_sf}.")
    }

    data <- coord$transform(data, panel_params)

    type <- sf_types[sf::st_geometry_type(data$geometry)]
    is_point <- type == "point"
    is_line  <- type == "line"
    is_collection <- type == "collection"

    fill <- fill_alpha(data$fill %||% rep(NA, nrow(data)), data$alpha)
    fill[is_line] <- arrow.fill %||% fill[is_line]

    colour <- data$colour
    colour[is_point | is_line] <-
      alpha(colour[is_point | is_line], data$alpha[is_point | is_line])

    point_size <- data$size
    point_size[!(is_point | is_collection)] <-
      data$linewidth[!(is_point | is_collection)]

    stroke <- data$stroke * .stroke / 2
    font_size <- point_size * .pt + stroke

    linewidth <- data$linewidth * .pt
    linewidth[is_point] <- stroke[is_point]

    gp <- gpar(
      col = colour, fill = fill, fontsize = font_size, lwd = linewidth,
      lineend = lineend, linejoin = linejoin, linemitre = linemitre
    )

    sf::st_as_grob(data$geometry, pch = data$shape, gp = gp, arrow = arrow)
  },

  draw_key = function(data, params, size) {
    switch(
      params$legend %||% "other",
      point = draw_key_point(data, params, size),
      line  = draw_key_path(data, params, size),
      draw_key_polygon(data, params, size)
    )
  },

  handle_na = function(self, data, params) {
    remove <- rep(FALSE, nrow(data))

    types <- sf_types[sf::st_geometry_type(data$geometry)]
    types <- split(seq_along(remove), types)

    get_missing <- function(geom) {
      detect_missing(data, c(geom$required_aes, geom$non_missing_aes))
    }
<<<<<<< HEAD
    x <- x[!remove, , drop = FALSE]
    type_ind <- type_ind[!remove]
    is_collection <- is_collection[!remove]
  }
  alpha <- x$alpha %||% NA
  fill <- fill_alpha(x$fill %||% NA, alpha)
  fill[is_line] <- arrow.fill %||% fill[is_line]
  col <- x$colour %||% NA
  col[is_point | is_line] <- alpha(col[is_point | is_line], alpha[is_point | is_line])

  size <- x$size %||% 0.5
  linewidth <- x$linewidth %||% 0.5
  point_size <- ifelse(
    is_collection,
    x$size,
    ifelse(is_point, size, linewidth)
  )
  stroke <- (x$stroke %||% 0) * .stroke / 2
  fontsize <- point_size * .pt + stroke
  lwd <- ifelse(is_point, stroke, linewidth * .pt)
  pch <- x$shape
  lty <- x$linetype
  gp <- gpar(
    col = col, fill = fill, fontsize = fontsize, lwd = lwd, lty = lty,
    lineend = lineend, linejoin = linejoin, linemitre = linemitre
  )
  sf::st_as_grob(x$geometry, pch = pch, gp = gp, arrow = arrow)
}
=======

    remove[types$point] <- get_missing(GeomPoint)[types$point]
    remove[types$line]  <- get_missing(GeomPath)[types$line]
    remove[types$other] <- get_missing(GeomPolygon)[types$other]

    remove <- remove | get_missing(self)

    if (any(remove)) {
      data <- vec_slice(data, !remove)
      if (!isTRUE(params$na.rm)) {
        cli::cli_warn(
          "Removed {sum(remove)} row{?s} containing missing values or values \\
          outside the scale range ({.fn {snake_class(self)}})."
        )
      }
    }

    data
  }
)
>>>>>>> 6298aecf

#' @export
#' @rdname ggsf
#' @inheritParams geom_point
geom_sf <- function(mapping = aes(), data = NULL, stat = "sf",
                    position = "identity", na.rm = FALSE, show.legend = NA,
                    inherit.aes = TRUE, ...) {
  c(
    layer_sf(
      geom = GeomSf,
      data = data,
      mapping = mapping,
      stat = stat,
      position = position,
      show.legend = show.legend,
      inherit.aes = inherit.aes,
      params = list2(
        na.rm = na.rm,
        ...
      )
    ),
    coord_sf(default = TRUE)
  )
}

#' @export
#' @rdname ggsf
#' @inheritParams geom_label
#' @inheritParams stat_sf_coordinates
geom_sf_label <- function(mapping = aes(), data = NULL,
                          stat = "sf_coordinates", position = "identity",
                          ...,
                          parse = FALSE,
                          nudge_x = 0,
                          nudge_y = 0,
                          label.padding = unit(0.25, "lines"),
                          label.r = unit(0.15, "lines"),
                          label.size = 0.25,
                          na.rm = FALSE,
                          show.legend = NA,
                          inherit.aes = TRUE,
                          fun.geometry = NULL) {

  if (!missing(nudge_x) || !missing(nudge_y)) {
    if (!missing(position)) {
      cli::cli_abort(c(
        "Both {.arg position} and {.arg nudge_x}/{.arg nudge_y} are supplied.",
        "i" = "Only use one approach to alter the position."
      ))
    }

    position <- position_nudge(nudge_x, nudge_y)
  }

  layer_sf(
    data = data,
    mapping = mapping,
    stat = stat,
    geom = GeomLabel,
    position = position,
    show.legend = show.legend,
    inherit.aes = inherit.aes,
    params = list2(
      parse = parse,
      label.padding = label.padding,
      label.r = label.r,
      label.size = label.size,
      na.rm = na.rm,
      fun.geometry = fun.geometry,
      ...
    )
  )
}

#' @export
#' @rdname ggsf
#' @inheritParams geom_text
#' @inheritParams stat_sf_coordinates
geom_sf_text <- function(mapping = aes(), data = NULL,
                         stat = "sf_coordinates", position = "identity",
                         ...,
                         parse = FALSE,
                         nudge_x = 0,
                         nudge_y = 0,
                         check_overlap = FALSE,
                         na.rm = FALSE,
                         show.legend = NA,
                         inherit.aes = TRUE,
                         fun.geometry = NULL) {

  if (!missing(nudge_x) || !missing(nudge_y)) {
    if (!missing(position)) {
      cli::cli_abort(c(
        "Both {.arg position} and {.arg nudge_x}/{.arg nudge_y} are supplied.",
        "i" = "Only use one approach to alter the position."
      ))
    }

    position <- position_nudge(nudge_x, nudge_y)
  }

  layer_sf(
    data = data,
    mapping = mapping,
    stat = stat,
    geom = GeomText,
    position = position,
    show.legend = show.legend,
    inherit.aes = inherit.aes,
    params = list2(
      parse = parse,
      check_overlap = check_overlap,
      na.rm = na.rm,
      fun.geometry = fun.geometry,
      ...
    )
  )
}

sf_types <- c(GEOMETRY = "other", POINT = "point", LINESTRING = "line",
              POLYGON = "other", MULTIPOINT = "point", MULTILINESTRING = "line",
              MULTIPOLYGON = "other", GEOMETRYCOLLECTION = "collection",
              CIRCULARSTRING = "line", COMPOUNDCURVE = "line", CURVEPOLYGON = "other",
              MULTICURVE = "line", MULTISURFACE = "other", CURVE = "line",
              SURFACE = "other", POLYHEDRALSURFACE = "other", TIN = "other",
              TRIANGLE = "other")<|MERGE_RESOLUTION|>--- conflicted
+++ resolved
@@ -260,36 +260,6 @@
     get_missing <- function(geom) {
       detect_missing(data, c(geom$required_aes, geom$non_missing_aes))
     }
-<<<<<<< HEAD
-    x <- x[!remove, , drop = FALSE]
-    type_ind <- type_ind[!remove]
-    is_collection <- is_collection[!remove]
-  }
-  alpha <- x$alpha %||% NA
-  fill <- fill_alpha(x$fill %||% NA, alpha)
-  fill[is_line] <- arrow.fill %||% fill[is_line]
-  col <- x$colour %||% NA
-  col[is_point | is_line] <- alpha(col[is_point | is_line], alpha[is_point | is_line])
-
-  size <- x$size %||% 0.5
-  linewidth <- x$linewidth %||% 0.5
-  point_size <- ifelse(
-    is_collection,
-    x$size,
-    ifelse(is_point, size, linewidth)
-  )
-  stroke <- (x$stroke %||% 0) * .stroke / 2
-  fontsize <- point_size * .pt + stroke
-  lwd <- ifelse(is_point, stroke, linewidth * .pt)
-  pch <- x$shape
-  lty <- x$linetype
-  gp <- gpar(
-    col = col, fill = fill, fontsize = fontsize, lwd = lwd, lty = lty,
-    lineend = lineend, linejoin = linejoin, linemitre = linemitre
-  )
-  sf::st_as_grob(x$geometry, pch = pch, gp = gp, arrow = arrow)
-}
-=======
 
     remove[types$point] <- get_missing(GeomPoint)[types$point]
     remove[types$line]  <- get_missing(GeomPath)[types$line]
@@ -310,7 +280,6 @@
     data
   }
 )
->>>>>>> 6298aecf
 
 #' @export
 #' @rdname ggsf

--- conflicted
+++ resolved
@@ -1,4 +1,4 @@
-#' @rdname ggplot2-ggproto
+#' @rdname Geom
 #' @format NULL
 #' @usage NULL
 #' @export
@@ -85,53 +85,7 @@
 #' geom_function(fun = dnorm, colour = "red", xlim=c(-7, 7))
 #'
 #' @export
-<<<<<<< HEAD
 geom_function <- make_constructor(
   GeomFunction, stat = "function",
   checks = exprs(data <- data %||% ensure_nonempty_data)
-=======
-geom_function <- function(mapping = NULL, data = NULL, stat = "function",
-                          position = "identity", ..., na.rm = FALSE,
-                          show.legend = NA, inherit.aes = TRUE) {
-  if (is.null(data)) {
-    data <- ensure_nonempty_data
-  }
-
-  layer(
-    data = data,
-    mapping = mapping,
-    stat = stat,
-    geom = GeomFunction,
-    position = position,
-    show.legend = show.legend,
-    inherit.aes = inherit.aes,
-    params = list2(
-      na.rm = na.rm,
-      ...
-    )
-  )
-}
-
-#' @rdname Geom
-#' @format NULL
-#' @usage NULL
-#' @export
-#' @include geom-path.R
-GeomFunction <- ggproto("GeomFunction", GeomPath,
-  draw_panel = function(self, data, panel_params, coord, arrow = NULL, arrow.fill = NULL,
-                        lineend = "butt", linejoin = "round", linemitre = 10,
-                        na.rm = FALSE) {
-    groups <- unique0(data$group)
-    if (length(groups) > 1) {
-      cli::cli_warn(c(
-        "Multiple drawing groups in {.fn {snake_class(self)}}",
-        "i" = "Did you use the correct {.field group}, {.field colour}, or {.field fill} aesthetics?"
-      ))
-    }
-
-    ggproto_parent(GeomPath, self)$draw_panel(
-      data, panel_params, coord, arrow, arrow.fill, lineend, linejoin, linemitre, na.rm
-    )
-  }
->>>>>>> 4f9b9b4b
 )
#' A box and whiskers plot (in the style of Tukey)
#'
#' The boxplot compactly displays the distribution of a continuous variable.
#' It visualises five summary statistics (the median, two hinges
#' and two whiskers), and all "outlying" points individually.
#'
#' @eval rd_orientation()
#'
#' @section Summary statistics:
#' The lower and upper hinges correspond to the first and third quartiles
#' (the 25th and 75th percentiles). This differs slightly from the method used
#' by the [boxplot()] function, and may be apparent with small samples.
#' See [boxplot.stats()] for more information on how hinge
#' positions are calculated for [boxplot()].
#'
#' The upper whisker extends from the hinge to the largest value no further than
#' 1.5 * IQR from the hinge (where IQR is the inter-quartile range, or distance
#' between the first and third quartiles). The lower whisker extends from the
#' hinge to the smallest value at most 1.5 * IQR of the hinge. Data beyond the
#' end of the whiskers are called "outlying" points and are plotted
#' individually.
#'
#' In a notched box plot, the notches extend `1.58 * IQR / sqrt(n)`.
#' This gives a roughly 95% confidence interval for comparing medians.
#' See McGill et al. (1978) for more details.
#'
#' @eval rd_aesthetics("geom", "boxplot")
#'
#' @seealso [geom_quantile()] for continuous `x`,
#'   [geom_violin()] for a richer display of the distribution, and
#'   [geom_jitter()] for a useful technique for small data.
#' @inheritParams layer
#' @inheritParams geom_bar
#' @param geom,stat Use to override the default connection between
#'   `geom_boxplot()` and `stat_boxplot()`.
#' @param outliers Whether to display (`TRUE`) or discard (`FALSE`) outliers
#'   from the plot. Hiding or discarding outliers can be useful when, for
#'   example, raw data points need to be displayed on top of the boxplot.
#'   By discarding outliers, the axis limits will adapt to the box and whiskers
#'   only, not the full data range. If outliers need to be hidden and the axes
#'   needs to show the full data range, please use `outlier.shape = NA` instead.
#' @param outlier.colour,outlier.color,outlier.fill,outlier.shape,outlier.size,outlier.stroke,outlier.alpha
#'   Default aesthetics for outliers. Set to `NULL` to inherit from the
#'   aesthetics used for the box.
#'
#'   In the unlikely event you specify both US and UK spellings of colour, the
#'   US spelling will take precedence.
#'
#' @param notch If `FALSE` (default) make a standard box plot. If
#'   `TRUE`, make a notched box plot. Notches are used to compare groups;
#'   if the notches of two boxes do not overlap, this suggests that the medians
#'   are significantly different.
#' @param notchwidth For a notched box plot, width of the notch relative to
#'   the body (defaults to `notchwidth = 0.5`).
#' @param staplewidth The relative width of staples to the width of the box.
#'   Staples mark the ends of the whiskers with a line.
#' @param varwidth If `FALSE` (default) make a standard box plot. If
#'   `TRUE`, boxes are drawn with widths proportional to the
#'   square-roots of the number of observations in the groups (possibly
#'   weighted, using the `weight` aesthetic).
#' @export
#' @references McGill, R., Tukey, J. W. and Larsen, W. A. (1978) Variations of
#'     box plots. The American Statistician 32, 12-16.
#' @examples
#' p <- ggplot(mpg, aes(class, hwy))
#' p + geom_boxplot()
#' # Orientation follows the discrete axis
#' ggplot(mpg, aes(hwy, class)) + geom_boxplot()
#'
#' p + geom_boxplot(notch = TRUE)
#' p + geom_boxplot(varwidth = TRUE)
#' p + geom_boxplot(fill = "white", colour = "#3366FF")
#' # By default, outlier points match the colour of the box. Use
#' # outlier.colour to override
#' p + geom_boxplot(outlier.colour = "red", outlier.shape = 1)
#' # Remove outliers when overlaying boxplot with original data points
#' p + geom_boxplot(outlier.shape = NA) + geom_jitter(width = 0.2)
#'
#' # Boxplots are automatically dodged when any aesthetic is a factor
#' p + geom_boxplot(aes(colour = drv))
#'
#' # You can also use boxplots with continuous x, as long as you supply
#' # a grouping variable. cut_width is particularly useful
#' ggplot(diamonds, aes(carat, price)) +
#'   geom_boxplot()
#' ggplot(diamonds, aes(carat, price)) +
#'   geom_boxplot(aes(group = cut_width(carat, 0.25)))
#' # Adjust the transparency of outliers using outlier.alpha
#' ggplot(diamonds, aes(carat, price)) +
#'   geom_boxplot(aes(group = cut_width(carat, 0.25)), outlier.alpha = 0.1)
#'
#' \donttest{
#' # It's possible to draw a boxplot with your own computations if you
#' # use stat = "identity":
#' set.seed(1)
#' y <- rnorm(100)
#' df <- data.frame(
#'   x = 1,
#'   y0 = min(y),
#'   y25 = quantile(y, 0.25),
#'   y50 = median(y),
#'   y75 = quantile(y, 0.75),
#'   y100 = max(y)
#' )
#' ggplot(df, aes(x)) +
#'   geom_boxplot(
#'    aes(ymin = y0, lower = y25, middle = y50, upper = y75, ymax = y100),
#'    stat = "identity"
#'  )
#' }
geom_boxplot <- function(mapping = NULL, data = NULL,
                         stat = "boxplot", position = "dodge2",
                         ...,
                         outliers = TRUE,
                         outlier.colour = NULL,
                         outlier.color = NULL,
                         outlier.fill = NULL,
                         outlier.shape = 19,
                         outlier.size = 1.5,
                         outlier.stroke = 0.5,
                         outlier.alpha = NULL,
                         notch = FALSE,
                         notchwidth = 0.5,
                         staplewidth = 0,
                         varwidth = FALSE,
                         na.rm = FALSE,
                         orientation = NA,
                         show.legend = NA,
                         inherit.aes = TRUE) {

  # varwidth = TRUE is not compatible with preserve = "total"
  if (is.character(position)) {
    if (varwidth == TRUE) position <- position_dodge2(preserve = "single")
  } else {
    if (identical(position$preserve, "total") & varwidth == TRUE) {
      cli::cli_warn("Can't preserve total widths when {.code varwidth = TRUE}.")
      position$preserve <- "single"
    }
  }
<<<<<<< HEAD
  check_number_decimal(staplewidth)
=======
  check_bool(outliers)
>>>>>>> bde88f82

  layer(
    data = data,
    mapping = mapping,
    stat = stat,
    geom = GeomBoxplot,
    position = position,
    show.legend = show.legend,
    inherit.aes = inherit.aes,
    params = list2(
      outliers = outliers,
      outlier.colour = outlier.color %||% outlier.colour,
      outlier.fill = outlier.fill,
      outlier.shape = outlier.shape,
      outlier.size = outlier.size,
      outlier.stroke = outlier.stroke,
      outlier.alpha = outlier.alpha,
      notch = notch,
      notchwidth = notchwidth,
      staplewidth = staplewidth,
      varwidth = varwidth,
      na.rm = na.rm,
      orientation = orientation,
      ...
    )
  )
}

#' @rdname ggplot2-ggproto
#' @format NULL
#' @usage NULL
#' @export
GeomBoxplot <- ggproto("GeomBoxplot", Geom,

  # need to declare `width` here in case this geom is used with a stat that
  # doesn't have a `width` parameter (e.g., `stat_identity`).
  extra_params = c("na.rm", "width", "orientation", "outliers"),

  setup_params = function(data, params) {
    params$flipped_aes <- has_flipped_aes(data, params)
    params
  },

  setup_data = function(data, params) {
    data$flipped_aes <- params$flipped_aes
    data <- flip_data(data, params$flipped_aes)
    data$width <- data$width %||%
      params$width %||% (resolution(data$x, FALSE) * 0.9)

    if (isFALSE(params$outliers)) {
      data$outliers <- NULL
    }

    if (!is.null(data$outliers)) {
      suppressWarnings({
        out_min <- vapply(data$outliers, min, numeric(1))
        out_max <- vapply(data$outliers, max, numeric(1))
      })

      data$ymin_final  <- pmin(out_min, data$ymin)
      data$ymax_final  <- pmax(out_max, data$ymax)
    }

    # if `varwidth` not requested or not available, don't use it
    if (is.null(params) || is.null(params$varwidth) || !params$varwidth || is.null(data$relvarwidth)) {
      data$xmin <- data$x - data$width / 2
      data$xmax <- data$x + data$width / 2
    } else {
      # make `relvarwidth` relative to the size of the largest group
      data$relvarwidth <- data$relvarwidth / max(data$relvarwidth)
      data$xmin <- data$x - data$relvarwidth * data$width / 2
      data$xmax <- data$x + data$relvarwidth * data$width / 2
    }
    data$width <- NULL
    if (!is.null(data$relvarwidth)) data$relvarwidth <- NULL

    flip_data(data, params$flipped_aes)
  },

  draw_group = function(self, data, panel_params, coord, lineend = "butt",
                        linejoin = "mitre", fatten = 2, outlier.colour = NULL,
                        outlier.fill = NULL, outlier.shape = 19,
                        outlier.size = 1.5, outlier.stroke = 0.5,
                        outlier.alpha = NULL, notch = FALSE, notchwidth = 0.5,
                        staplewidth = 0, varwidth = FALSE, flipped_aes = FALSE) {
    data <- check_linewidth(data, snake_class(self))
    data <- flip_data(data, flipped_aes)
    # this may occur when using geom_boxplot(stat = "identity")
    if (nrow(data) != 1) {
      cli::cli_abort(c(
        "Can only draw one boxplot per group",
        "i"= "Did you forget {.code aes(group = ...)}?"
      ))
    }

    common <- list(
      colour = data$colour,
      linewidth = data$linewidth,
      linetype = data$linetype,
      fill = alpha(data$fill, data$alpha),
      group = data$group
    )

    whiskers <- data_frame0(
      x = c(data$x, data$x),
      xend = c(data$x, data$x),
      y = c(data$upper, data$lower),
      yend = c(data$ymax, data$ymin),
      alpha = c(NA_real_, NA_real_),
      !!!common,
      .size = 2
    )
    whiskers <- flip_data(whiskers, flipped_aes)

    box <- data_frame0(
      xmin = data$xmin,
      xmax = data$xmax,
      ymin = data$lower,
      y = data$middle,
      ymax = data$upper,
      ynotchlower = ifelse(notch, data$notchlower, NA),
      ynotchupper = ifelse(notch, data$notchupper, NA),
      notchwidth = notchwidth,
      alpha = data$alpha,
      !!!common
    )
    box <- flip_data(box, flipped_aes)

    if (!is.null(data$outliers) && length(data$outliers[[1]] >= 1)) {
      outliers <- data_frame0(
        y = data$outliers[[1]],
        x = data$x[1],
        colour = outlier.colour %||% data$colour[1],
        fill = outlier.fill %||% data$fill[1],
        shape = outlier.shape %||% data$shape[1],
        size = outlier.size %||% data$size[1],
        stroke = outlier.stroke %||% data$stroke[1],
        fill = NA,
        alpha = outlier.alpha %||% data$alpha[1],
        .size = length(data$outliers[[1]])
      )
      outliers <- flip_data(outliers, flipped_aes)

      outliers_grob <- GeomPoint$draw_panel(outliers, panel_params, coord)
    } else {
      outliers_grob <- NULL
    }

    if (staplewidth != 0) {
      staples <- data_frame0(
        x    = rep((data$xmin - data$x) * staplewidth + data$x, 2),
        xend = rep((data$xmax - data$x) * staplewidth + data$x, 2),
        y    = c(data$ymax, data$ymin),
        yend = c(data$ymax, data$ymin),
        alpha = c(NA_real_, NA_real_),
        !!!common,
        .size = 2
      )
      staples <- flip_data(staples, flipped_aes)
      staple_grob <- GeomSegment$draw_panel(
        staples, panel_params, coord,
        lineend = lineend
      )
    } else {
      staple_grob <- NULL
    }

    ggname("geom_boxplot", grobTree(
      outliers_grob,
      staple_grob,
      GeomSegment$draw_panel(whiskers, panel_params, coord, lineend = lineend),
      GeomCrossbar$draw_panel(
        box,
        fatten = fatten,
        panel_params,
        coord,
        lineend = lineend,
        linejoin = linejoin,
        flipped_aes = flipped_aes
      )
    ))
  },

  draw_key = draw_key_boxplot,

  default_aes = aes(weight = 1, colour = "grey20", fill = "white", size = NULL,
    alpha = NA, shape = 19, linetype = "solid", linewidth = 0.5),

  required_aes = c("x|y", "lower|xlower", "upper|xupper", "middle|xmiddle", "ymin|xmin", "ymax|xmax"),

  rename_size = TRUE
)<|MERGE_RESOLUTION|>--- conflicted
+++ resolved
@@ -137,11 +137,9 @@
       position$preserve <- "single"
     }
   }
-<<<<<<< HEAD
+
   check_number_decimal(staplewidth)
-=======
   check_bool(outliers)
->>>>>>> bde88f82
 
   layer(
     data = data,

--- conflicted
+++ resolved
@@ -84,7 +84,6 @@
     ))
   }
 
-<<<<<<< HEAD
   # User labels can be functions, so apply these to the default labels
   plot_labels <- lapply(setNames(nm = names(plot_labels)), function(nm) {
     label <- plot_labels[[nm]]
@@ -93,7 +92,7 @@
     }
     label(labels[[nm]] %||% "")
   })
-=======
+
   dict <- plot_labels$dictionary
   if (length(dict) > 0) {
     labels <- lapply(labels, function(x) {
@@ -102,7 +101,6 @@
       x
     })
   }
->>>>>>> e30642b0
 
   defaults(plot_labels, labels)
 }

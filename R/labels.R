--- conflicted
+++ resolved
@@ -357,13 +357,8 @@
 #'
 generate_alt_text <- function(p) {
   # Combine titles
-<<<<<<< HEAD
   if (!is.null(p@labels$title %||% p@labels$subtitle)) {
     title <- sub("\\.?$", "", c(p@labels$title, p@labels$subtitle))
-=======
-  if (!is.null(p$labels$title %||% p$labels$subtitle)) {
-    title <- sub("\\.?$", "", c(p$labels$title, p$labels$subtitle))
->>>>>>> 7fb57608
     if (length(title) == 2) {
       title <- paste0(title[1], ": ", title[2])
     }

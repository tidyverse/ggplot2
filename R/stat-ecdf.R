#' @rdname ggplot2-ggproto
#' @format NULL
#' @usage NULL
#' @export
StatEcdf <- ggproto(
  "StatEcdf", Stat,
  required_aes = c("x|y"),

  default_aes = aes(x = after_stat(ecdf), y = after_stat(ecdf), weight = NULL),

  setup_params = function(self, data, params) {
    params$flipped_aes <- has_flipped_aes(data, params, main_is_orthogonal = FALSE, main_is_continuous = TRUE)

    has_x <- !(is.null(data$x) && is.null(params$x))
    has_y <- !(is.null(data$y) && is.null(params$y))
    if (!has_x && !has_y) {
      cli::cli_abort("{.fn {snake_class(self)}} requires an {.field x} or {.field y} aesthetic.")
    }

    params
  },

  compute_group = function(data, scales, n = NULL, pad = TRUE, flipped_aes = FALSE) {
    data <- flip_data(data, flipped_aes)
    # If n is NULL, use raw values; otherwise interpolate
    if (is.null(n)) {
      x <- unique0(data$x)
    } else {
      x <- seq(min(data$x), max(data$x), length.out = n)
    }

    if (pad) {
      x <- c(-Inf, x, Inf)
    }
    data_ecdf <- wecdf(data$x, data$weight)(x)

    df_ecdf <- data_frame0(
      x = x,
      y = data_ecdf,
      ecdf = data_ecdf,
      .size = length(x)
    )
    df_ecdf$flipped_aes <- flipped_aes
    flip_data(df_ecdf, flipped_aes)
  },

  dropped_aes = "weight"
)

#' Compute empirical cumulative distribution
#'
#' The empirical cumulative distribution function (ECDF) provides an alternative
#' visualisation of distribution. Compared to other visualisations that rely on
#' density (like [geom_histogram()]), the ECDF doesn't require any
#' tuning parameters and handles both continuous and categorical variables.
#' The downside is that it requires more training to accurately interpret,
#' and the underlying visual tasks are somewhat more challenging.
#'
#' The statistic relies on the aesthetics assignment to guess which variable to
#' use as the input and which to use as the output. Either x or y must be provided
#' and one of them must be unused. The ECDF will be calculated on the given aesthetic
#' and will be output on the unused one.
#'
#' If the `weight` aesthetic is provided, a weighted ECDF will be computed. In
#' this case, the ECDF is incremented by `weight / sum(weight)` instead of
#' `1 / length(x)` for each observation.
#'
#' @inheritParams layer
#' @inheritParams geom_point
#' @param na.rm If `FALSE` (the default), removes missing values with
#'    a warning.  If `TRUE` silently removes missing values.
#' @param n if NULL, do not interpolate. If not NULL, this is the number
#'   of points to interpolate with.
#' @param pad If `TRUE`, pad the ecdf with additional points (-Inf, 0)
#'   and (Inf, 1)
#' @eval rd_aesthetics("stat", "ecdf")
#' @eval rd_computed_vars(
#'   ecdf = "Cumulative density corresponding to `x`.",
#'   y    = "`r lifecycle::badge('superseded')` For backward compatibility."
#' )
#' @section Dropped variables:
#' \describe{
#'   \item{weight}{After calculation, weights of individual observations (if
#'     supplied), are no longer available.}
#' }
#' @export
#' @examples
#' set.seed(1)
#' df <- data.frame(
#'   x = c(rnorm(100, 0, 3), rnorm(100, 0, 10)),
#'   g = gl(2, 100)
#' )
#' ggplot(df, aes(x)) +
#'   stat_ecdf(geom = "step")
#'
#' # Don't go to positive/negative infinity
#' ggplot(df, aes(x)) +
#'   stat_ecdf(geom = "step", pad = FALSE)
#'
#' # Multiple ECDFs
#' ggplot(df, aes(x, colour = g)) +
#'   stat_ecdf()
#'
#' # Using weighted eCDF
#' weighted <- data.frame(x = 1:10, weights = c(1:5, 5:1))
#' plain <- data.frame(x = rep(weighted$x, weighted$weights))
#'
#' ggplot(plain, aes(x)) +
#'   stat_ecdf(linewidth = 1) +
#'   stat_ecdf(
#'     aes(weight = weights),
#'     data = weighted, colour = "green"
#'   )
<<<<<<< HEAD
stat_ecdf <- make_constructor(StatEcdf, geom = "step")
=======
stat_ecdf <- function(mapping = NULL, data = NULL,
                      geom = "step", position = "identity",
                      ...,
                      n = NULL,
                      pad = TRUE,
                      na.rm = FALSE,
                      show.legend = NA,
                      inherit.aes = TRUE) {
  layer(
    data = data,
    mapping = mapping,
    stat = StatEcdf,
    geom = geom,
    position = position,
    show.legend = show.legend,
    inherit.aes = inherit.aes,
    params = list2(
      n = n,
      pad = pad,
      na.rm = na.rm,
      ...
    )
  )
}

#' @rdname Stat
#' @format NULL
#' @usage NULL
#' @export
StatEcdf <- ggproto("StatEcdf", Stat,
  required_aes = c("x|y"),

  default_aes = aes(x = after_stat(ecdf), y = after_stat(ecdf), weight = NULL),

  setup_params = function(self, data, params) {
    params$flipped_aes <- has_flipped_aes(data, params, main_is_orthogonal = FALSE, main_is_continuous = TRUE)

    has_x <- !(is.null(data$x) && is.null(params$x))
    has_y <- !(is.null(data$y) && is.null(params$y))
    if (!has_x && !has_y) {
      cli::cli_abort("{.fn {snake_class(self)}} requires an {.field x} or {.field y} aesthetic.")
    }

    params
  },

  compute_group = function(data, scales, n = NULL, pad = TRUE, flipped_aes = FALSE) {
    data <- flip_data(data, flipped_aes)
    # If n is NULL, use raw values; otherwise interpolate
    if (is.null(n)) {
      x <- unique0(data$x)
    } else {
      x <- seq(min(data$x), max(data$x), length.out = n)
    }

    if (pad) {
      x <- c(-Inf, x, Inf)
    }
    data_ecdf <- wecdf(data$x, data$weight)(x)

    df_ecdf <- data_frame0(
      x = x,
      y = data_ecdf,
      ecdf = data_ecdf,
      .size = length(x)
    )
    df_ecdf$flipped_aes <- flipped_aes
    flip_data(df_ecdf, flipped_aes)
  },

  dropped_aes = "weight"
)
>>>>>>> 4f9b9b4b

# Weighted eCDF function
wecdf <- function(x, weights = NULL) {

  weights <- weights %||% 1
  weights <- vec_recycle(weights, length(x))

  # Sort vectors
  ord <- order(x, na.last = NA)
  x <- x[ord]
  weights <- weights[ord]

  if (!all(is.finite(weights))) {
    cli::cli_warn(c(paste0(
      "The {.field weight} aesthetic does not support non-finite or ",
      "{.code NA} values."
    ), "i" = "These weights were replaced by {.val 0}."))
    weights[!is.finite(weights)] <- 0
  }

  # `total` replaces `length(x)`
  total <- sum(weights)

  if (abs(total) < 1000 * .Machine$double.eps) {
    if (total == 0) {
      cli::cli_abort(paste0(
        "Cannot compute eCDF when the {.field weight} aesthetic sums up to ",
        "{.val 0}."
      ))
    }
    cli::cli_warn(c(
      "The sum of the {.field weight} aesthetic is close to {.val 0}.",
      "i" = "Computed eCDF might be unstable."
    ))
  }

  # Link each observation to unique value
  vals <- unique0(x)
  matched <- match(x, vals)

  # Instead of tabulating `matched`, as we would for unweighted `ecdf(x)`,
  # we sum weights per unique value of `x`
  agg_weights <- vapply(
    split(weights, matched),
    sum, numeric(1)
  )

  # Like `ecdf(x)`, we return an approx function
  stats::approxfun(
    vals,
    cumsum(agg_weights) / total,
    method = "constant",
    yleft = 0, yright = 1,
    f = 0, ties = "ordered"
  )
}<|MERGE_RESOLUTION|>--- conflicted
+++ resolved
@@ -1,4 +1,4 @@
-#' @rdname ggplot2-ggproto
+#' @rdname Stat
 #' @format NULL
 #' @usage NULL
 #' @export
@@ -111,82 +111,7 @@
 #'     aes(weight = weights),
 #'     data = weighted, colour = "green"
 #'   )
-<<<<<<< HEAD
 stat_ecdf <- make_constructor(StatEcdf, geom = "step")
-=======
-stat_ecdf <- function(mapping = NULL, data = NULL,
-                      geom = "step", position = "identity",
-                      ...,
-                      n = NULL,
-                      pad = TRUE,
-                      na.rm = FALSE,
-                      show.legend = NA,
-                      inherit.aes = TRUE) {
-  layer(
-    data = data,
-    mapping = mapping,
-    stat = StatEcdf,
-    geom = geom,
-    position = position,
-    show.legend = show.legend,
-    inherit.aes = inherit.aes,
-    params = list2(
-      n = n,
-      pad = pad,
-      na.rm = na.rm,
-      ...
-    )
-  )
-}
-
-#' @rdname Stat
-#' @format NULL
-#' @usage NULL
-#' @export
-StatEcdf <- ggproto("StatEcdf", Stat,
-  required_aes = c("x|y"),
-
-  default_aes = aes(x = after_stat(ecdf), y = after_stat(ecdf), weight = NULL),
-
-  setup_params = function(self, data, params) {
-    params$flipped_aes <- has_flipped_aes(data, params, main_is_orthogonal = FALSE, main_is_continuous = TRUE)
-
-    has_x <- !(is.null(data$x) && is.null(params$x))
-    has_y <- !(is.null(data$y) && is.null(params$y))
-    if (!has_x && !has_y) {
-      cli::cli_abort("{.fn {snake_class(self)}} requires an {.field x} or {.field y} aesthetic.")
-    }
-
-    params
-  },
-
-  compute_group = function(data, scales, n = NULL, pad = TRUE, flipped_aes = FALSE) {
-    data <- flip_data(data, flipped_aes)
-    # If n is NULL, use raw values; otherwise interpolate
-    if (is.null(n)) {
-      x <- unique0(data$x)
-    } else {
-      x <- seq(min(data$x), max(data$x), length.out = n)
-    }
-
-    if (pad) {
-      x <- c(-Inf, x, Inf)
-    }
-    data_ecdf <- wecdf(data$x, data$weight)(x)
-
-    df_ecdf <- data_frame0(
-      x = x,
-      y = data_ecdf,
-      ecdf = data_ecdf,
-      .size = length(x)
-    )
-    df_ecdf$flipped_aes <- flipped_aes
-    flip_data(df_ecdf, flipped_aes)
-  },
-
-  dropped_aes = "weight"
-)
->>>>>>> 4f9b9b4b
 
 # Weighted eCDF function
 wecdf <- function(x, weights = NULL) {

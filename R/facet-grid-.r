--- conflicted
+++ resolved
@@ -7,7 +7,6 @@
 #' faceting variables. It is most useful when you have two discrete
 #' variables, and all combinations of the variables exist in the data.
 #'
-<<<<<<< HEAD
 #' @param facets A formula with the rows (of the tabular display) on the LHS
 #'   and the columns (of the tabular display) on the RHS; the dot in the
 #'   formula is used to indicate there should be no faceting on this dimension
@@ -20,7 +19,6 @@
 #'   default). If `TRUE`, margins are included for all faceting
 #'   variables. If specified as a character vector, it is the names of
 #'   variables for which margins are to be created.
-=======
 #' @param rows,cols A set of variables or expressions quoted by
 #'   [vars()] and defining faceting groups on the rows or columns
 #'   dimension. The variables can be named (the names are passed to
@@ -31,7 +29,6 @@
 #'   the columns (of the tabular display) on the RHS; the dot in the
 #'   formula is used to indicate there should be no faceting on this
 #'   dimension (either row or column).
->>>>>>> 50a1c2f7
 #' @param scales Are scales shared across all facets (the default,
 #'   `"fixed"`), or do they vary across rows (`"free_x"`),
 #'   columns (`"free_y"`), or both rows and columns (`"free"`)?

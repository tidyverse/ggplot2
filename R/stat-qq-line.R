--- conflicted
+++ resolved
@@ -1,47 +1,3 @@
-<<<<<<< HEAD
-=======
-#' @rdname geom_qq
-#' @export
-#' @param line.p Vector of quantiles to use when fitting the Q-Q line, defaults
-#' defaults to `c(.25, .75)`.
-#' @param fullrange Should the q-q line span the full range of the plot, or just
-#'   the data
-geom_qq_line <- function(mapping = NULL,
-                         data = NULL,
-                         geom = "abline",
-                         position = "identity",
-                         ...,
-                         distribution = stats::qnorm,
-                         dparams = list(),
-                         line.p = c(0.25, 0.75),
-                         fullrange = FALSE,
-                         na.rm = FALSE,
-                         show.legend = NA,
-                         inherit.aes = TRUE) {
-  layer(
-    data = data,
-    mapping = mapping,
-    stat = StatQqLine,
-    geom = geom,
-    position = position,
-    show.legend = show.legend,
-    inherit.aes = inherit.aes,
-    params = list2(
-      distribution = distribution,
-      dparams = dparams,
-      na.rm = na.rm,
-      line.p = line.p,
-      fullrange = fullrange,
-      ...
-    )
-  )
-}
-
-#' @export
-#' @rdname geom_qq
-stat_qq_line <- geom_qq_line
-
->>>>>>> 1bfb3c9b
 #' @rdname ggplot2-ggproto
 #' @format NULL
 #' @usage NULL
@@ -103,7 +59,7 @@
 #' defaults to `c(.25, .75)`.
 #' @param fullrange Should the q-q line span the full range of the plot, or just
 #'   the data
-geom_qq_line <- make_constructor(StatQqLine, geom = "path", omit = "quantiles")
+geom_qq_line <- make_constructor(StatQqLine, geom = "abline", omit = "quantiles")
 
 #' @export
 #' @rdname geom_qq

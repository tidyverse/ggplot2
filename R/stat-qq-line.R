<<<<<<< HEAD
#' @rdname ggplot2-ggproto
=======
#' @rdname geom_qq
#' @export
#' @param line.p Vector of quantiles to use when fitting the Q-Q line, defaults
#' defaults to `c(.25, .75)`.
#' @param fullrange Should the q-q line span the full range of the plot, or just
#'   the data
geom_qq_line <- function(mapping = NULL,
                         data = NULL,
                         geom = "abline",
                         position = "identity",
                         ...,
                         distribution = stats::qnorm,
                         dparams = list(),
                         line.p = c(0.25, 0.75),
                         fullrange = FALSE,
                         na.rm = FALSE,
                         show.legend = NA,
                         inherit.aes = TRUE) {
  layer(
    data = data,
    mapping = mapping,
    stat = StatQqLine,
    geom = geom,
    position = position,
    show.legend = show.legend,
    inherit.aes = inherit.aes,
    params = list2(
      distribution = distribution,
      dparams = dparams,
      na.rm = na.rm,
      line.p = line.p,
      fullrange = fullrange,
      ...
    )
  )
}

#' @export
#' @rdname geom_qq
stat_qq_line <- geom_qq_line

#' @rdname Stat
>>>>>>> 4f9b9b4b
#' @format NULL
#' @usage NULL
#' @export
StatQqLine <- ggproto(
  "StatQqLine", Stat,
  default_aes = aes(x = after_stat(x), y = after_stat(y)),

  required_aes = c("sample"),

  dropped_aes = c("sample"),

  compute_group = function(data,
                           scales,
                           quantiles = NULL,
                           distribution = stats::qnorm,
                           dparams = list(),
                           na.rm = FALSE,
                           line.p = c(0.25, 0.75),
                           fullrange = FALSE) {

    sample <- sort(data$sample)
    n <- length(sample)

    # Compute theoretical quantiles
    if (is.null(quantiles)) {
      quantiles <- stats::ppoints(n)
    } else if (length(quantiles) != n) {
      cli::cli_abort("{.arg quantiles} must have the same length as the data.")
    }

    theoretical <- inject(distribution(p = quantiles, !!!dparams))

    if (length(line.p) != 2) {
      cli::cli_abort("Cannot fit line quantiles {line.p}. {.arg line.p} must have length 2.")
    }

    x_coords <- inject(distribution(p = line.p, !!!dparams))
    y_coords <- stats::quantile(sample, line.p)
    slope <- diff(y_coords) / diff(x_coords)
    intercept <- y_coords[1L] - slope * x_coords[1L]

    if (fullrange & !is.null(scales$x$dimension)) {
      x <- scales$x$dimension()
    } else {
      x <- range(theoretical)
    }

    data_frame0(
      x = x, y = slope * x + intercept,
      slope = slope, intercept = intercept
    )
  }
)

#' @rdname geom_qq
#' @export
#' @param line.p Vector of quantiles to use when fitting the Q-Q line, defaults
#' defaults to `c(.25, .75)`.
#' @param fullrange Should the q-q line span the full range of the plot, or just
#'   the data
geom_qq_line <- make_constructor(StatQqLine, geom = "abline", omit = "quantiles")

#' @export
#' @rdname geom_qq
stat_qq_line <- geom_qq_line<|MERGE_RESOLUTION|>--- conflicted
+++ resolved
@@ -1,49 +1,4 @@
-<<<<<<< HEAD
-#' @rdname ggplot2-ggproto
-=======
-#' @rdname geom_qq
-#' @export
-#' @param line.p Vector of quantiles to use when fitting the Q-Q line, defaults
-#' defaults to `c(.25, .75)`.
-#' @param fullrange Should the q-q line span the full range of the plot, or just
-#'   the data
-geom_qq_line <- function(mapping = NULL,
-                         data = NULL,
-                         geom = "abline",
-                         position = "identity",
-                         ...,
-                         distribution = stats::qnorm,
-                         dparams = list(),
-                         line.p = c(0.25, 0.75),
-                         fullrange = FALSE,
-                         na.rm = FALSE,
-                         show.legend = NA,
-                         inherit.aes = TRUE) {
-  layer(
-    data = data,
-    mapping = mapping,
-    stat = StatQqLine,
-    geom = geom,
-    position = position,
-    show.legend = show.legend,
-    inherit.aes = inherit.aes,
-    params = list2(
-      distribution = distribution,
-      dparams = dparams,
-      na.rm = na.rm,
-      line.p = line.p,
-      fullrange = fullrange,
-      ...
-    )
-  )
-}
-
-#' @export
-#' @rdname geom_qq
-stat_qq_line <- geom_qq_line
-
 #' @rdname Stat
->>>>>>> 4f9b9b4b
 #' @format NULL
 #' @usage NULL
 #' @export

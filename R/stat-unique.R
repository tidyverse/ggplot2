--- conflicted
+++ resolved
@@ -1,4 +1,4 @@
-#' @rdname ggplot2-ggproto
+#' @rdname Stat
 #' @format NULL
 #' @usage NULL
 #' @export
@@ -18,35 +18,4 @@
 #'   geom_point(alpha = 0.1)
 #' ggplot(mtcars, aes(vs, am)) +
 #'   geom_point(alpha = 0.1, stat = "unique")
-<<<<<<< HEAD
-stat_unique <- make_constructor(StatUnique, geom = "point")
-=======
-stat_unique <- function(mapping = NULL, data = NULL,
-                        geom = "point", position = "identity",
-                        ...,
-                        na.rm = FALSE,
-                        show.legend = NA,
-                        inherit.aes = TRUE) {
-  layer(
-    data = data,
-    mapping = mapping,
-    stat = StatUnique,
-    geom = geom,
-    position = position,
-    show.legend = show.legend,
-    inherit.aes = inherit.aes,
-    params = list2(
-      na.rm = na.rm,
-      ...
-    )
-  )
-}
-
-#' @rdname Stat
-#' @format NULL
-#' @usage NULL
-#' @export
-StatUnique <- ggproto("StatUnique", Stat,
-  compute_panel = function(data, scales) unique0(data)
-)
->>>>>>> 4f9b9b4b
+stat_unique <- make_constructor(StatUnique, geom = "point")
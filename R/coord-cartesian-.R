#' Cartesian coordinates
#'
#' The Cartesian coordinate system is the most familiar, and common, type of
#' coordinate system. Setting limits on the coordinate system will zoom the
#' plot (like you're looking at it with a magnifying glass), and will not
#' change the underlying data like setting limits on a scale will.
#'
#' @param xlim,ylim Limits for the x and y axes.
#' @param expand If `TRUE`, the default, adds a small expansion factor to
#'   the limits to ensure that data and axes don't overlap. If `FALSE`,
#'   limits are taken exactly from the data or `xlim`/`ylim`.
#'   Giving a logical vector will separately control the expansion for the four
#'   directions (top, left, bottom and right). The `expand` argument will be
#'   recycled to length 4 if necessary. Alternatively, can be a named logical
#'   vector to control a single direction, e.g. `expand = c(bottom = FALSE)`.
#' @param default Is this the default coordinate system? If `FALSE` (the default),
#'   then replacing this coordinate system with another one creates a message alerting
#'   the user that the coordinate system is being replaced. If `TRUE`, that warning
#'   is suppressed.
#' @param clip Should drawing be clipped to the extent of the plot panel? A
#'   setting of `"on"` (the default) means yes, and a setting of `"off"`
#'   means no. In most cases, the default of `"on"` should not be changed,
#'   as setting `clip = "off"` can cause unexpected results. It allows
#'   drawing of data points anywhere on the plot, including in the plot margins. If
#'   limits are set via `xlim` and `ylim` and some data points fall outside those
#'   limits, then those data points may show up in places such as the axes, the
#'   legend, the plot title, or the plot margins.
#' @param reverse A string giving which directions to reverse. `"none"`
#'   (default) keeps directions as is. `"x"` and `"y"` can be used to reverse
#'   their respective directions. `"xy"` can be used to reverse both
#'   directions.
#' @export
#' @examples
#' # There are two ways of zooming the plot display: with scales or
#' # with coordinate systems.  They work in two rather different ways.
#'
#' p <- ggplot(mtcars, aes(disp, wt)) +
#'   geom_point() +
#'   geom_smooth()
#' p
#'
#' # Setting the limits on a scale converts all values outside the range to NA.
#' p + scale_x_continuous(limits = c(325, 500))
#'
#' # Setting the limits on the coordinate system performs a visual zoom.
#' # The data is unchanged, and we just view a small portion of the original
#' # plot. Note how smooth continues past the points visible on this plot.
#' p + coord_cartesian(xlim = c(325, 500))
#'
#' # By default, the same expansion factor is applied as when setting scale
#' # limits. You can set the limits precisely by setting expand = FALSE
#' p + coord_cartesian(xlim = c(325, 500), expand = FALSE)
#'
#' # Similarly, we can use expand = FALSE to turn off expansion with the
#' # default limits
#' p + coord_cartesian(expand = FALSE)
#'
#' # You can see the same thing with this 2d histogram
#' d <- ggplot(diamonds, aes(carat, price)) +
#'   stat_bin_2d(bins = 25, colour = "white")
#' d
#'
#' # When zooming the scale, the we get 25 new bins that are the same
#' # size on the plot, but represent smaller regions of the data space
#' d + scale_x_continuous(limits = c(0, 1))
#'
#' # When zooming the coordinate system, we see a subset of original 50 bins,
#' # displayed bigger
#' d + coord_cartesian(xlim = c(0, 1))
coord_cartesian <- function(xlim = NULL, ylim = NULL, expand = TRUE,
                            default = FALSE, clip = "on", reverse = "none") {
  check_coord_limits(xlim)
  check_coord_limits(ylim)
  ggproto(NULL, CoordCartesian,
    limits = list(x = xlim, y = ylim),
    reverse = reverse,
    expand = expand,
    default = default,
    clip = clip
  )
}

#' @rdname ggplot2-ggproto
#' @format NULL
#' @usage NULL
#' @export
CoordCartesian <- ggproto("CoordCartesian", Coord,

  is_linear = function() TRUE,
  is_free = function() TRUE,

  distance = function(x, y, panel_params) {
    max_dist <- dist_euclidean(panel_params$x$dimension(), panel_params$y$dimension())
    dist_euclidean(x, y) / max_dist
  },

  range = function(panel_params) {
    list(x = panel_params$x$dimension(), y = panel_params$y$dimension())
  },

  backtransform_range = function(self, panel_params) {
    self$range(panel_params)
  },

  transform = function(self, data, panel_params) {
    reverse <- self$reverse %||% "none"
    x <- panel_params$x[[switch(reverse, xy = , x = "reverse", "rescale")]]
    y <- panel_params$y[[switch(reverse, xy = , y = "reverse", "rescale")]]
    data <- transform_position(data, x, y)
    transform_position(data, squish_infinite, squish_infinite)
  },

  setup_panel_params = function(self, scale_x, scale_y, params = list()) {
    c(
      view_scales_from_scale(scale_x, self$limits$x, params$expand[c(4, 2)]),
      view_scales_from_scale(scale_y, self$limits$y, params$expand[c(3, 1)])
    )
  },

  render_bg = function(self, panel_params, theme) {
    guide_grid(theme, panel_params, self)
  },

  render_axis_h = function(panel_params, theme) {
    list(
      top = panel_guides_grob(
        panel_params$guides, position = "top",
        theme = theme, labels = panel_params$draw_labels$top
      ),
      bottom = panel_guides_grob(
        panel_params$guides, position = "bottom",
        theme = theme, labels = panel_params$draw_labels$bottom
      )
    )
  },

  render_axis_v = function(panel_params, theme) {
    list(
      left = panel_guides_grob(
        panel_params$guides, position = "left",
        theme = theme, labels = panel_params$draw_labels$left
        ),
      right = panel_guides_grob(
        panel_params$guides, position = "right",
        theme = theme, labels = panel_params$draw_labels$right
      )
    )
  }
)

view_scales_from_scale <- function(scale, coord_limits = NULL, expand = TRUE) {
  expansion <- default_expansion(scale, expand = expand)
  limits <- scale$get_limits()
  continuous_range <- expand_limits_scale(scale, expansion, limits, coord_limits = coord_limits)
  aesthetic <- scale$aesthetics[1]

  view_scales <- list(
    view_scale_primary(scale, limits, continuous_range),
    sec = view_scale_secondary(scale, limits, continuous_range),
    range = continuous_range
  )
  names(view_scales) <- c(aesthetic, paste0(aesthetic, ".", names(view_scales)[-1]))

  view_scales
}

panel_guides_grob <- function(guides, position, theme, labels = NULL) {
<<<<<<< HEAD
  if (!is_guides(guides)) {
=======
  if (!is.guides(guides)) {
>>>>>>> 5b0ea0bf
    return(zeroGrob())
  }
  pair <- guides$get_position(position)
  pair$params$draw_label <- labels %||% NULL
  pair$guide$draw(theme, params = pair$params)
}<|MERGE_RESOLUTION|>--- conflicted
+++ resolved
@@ -165,11 +165,7 @@
 }
 
 panel_guides_grob <- function(guides, position, theme, labels = NULL) {
-<<<<<<< HEAD
   if (!is_guides(guides)) {
-=======
-  if (!is.guides(guides)) {
->>>>>>> 5b0ea0bf
     return(zeroGrob())
   }
   pair <- guides$get_position(position)

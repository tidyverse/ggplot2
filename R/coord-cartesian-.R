#' Cartesian coordinates
#'
#' The Cartesian coordinate system is the most familiar, and common, type of
#' coordinate system. Setting limits on the coordinate system will zoom the
#' plot (like you're looking at it with a magnifying glass), and will not
#' change the underlying data like setting limits on a scale will.
#'
#' @param xlim,ylim Limits for the x and y axes.
#' @param expand If `TRUE`, the default, adds a small expansion factor to
#'   the limits to ensure that data and axes don't overlap. If `FALSE`,
#'   limits are taken exactly from the data or `xlim`/`ylim`.
#' @param default Is this the default coordinate system? If `FALSE` (the default),
#'   then replacing this coordinate system with another one creates a message alerting
#'   the user that the coordinate system is being replaced. If `TRUE`, that warning
#'   is suppressed.
#' @param clip Should drawing be clipped to the extent of the plot panel? A
#'   setting of `"on"` (the default) means yes, and a setting of `"off"`
#'   means no. In most cases, the default of `"on"` should not be changed,
#'   as setting `clip = "off"` can cause unexpected results. It allows
#'   drawing of data points anywhere on the plot, including in the plot margins. If
#'   limits are set via `xlim` and `ylim` and some data points fall outside those
#'   limits, then those data points may show up in places such as the axes, the
#'   legend, the plot title, or the plot margins.
#' @export
#' @examples
#' # There are two ways of zooming the plot display: with scales or
#' # with coordinate systems.  They work in two rather different ways.
#'
#' p <- ggplot(mtcars, aes(disp, wt)) +
#'   geom_point() +
#'   geom_smooth()
#' p
#'
#' # Setting the limits on a scale converts all values outside the range to NA.
#' p + scale_x_continuous(limits = c(325, 500))
#'
#' # Setting the limits on the coordinate system performs a visual zoom.
#' # The data is unchanged, and we just view a small portion of the original
#' # plot. Note how smooth continues past the points visible on this plot.
#' p + coord_cartesian(xlim = c(325, 500))
#'
#' # By default, the same expansion factor is applied as when setting scale
#' # limits. You can set the limits precisely by setting expand = FALSE
#' p + coord_cartesian(xlim = c(325, 500), expand = FALSE)
#'
#' # Similarly, we can use expand = FALSE to turn off expansion with the
#' # default limits
#' p + coord_cartesian(expand = FALSE)
#'
#' # You can see the same thing with this 2d histogram
#' d <- ggplot(diamonds, aes(carat, price)) +
#'   stat_bin_2d(bins = 25, colour = "white")
#' d
#'
#' # When zooming the scale, the we get 25 new bins that are the same
#' # size on the plot, but represent smaller regions of the data space
#' d + scale_x_continuous(limits = c(0, 1))
#'
#' # When zooming the coordinate system, we see a subset of original 50 bins,
#' # displayed bigger
#' d + coord_cartesian(xlim = c(0, 1))
coord_cartesian <- function(xlim = NULL, ylim = NULL, expand = TRUE,
                            default = FALSE, clip = "on") {
  check_coord_limits(xlim)
  check_coord_limits(ylim)
  ggproto(NULL, CoordCartesian,
    limits = list(x = xlim, y = ylim),
    expand = expand,
    default = default,
    clip = clip
  )
}

#' @rdname ggplot2-ggproto
#' @format NULL
#' @usage NULL
#' @export
CoordCartesian <- ggproto("CoordCartesian", Coord,

  is_linear = function() TRUE,
  is_free = function() TRUE,

  distance = function(x, y, panel_params) {
    max_dist <- dist_euclidean(panel_params$x$dimension(), panel_params$y$dimension())
    dist_euclidean(x, y) / max_dist
  },

  range = function(panel_params) {
    list(x = panel_params$x$dimension(), y = panel_params$y$dimension())
  },

  backtransform_range = function(self, panel_params) {
    self$range(panel_params)
  },

  transform = function(data, panel_params) {
    data <- transform_position(data, panel_params$x$rescale, panel_params$y$rescale)
    transform_position(data, squish_infinite, squish_infinite)
  },

  setup_panel_params = function(self, scale_x, scale_y, params = list()) {
    c(
      view_scales_from_scale(scale_x, self$limits$x, self$expand),
      view_scales_from_scale(scale_y, self$limits$y, self$expand)
    )
  },

  render_bg = function(panel_params, theme) {
    guide_grid(
      theme,
      panel_params$x$break_positions_minor(),
      panel_params$x$break_positions(),
      panel_params$y$break_positions_minor(),
      panel_params$y$break_positions()
    )
  },

  render_axis_h = function(panel_params, theme) {
    list(
      top = panel_guides_grob(
        panel_params$guides, position = "top",
        theme = theme, labels = panel_params$draw_labels$top
      ),
      bottom = panel_guides_grob(
        panel_params$guides, position = "bottom",
        theme = theme, labels = panel_params$draw_labels$bottom
      )
    )
  },

  render_axis_v = function(panel_params, theme) {
    list(
      left = panel_guides_grob(
        panel_params$guides, position = "left",
        theme = theme, labels = panel_params$draw_labels$left
        ),
      right = panel_guides_grob(
        panel_params$guides, position = "right",
        theme = theme, labels = panel_params$draw_labels$right
      )
    )
  }
)

view_scales_from_scale <- function(scale, coord_limits = NULL, expand = TRUE) {
  expansion <- default_expansion(scale, expand = expand)
  limits <- scale$get_limits()
  continuous_range <- expand_limits_scale(scale, expansion, limits, coord_limits = coord_limits)
  aesthetic <- scale$aesthetics[1]

  view_scales <- list(
    view_scale_primary(scale, limits, continuous_range),
    sec = view_scale_secondary(scale, limits, continuous_range),
    range = continuous_range
  )
  names(view_scales) <- c(aesthetic, paste0(aesthetic, ".", names(view_scales)[-1]))

  view_scales
}

<<<<<<< HEAD
panel_guides_grob <- function(guides, position, theme, labels = NULL) {
  pair <- guide_for_position(guides, position) %||%
    list(guide = guide_none(), params = NULL)
  pair$params$draw_label <- labels %||% TRUE
  pair$guide$draw(theme, pair$params)
}

guide_for_position <- function(guides, position) {
  params <- guides$params
  has_position <- vapply(
    params, function(p) identical(p$position, position), logical(1)
  )
  if (!any(has_position)) {
    return(NULL)
  }

  # Subset guides and parameters
  guides <- guides$get_guide(has_position)
  params <- params[has_position]
  # Pair up guides with parameters
  pairs <- Map(list, guide = guides, params = params)

  # Early exit, nothing to merge
  if (length(pairs) == 1) {
    return(pairs[[1]])
=======
panel_guides_grob <- function(guides, position, theme) {
  if (!inherits(guides, "Guides")) {
    return(zeroGrob())
>>>>>>> 916dc894
  }
  pair <- guides$get_position(position)
  pair$guide$draw(theme, params = pair$params)
}<|MERGE_RESOLUTION|>--- conflicted
+++ resolved
@@ -158,38 +158,11 @@
   view_scales
 }
 
-<<<<<<< HEAD
 panel_guides_grob <- function(guides, position, theme, labels = NULL) {
-  pair <- guide_for_position(guides, position) %||%
-    list(guide = guide_none(), params = NULL)
-  pair$params$draw_label <- labels %||% TRUE
-  pair$guide$draw(theme, pair$params)
-}
-
-guide_for_position <- function(guides, position) {
-  params <- guides$params
-  has_position <- vapply(
-    params, function(p) identical(p$position, position), logical(1)
-  )
-  if (!any(has_position)) {
-    return(NULL)
-  }
-
-  # Subset guides and parameters
-  guides <- guides$get_guide(has_position)
-  params <- params[has_position]
-  # Pair up guides with parameters
-  pairs <- Map(list, guide = guides, params = params)
-
-  # Early exit, nothing to merge
-  if (length(pairs) == 1) {
-    return(pairs[[1]])
-=======
-panel_guides_grob <- function(guides, position, theme) {
   if (!inherits(guides, "Guides")) {
     return(zeroGrob())
->>>>>>> 916dc894
   }
   pair <- guides$get_position(position)
+  pair$params$draw_label <- labels %||% NULL
   pair$guide$draw(theme, params = pair$params)
 }
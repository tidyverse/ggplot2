--- conflicted
+++ resolved
@@ -97,22 +97,19 @@
 #' @export
 CoordCartesian <- ggproto("CoordCartesian", Coord,
 
-<<<<<<< HEAD
   is_linear = function() {
     TRUE
   },
 
-  is_free = function() {
-    TRUE
-=======
-  is_linear = function() TRUE,
-  is_free = function(self) is.null(self$ratio),
+  is_free = function(self) {
+    is.null(self$ratio)
+  },
+
   aspect = function(self, ranges) {
     if (is.null(self$ratio)) {
       return(NULL)
     }
     diff(ranges$y.range) / diff(ranges$x.range) * self$ratio
->>>>>>> 5ad87369
   },
 
   distance = function(x, y, panel_params) {

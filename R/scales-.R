# Scales object encapsulates multiple scales.
# All input and output done with data.frames to facilitate
# multiple input and output variables

scales_list <- function() {
  ggproto(NULL, ScalesList)
}

ScalesList <- ggproto("ScalesList", NULL,
  scales = NULL,

  find = function(self, aesthetic) {
    vapply(self$scales, function(x) any(aesthetic %in% x$aesthetics), logical(1))
  },

  has_scale = function(self, aesthetic) {
    any(self$find(aesthetic))
  },

  add = function(self, scale) {
    if (is.null(scale)) {
      return()
    }

    prev_aes <- self$find(scale$aesthetics)
    if (any(prev_aes)) {
      # Get only the first aesthetic name in the returned vector -- it can
      # sometimes be c("x", "xmin", "xmax", ....)
      scalename <- self$scales[prev_aes][[1]]$aesthetics[1]
      cli::cli_inform(c(
        "Scale for {.field {scalename}} is already present.",
        "Adding another scale for {.field {scalename}}, which will replace the existing scale."
      ))
    }

    # Remove old scale for this aesthetic (if it exists)
    self$scales <- c(self$scales[!prev_aes], list(scale))
  },

  n = function(self) {
    length(self$scales)
  },

  input = function(self) {
    unlist(lapply(self$scales, "[[", "aesthetics"))
  },

  # This actually makes a descendant of self, which is functionally the same
  # as a actually clone for most purposes.
  clone = function(self) {
    ggproto(NULL, self, scales = lapply(self$scales, function(s) s$clone()))
  },

  non_position_scales = function(self) {
    ggproto(NULL, self, scales = self$scales[!self$find("x") & !self$find("y")])
  },

  get_scales = function(self, output) {
    scale <- self$scales[self$find(output)]
    if (length(scale) == 0) return()
    scale[[1]]
  },

  train_df = function(self, df, drop = FALSE) {
    if (empty(df) || length(self$scales) == 0) {
      return()
    }
    lapply(self$scales, function(scale) scale$train_df(df = df))
  },

  map_df = function(self, df) {
    if (empty(df) || length(self$scales) == 0) {
      return(df)
    }

    mapped <- unlist(lapply(
      self$scales,
      function(scale) scale$map_df(df = df)
    ), recursive = FALSE)

    data_frame0(!!!mapped, df[setdiff(names(df), names(mapped))])
  },

  transform_df = function(self, df) {
    if (empty(df)) {
      return(df)
    }

    # If the scale contains to trans or trans is identity, there is no need
    # to transform anything
    idx_skip <- vapply(self$scales, function(x) {
      transformation <- x$get_transformation()
      has_default_transform(x) &&
<<<<<<< HEAD
        (is.null(x$trans) || identical(x$trans$transform, identity))
=======
        (is.null(transformation) || identical(transformation$transform, identity))
>>>>>>> 0ee63c3f
    }, logical(1L))
    scales <- self$scales[!idx_skip]

    if (length(scales) == 0) {
      return(df)
    }

    transformed <- unlist(lapply(
      scales,
      function(scale) scale$transform_df(df = df)
    ), recursive = FALSE)

    data_frame0(!!!transformed, df[setdiff(names(df), names(transformed))])
  },

  backtransform_df = function(self, df) {
    # NOTE: no need to check empty(df) because it should be already checked
    # before this method is called.

    # If the scale contains to trans or trans is identity, there is no need
    # to transform anything
    idx_skip <- vapply(self$scales, function(x) {
      transformation <- x$get_transformation()
      has_default_transform(x) &&
<<<<<<< HEAD
        (is.null(x$trans) || identical(x$trans$transform, identity))
=======
        (is.null(transformation) || identical(transformation$transform, identity))
>>>>>>> 0ee63c3f
    }, logical(1))
    scales <- self$scales[!idx_skip]

    if (length(scales) == 0) {
      return(df)
    }

    backtransformed <- unlist(lapply(
      scales,
      function(scale) {
        aesthetics <- intersect(scale$aesthetics, names(df))
        if (length(aesthetics) == 0) {
          return()
        }
<<<<<<< HEAD
        lapply(df[aesthetics], scale$trans$inverse)
=======
        inverse <- scale$get_transformation()$inverse
        if (is.null(inverse)) {
          return()
        }
        lapply(df[aesthetics], inverse)
>>>>>>> 0ee63c3f
      }
    ), recursive = FALSE)

    data_frame0(
      !!!backtransformed,
      df[setdiff(names(df), names(backtransformed))]
    )
  },

  # `aesthetics` is a list of aesthetic-variable mappings. The name of each
  # item is the aesthetic, and the value of each item is the variable in data.
  add_defaults = function(self, data, env) {
    new_aesthetics <- setdiff(names(data), self$input())
    # No new aesthetics, so no new scales to add
    if (is.null(new_aesthetics)) {
      return()
    }

    for (aes in new_aesthetics) {
      self$add(find_scale(aes, data[[aes]], env))
    }
  },

  # Add missing but required scales
  # `aesthetics` is a character vector of aesthetics. Typically c("x", "y")
  add_missing = function(self, aesthetics, env) {
    aesthetics <- setdiff(aesthetics, self$input())

    for (aes in aesthetics) {
      scale_name <- paste("scale", aes, "continuous", sep = "_")
      self$add(find_global(scale_name, env, mode = "function")())
    }
  }
)
<|MERGE_RESOLUTION|>--- conflicted
+++ resolved
@@ -91,11 +91,7 @@
     idx_skip <- vapply(self$scales, function(x) {
       transformation <- x$get_transformation()
       has_default_transform(x) &&
-<<<<<<< HEAD
-        (is.null(x$trans) || identical(x$trans$transform, identity))
-=======
         (is.null(transformation) || identical(transformation$transform, identity))
->>>>>>> 0ee63c3f
     }, logical(1L))
     scales <- self$scales[!idx_skip]
 
@@ -120,11 +116,7 @@
     idx_skip <- vapply(self$scales, function(x) {
       transformation <- x$get_transformation()
       has_default_transform(x) &&
-<<<<<<< HEAD
-        (is.null(x$trans) || identical(x$trans$transform, identity))
-=======
         (is.null(transformation) || identical(transformation$transform, identity))
->>>>>>> 0ee63c3f
     }, logical(1))
     scales <- self$scales[!idx_skip]
 
@@ -139,15 +131,11 @@
         if (length(aesthetics) == 0) {
           return()
         }
-<<<<<<< HEAD
-        lapply(df[aesthetics], scale$trans$inverse)
-=======
         inverse <- scale$get_transformation()$inverse
         if (is.null(inverse)) {
           return()
         }
         lapply(df[aesthetics], inverse)
->>>>>>> 0ee63c3f
       }
     ), recursive = FALSE)
 

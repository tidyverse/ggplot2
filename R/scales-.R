# Scales object encapsulates multiple scales.
# All input and output done with data.frames to facilitate
# multiple input and output variables

scales_list <- function() {
  ggproto(NULL, ScalesList)
}

ScalesList <- ggproto("ScalesList", NULL,
  scales = NULL,
  params = list(),

  find = function(self, aesthetic) {
    vapply(self$scales, function(x) any(aesthetic %in% x$aesthetics), logical(1))
  },

  has_scale = function(self, aesthetic) {
    any(self$find(aesthetic))
  },

  add = function(self, scale) {
    if (is.null(scale)) {
      return()
    }
    aes <- intersect(scale$aesthetics, names(self$params))
    for (i in aes) {
      scale <- scale$update(self$params[[aes]])
    }
    prev_aes <- self$find(scale$aesthetics)
    if (any(prev_aes)) {
      # Get only the first aesthetic name in the returned vector -- it can
      # sometimes be c("x", "xmin", "xmax", ....)
      scalename <- self$scales[prev_aes][[1]]$aesthetics[1]
      cli::cli_inform(c(
        "Scale for {.field {scalename}} is already present.",
        "Adding another scale for {.field {scalename}}, which will replace the existing scale."
      ))
    }

    # Remove old scale for this aesthetic (if it exists)
    self$scales <- c(self$scales[!prev_aes], list(scale))
  },

  n = function(self) {
    length(self$scales)
  },

  input = function(self) {
    unlist(lapply(self$scales, "[[", "aesthetics"))
  },

  # This actually makes a descendant of self, which is functionally the same
  # as a actually clone for most purposes.
  clone = function(self) {
    ggproto(NULL, self, scales = lapply(self$scales, function(s) s$clone()))
  },

  non_position_scales = function(self) {
    ggproto(NULL, self, scales = self$scales[!self$find("x") & !self$find("y")])
  },

  get_scales = function(self, output) {
    scale <- self$scales[self$find(output)]
    if (length(scale) == 0) return()
    scale[[1]]
  },

  train_df = function(self, df, drop = FALSE) {
    if (empty(df) || length(self$scales) == 0) {
      return()
    }
    lapply(self$scales, function(scale) scale$train_df(df = df))
  },

  map_df = function(self, df) {
    if (empty(df) || length(self$scales) == 0) {
      return(df)
    }

    mapped <- unlist(lapply(
      self$scales,
      function(scale) scale$map_df(df = df)
    ), recursive = FALSE)

    data_frame0(!!!mapped, df[setdiff(names(df), names(mapped))])
  },

  transform_df = function(self, df) {
    if (empty(df)) {
      return(df)
    }

    # If the scale contains to trans or trans is identity, there is no need
    # to transform anything
    idx_skip <- vapply(self$scales, function(x) {
      transformation <- x$get_transformation()
      has_default_transform(x) &&
        (is.null(transformation) || identical(transformation$transform, identity))
    }, logical(1L))
    scales <- self$scales[!idx_skip]

    if (length(scales) == 0) {
      return(df)
    }

    transformed <- unlist(lapply(
      scales,
      function(scale) scale$transform_df(df = df)
    ), recursive = FALSE)

    data_frame0(!!!transformed, df[setdiff(names(df), names(transformed))])
  },

  backtransform_df = function(self, df) {
    # NOTE: no need to check empty(df) because it should be already checked
    # before this method is called.

    # If the scale contains to trans or trans is identity, there is no need
    # to transform anything
    idx_skip <- vapply(self$scales, function(x) {
      transformation <- x$get_transformation()
      has_default_transform(x) &&
        (is.null(transformation) || identical(transformation$transform, identity))
    }, logical(1))
    scales <- self$scales[!idx_skip]

    if (length(scales) == 0) {
      return(df)
    }

    backtransformed <- unlist(lapply(
      scales,
      function(scale) {
        aesthetics <- intersect(scale$aesthetics, names(df))
        if (length(aesthetics) == 0) {
          return()
        }
        inverse <- scale$get_transformation()$inverse
        if (is.null(inverse)) {
          return()
        }
        lapply(df[aesthetics], inverse)
      }
    ), recursive = FALSE)

    data_frame0(
      !!!backtransformed,
      df[setdiff(names(df), names(backtransformed))]
    )
  },

  # `aesthetics` is a list of aesthetic-variable mappings. The name of each
  # item is the aesthetic, and the value of each item is the variable in data.
  add_defaults = function(self, data, env) {
    new_aesthetics <- setdiff(names(data), self$input())
    # No new aesthetics, so no new scales to add
    if (is.null(new_aesthetics)) {
      return()
    }


    for (aes in new_aesthetics) {
      self$add(find_scale(aes, data[[aes]], env))
    }
  },

  # Add missing but required scales
  # `aesthetics` is a character vector of aesthetics. Typically c("x", "y")
  add_missing = function(self, aesthetics, env) {
    aesthetics <- setdiff(aesthetics, self$input())

    for (aes in aesthetics) {
      scale_name <- paste("scale", aes, "continuous", sep = "_")
      self$add(find_global(scale_name, env, mode = "function")())
    }
  },

<<<<<<< HEAD
  add_params = function(self, aesthetic, params = NULL) {
    if (is.null(params) || is.null(aesthetic)) {
      return()
    }
    index <- which(self$find(aesthetic))
    if (length(index) > 0) {
      for (i in index) {
        self$scales[[i]] <- self$scales[[i]]$update(params)
      }
    } else {
      for (i in aesthetic) {
        self$params[[i]] <- defaults(params, self$params[[i]])
      }
=======
  set_palettes = function(self, theme) {
    for (scale in self$scales) {
      if (!is.null(scale$palette)) {
        next
      }

      # Resolve palette theme setting for this scale
      type <- if (scale$is_discrete()) "discrete" else "continuous"
      elem <- paste0("palette.", scale$aesthetics, ".", type)
      elem <- compact(lapply(elem, calc_element, theme))[1][[1]]

      # Resolve the palette itself
      elem <- elem %||% fallback_palette(scale)
      palette <- switch(
        type,
        discrete   = as_discrete_pal(elem),
        continuous = as_continuous_pal(elem)
      )
      if (!is.function(palette)) {
        cli::cli_warn(
          "Failed to find palette for {.field {scale$aesthetics[1]}} scale."
        )
      }

      # Set palette to scale
      # Note: while direct assignment is not ideal, we've already cloned the
      # scale at the beginning of the plot build method, so it doesn't affect
      # other plots
      scale$palette <- palette
      invisible()
>>>>>>> 1bfb3c9b
    }
  }
)
<|MERGE_RESOLUTION|>--- conflicted
+++ resolved
@@ -175,7 +175,6 @@
     }
   },
 
-<<<<<<< HEAD
   add_params = function(self, aesthetic, params = NULL) {
     if (is.null(params) || is.null(aesthetic)) {
       return()
@@ -189,7 +188,9 @@
       for (i in aesthetic) {
         self$params[[i]] <- defaults(params, self$params[[i]])
       }
-=======
+    }
+  },
+
   set_palettes = function(self, theme) {
     for (scale in self$scales) {
       if (!is.null(scale$palette)) {
@@ -220,7 +221,6 @@
       # other plots
       scale$palette <- palette
       invisible()
->>>>>>> 1bfb3c9b
     }
   }
 )

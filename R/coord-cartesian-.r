#' Cartesian coordinates
#'
#' The Cartesian coordinate system is the most familiar, and common, type of
#' coordinate system. Setting limits on the coordinate system will zoom the
#' plot (like you're looking at it with a magnifying glass), and will not
#' change the underlying data like setting limits on a scale will.
#'
#' @param xlim,ylim Limits for the x and y axes.
#' @param expand If `TRUE`, the default, adds a small expansion factor to
#'   the limits to ensure that data and axes don't overlap. If `FALSE`,
#'   limits are taken exactly from the data or `xlim`/`ylim`.
#' @param default Is this the default coordinate system? If `FALSE` (the default),
#'   then replacing this coordinate system with another one creates a message alerting
#'   the user that the coordinate system is being replaced. If `TRUE`, that warning
#'   is suppressed.
#' @param clip Should drawing be clipped to the extent of the plot panel? A
#'   setting of `"on"` (the default) means yes, and a setting of `"off"`
#'   means no. In most cases, the default of `"on"` should not be changed,
#'   as setting `clip = "off"` can cause unexpected results. It allows
#'   drawing of data points anywhere on the plot, including in the plot margins. If
#'   limits are set via `xlim` and `ylim` and some data points fall outside those
#'   limits, then those data points may show up in places such as the axes, the
#'   legend, the plot title, or the plot margins.
#' @export
#' @examples
#' # There are two ways of zooming the plot display: with scales or
#' # with coordinate systems.  They work in two rather different ways.
#'
#' p <- ggplot(mtcars, aes(disp, wt)) +
#'   geom_point() +
#'   geom_smooth()
#' p
#'
#' # Setting the limits on a scale converts all values outside the range to NA.
#' p + scale_x_continuous(limits = c(325, 500))
#'
#' # Setting the limits on the coordinate system performs a visual zoom.
#' # The data is unchanged, and we just view a small portion of the original
#' # plot. Note how smooth continues past the points visible on this plot.
#' p + coord_cartesian(xlim = c(325, 500))
#'
#' # By default, the same expansion factor is applied as when setting scale
#' # limits. You can set the limits precisely by setting expand = FALSE
#' p + coord_cartesian(xlim = c(325, 500), expand = FALSE)
#'
#' # Simiarly, we can use expand = FALSE to turn off expansion with the
#' # default limits
#' p + coord_cartesian(expand = FALSE)
#'
#' # You can see the same thing with this 2d histogram
#' d <- ggplot(diamonds, aes(carat, price)) +
#'   stat_bin2d(bins = 25, colour = "white")
#' d
#'
#' # When zooming the scale, the we get 25 new bins that are the same
#' # size on the plot, but represent smaller regions of the data space
#' d + scale_x_continuous(limits = c(0, 1))
#'
#' # When zooming the coordinate system, we see a subset of original 50 bins,
#' # displayed bigger
#' d + coord_cartesian(xlim = c(0, 1))
coord_cartesian <- function(xlim = NULL, ylim = NULL, expand = TRUE,
                            default = FALSE, clip = "on") {
  ggproto(NULL, CoordCartesian,
    limits = list(x = xlim, y = ylim),
    expand = expand,
    default = default,
    clip = clip
  )
}

#' @rdname ggplot2-ggproto
#' @format NULL
#' @usage NULL
#' @export
CoordCartesian <- ggproto("CoordCartesian", Coord,

  is_linear = function() TRUE,
  is_free = function() TRUE,

  distance = function(x, y, panel_params) {
    max_dist <- dist_euclidean(panel_params$x$dimension(), panel_params$y$dimension())
    dist_euclidean(x, y) / max_dist
  },

  range = function(panel_params) {
    list(x = panel_params$x$dimension(), y = panel_params$y$dimension())
  },

  backtransform_range = function(self, panel_params) {
    self$range(panel_params)
  },

  transform = function(data, panel_params) {
    data <- transform_position(data, panel_params$x$rescale, panel_params$y$rescale)
    transform_position(data, squish_infinite, squish_infinite)
  },

  setup_panel_params = function(self, scale_x, scale_y, params = list()) {
    c(
      view_scales_from_scale(scale_x, self$limits$x, self$expand),
      view_scales_from_scale(scale_y, self$limits$y, self$expand)
    )
  },

<<<<<<< HEAD
  setup_panel_guides = function(self, panel_params, guides, params = list()) {
    aesthetics <- c("x", "y", "x.sec", "y.sec")
    names(aesthetics) <- aesthetics

    # resolve the specified guide from the scale and/or guides
    guides <- lapply(aesthetics, function(aesthetic) {
      resolve_guide(
        aesthetic,
        panel_params[[aesthetic]],
        guides,
        default = guide_axis(),
        null = guide_none()
      )
    })

    # resolve the guide definition as a "Guide"
    guides <- lapply(guides, validate_guide)

    # if there is an "position" specification in the scale, pass this on to the guide
    # ideally, this should be specified in the guide
    guides <- lapply(aesthetics, function(aesthetic) {
      guide <- guides[[aesthetic]]
      scale <- panel_params[[aesthetic]]
      # position could be NULL here for an empty scale

      guide$set_position(scale$position)
      guide
    })

    panel_params$guides <- guides
    panel_params
  },

  train_panel_guides = function(self, panel_params, layers, default_mapping, params = list()) {
    aesthetics <- c("x", "y", "x.sec", "y.sec")
    names(aesthetics) <- aesthetics

    panel_params$guides <- lapply(aesthetics, function(aesthetic) {
      axis <- substr(aesthetic, 1, 1)
      guide <- panel_params$guides[[aesthetic]]
      guide$train(panel_params[[aesthetic]])
      guide$transform(self, panel_params)
      guide$geom(layers, default_mapping)

      guide
    })

    panel_params
  },

  labels = function(self, labels, panel_params) {
    positions_x <- c("top", "bottom")
    positions_y <- c("left", "right")

    list(
      x = lapply(c(1, 2), function(i) {
        panel_guide_label(
          panel_params$guides,
          position = positions_x[[i]],
          default_label = labels$x[[i]]
        )
      }),
      y = lapply(c(1, 2), function(i) {
        panel_guide_label(
          panel_params$guides,
          position = positions_y[[i]],
          default_label = labels$y[[i]])
      })
    )
  },

=======
>>>>>>> 7ddb6d91
  render_bg = function(panel_params, theme) {
    guide_grid(
      theme,
      panel_params$x$break_positions_minor(),
      panel_params$x$break_positions(),
      panel_params$y$break_positions_minor(),
      panel_params$y$break_positions()
    )
  },

  render_axis_h = function(panel_params, theme) {
    list(
      top = panel_guides_grob(panel_params$guides, position = "top", theme = theme),
      bottom = panel_guides_grob(panel_params$guides, position = "bottom", theme = theme)
    )
  },

  render_axis_v = function(panel_params, theme) {
    list(
      left = panel_guides_grob(panel_params$guides, position = "left", theme = theme),
      right = panel_guides_grob(panel_params$guides, position = "right", theme = theme)
    )
  }
)

view_scales_from_scale <- function(scale, coord_limits = NULL, expand = TRUE) {
  expansion <- default_expansion(scale, expand = expand)
  limits <- scale$get_limits()
  continuous_range <- expand_limits_scale(scale, expansion, limits, coord_limits = coord_limits)
  aesthetic <- scale$aesthetics[1]

  view_scales <- list(
    view_scale_primary(scale, limits, continuous_range),
    sec = view_scale_secondary(scale, limits, continuous_range),
    range = continuous_range
  )
  names(view_scales) <- c(aesthetic, paste0(aesthetic, ".", names(view_scales)[-1]))

  view_scales
}

panel_guide_label <- function(guides, position, default_label) {
<<<<<<< HEAD
  guide <- guide_for_position(guides, position) %||% guide_none(title = NULL)
  guide$params$title %|W|% default_label
=======
  guide <- guide_for_position(guides, position) %||% guide_none(title = waiver())
  guide$title %|W|% default_label
>>>>>>> 7ddb6d91
}

panel_guides_grob <- function(guides, position, theme) {
  guide <- guide_for_position(guides, position) %||% guide_none()
  guide$draw(theme)
}

guide_for_position <- function(guides, position) {
  has_position <- vapply(
    guides,
    function(guide) identical(guide$params$position, position),
    logical(1)
  )

  guides <- guides[has_position]
  guides_order <- vapply(guides, function(guide) {
    as.numeric(guide$params$order)
  }, numeric(1))
  Reduce(function(old, new) {old$merge(new)}, guides[order(guides_order)])
}<|MERGE_RESOLUTION|>--- conflicted
+++ resolved
@@ -103,80 +103,6 @@
     )
   },
 
-<<<<<<< HEAD
-  setup_panel_guides = function(self, panel_params, guides, params = list()) {
-    aesthetics <- c("x", "y", "x.sec", "y.sec")
-    names(aesthetics) <- aesthetics
-
-    # resolve the specified guide from the scale and/or guides
-    guides <- lapply(aesthetics, function(aesthetic) {
-      resolve_guide(
-        aesthetic,
-        panel_params[[aesthetic]],
-        guides,
-        default = guide_axis(),
-        null = guide_none()
-      )
-    })
-
-    # resolve the guide definition as a "Guide"
-    guides <- lapply(guides, validate_guide)
-
-    # if there is an "position" specification in the scale, pass this on to the guide
-    # ideally, this should be specified in the guide
-    guides <- lapply(aesthetics, function(aesthetic) {
-      guide <- guides[[aesthetic]]
-      scale <- panel_params[[aesthetic]]
-      # position could be NULL here for an empty scale
-
-      guide$set_position(scale$position)
-      guide
-    })
-
-    panel_params$guides <- guides
-    panel_params
-  },
-
-  train_panel_guides = function(self, panel_params, layers, default_mapping, params = list()) {
-    aesthetics <- c("x", "y", "x.sec", "y.sec")
-    names(aesthetics) <- aesthetics
-
-    panel_params$guides <- lapply(aesthetics, function(aesthetic) {
-      axis <- substr(aesthetic, 1, 1)
-      guide <- panel_params$guides[[aesthetic]]
-      guide$train(panel_params[[aesthetic]])
-      guide$transform(self, panel_params)
-      guide$geom(layers, default_mapping)
-
-      guide
-    })
-
-    panel_params
-  },
-
-  labels = function(self, labels, panel_params) {
-    positions_x <- c("top", "bottom")
-    positions_y <- c("left", "right")
-
-    list(
-      x = lapply(c(1, 2), function(i) {
-        panel_guide_label(
-          panel_params$guides,
-          position = positions_x[[i]],
-          default_label = labels$x[[i]]
-        )
-      }),
-      y = lapply(c(1, 2), function(i) {
-        panel_guide_label(
-          panel_params$guides,
-          position = positions_y[[i]],
-          default_label = labels$y[[i]])
-      })
-    )
-  },
-
-=======
->>>>>>> 7ddb6d91
   render_bg = function(panel_params, theme) {
     guide_grid(
       theme,
@@ -219,13 +145,8 @@
 }
 
 panel_guide_label <- function(guides, position, default_label) {
-<<<<<<< HEAD
-  guide <- guide_for_position(guides, position) %||% guide_none(title = NULL)
+  guide <- guide_for_position(guides, position) %||% guide_none(title = waiver())
   guide$params$title %|W|% default_label
-=======
-  guide <- guide_for_position(guides, position) %||% guide_none(title = waiver())
-  guide$title %|W|% default_label
->>>>>>> 7ddb6d91
 }
 
 panel_guides_grob <- function(guides, position, theme) {

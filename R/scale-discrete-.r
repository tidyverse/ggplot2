--- conflicted
+++ resolved
@@ -110,13 +110,6 @@
     self$range_c$reset()
   },
 
-<<<<<<< HEAD
-#' @export
-scale_dimension.position_d <- function(scale, expand = c(0, 0)) {
-  disc_range <- c(1, length(scale_limits(scale)))
-  disc <- expand_range(disc_range, 0, expand[2], 1)
-  cont <- expand_range(scale$range_c$range, expand[1], 0, expand[2])
-=======
   map = function(self, x, limits = self$get_limits()) {
     if (is.discrete(x)) {
       seq_along(limits)[match(as.character(x), limits)]
@@ -124,7 +117,6 @@
       x
     }
   },
->>>>>>> eea7fcdb
 
   dimension = function(self, expand = c(0, 0)) {
     disc_range <- c(1, length(self$get_limits()))

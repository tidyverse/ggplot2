#' Ribbons and area plots
#'
#' For each x value, `geom_ribbon()` displays a y interval defined
#' by `ymin` and `ymax`. `geom_area()` is a special case of
#' `geom_ribbon`, where the `ymin` is fixed to 0 and `y` is used instead
#' of `ymax`.
#'
#' An area plot is the continuous analogue of a stacked bar chart (see
#' [geom_bar()]), and can be used to show how composition of the
#' whole varies over the range of x. Choosing the order in which different
#' components is stacked is very important, as it becomes increasing hard to
#' see the individual pattern as you move up the stack. See
#' [position_stack()] for the details of stacking algorithm.
#'
#' @eval rd_orientation()
#'
#' @eval rd_aesthetics("geom", "ribbon")
#' @seealso
#'   [geom_bar()] for discrete intervals (bars),
#'   [geom_linerange()] for discrete intervals (lines),
#'   [geom_polygon()] for general polygons
#' @inheritParams layer
#' @inheritParams geom_bar
#' @export
#' @examples
#' # Generate data
#' huron <- data.frame(year = 1875:1972, level = as.vector(LakeHuron))
#' h <- ggplot(huron, aes(year))
#'
#' h + geom_ribbon(aes(ymin=0, ymax=level))
#' h + geom_area(aes(y = level))
#'
#' # Orientation cannot be deduced by mapping, so must be given explicitly for
#' # flipped orientation
#' h + geom_area(aes(x = level, y = year), orientation = "y")
#'
#' # Add aesthetic mappings
#' h +
#'   geom_ribbon(aes(ymin = level - 1, ymax = level + 1), fill = "grey70") +
#'   geom_line(aes(y = level))
geom_ribbon <- function(mapping = NULL, data = NULL,
                        stat = "identity", position = "identity",
                        ...,
                        na.rm = FALSE,
                        orientation = NA,
                        show.legend = NA,
                        inherit.aes = TRUE) {
  layer(
    data = data,
    mapping = mapping,
    stat = stat,
    geom = GeomRibbon,
    position = position,
    show.legend = show.legend,
    inherit.aes = inherit.aes,
    params = list(
      na.rm = na.rm,
      orientation = orientation,
      ...
    )
  )
}

#' @rdname ggplot2-ggproto
#' @format NULL
#' @usage NULL
#' @export
GeomRibbon <- ggproto("GeomRibbon", Geom,
  default_aes = aes(colour = NA, fill = "grey20", size = 0.5, linetype = 1,
    alpha = NA),

  required_aes = c("x|y", "ymin|xmin", "ymax|xmax"),

  setup_params = function(data, params) {
    params$flipped_aes <- has_flipped_aes(data, params, range_is_orthogonal = TRUE)
    params
  },

  extra_params = c("na.rm", "orientation"),

  setup_data = function(data, params) {
    data$flipped_aes <- params$flipped_aes
    data <- flip_data(data, params$flipped_aes)

    if (is.null(data$ymin) && is.null(data$ymax)) {
<<<<<<< HEAD
      abort("Either ymin or ymax must be given as an aesthetic.")
=======
      stop("Either ", flipped_names(params$flipped_aes)$ymin, " or ",
           flipped_names(params$flipped_aes)$ymax, " must be given as an aesthetic.", call. = FALSE)
>>>>>>> fc600512
    }
    data <- data[order(data$PANEL, data$group, data$x), , drop = FALSE]
    data$y <- data$ymin %||% data$ymax
    flip_data(data, params$flipped_aes)
  },

  draw_key = draw_key_polygon,

  handle_na = function(data, params) {
    data
  },

  draw_group = function(data, panel_params, coord, na.rm = FALSE, flipped_aes = FALSE) {
    data <- flip_data(data, flipped_aes)
    if (na.rm) data <- data[stats::complete.cases(data[c("x", "ymin", "ymax")]), ]
    data <- data[order(data$group), ]

    # Check that aesthetics are constant
    aes <- unique(data[c("colour", "fill", "size", "linetype", "alpha")])
    if (nrow(aes) > 1) {
      abort("Aesthetics can not vary with a ribbon")
    }
    aes <- as.list(aes)

    # Instead of removing NA values from the data and plotting a single
    # polygon, we want to "stop" plotting the polygon whenever we're
    # missing values and "start" a new polygon as soon as we have new
    # values.  We do this by creating an id vector for polygonGrob that
    # has distinct polygon numbers for sequences of non-NA values and NA
    # for NA values in the original data.  Example: c(NA, 2, 2, 2, NA, NA,
    # 4, 4, 4, NA)
    missing_pos <- !stats::complete.cases(data[c("x", "ymin", "ymax")])
    ids <- cumsum(missing_pos) + 1
    ids[missing_pos] <- NA

    data <- unclass(data) #for faster indexing
    positions <- new_data_frame(list(
      x = c(data$x, rev(data$x)),
      y = c(data$ymax, rev(data$ymin)),
      id = c(ids, rev(ids))
    ))

    positions <- flip_data(positions, flipped_aes)

    munched <- coord_munch(coord, positions, panel_params)

    ggname("geom_ribbon", polygonGrob(
      munched$x, munched$y, id = munched$id,
      default.units = "native",
      gp = gpar(
        fill = alpha(aes$fill, aes$alpha),
        col = aes$colour,
        lwd = aes$size * .pt,
        lty = aes$linetype)
    ))
  }
)

#' @rdname geom_ribbon
#' @export
geom_area <- function(mapping = NULL, data = NULL, stat = "identity",
                      position = "stack", na.rm = FALSE, orientation = NA,
                      show.legend = NA, inherit.aes = TRUE, ...) {
  layer(
    data = data,
    mapping = mapping,
    stat = stat,
    geom = GeomArea,
    position = position,
    show.legend = show.legend,
    inherit.aes = inherit.aes,
    params = list(
      na.rm = na.rm,
      orientation = orientation,
      ...
    )
  )
}

#' @rdname ggplot2-ggproto
#' @format NULL
#' @usage NULL
#' @export
GeomArea <- ggproto("GeomArea", GeomRibbon,
  default_aes = aes(colour = NA, fill = "grey20", size = 0.5, linetype = 1,
    alpha = NA),

  required_aes = c("x", "y"),

  setup_params = function(data, params) {
    params$flipped_aes <- has_flipped_aes(data, params, ambiguous = TRUE)
    params
  },

  setup_data = function(data, params) {
    data$flipped_aes <- params$flipped_aes
    data <- flip_data(data, params$flipped_aes)
    data <- transform(data[order(data$PANEL, data$group, data$x), ], ymin = 0, ymax = y)
    flip_data(data, params$flipped_aes)
  }
)<|MERGE_RESOLUTION|>--- conflicted
+++ resolved
@@ -83,12 +83,8 @@
     data <- flip_data(data, params$flipped_aes)
 
     if (is.null(data$ymin) && is.null(data$ymax)) {
-<<<<<<< HEAD
-      abort("Either ymin or ymax must be given as an aesthetic.")
-=======
-      stop("Either ", flipped_names(params$flipped_aes)$ymin, " or ",
-           flipped_names(params$flipped_aes)$ymax, " must be given as an aesthetic.", call. = FALSE)
->>>>>>> fc600512
+      abort(glue("Either ", flipped_names(params$flipped_aes)$ymin, " or ",
+           flipped_names(params$flipped_aes)$ymax, " must be given as an aesthetic."))
     }
     data <- data[order(data$PANEL, data$group, data$x), , drop = FALSE]
     data$y <- data$ymin %||% data$ymax

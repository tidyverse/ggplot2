--- conflicted
+++ resolved
@@ -111,11 +111,7 @@
     data <- data[order(data$group), ]
 
     # Check that aesthetics are constant
-<<<<<<< HEAD
     aes <- unique0(data[c("colour", "fill", "size", "linetype", "alpha")])
-=======
-    aes <- unique(data[c("colour", "fill", "linewidth", "linetype", "alpha")])
->>>>>>> e2d704e8
     if (nrow(aes) > 1) {
       cli::cli_abort("Aesthetics can not vary along a ribbon")
     }

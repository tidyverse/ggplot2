#' Create a new ggproto object
#'
#' Construct a new object with `ggproto()`, test with `is_ggproto()`,
#' and access parent methods/fields with `ggproto_parent()`.
#'
#' ggproto implements a protype based OO system which blurs the lines between
#' classes and instances. It is inspired by the proto package, but it has some
#' important differences. Notably, it cleanly supports cross-package
#' inheritance, and has faster performance.
#'
#' In most cases, creating a new OO system to be used by a single package is
#' not a good idea. However, it was the least-bad solution for ggplot2 because
#' it required the fewest changes to an already complex code base.
#'
#' @section Calling methods:
#' ggproto methods can take an optional `self` argument: if it is present,
#' it is a regular method; if it's absent, it's a "static" method (i.e. it
#' doesn't use any fields).
#'
#' Imagine you have a ggproto object `Adder`, which has a
#' method `addx = function(self, n) n + self$x`. Then, to call this
#' function, you would use `Adder$addx(10)` -- the `self` is passed
#' in automatically by the wrapper function. `self` be located anywhere
#' in the function signature, although customarily it comes first.
#'
#' @section Calling methods in a parent:
#' To explicitly call a methods in a parent, use
#' `ggproto_parent(Parent, self)`.
#'
#' @section Working with ggproto classes:
#' The ggproto objects constructed are build on top of environments, which has
#' some ramifications. Environments do not follow the 'copy on modify' semantics
#' one might be accustomed to in regular objects. Instead they have
#' ['modify in place'](https://adv-r.hadley.nz/names-values.html#env-modify)
#' semantics.
#'
#' @param _class Class name to assign to the object. This is stored as the class
#'   attribute of the object. This is optional: if `NULL` (the default),
#'   no class name will be added to the object.
#' @param _inherit ggproto object to inherit from. If `NULL`, don't
#'   inherit from any object.
#' @param ... A list of named members in the ggproto object. These can be
#'   functions that become methods of the class or regular objects.
#' @seealso
#' The `r link_book("ggproto introduction section", "internals#sec-ggproto")`
#' @export
#' @examples
#' Adder <- ggproto("Adder",
#'   x = 0,
#'   add = function(self, n) {
#'     self$x <- self$x + n
#'     self$x
#'   }
#'  )
#' is_ggproto(Adder)
#'
#' Adder$add(10)
#' Adder$add(10)
#'
#' Doubler <- ggproto("Doubler", Adder,
#'   add = function(self, n) {
#'     ggproto_parent(Adder, self)$add(n * 2)
#'   }
#' )
#' Doubler$x
#' Doubler$add(10)
ggproto <- function(`_class` = NULL, `_inherit` = NULL, ...) {
  e <- new.env(parent = emptyenv())

  members <- list2(...)
  if (length(members) != sum(nzchar(names(members)))) {
    cli::cli_abort("All members of a {.cls ggproto} object must be named.")
  }

  # R <3.1.2 will error when list2env() is given an empty list, so we need to
  # check length. https://github.com/tidyverse/ggplot2/issues/1444
  if (length(members) > 0) {
    list2env(members, envir = e)
  }

  # Dynamically capture parent: this is necessary in order to avoid
  # capturing the parent at package build time.
  `_inherit` <- substitute(`_inherit`)
  env <- parent.frame()
  find_super <- function() {
    eval(`_inherit`, env, NULL)
  }

  super <- find_super()
  if (!is.null(super)) {
    check_object(super, is_ggproto, "a {.cls ggproto} object", arg = "_inherit")
    e$super <- find_super
    class(e) <- c(`_class`, class(super))
  } else {
    class(e) <- c(`_class`, "ggproto", "gg")
  }

  e
}

#' @export
#' @rdname is_tests
is.ggproto <- function(x) inherits(x, "ggproto")

#' @export
#' @rdname ggproto
#' @param parent,self Access parent class `parent` of object `self`.
ggproto_parent <- function(parent, self) {
  structure(list(parent = parent, self = self), class = "ggproto_parent")
}

<<<<<<< HEAD
#' @export
#' @rdname is_tests
is_ggproto <- function(x) inherits(x, "ggproto")

#' @export
#' @rdname is_tests
#' @usage is.ggproto(x) # Deprecated
is.ggproto <- function(x) {
  deprecate_soft0("3.5.2", "is.ggproto()", "is_ggproto()")
  is_ggproto(x)
}

=======
>>>>>>> 5b0ea0bf
fetch_ggproto <- function(x, name) {
  res <- NULL

  val <- .subset2(x, name)
  # The is.null check is an optimization for a common case; exists() also
  # catches the case where the value exists but has a NULL value.
  if (!is.null(val) || exists(name, envir = x, inherits = FALSE)) {
    res <- val
  } else {
    # If not found here, recurse into super environments
    super <- .subset2(x, "super")
    if (is.null(super)) {
      # no super class
    } else if (is.function(super)) {
      res <- fetch_ggproto(super(), name)
    } else {
      cli::cli_abort(c(
        "{class(x)[[1]]} was built with an incompatible version of ggproto.",
        "i" = "Please reinstall the package that provides this extension."
      ))
    }
  }

  res
}

#' @importFrom utils .DollarNames
#' @export
.DollarNames.ggproto <- function(x, pattern = "") {
  methods <- ls(envir = x)
  if ("super" %in% methods) {
    methods <- setdiff(methods, "super")
    methods <- union(methods, Recall(x$super()))
  }

  if (identical(pattern, "")) {
    methods
  } else {
    grep(pattern, methods, value = TRUE)
  }

}

#' @export
`$.ggproto` <- function(x, name) {
  res <- fetch_ggproto(x, name)
  if (!is.function(res)) {
    return(res)
  }

  make_proto_method(x, res, name)
}

#' @export
`$.ggproto_parent` <- function(x, name) {
  res <- fetch_ggproto(.subset2(x, "parent"), name)
  if (!is.function(res)) {
    return(res)
  }

  make_proto_method(.subset2(x, "self"), res, name)
}

make_proto_method <- function(self, f, name) {
  args <- formals(f)
  # is.null is a fast path for a common case; the %in% check is slower but also
  # catches the case where there's a `self = NULL` argument.
  has_self  <- !is.null(args[["self"]]) || "self"  %in% names(args)

  # We assign the method with its correct name and construct a call to it to
  # make errors reported as coming from the method name rather than `f()`
  assign(name, f, envir = environment())
  args <- list(quote(...))
  if (has_self) {
    args$self <- quote(self)
  }
  fun <- inject(function(...) !!call2(name, !!!args))

  class(fun) <- "ggproto_method"
  fun
}

#' @export
`[[.ggproto` <- `$.ggproto`

#' Convert a ggproto object to a list
#'
#' This will not include the object's `super` member.
#'
#' @param x A ggproto object to convert to a list.
#' @param inherit If `TRUE` (the default), flatten all inherited items into
#'   the returned list. If `FALSE`, do not include any inherited items.
#' @inheritDotParams base::as.list.environment -x
#' @export
#' @keywords internal
as.list.ggproto <- function(x, inherit = TRUE, ...) {
  res <- list()

  if (inherit) {
    if (is.function(x$super)) {
      res <- as.list(x$super())
    }
  }

  current <- as.list.environment(x, ...)
  res[names(current)] <- current
  res$super <- NULL
  res
}


#' Format or print a ggproto object
#'
#' If a ggproto object has a `$print` method, this will call that method.
#' Otherwise, it will print out the members of the object, and optionally, the
#' members of the inherited objects.
#'
#' @param x A ggproto object to print.
#' @param flat If `TRUE` (the default), show a flattened list of all local
#'   and inherited members. If `FALSE`, show the inheritance hierarchy.
#' @param ... If the ggproto object has a `print` method, further arguments
#'   will be passed to it. Otherwise, these arguments are unused.
#'
#' @export
#' @examples
#' Dog <- ggproto(
#'   print = function(self, n) {
#'     cat("Woof!\n")
#'   }
#'  )
#' Dog
#' cat(format(Dog), "\n")
print.ggproto <- function(x, ..., flat = TRUE) {
  if (is.function(x$print)) {
    x$print(...)

  } else {
    cat(format(x, flat = flat), "\n", sep = "")
    invisible(x)
  }
}


#' @export
#' @rdname print.ggproto
format.ggproto <-  function(x, ..., flat = TRUE) {
  classes_str <- function(obj) {
    classes <- setdiff(class(obj), "ggproto")
    if (length(classes) == 0)
      return("")
    paste0(": Class ", paste(classes, collapse = ', '))
  }

  # Get a flat list if requested
  if (flat) {
    objs <- as.list(x, inherit = TRUE)
  } else {
    objs <- x
  }

  str <- paste0(
    "<ggproto object", classes_str(x), ">\n",
    indent(object_summaries(objs, flat = flat), 4)
  )

  if (flat && is.function(x$super)) {
    str <- paste0(
      str, "\n",
      indent(
        paste0("super: ", " <ggproto object", classes_str(x$super()), ">"),
        4
      )
    )
  }

  str
}

# Return a summary string of the items of a list or environment
# x must be a list or environment
object_summaries <- function(x, exclude = NULL, flat = TRUE) {
  if (length(x) == 0)
    return(NULL)

  if (is.list(x))
    obj_names <- sort(names(x))
  else if (is.environment(x))
    obj_names <- ls(x, all.names = TRUE)

  obj_names <- setdiff(obj_names, exclude)

  values <- vapply(obj_names, function(name) {
    obj <- x[[name]]
    if (is.function(obj)) "function"
    else if (is_ggproto(obj)) format(obj, flat = flat)
    else if (is.environment(obj)) "environment"
    else if (is.null(obj)) "NULL"
    else if (is.atomic(obj)) trim(paste(as.character(obj), collapse = " "))
    else paste(class(obj), collapse = ", ")
  }, FUN.VALUE = character(1))

  paste0(obj_names, ": ", values, sep = "", collapse = "\n")
}

# Given a string, indent every line by some number of spaces.
# The exception is to not add spaces after a trailing \n.
indent <- function(str, indent = 0) {
  gsub("(\\n|^)(?!$)",
    paste0("\\1", paste(rep(" ", indent), collapse = "")),
    str,
    perl = TRUE
  )
}

# Trim a string to n characters; if it's longer than n, add " ..." to the end
trim <- function(str, n = 60) {
  if (nchar(str) > n) paste(substr(str, 1, 56), "...")
  else str
}

#' @export
print.ggproto_method <- function(x, ...) {
  cat(format(x), sep = "")
}

#' @export
format.ggproto_method <- function(x, ...) {

  # Given a function, return a string from srcref if present. If not present,
  # paste the deparsed lines of code together.
  format_fun <- function(fn) {
    srcref <- attr(fn, "srcref", exact = TRUE)
    if (is.null(srcref))
      return(paste(format(fn), collapse = "\n"))

    paste(as.character(srcref), collapse = "\n")
  }

  x <- unclass(x)
  paste0(
    "<ggproto method>",
    "\n  <Wrapper function>\n    ", format_fun(x),
    "\n\n  <Inner function (f)>\n    ", format_fun(environment(x)$f)
  )
}

# proto2 TODO: better way of getting formals for self$draw
ggproto_formals <- function(x) formals(environment(x)$f)

#' Debug wrapper for ggproto methods
#'
#' @param method A ggproto method or function to debug.
#' @param debug One of the following:
#'  * `"once"` for invoking `debugonce()` (default).
#'  * `"always"` for invoking `debug()`.
#'  * `"never"` for invoking `undebug()`.
#' @param ... Arguments passed to the function invoked by the `debug` argument.
#'
#' @return `NULL`, this function is called for its side-effects.
#' @noRd
#'
#' @examples
#' p <- ggplot(mpg, aes(displ, hwy)) +
#'   geom_point()
#'
#' if (interactive()) {
#'   ggproto_debug(GeomPoint$draw_panel)
#' }
#'
#' p
ggproto_debug <- function(method, debug = c("once", "always", "never"), ...) {
  if (inherits(method, "ggproto_method")) {
    method <- environment(method)$f
  }
  check_function(method)
  switch(
    arg_match0(debug, c("once", "always", "never")),
    once   = debugonce(method, ...),
    always = debug(method, ...),
    never  = undebug(method, ...)
  )
}
<|MERGE_RESOLUTION|>--- conflicted
+++ resolved
@@ -99,17 +99,12 @@
 }
 
 #' @export
-#' @rdname is_tests
-is.ggproto <- function(x) inherits(x, "ggproto")
-
-#' @export
 #' @rdname ggproto
 #' @param parent,self Access parent class `parent` of object `self`.
 ggproto_parent <- function(parent, self) {
   structure(list(parent = parent, self = self), class = "ggproto_parent")
 }
 
-<<<<<<< HEAD
 #' @export
 #' @rdname is_tests
 is_ggproto <- function(x) inherits(x, "ggproto")
@@ -122,8 +117,6 @@
   is_ggproto(x)
 }
 
-=======
->>>>>>> 5b0ea0bf
 fetch_ggproto <- function(x, name) {
   res <- NULL
 

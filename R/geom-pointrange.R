<<<<<<< HEAD
=======
#' @export
#' @rdname geom_linerange
geom_pointrange <- function(mapping = NULL, data = NULL,
                            stat = "identity", position = "identity",
                            ...,
                            fatten = deprecated(),
                            na.rm = FALSE,
                            orientation = NA,
                            show.legend = NA,
                            inherit.aes = TRUE) {
  layer(
    data = data,
    mapping = mapping,
    stat = stat,
    geom = GeomPointrange,
    position = position,
    show.legend = show.legend,
    inherit.aes = inherit.aes,
    params = list2(
      fatten = fatten,
      na.rm = na.rm,
      orientation = orientation,
      ...
    )
  )
}

>>>>>>> 1bfb3c9b
#' @rdname ggplot2-ggproto
#' @format NULL
#' @usage NULL
#' @export
GeomPointrange <- ggproto("GeomPointrange", Geom,
  default_aes = aes(
    colour = from_theme(ink), size = from_theme(pointsize / 3),
    linewidth = from_theme(linewidth), linetype = from_theme(linetype),
    shape = from_theme(pointshape), fill = NA, alpha = NA,
    stroke = from_theme(borderwidth * 2)
  ),

  draw_key = draw_key_pointrange,

  required_aes = c("x", "y", "ymin|xmin", "ymax|xmax"),

  setup_params = function(data, params) {
    if (lifecycle::is_present(params$fatten)) {
      deprecate_soft0("3.6.0", "geom_pointrange(fatten)", I("the `size` aesthetic"))
    } else {
      # For backward compatibility reasons
      params$fatten <- 4
    }
    GeomLinerange$setup_params(data, params)
  },

  extra_params = c("na.rm", "orientation"),

  setup_data = function(data, params) {
    GeomLinerange$setup_data(data, params)
  },

  draw_panel = function(data, panel_params, coord, lineend = "butt", fatten = 4,
                        flipped_aes = FALSE, na.rm = FALSE) {
    line_grob <- GeomLinerange$draw_panel(
      data, panel_params, coord, lineend = lineend, flipped_aes = flipped_aes,
      na.rm = na.rm
    )
    if (is.null(data[[flipped_names(flipped_aes)$y]]))
      return(line_grob)

    ggname("geom_pointrange",
      gTree(children = gList(
        line_grob,
        GeomPoint$draw_panel(
          transform(data, size = size * fatten),
          panel_params, coord, na.rm = na.rm
        )
      ))
    )
  }
)

#' @export
#' @rdname geom_linerange
geom_pointrange <- make_constructor(GeomPointrange, orientation = NA)<|MERGE_RESOLUTION|>--- conflicted
+++ resolved
@@ -1,33 +1,3 @@
-<<<<<<< HEAD
-=======
-#' @export
-#' @rdname geom_linerange
-geom_pointrange <- function(mapping = NULL, data = NULL,
-                            stat = "identity", position = "identity",
-                            ...,
-                            fatten = deprecated(),
-                            na.rm = FALSE,
-                            orientation = NA,
-                            show.legend = NA,
-                            inherit.aes = TRUE) {
-  layer(
-    data = data,
-    mapping = mapping,
-    stat = stat,
-    geom = GeomPointrange,
-    position = position,
-    show.legend = show.legend,
-    inherit.aes = inherit.aes,
-    params = list2(
-      fatten = fatten,
-      na.rm = na.rm,
-      orientation = orientation,
-      ...
-    )
-  )
-}
-
->>>>>>> 1bfb3c9b
 #' @rdname ggplot2-ggproto
 #' @format NULL
 #' @usage NULL
@@ -83,4 +53,7 @@
 
 #' @export
 #' @rdname geom_linerange
-geom_pointrange <- make_constructor(GeomPointrange, orientation = NA)+geom_pointrange <- make_constructor(
+  GeomPointrange,
+  orientation = NA, fatten = deprecated()
+)
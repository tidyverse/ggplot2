--- conflicted
+++ resolved
@@ -20,16 +20,9 @@
 #'   of points to interpolate with.
 #' @param pad If `TRUE`, pad the ecdf with additional points (-Inf, 0)
 #'   and (Inf, 1)
-<<<<<<< HEAD
-#' @section Computed variables:
-#' \describe{
-#'   \item{ecdf}{cumulative density corresponding x}
-#' }
-=======
 #' @eval rd_computed_vars(
-#'   y = "Cumulative density corresponding to `x`."
+#'   ecdf = "Cumulative density corresponding to `x`."
 #' )
->>>>>>> 853266c2
 #' @export
 #' @examples
 #' set.seed(1)

--- conflicted
+++ resolved
@@ -3,24 +3,36 @@
 
 #' Modify geom/stat aesthetic defaults for future plots
 #'
-#' @param stat,geom Name of geom/stat to modify (like `"point"` or
-#'   `"bin"`), or a Geom/Stat object (like `GeomPoint` or
-#'   `StatBin`).
+#' @param stat,geom Name of geom/stat to modify (like `"point"` or `"bin"`),
+#'   or a Geom/Stat object (like `GeomPoint` or `StatBin`).
 #' @param new Named list of aesthetics. Alternatively, `NULL` to reset the
 #'   defaults.
 #' @keywords internal
+#' @name update_defaults
 #' @export
 #' @examples
-#'
 #' # updating a geom's default aesthetic settings
 #' # example: change geom_point()'s default color
 #' GeomPoint$default_aes
 #' update_geom_defaults("point", aes(color = "red"))
 #' GeomPoint$default_aes
 #' ggplot(mtcars, aes(mpg, wt)) + geom_point()
-<<<<<<< HEAD
+#'
 #' # Reset defaults by using `new = NULL`
 #' update_geom_defaults("point", NULL)
+#'
+#' # updating a stat's default aesthetic settings
+#' # example: change stat_bin()'s default y-axis to the density scale
+#' StatBin$default_aes
+#' update_stat_defaults("bin", aes(y = after_stat(density)))
+#' StatBin$default_aes
+#' ggplot(data.frame(x = rnorm(1e3)), aes(x)) +
+#'   geom_histogram() +
+#'   geom_function(fun = dnorm, color = "red")
+#'
+#' # reset default
+#' update_stat_defaults("bin", NULL)
+
 #' @rdname update_defaults
 update_geom_defaults <- function(geom, new) {
   if (is.null(new)) {
@@ -41,44 +53,18 @@
     if (!geom %in% ls(cache_geom_defaults)) {
       cache_geom_defaults[[geom]] <- old
     }
-    g$default_aes <- defaults(rename_aes(new), old)
+    new <- rename_aes(new)
+    new_names_order <- unique(c(names(old), names(new)))
+    new <- defaults(new, old)[new_names_order]
+    g$default_aes[names(new)] <- new
     invisible(old)
 
   }
-=======
-#'
-#' # reset default
-#' update_geom_defaults("point", aes(color = "black"))
-#'
-#'
-#' # updating a stat's default aesthetic settings
-#' # example: change stat_bin()'s default y-axis to the density scale
-#' StatBin$default_aes
-#' update_stat_defaults("bin", aes(y = after_stat(density)))
-#' StatBin$default_aes
-#' ggplot(data.frame(x = rnorm(1e3)), aes(x)) +
-#'   geom_histogram() +
-#'   geom_function(fun = dnorm, color = "red")
-#'
-#' # reset default
-#' update_stat_defaults("bin", aes(y = after_stat(count)))
-#'
-#' @rdname update_defaults
-update_geom_defaults <- function(geom, new) {
-  g <- check_subclass(geom, "Geom", env = parent.frame())
-  old <- g$default_aes
-  new <- rename_aes(new)
-  new_names_order <- unique(c(names(old), names(new)))
-  new <- defaults(new, old)[new_names_order]
-  g$default_aes[names(new)] <- new
-  invisible()
->>>>>>> fda4dfa1
 }
 
 #' @rdname update_defaults
 #' @export
 update_stat_defaults <- function(stat, new) {
-<<<<<<< HEAD
   if (is.null(new)) {
 
     vec_assert(stat, character(), 1)
@@ -97,17 +83,11 @@
     if (!stat %in% ls(cache_stats_defaults)) {
       cache_stats_defaults[[stat]] <- old
     }
-    g$default_aes <- defaults(rename_aes(new), old)
+    new <- rename_aes(new)
+    new_names_order <- unique(c(names(old), names(new)))
+    new <- defaults(new, old)[new_names_order]
+    g$default_aes[names(new)] <- new
     invisible(old)
 
   }
-=======
-  g <- check_subclass(stat, "Stat", env = parent.frame())
-  old <- g$default_aes
-  new <- rename_aes(new)
-  new_names_order <- unique(c(names(old), names(new)))
-  new <- defaults(new, old)[new_names_order]
-  g$default_aes[names(new)] <- new
-  invisible()
->>>>>>> fda4dfa1
 }
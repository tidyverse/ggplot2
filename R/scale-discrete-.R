--- conflicted
+++ resolved
@@ -12,12 +12,9 @@
 #'
 #' @inheritDotParams discrete_scale -scale_name
 #' @inheritParams discrete_scale
-<<<<<<< HEAD
 #' @param palette A function that takes the limits as input and provides
 #'   numerical values as output.
-=======
 #' @param sec.axis [dup_axis()] is used to specify a secondary axis.
->>>>>>> ae02c681
 #' @rdname scale_discrete
 #' @family position scales
 #' @seealso
@@ -69,15 +66,9 @@
 #'   geom_point() +
 #'   scale_x_discrete(labels = abbreviate)
 #' }
-<<<<<<< HEAD
 scale_x_discrete <- function(name = waiver(), ..., palette = seq_len,
-                             expand = waiver(),
-                             guide = waiver(), position = "bottom") {
-=======
-scale_x_discrete <- function(name = waiver(), ..., expand = waiver(),
-                             guide = waiver(), position = "bottom",
-                             sec.axis = waiver()) {
->>>>>>> ae02c681
+                             expand = waiver(), guide = waiver(),
+                             position = "bottom", sec.axis = waiver()) {
   sc <- discrete_scale(
     aesthetics = c("x", "xmin", "xmax", "xend"), name = name,
     palette = palette, ...,
@@ -90,15 +81,9 @@
 }
 #' @rdname scale_discrete
 #' @export
-<<<<<<< HEAD
 scale_y_discrete <- function(name = waiver(), ..., palette = seq_len,
-                             expand = waiver(),
-                             guide = waiver(), position = "left") {
-=======
-scale_y_discrete <- function(name = waiver(), ..., expand = waiver(),
-                             guide = waiver(), position = "left",
-                             sec.axis = waiver()) {
->>>>>>> ae02c681
+                             expand = waiver(), guide = waiver(),
+                             position = "left", sec.axis = waiver()) {
   sc <- discrete_scale(
     aesthetics = c("y", "ymin", "ymax", "yend"), name = name,
     palette = palette, ...,

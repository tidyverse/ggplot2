--- conflicted
+++ resolved
@@ -1,4 +1,4 @@
-#' @rdname ggplot2-ggproto
+#' @rdname Geom
 #' @format NULL
 #' @usage NULL
 #' @export
@@ -44,46 +44,4 @@
 #'
 #' # Set aesthetics to fixed value
 #' m + geom_quantile(colour = "red", linewidth = 2, alpha = 0.5)
-<<<<<<< HEAD
-geom_quantile <- make_constructor(GeomQuantile, stat = "quantile")
-=======
-geom_quantile <- function(mapping = NULL, data = NULL,
-                          stat = "quantile", position = "identity",
-                          ...,
-                          lineend = "butt",
-                          linejoin = "round",
-                          linemitre = 10,
-                          na.rm = FALSE,
-                          show.legend = NA,
-                          inherit.aes = TRUE) {
-
-  layer(
-    data = data,
-    mapping = mapping,
-    stat = stat,
-    geom = GeomQuantile,
-    position = position,
-    show.legend = show.legend,
-    inherit.aes = inherit.aes,
-    params = list2(
-      lineend = lineend,
-      linejoin = linejoin,
-      linemitre = linemitre,
-      na.rm = na.rm,
-      ...
-    )
-  )
-}
-
-#' @rdname Geom
-#' @format NULL
-#' @usage NULL
-#' @export
-#' @include geom-path.R
-GeomQuantile <- ggproto("GeomQuantile", GeomPath,
-  default_aes = aes(!!!defaults(
-    aes(weight = 1, colour = from_theme(colour %||% accent)),
-    GeomPath$default_aes
-  ))
-)
->>>>>>> 4f9b9b4b
+geom_quantile <- make_constructor(GeomQuantile, stat = "quantile")
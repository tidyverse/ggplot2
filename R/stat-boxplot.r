#' @rdname geom_boxplot
#' @param coef Length of the whiskers as multiple of IQR. Defaults to 1.5.
#' @inheritParams stat_identity
#' @section Computed variables:
#' \describe{
#'   \item{width}{width of boxplot}
#'   \item{ymin}{lower whisker = smallest observation greater than or equal to lower hinge - 1.5 * IQR}
#'   \item{lower}{lower hinge, 25% quantile}
#'   \item{notchlower}{lower edge of notch = median - 1.58 * IQR / sqrt(n)}
#'   \item{middle}{median, 50% quantile}
#'   \item{notchupper}{upper edge of notch = median + 1.58 * IQR / sqrt(n)}
#'   \item{upper}{upper hinge, 75% quantile}
#'   \item{ymax}{upper whisker = largest observation less than or equal to upper hinge + 1.5 * IQR}
#' }
#' @export
stat_boxplot <- function(mapping = NULL, data = NULL,
                         geom = "boxplot", position = "dodge2",
                         ...,
                         coef = 1.5,
                         na.rm = FALSE,
                         orientation = NA,
                         show.legend = NA,
                         inherit.aes = TRUE) {
  layer(
    data = data,
    mapping = mapping,
    stat = StatBoxplot,
    geom = geom,
    position = position,
    show.legend = show.legend,
    inherit.aes = inherit.aes,
    params = list(
      na.rm = na.rm,
      orientation = orientation,
      coef = coef,
      ...
    )
  )
}


#' @rdname ggplot2-ggproto
#' @format NULL
#' @usage NULL
#' @export
StatBoxplot <- ggproto("StatBoxplot", Stat,
  required_aes = c("y|x"),
  non_missing_aes = "weight",
  setup_data = function(data, params) {
    data <- flip_data(data, params$flipped_aes)
    data$x <- data$x %||% 0
    data <- remove_missing(
      data,
      na.rm = params$na.rm,
      vars = "x",
      name = "stat_boxplot"
    )
    flip_data(data, params$flipped_aes)
  },

  setup_params = function(data, params) {
    params$flipped_aes <- has_flipped_aes(data, params, main_is_orthogonal = TRUE, group_has_equal = TRUE)
    data <- flip_data(data, params$flipped_aes)

    has_x <- !(is.null(data$x) && is.null(params$x))
    has_y <- !(is.null(data$y) && is.null(params$y))
    if (!has_x && !has_y) {
      stop("stat_boxplot() requires an x or y aesthetic.", call. = FALSE)
    }

    params$width <- params$width %||% (resolution(data$x %||% 0) * 0.75)

    if (is.double(data$x) && !has_groups(data) && any(data$x != data$x[1L])) {
<<<<<<< HEAD
      warn("Continuous x aesthetic -- did you forget aes(group=...)?")
=======
      warning(
        "Continuous ", flipped_names(params$flipped_aes)$x, " aesthetic -- did you forget aes(group=...)?",
        call. = FALSE)
>>>>>>> fc600512
    }

    params
  },

  extra_params = c("na.rm", "orientation"),

  compute_group = function(data, scales, width = NULL, na.rm = FALSE, coef = 1.5, flipped_aes = FALSE) {
    data <- flip_data(data, flipped_aes)
    qs <- c(0, 0.25, 0.5, 0.75, 1)

    if (!is.null(data$weight)) {
      mod <- quantreg::rq(y ~ 1, weights = weight, data = data, tau = qs)
      stats <- as.numeric(stats::coef(mod))
    } else {
      stats <- as.numeric(stats::quantile(data$y, qs))
    }
    names(stats) <- c("ymin", "lower", "middle", "upper", "ymax")
    iqr <- diff(stats[c(2, 4)])

    outliers <- data$y < (stats[2] - coef * iqr) | data$y > (stats[4] + coef * iqr)
    if (any(outliers)) {
      stats[c(1, 5)] <- range(c(stats[2:4], data$y[!outliers]), na.rm = TRUE)
    }

    if (length(unique(data$x)) > 1)
      width <- diff(range(data$x)) * 0.9

    df <- new_data_frame(as.list(stats))
    df$outliers <- list(data$y[outliers])

    if (is.null(data$weight)) {
      n <- sum(!is.na(data$y))
    } else {
      # Sum up weights for non-NA positions of y and weight
      n <- sum(data$weight[!is.na(data$y) & !is.na(data$weight)])
    }

    df$notchupper <- df$middle + 1.58 * iqr / sqrt(n)
    df$notchlower <- df$middle - 1.58 * iqr / sqrt(n)

    df$x <- if (is.factor(data$x)) data$x[1] else mean(range(data$x))
    df$width <- width
    df$relvarwidth <- sqrt(n)
    df$flipped_aes <- flipped_aes
    flip_data(df, flipped_aes)
  }
)<|MERGE_RESOLUTION|>--- conflicted
+++ resolved
@@ -65,19 +65,13 @@
     has_x <- !(is.null(data$x) && is.null(params$x))
     has_y <- !(is.null(data$y) && is.null(params$y))
     if (!has_x && !has_y) {
-      stop("stat_boxplot() requires an x or y aesthetic.", call. = FALSE)
+      abort("stat_boxplot() requires an x or y aesthetic.")
     }
 
     params$width <- params$width %||% (resolution(data$x %||% 0) * 0.75)
 
     if (is.double(data$x) && !has_groups(data) && any(data$x != data$x[1L])) {
-<<<<<<< HEAD
-      warn("Continuous x aesthetic -- did you forget aes(group=...)?")
-=======
-      warning(
-        "Continuous ", flipped_names(params$flipped_aes)$x, " aesthetic -- did you forget aes(group=...)?",
-        call. = FALSE)
->>>>>>> fc600512
+      warn(glue("Continuous {flipped_names(params$flipped_aes)$x} aesthetic -- did you forget aes(group=...)?"))
     }
 
     params

--- conflicted
+++ resolved
@@ -1,49 +1,7 @@
 #' @include geom-.R
 NULL
 
-<<<<<<< HEAD
-#' @rdname ggplot2-ggproto
-=======
-#' @export
-#' @rdname geom_tile
-#' @param hjust,vjust horizontal and vertical justification of the grob.  Each
-#'   justification value should be a number between 0 and 1.  Defaults to 0.5
-#'   for both, centering each pixel over its data location.
-#' @param interpolate If `TRUE` interpolate linearly, if `FALSE`
-#'   (the default) don't interpolate.
-geom_raster <- function(mapping = NULL, data = NULL,
-                        stat = "identity", position = "identity",
-                        ...,
-                        hjust = 0.5,
-                        vjust = 0.5,
-                        interpolate = FALSE,
-                        na.rm = FALSE,
-                        show.legend = NA,
-                        inherit.aes = TRUE)
-{
-  check_number_decimal(hjust)
-  check_number_decimal(vjust)
-
-  layer(
-    data = data,
-    mapping = mapping,
-    stat = stat,
-    geom = GeomRaster,
-    position = position,
-    show.legend = show.legend,
-    inherit.aes = inherit.aes,
-    params = list2(
-      hjust = hjust,
-      vjust = vjust,
-      interpolate = interpolate,
-      na.rm = na.rm,
-      ...
-    )
-  )
-}
-
 #' @rdname Geom
->>>>>>> 4f9b9b4b
 #' @format NULL
 #' @usage NULL
 #' @export

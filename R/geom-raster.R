--- conflicted
+++ resolved
@@ -89,8 +89,7 @@
       default.units = "native", interpolate = interpolate
     )
   },
-<<<<<<< HEAD
-  draw_key = draw_key_rect
+  draw_key = draw_key_polygon
 )
 
 #' @export
@@ -106,7 +105,4 @@
     check_number_decimal(hjust),
     check_number_decimal(vjust)
   )
-=======
-  draw_key = draw_key_polygon
->>>>>>> 295f5cbf
 )
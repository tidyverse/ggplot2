--- conflicted
+++ resolved
@@ -76,13 +76,8 @@
       linewidth = rep(data$linewidth, each = 8),
       linetype = rep(data$linetype, each = 8),
       group = rep(1:(nrow(data)), each = 8),
-<<<<<<< HEAD
       .size = nrow(data) * 8
     ), panel_params, coord, lineend = lineend)
-=======
-      row.names = 1:(nrow(data) * 8)
-    )), panel_params, coord, lineend = lineend)
->>>>>>> e2d704e8
   },
 
   rename_size = TRUE

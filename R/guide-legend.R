--- conflicted
+++ resolved
@@ -242,41 +242,11 @@
       single_params <- layer$aes_params[single_params]
 
       # Use layer to populate defaults
-      key <- layer$compute_geom_2(key, single_params)
+      key <- layer$compute_geom_2(key, single_params, theme)
 
       # Filter non-existing levels
       if (length(matched_aes) > 0) {
-<<<<<<< HEAD
-        # Filter out aesthetics that can't be applied to the legend
-        n <- lengths(layer$aes_params, use.names = FALSE)
-        layer_params <- layer$aes_params[n == 1]
-
-        aesthetics  <- layer$computed_mapping
-        is_modified <- is_scaled_aes(aesthetics) | is_staged_aes(aesthetics)
-        modifiers   <- aesthetics[is_modified]
-
-        data <- try_fetch(
-          layer$geom$use_defaults(
-            params$key[matched_aes],
-            layer_params, modifiers, theme = theme
-          ),
-          error = function(cnd) {
-            cli::cli_warn(
-              "Failed to apply {.fn after_scale} modifications to legend",
-              parent = cnd
-            )
-            layer$geom$use_defaults(
-              params$key[matched_aes], layer_params, list(), theme = theme
-            )
-          }
-        )
-        data$.draw <- keep_key_data(params$key, df, matched_aes, layer$show.legend)
-      } else {
-        reps <- rep(1, nrow(params$key))
-        data <- layer$geom$use_defaults(NULL, layer$aes_params)[reps, ]
-=======
         key$.draw <- keep_key_data(params$key, df, matched_aes, layer$show.legend)
->>>>>>> 8f3a4baa
       }
 
       # Apply overrides

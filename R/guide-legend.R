#' Legend guide
#'
#' Legend type guide shows key (i.e., geoms) mapped onto values.
#' Legend guides for various scales are integrated if possible.
#'
#' Guides can be specified in each `scale_*` or in [guides()].
#' `guide = "legend"` in `scale_*` is syntactic sugar for
#' `guide = guide_legend()` (e.g. `scale_color_manual(guide = "legend")`).
#' As for how to specify the guide for each scale in more detail,
#' see [guides()].
#'
#' @param title A character string or expression indicating a title of guide.
#'   If `NULL`, the title is not shown. By default
#'   ([waiver()]), the name of the scale object or the name
#'   specified in [labs()] is used for the title.
#' @param title.position A character string indicating the position of a
#'   title. One of "top" (default for a vertical guide), "bottom", "left"
#'  (default for a horizontal guide), or "right."
#' @param title.theme A theme object for rendering the title text. Usually the
#'   object of [element_text()] is expected. By default, the theme is
#'   specified by `legend.title` in [theme()] or theme.
#' @param title.hjust A number specifying horizontal justification of the
#'   title text.
#' @param title.vjust A number specifying vertical justification of the title
#'   text.
#' @param label logical. If `TRUE` then the labels are drawn. If
#'   `FALSE` then the labels are invisible.
#' @param label.position A character string indicating the position of a
#'   label. One of "top", "bottom" (default for horizontal guide), "left", or
#'   "right" (default for vertical guide).
#' @param label.theme A theme object for rendering the label text. Usually the
#'   object of [element_text()] is expected. By default, the theme is
#'   specified by `legend.text` in [theme()].
#' @param label.hjust A numeric specifying horizontal justification of the
#'   label text. The default for standard text is 0 (left-aligned) and 1
#'   (right-aligned) for expressions.
#' @param label.vjust A numeric specifying vertical justification of the label
#'   text.
<<<<<<< HEAD
#' @param keywidth,keyheight A numeric or [grid::unit()] object specifying the
#'   width and height of the legend key respectively. Default value is
#'   `legend.key.width`, `legend.key.height` or `legend.key` in [theme()].\cr
#'   `r lifecycle::badge("experimental")`: optionally a `"null"` unit to stretch
#'   keys to the available space.
=======
#' @param keywidth A numeric or a [grid::unit()] object specifying
#'   the width of the legend key. Default value is `legend.key.width` or
#'   `legend.key.size` in [theme()].
#' @param keyheight A numeric or a [grid::unit()] object specifying
#'   the height of the legend key. Default value is `legend.key.height` or
#'   `legend.key.size` in [theme()].
#' @param key.spacing,key.spacing.x,key.spacing.y A numeric or [grid::unit()]
#'   object specifying the distance between key-label pairs in the horizontal
#'   direction (`key.spacing.x`), vertical direction (`key.spacing.y`) or both
#'   (`key.spacing`).
#' @param position A character string indicating where the legend should be
#'   placed relative to the plot panels.
>>>>>>> e51ca467
#' @param direction  A character string indicating the direction of the guide.
#'   One of "horizontal" or "vertical."
#' @param default.unit A character string indicating [grid::unit()]
#'   for `keywidth` and `keyheight`.
#' @param override.aes A list specifying aesthetic parameters of legend key.
#'   See details and examples.
#' @param nrow The desired number of rows of legends.
#' @param ncol The desired number of column of legends.
#' @param byrow logical. If `FALSE` (the default) the legend-matrix is
#'   filled by columns, otherwise the legend-matrix is filled by rows.
#' @param reverse logical. If `TRUE` the order of legends is reversed.
#' @param order positive integer less than 99 that specifies the order of
#'   this guide among multiple guides. This controls the order in which
#'   multiple guides are displayed, not the contents of the guide itself.
#'   If 0 (default), the order is determined by a secret algorithm.
#' @param ... ignored.
#' @export
#' @family guides
#' @examples
#' \donttest{
#' df <- expand.grid(X1 = 1:10, X2 = 1:10)
#' df$value <- df$X1 * df$X2
#'
#' p1 <- ggplot(df, aes(X1, X2)) + geom_tile(aes(fill = value))
#' p2 <- p1 + geom_point(aes(size = value))
#'
#' # Basic form
#' p1 + scale_fill_continuous(guide = guide_legend())
#'
#' # Control styles
#'
#' # title position
#' p1 + guides(fill = guide_legend(title = "LEFT", title.position = "left"))
#'
#' # title text styles via element_text
#' p1 + guides(fill =
#'   guide_legend(
#'     title.theme = element_text(
#'       size = 15,
#'       face = "italic",
#'       colour = "red",
#'       angle = 0
#'     )
#'   )
#' )
#'
#' # label position
#' p1 + guides(fill = guide_legend(label.position = "left", label.hjust = 1))
#'
#' # label styles
#' p1 +
#'   scale_fill_continuous(
#'     breaks = c(5, 10, 15),
#'     labels = paste("long", c(5, 10, 15)),
#'     guide = guide_legend(
#'       direction = "horizontal",
#'       title.position = "top",
#'       label.position = "bottom",
#'       label.hjust = 0.5,
#'       label.vjust = 1,
#'       label.theme = element_text(angle = 90)
#'     )
#'   )
#'
#' # Set aesthetic of legend key
#' # very low alpha value make it difficult to see legend key
#' p3 <- ggplot(mtcars, aes(vs, am, colour = factor(cyl))) +
#'   geom_jitter(alpha = 1/5, width = 0.01, height = 0.01)
#' p3
#' # override.aes overwrites the alpha
#' p3 + guides(colour = guide_legend(override.aes = list(alpha = 1)))
#'
#' # multiple row/col legends
#' df <- data.frame(x = 1:20, y = 1:20, color = letters[1:20])
#' p <- ggplot(df, aes(x, y)) +
#'   geom_point(aes(colour = color))
#' p + guides(col = guide_legend(nrow = 8))
#' p + guides(col = guide_legend(ncol = 8))
#' p + guides(col = guide_legend(nrow = 8, byrow = TRUE))
#'
#' # reversed order legend
#' p + guides(col = guide_legend(reverse = TRUE))
#' }
guide_legend <- function(
  # Title
  title          = waiver(),
  title.position = NULL,
  title.theme    = NULL,
  title.hjust    = NULL,
  title.vjust    = NULL,

  # Label
  label          = TRUE,
  label.position = NULL,
  label.theme    = NULL,
  label.hjust    = NULL,
  label.vjust    = NULL,

  # Key size
  keywidth  = NULL,
  keyheight = NULL,
  key.spacing = NULL,
  key.spacing.x = NULL,
  key.spacing.y = NULL,

  # General
  position     = NULL,
  direction    = NULL,
  default.unit = "line",
  override.aes = list(),
  nrow         = NULL,
  ncol         = NULL,
  byrow        = FALSE,
  reverse      = FALSE,
  order        = 0,
  ...
) {
  # Resolve key sizes
  if (!(is.null(keywidth) || is.unit(keywidth))) {
    keywidth <- unit(keywidth, default.unit)
  }
  if (!(is.null(keyheight) || is.unit(keyheight))) {
    keyheight <- unit(keyheight, default.unit)
  }

  # Resolve spacing
  key.spacing.x <- key.spacing.x %||% key.spacing
  if (!is.null(key.spacing.x) || is.unit(key.spacing.x)) {
    key.spacing.x <- unit(key.spacing.x, default.unit)
  }
  key.spacing.y <- key.spacing.y %||% key.spacing
  if (!is.null(key.spacing.y) || is.unit(key.spacing.y)) {
    key.spacing.y <- unit(key.spacing.y, default.unit)
  }


  if (!is.null(title.position)) {
    title.position <- arg_match0(title.position, .trbl)
  }
  if (!is.null(label.position)) {
    label.position <- arg_match0(label.position, .trbl)
  }
  if (!is.null(position)) {
    position <- arg_match0(position, c(.trbl, "inside"))
  }

  new_guide(
    # Title
    title = title,
    title.position = title.position,
    title.theme = title.theme,
    title.hjust = title.hjust,
    title.vjust = title.vjust,

    # Label
    label = label,
    label.position = label.position,
    label.theme = label.theme,
    label.hjust = label.hjust,
    label.vjust = label.vjust,

    # Key size
    keywidth  = keywidth,
    keyheight = keyheight,
    key.spacing.x = key.spacing.x,
    key.spacing.y = key.spacing.y,

    # General
    direction = direction,
    override.aes = rename_aes(override.aes),
    nrow = nrow,
    ncol = ncol,
    byrow = byrow,
    reverse = reverse,
    order = order,
    position = position,

    # Fixed parameters
    available_aes = "any",
    name  = "legend",
    super = GuideLegend
  )
}

#' @rdname ggplot2-ggproto
#' @format NULL
#' @usage NULL
#' @export
GuideLegend <- ggproto(
  "GuideLegend", Guide,

  params = list(
    title = waiver(),
    title.position = NULL,
    title.theme = NULL,
    title.hjust = NULL,
    title.vjust = NULL,

    label = TRUE,
    label.position = NULL,
    label.theme = NULL,
    label.hjust = NULL,
    label.vjust = NULL,

    keywidth  = NULL,
    keyheight = NULL,
    key.spacing.x = NULL,
    key.spacing.y = NULL,

    # General
    override.aes = list(),
    nrow = NULL,
    ncol = NULL,
    byrow = FALSE,
    reverse = FALSE,
    order = 0,

    name  = "legend",
    hash  = character(),
    position = NULL,
    direction = NULL
  ),

  available_aes = "any",

  hashables = exprs(title, key$.label, name),

  elements = list(
    background  = "legend.background",
    margin      = "legend.margin",
    key         = "legend.key",
    key.height  = "legend.key.height",
    key.width   = "legend.key.width",
    text        = "legend.text",
    theme.title = "legend.title"
  ),

  extract_params = function(scale, params,
                            title = waiver(), ...) {
    params$title <- scale$make_title(
      params$title %|W|% scale$name %|W|% title
    )
    if (isTRUE(params$reverse %||% FALSE)) {
      params$key <- params$key[nrow(params$key):1, , drop = FALSE]
    }
    params
  },

  merge = function(self, params, new_guide, new_params) {
    # Combine keys
    new_params$key$.label <- new_params$key$.value <- NULL
    params$key <- vec_cbind(params$key, new_params$key)

    # Combine override.aes
    params$override.aes <- c(params$override.aes, new_params$override.aes)
    nms <- names(params$override.aes)
    if (anyDuplicated(nms)) {
      cli::cli_warn("Duplicated {.arg override.aes} is ignored.")
    }
    params$override.aes <- params$override.aes[!duplicated(nms)]

    list(guide = self, params = params)
  },

  # Arrange common data for vertical and horizontal legends
  process_layers = function(self, params, layers, data = NULL) {

    include <- vapply(layers, function(layer) {
      aes <- matched_aes(layer, params)
      include_layer_in_guide(layer, aes)
    }, logical(1))

    if (!any(include)) {
      return(NULL)
    }

    self$get_layer_key(params, layers[include], data[include])
  },

  get_layer_key = function(params, layers, data) {

    decor <- Map(layer = layers, df = data, f = function(layer, df) {

      matched_aes <- matched_aes(layer, params)

      if (length(matched_aes) > 0) {
        # Filter out aesthetics that can't be applied to the legend
        n <- lengths(layer$aes_params, use.names = FALSE)
        layer_params <- layer$aes_params[n == 1]

        aesthetics  <- layer$computed_mapping
        is_modified <- is_scaled_aes(aesthetics) | is_staged_aes(aesthetics)
        modifiers   <- aesthetics[is_modified]

        data <- try_fetch(
          layer$geom$use_defaults(params$key[matched_aes],
                                  layer_params, modifiers),
          error = function(cnd) {
            cli::cli_warn(
              "Failed to apply {.fn after_scale} modifications to legend",
              parent = cnd
            )
            layer$geom$use_defaults(params$key[matched_aes], layer_params, list())
          }
        )
        data$.draw <- keep_key_data(params$key, df, matched_aes, layer$show.legend)
      } else {
        reps <- rep(1, nrow(params$key))
        data <- layer$geom$use_defaults(NULL, layer$aes_params)[reps, ]
      }

      data <- modify_list(data, params$override.aes)

      list(
        draw_key = layer$geom$draw_key,
        data     = data,
        params   = c(layer$computed_geom_params, layer$computed_stat_params)
      )
    })

    # Remove NULL geoms
    params$decor <- compact(decor)
    return(params)
  },

  setup_params = function(params) {
    params$direction <- arg_match0(
      params$direction %||% direction,
      c("horizontal", "vertical"), arg_nm = "direction"
    )

    if ("title.position" %in% names(params)) {
      params$title.position <- arg_match0(
        params$title.position %||%
          switch(params$direction, vertical = "top", horizontal = "left"),
        .trbl, arg_nm = "title.position"
      )
    }
    if ("label.position" %in% names(params)) {
      params$label.position <- arg_match0(
        params$label.position %||% "right",
        .trbl, arg_nm = "label.position"
      )
      params$rejust_labels <- TRUE
    }

    params$n_breaks <- n_breaks <- nrow(params$key)
    params$n_key_layers <- length(params$decor) + 1 # +1 is key background

    # Resolve shape
    if (!is.null(params$nrow) && !is.null(params$ncol) &&
        params$nrow * params$ncol < n_breaks) {
      cli::cli_abort(paste0(
        "{.arg nrow} * {.arg ncol} needs to be larger than the number of ",
        "breaks ({n_breaks})."
      ))
    }
    if (is.null(params$nrow) && is.null(params$ncol)) {
      if (params$direction == "horizontal") {
        params$nrow <- ceiling(n_breaks / 5)
      } else {
        params$ncol <- ceiling(n_breaks / 20)
      }
    }
    params$nrow <- params$nrow %||% ceiling(n_breaks / params$ncol)
    params$ncol <- params$ncol %||% ceiling(n_breaks / params$nrow)
    params
  },

  override_elements = function(params, elements, theme) {

    # Title
    title <- combine_elements(params$title.theme, elements$theme.title)
    title$hjust <- params$title.hjust %||% title$hjust %||% 0
    title$vjust <- params$title.vjust %||% title$vjust %||% 0.5
    elements$title <- title

    # Labels
    if (!is.null(elements$text)) {
      label <- combine_elements(params$label.theme, elements$text)
      if (!params$label || is.null(params$key$.label)) {
        label <- element_blank()
      } else {
        hjust <- unname(label_hjust_defaults[params$label.position])
        vjust <- unname(label_vjust_defaults[params$label.position])
        # Expressions default to right-justified
        if (hjust == 0 && any(is.expression(params$key$.label))) {
          hjust <- 1
        }
        # Breaking justification inheritance for intuition purposes.
        if (is.null(params$label.theme$hjust) &&
            is.null(theme$legend.text$hjust)) {
          label$hjust <- NULL
        }
        if (is.null(params$label.theme$vjust) &&
            is.null(theme$legend.text$vjust)) {
          label$vjust <- NULL
        }
        label$hjust <- params$label.hjust %||% label$hjust %||% hjust
        label$vjust <- params$label.vjust %||% label$vjust %||% vjust
      }
      elements$text <- label
    }

    # Keys
    if (any(c("key.width", "key.height") %in% names(elements))) {
      elements$key.width  <- width_cm( params$keywidth  %||% elements$key.width)
      elements$key.height <- height_cm(params$keyheight %||% elements$key.height)
    }

    # Spacing
    gap <- title$size %||% elements$theme.title$size %||%
      elements$text$size %||% 11
    gap <- unit(gap * 0.5, "pt")
    # Should maybe be elements$spacing.{x/y} instead of the theme's spacing?

    if (params$direction == "vertical") {
      # For backward compatibility, vertical default is no spacing
      vgap <- params$key.spacing.y %||% unit(0, "pt")
    } else {
      vgap <- params$key.spacing.y %||% gap
    }

    elements$hgap <- width_cm( params$key.spacing.x %||% gap)
    elements$vgap <- height_cm(vgap)
    elements$padding <- convertUnit(
      elements$margin %||% margin(),
      "cm", valueOnly = TRUE
    )

    # When no explicit margin has been set, either in this guide or in the
    # theme, we set a default text margin to leave a small gap in between
    # the label and the key.
    if (is.null(params$label.theme$margin %||% theme$legend.text$margin) &&
        !inherits(elements$text, "element_blank")) {
      i <- match(params$label.position, .trbl[c(3, 4, 1, 2)])
      elements$text$margin[i] <- elements$text$margin[i] + gap
    }
    if (is.null(params$title.theme$margin %||% theme$legend.title$margin) &&
        !inherits(elements$title, "element_blank")) {
      i <- match(params$title.position, .trbl[c(3, 4, 1, 2)])
      elements$title$margin[i] <- elements$title$margin[i] + gap
    }

    # Evaluate backgrounds early
    if (!is.null(elements$background)) {
      elements$background <- ggname(
        "legend.background", element_grob(elements$background)
      )
    }
    if (!is.null(elements$key)) {
      elements$key <- ggname(
        "legend.key", element_grob(elements$key)
      )
    }

    elements
  },

  build_ticks = function(...) {
    zeroGrob()
  },

  build_decor = function(decor, grobs, elements, params) {

    key_size <- c(elements$key.width, elements$key.height) * 10

    draw <- function(i) {
      bg <- elements$key
      keys <- lapply(decor, function(g) {
        data <- vec_slice(g$data, i)
        if (data$.draw %||% TRUE) {
          key <- g$draw_key(data, g$params, key_size)
          set_key_size(key, data$linewidth, data$size, key_size / 10)
        } else {
          zeroGrob()
        }
      })
      c(list(bg), keys)
    }
    unlist(lapply(seq_len(params$n_breaks), draw), FALSE)
  },

  build_labels = function(key, elements, params) {
    n_labels <- length(key$.label)
    if (n_labels < 1) {
      out <- rep(list(zeroGrob()), nrow(key))
      return(out)
    }
    lapply(key$.label, function(lab) {
      ggname(
        "guide.label",
        element_grob(
          elements$text,
          label    = lab,
          margin_x = TRUE,
          margin_y = TRUE
        )
      )
    })
  },

  measure_grobs = function(grobs, params, elements) {
    byrow    <- params$byrow    %||% FALSE
    n_breaks <- params$n_breaks %||% 1L
    dim      <- c(params$nrow %||% 1L, params$ncol %||% 1L)

    # A guide may have already specified the size of the decoration, only
    # measure when it hasn't already.
    sizes <- params$sizes %||% measure_legend_keys(
      grobs$decor, n = n_breaks, dim = dim, byrow = byrow,
      default_width  = elements$key.width,
      default_height = elements$key.height
    )
    widths  <- sizes$widths
    heights <- sizes$heights

    # Measure label sizes
    zeroes   <- rep(0, prod(dim) - n_breaks) # size vector padding
    label_widths  <- apply(matrix(
      c(width_cm(grobs$labels), zeroes),
      nrow = dim[1], ncol = dim[2], byrow = byrow
    ), 2, max)
    label_heights <- apply(matrix(
      c(height_cm(grobs$labels), zeroes),
      nrow = dim[1], ncol = dim[2], byrow = byrow
    ), 1, max)

    # Interleave gaps between keys and labels, which depends on the label
    # position. For unclear reasons, we need to adjust some gaps based on the
    # `byrow` parameter (see also #4352).
    hgap <- elements$hgap %||% 0
    widths <- switch(
      params$label.position,
      "left"   = list(label_widths, widths, hgap),
      "right"  = list(widths, label_widths, hgap),
      list(pmax(label_widths, widths), hgap)
    )
    widths  <- head(vec_interleave(!!!widths),  -1)

    vgap <- elements$vgap %||% 0
    heights <- switch(
      params$label.position,
      "top"    = list(label_heights, heights, vgap),
      "bottom" = list(heights, label_heights, vgap),
      list(pmax(label_heights, heights), vgap)
    )
    heights <- head(vec_interleave(!!!heights), -1)

    has_title <- !is.zero(grobs$title)

    if (has_title) {
      # Measure title
      title_width  <- width_cm(grobs$title)
      title_height <- height_cm(grobs$title)

      # Combine title with rest of the sizes based on its position
      widths <- switch(
        params$title.position,
        "left"  = c(title_width, widths),
        "right" = c(widths, title_width),
        c(widths, max(0, title_width - sum(widths)))
      )
      heights <- switch(
        params$title.position,
        "top"    = c(title_height, heights),
        "bottom" = c(heights, title_height),
        c(heights, max(0, title_height - sum(heights)))
      )
    }

    list(
      widths  = widths,
      heights = heights,
      padding = elements$padding,
      has_title = has_title
    )
  },

  arrange_layout = function(key, sizes, params) {

    break_seq <- seq_len(params$n_breaks %||% 1L)
    dim <- c(params$nrow %||% 1L, params$ncol %||% 1L)

    # Find rows / columns of legend items
    if (params$byrow %||% FALSE) {
      df <- data_frame0(
        R = ceiling(break_seq / dim[2]),
        C = (break_seq - 1) %% dim[2] + 1
      )
    } else {
      df <- mat_2_df(arrayInd(break_seq, dim), c("R", "C"))
    }
    # Make spacing for padding / gaps. For example: because first gtable cell
    # will be padding, first item will be at [2, 2] position. Then the
    # second item-row will be [4, 2] because [3, 2] will be a gap cell.
    key_row <- label_row <- df$R * 2
    key_col <- label_col <- df$C * 2

    # Make gaps for key-label spacing depending on label position
    switch(
      params$label.position,
      "top" = {
        key_row   <- key_row + df$R
        label_row <- key_row - 1
      },
      "bottom" = {
        key_row   <- key_row + df$R - 1
        label_row <- key_row + 1
      },
      "left" = {
        key_col   <- key_col + df$C
        label_col <- key_col - 1
      },
      "right" = {
        key_col   <- key_col + df$C - 1
        label_col <- key_col + 1
      }
    )

    # Offset layout based on title position
    if (sizes$has_title) {
      switch(
        params$title.position,
        "top" = {
          key_row   <- key_row   + 1
          label_row <- label_row + 1
          title_row <- 2
          title_col <- seq_along(sizes$widths) + 1
        },
        "bottom" = {
          title_row <- length(sizes$heights)   + 1
          title_col <- seq_along(sizes$widths) + 1
        },
        "left" = {
          key_col   <- key_col   + 1
          label_col <- label_col + 1
          title_row <- seq_along(sizes$heights) + 1
          title_col <- 2
        },
        "right" = {
          title_row <- seq_along(sizes$heights) + 1
          title_col <- length(sizes$widths)     + 1
        }
      )
    } else {
      title_row <- NA
      title_col <- NA
    }

    df <- cbind(df, key_row, key_col, label_row, label_col)

    list(layout = df, title_row = title_row, title_col = title_col)
  },

  assemble_drawing = function(grobs, layout, sizes, params, elements) {
    widths <- unit(c(sizes$padding[4], sizes$widths, sizes$padding[2]), "cm")
    if (is.unit(params$keywidth) && unitType(params$keywidth) == "null") {
      i <- unique(layout$layout$key_col)
      widths[i] <- params$keywidth
    }

    heights <- unit(c(sizes$padding[1], sizes$heights, sizes$padding[3]), "cm")
    if (is.unit(params$keyheight) && unitType(params$keyheight) == "null") {
      i <- unique(layout$layout$key_row)
      heights[i] <- params$keyheight
    }

    gt <- gtable(widths = widths, heights = heights)

    # Add background
    if (!is.zero(elements$background)) {
      gt <- gtable_add_grob(
        gt, elements$background,
        name = "background", clip = "off",
        t = 1, r = -1, b = -1, l =1
      )
    }

    # Add title
    if (!is.zero(grobs$title)) {
      gt <- gtable_add_grob(
        gt,
        justify_grobs(
          grobs$title,
          hjust = elements$title$hjust,
          vjust = elements$title$vjust,
          int_angle = elements$title$angle,
          debug = elements$title$debug
        ),
        name = "title", clip = "off",
        t = min(layout$title_row), r = max(layout$title_col),
        b = max(layout$title_row), l = min(layout$title_col)
      )
    }

    # Extract appropriate part of layout
    layout   <- layout$layout

    # Add keys
    if (!is.zero(grobs$decor)) {
      n_key_layers <- params$n_key_layers %||% 1L
      key_cols <- rep(layout$key_col, each = n_key_layers)
      key_rows <- rep(layout$key_row, each = n_key_layers)

      # Add keys
      gt <- gtable_add_grob(
        gt, grobs$decor,
        name = names(grobs$decor) %||%
          paste("key", key_rows, key_cols, c("bg", seq_len(n_key_layers - 1)),
                sep = "-"),
        clip = "off",
        t = key_rows, r = key_cols, b = key_rows, l = key_cols
      )
    }

    if (!is.zero(grobs$labels)) {
      labels <- if (params$rejust_labels %||% TRUE) {
        justify_grobs(
          grobs$labels,
          hjust = elements$text$hjust, vjust = elements$text$vjust,
          int_angle = elements$text$angle, debug = elements$text$debug
        )
      } else {
        grobs$labels
      }

      gt <- gtable_add_grob(
        gt, labels,
        name = names(labels) %||%
          paste("label", layout$label_row, layout$label_col, sep = "-"),
        clip = "off",
        t = layout$label_row, r = layout$label_col,
        b = layout$label_row, l = layout$label_col
      )
    }

    gt
  }
)

label_hjust_defaults <- c(top = 0.5, bottom = 0.5, left = 1,   right = 0)
label_vjust_defaults <- c(top = 0,   bottom = 1,   left = 0.5, right = 0.5)

measure_legend_keys <- function(keys, n, dim, byrow = FALSE,
                                default_width = 1, default_height = 1) {
  if (is.null(keys)) {
    ans <- list(widths = NULL, heights = NULL)
    return(ans)
  }

  # Vector padding in case rows * cols > keys
  padding_zeroes <- rep(0, prod(dim) - n)

  # For every layer, extract the size in cm
  widths  <- c(get_key_size(keys, "width", n),  padding_zeroes)
  heights <- c(get_key_size(keys, "height", n), padding_zeroes)

  # Apply legend layout
  widths  <- matrix(widths,  nrow = dim[1], ncol = dim[2], byrow = byrow)
  heights <- matrix(heights, nrow = dim[1], ncol = dim[2], byrow = byrow)

  list(
    widths  = pmax(default_width,  apply(widths,  2, max)),
    heights = pmax(default_height, apply(heights, 1, max))
  )
}

get_key_size <- function(keys, which = "width", n) {
  size <- lapply(keys, attr, which = which)
  size[lengths(size) != 1] <- 0
  size <- matrix(unlist(size), ncol = n)
  apply(size, 2, max)
}

set_key_size <- function(key, linewidth = NULL, size = NULL, default = NULL) {
  if (!is.null(attr(key, "width")) && !is.null(attr(key, 'height'))) {
    return(key)
  }
  if (!is.null(size) || !is.null(linewidth)) {
    size      <- size %||% 0
    linewidth <- linewidth %||% 0
    size      <- if (is.na(size)[1]) 0 else size[1]
    linewidth <- if (is.na(linewidth)[1]) 0 else linewidth[1]
    size <- (size + linewidth) / 10 # From mm to cm
  } else {
    size <- NULL
  }
  attr(key, "width")  <- attr(key, "width",  TRUE) %||% size %||% default[1]
  attr(key, "height") <- attr(key, "height", TRUE) %||% size %||% default[2]
  key
}

# For legend keys, check if the guide key's `.value` also occurs in the layer
# data when `show.legend = NA` and data is discrete. Note that `show.legend`
# besides TRUE (always show), FALSE (never show) and NA (show in relevant legend),
# can also take *named* logical vector to set this behaviour per aesthetic.
keep_key_data <- function(key, data, aes, show) {
  # First, can we exclude based on anything else than actually checking the
  # data that we should include or drop the key?
  if (!is.discrete(key$.value)) {
    return(TRUE)
  }
  if (is_named(show)) {
    aes  <- intersect(aes, names(show))
    show <- show[aes]
  } else {
    show <- show[rep(1L, length(aes))]
  }
  if (isTRUE(any(show)) || length(show) == 0) {
    return(TRUE)
  }
  if (isTRUE(all(!show))) {
    return(FALSE)
  }
  # Second, we go find if the value is actually present in the data.
  aes <- aes[is.na(show)]
  match <- which(names(data) %in% aes)
  if (length(match) == 0) {
    return(TRUE)
  }
  keep <- rep(FALSE, nrow(key))
  for (column in match) {
    keep <- keep | vec_in(key$.value, data[[column]])
  }
  keep
}<|MERGE_RESOLUTION|>--- conflicted
+++ resolved
@@ -36,26 +36,17 @@
 #'   (right-aligned) for expressions.
 #' @param label.vjust A numeric specifying vertical justification of the label
 #'   text.
-<<<<<<< HEAD
 #' @param keywidth,keyheight A numeric or [grid::unit()] object specifying the
 #'   width and height of the legend key respectively. Default value is
 #'   `legend.key.width`, `legend.key.height` or `legend.key` in [theme()].\cr
 #'   `r lifecycle::badge("experimental")`: optionally a `"null"` unit to stretch
 #'   keys to the available space.
-=======
-#' @param keywidth A numeric or a [grid::unit()] object specifying
-#'   the width of the legend key. Default value is `legend.key.width` or
-#'   `legend.key.size` in [theme()].
-#' @param keyheight A numeric or a [grid::unit()] object specifying
-#'   the height of the legend key. Default value is `legend.key.height` or
-#'   `legend.key.size` in [theme()].
 #' @param key.spacing,key.spacing.x,key.spacing.y A numeric or [grid::unit()]
 #'   object specifying the distance between key-label pairs in the horizontal
 #'   direction (`key.spacing.x`), vertical direction (`key.spacing.y`) or both
 #'   (`key.spacing`).
 #' @param position A character string indicating where the legend should be
 #'   placed relative to the plot panels.
->>>>>>> e51ca467
 #' @param direction  A character string indicating the direction of the guide.
 #'   One of "horizontal" or "vertical."
 #' @param default.unit A character string indicating [grid::unit()]

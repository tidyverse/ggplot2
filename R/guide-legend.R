#' Legend guide
#'
#' Legend type guide shows key (i.e., geoms) mapped onto values.
#' Legend guides for various scales are integrated if possible.
#'
#' Guides can be specified in each `scale_*` or in [guides()].
#' `guide = "legend"` in `scale_*` is syntactic sugar for
#' `guide = guide_legend()` (e.g. `scale_color_manual(guide = "legend")`).
#' As for how to specify the guide for each scale in more detail,
#' see [guides()].
#'
#' @param title A character string or expression indicating a title of guide.
#'   If `NULL`, the title is not shown. By default
#'   ([waiver()]), the name of the scale object or the name
#'   specified in [labs()] is used for the title.
#' @param title.position A character string indicating the position of a
#'   title. One of "top" (default for a vertical guide), "bottom", "left"
#'  (default for a horizontal guide), or "right."
#' @param title.theme A theme object for rendering the title text. Usually the
#'   object of [element_text()] is expected. By default, the theme is
#'   specified by `legend.title` in [theme()] or theme.
#' @param title.hjust A number specifying horizontal justification of the
#'   title text.
#' @param title.vjust A number specifying vertical justification of the title
#'   text.
#' @param label logical. If `TRUE` then the labels are drawn. If
#'   `FALSE` then the labels are invisible.
#' @param label.position A character string indicating the position of a
#'   label. One of "top", "bottom" (default for horizontal guide), "left", or
#'   "right" (default for vertical guide).
#' @param label.theme A theme object for rendering the label text. Usually the
#'   object of [element_text()] is expected. By default, the theme is
#'   specified by `legend.text` in [theme()].
#' @param label.hjust A numeric specifying horizontal justification of the
#'   label text. The default for standard text is 0 (left-aligned) and 1
#'   (right-aligned) for expressions.
#' @param label.vjust A numeric specifying vertical justification of the label
#'   text.
#' @param keywidth A numeric or a [grid::unit()] object specifying
#'   the width of the legend key. Default value is `legend.key.width` or
#'   `legend.key.size` in [theme()].
#' @param keyheight A numeric or a [grid::unit()] object specifying
#'   the height of the legend key. Default value is `legend.key.height` or
#'   `legend.key.size` in [theme()].
#' @param direction  A character string indicating the direction of the guide.
#'   One of "horizontal" or "vertical."
#' @param default.unit A character string indicating [grid::unit()]
#'   for `keywidth` and `keyheight`.
#' @param override.aes A list specifying aesthetic parameters of legend key.
#'   See details and examples.
#' @param nrow The desired number of rows of legends.
#' @param ncol The desired number of column of legends.
#' @param byrow logical. If `FALSE` (the default) the legend-matrix is
#'   filled by columns, otherwise the legend-matrix is filled by rows.
#' @param reverse logical. If `TRUE` the order of legends is reversed.
#' @param order positive integer less than 99 that specifies the order of
#'   this guide among multiple guides. This controls the order in which
#'   multiple guides are displayed, not the contents of the guide itself.
#'   If 0 (default), the order is determined by a secret algorithm.
#' @param ... ignored.
#' @export
#' @family guides
#' @examples
#' \donttest{
#' df <- expand.grid(X1 = 1:10, X2 = 1:10)
#' df$value <- df$X1 * df$X2
#'
#' p1 <- ggplot(df, aes(X1, X2)) + geom_tile(aes(fill = value))
#' p2 <- p1 + geom_point(aes(size = value))
#'
#' # Basic form
#' p1 + scale_fill_continuous(guide = guide_legend())
#'
#' # Control styles
#'
#' # title position
#' p1 + guides(fill = guide_legend(title = "LEFT", title.position = "left"))
#'
#' # title text styles via element_text
#' p1 + guides(fill =
#'   guide_legend(
#'     title.theme = element_text(
#'       size = 15,
#'       face = "italic",
#'       colour = "red",
#'       angle = 0
#'     )
#'   )
#' )
#'
#' # label position
#' p1 + guides(fill = guide_legend(label.position = "left", label.hjust = 1))
#'
#' # label styles
#' p1 +
#'   scale_fill_continuous(
#'     breaks = c(5, 10, 15),
#'     labels = paste("long", c(5, 10, 15)),
#'     guide = guide_legend(
#'       direction = "horizontal",
#'       title.position = "top",
#'       label.position = "bottom",
#'       label.hjust = 0.5,
#'       label.vjust = 1,
#'       label.theme = element_text(angle = 90)
#'     )
#'   )
#'
#' # Set aesthetic of legend key
#' # very low alpha value make it difficult to see legend key
#' p3 <- ggplot(mtcars, aes(vs, am, colour = factor(cyl))) +
#'   geom_jitter(alpha = 1/5, width = 0.01, height = 0.01)
#' p3
#' # override.aes overwrites the alpha
#' p3 + guides(colour = guide_legend(override.aes = list(alpha = 1)))
#'
#' # multiple row/col legends
#' df <- data.frame(x = 1:20, y = 1:20, color = letters[1:20])
#' p <- ggplot(df, aes(x, y)) +
#'   geom_point(aes(colour = color))
#' p + guides(col = guide_legend(nrow = 8))
#' p + guides(col = guide_legend(ncol = 8))
#' p + guides(col = guide_legend(nrow = 8, byrow = TRUE))
#'
#' # reversed order legend
#' p + guides(col = guide_legend(reverse = TRUE))
#' }
guide_legend <- function(
  # Title
  title          = waiver(),
  title.position = NULL,
  title.theme    = NULL,
  title.hjust    = NULL,
  title.vjust    = NULL,

  # Label
  label          = TRUE,
  label.position = NULL,
  label.theme    = NULL,
  label.hjust    = NULL,
  label.vjust    = NULL,

  # Key size
  keywidth  = NULL,
  keyheight = NULL,

  # General
  direction    = NULL,
  default.unit = "line",
  override.aes = list(),
  nrow         = NULL,
  ncol         = NULL,
  byrow        = FALSE,
  reverse      = FALSE,
  order        = 0,
  ...
) {
  # Resolve key sizes
  if (!inherits(keywidth, c("NULL", "unit"))) {
    keywidth <- unit(keywidth, default.unit)
  }
  if (!inherits(keyheight, c("NULL", "unit"))) {
    keyheight <- unit(keyheight, default.unit)
  }
  if (!is.null(title.position)) {
    title.position <- arg_match0(title.position, .trbl)
  }
  if (!is.null(label.position)) {
    label.position <- arg_match0(label.position, .trbl)
  }

  new_guide(
    # Title
    title = title,
    title.position = title.position,
    title.theme = title.theme,
    title.hjust = title.hjust,
    title.vjust = title.vjust,

    # Label
    label = label,
    label.position = label.position,
    label.theme = label.theme,
    label.hjust = label.hjust,
    label.vjust = label.vjust,

    # Key size
    keywidth  = keywidth,
    keyheight = keyheight,

    # General
    direction = direction,
    override.aes = rename_aes(override.aes),
    nrow = nrow,
    ncol = ncol,
    byrow = byrow,
    reverse = reverse,
    order = order,

    # Fixed parameters
    available_aes = "any",
    name  = "legend",
    super = GuideLegend
  )
}

#' @rdname ggplot2-ggproto
#' @format NULL
#' @usage NULL
#' @export
GuideLegend <- ggproto(
  "GuideLegend", Guide,

  params = list(
    title = waiver(),
    title.position = NULL,
    title.theme = NULL,
    title.hjust = NULL,
    title.vjust = NULL,

    label = TRUE,
    label.position = NULL,
    label.theme = NULL,
    label.hjust = NULL,
    label.vjust = NULL,

    keywidth  = NULL,
    keyheight = NULL,

    # General
    direction = NULL,
    override.aes = list(),
    nrow = NULL,
    ncol = NULL,
    byrow = FALSE,
    reverse = FALSE,
    order = 0,

    name  = "legend",
    hash  = character(),
    position = NULL,
    direction = NULL
  ),

  available_aes = "any",

  hashables = exprs(title, key$.label, name),

  elements = list(
    background  = "legend.background",
    margin      = "legend.margin",
    spacing     = "legend.spacing",
    spacing.x   = "legend.spacing.x",
    spacing.y   = "legend.spacing.y",
    key         = "legend.key",
    key.height  = "legend.key.height",
    key.width   = "legend.key.width",
    text        = "legend.text",
    theme.title = "legend.title"
  ),

  extract_params = function(scale, params,
                            title = waiver(), ...) {
    params$title <- scale$make_title(
      params$title %|W|% scale$name %|W|% title
    )
    if (isTRUE(params$reverse %||% FALSE)) {
      params$key <- params$key[nrow(params$key):1, , drop = FALSE]
    }
    params
  },

  merge = function(self, params, new_guide, new_params) {
    # Combine keys
    new_params$key$.label <- new_params$key$.value <- NULL
    params$key <- vec_cbind(params$key, new_params$key)

    # Combine override.aes
    params$override.aes <- c(params$override.aes, new_params$override.aes)
    nms <- names(params$override.aes)
    if (anyDuplicated(nms)) {
      cli::cli_warn("Duplicated {.arg override.aes} is ignored.")
    }
    params$override.aes <- params$override.aes[!duplicated(nms)]

    list(guide = self, params = params)
  },

  # Arrange common data for vertical and horizontal legends
  process_layers = function(self, params, layers, data = NULL) {

    include <- vapply(layers, function(layer) {
      aes <- matched_aes(layer, params)
      include_layer_in_guide(layer, aes)
    }, logical(1))

    if (!any(include)) {
      return(NULL)
    }

    self$get_layer_key(params, layers[include], data[include])
  },

  get_layer_key = function(params, layers, data) {

    decor <- lapply(layers, function(layer) {

      matched_aes <- matched_aes(layer, params)

      if (length(matched_aes) > 0) {
        # Filter out aesthetics that can't be applied to the legend
        n <- lengths(layer$aes_params, use.names = FALSE)
        layer_params <- layer$aes_params[n == 1]

        aesthetics  <- layer$computed_mapping
        is_modified <- is_scaled_aes(aesthetics) | is_staged_aes(aesthetics)
        modifiers   <- aesthetics[is_modified]

        data <- try_fetch(
          layer$geom$use_defaults(params$key[matched_aes],
                                  layer_params, modifiers),
          error = function(cnd) {
            cli::cli_warn(
              "Failed to apply {.fn after_scale} modifications to legend",
              parent = cnd
            )
            layer$geom$use_defaults(params$key[matched], layer_params, list())
          }
        )
      } else {
        reps <- rep(1, nrow(params$key))
        data <- layer$geom$use_defaults(NULL, layer$aes_params)[reps, ]
      }

      data <- modify_list(data, params$override.aes)

      list(
        draw_key = layer$geom$draw_key,
        data     = data,
        params   = c(layer$computed_geom_params, layer$computed_stat_params)
      )
    })

    # Remove NULL geoms
    params$decor <- compact(decor)
    return(params)
  },

  setup_params = function(params) {
    params$direction <- arg_match0(
      params$direction %||% direction,
      c("horizontal", "vertical"), arg_nm = "direction"
    )

    if ("title.position" %in% names(params)) {
      params$title.position <- arg_match0(
        params$title.position %||%
          switch(params$direction, vertical = "top", horizontal = "left"),
        .trbl, arg_nm = "title.position"
      )
    }
    if ("label.position" %in% names(params)) {
      params$label.position <- arg_match0(
        params$label.position %||% "right",
        .trbl, arg_nm = "label.position"
      )
      params$rejust_labels <- TRUE
    }

    params$n_breaks <- n_breaks <- nrow(params$key)
    params$n_key_layers <- length(params$decor) + 1 # +1 is key background

    # Resolve shape
    if (!is.null(params$nrow) && !is.null(params$ncol) &&
        params$nrow * params$ncol < n_breaks) {
      cli::cli_abort(paste0(
        "{.arg nrow} * {.arg ncol} needs to be larger than the number of ",
        "breaks ({n_breaks})"
      ))
    }
    if (is.null(params$nrow) && is.null(params$ncol)) {
      if (params$direction == "horizontal") {
        params$nrow <- ceiling(n_breaks / 5)
      } else {
        params$ncol <- ceiling(n_breaks / 20)
      }
    }
    params$nrow <- params$nrow %||% ceiling(n_breaks / params$ncol)
    params$ncol <- params$ncol %||% ceiling(n_breaks / params$nrow)
    params
  },

  override_elements = function(params, elements, theme) {

    # Title
    title <- combine_elements(params$title.theme, elements$theme.title)
    title$hjust <- params$title.hjust %||% title$hjust %||% 0
    title$vjust <- params$title.vjust %||% title$vjust %||% 0.5
    elements$title <- title

    # Labels
    if (!is.null(elements$text)) {
      label <- combine_elements(params$label.theme, elements$text)
      if (!params$label || is.null(params$key$.label)) {
        label <- element_blank()
      } else {
        hjust <- unname(label_hjust_defaults[params$label.position])
        vjust <- unname(label_vjust_defaults[params$label.position])
        # Expressions default to right-justified
        if (hjust == 0 && any(is.expression(params$key$.label))) {
          hjust <- 1
        }
        # Breaking justification inheritance for intuition purposes.
        if (is.null(params$label.theme$hjust) &&
            is.null(theme$legend.text$hjust)) {
          label$hjust <- NULL
        }
        if (is.null(params$label.theme$vjust) &&
            is.null(theme$legend.text$vjust)) {
          label$vjust <- NULL
        }
        label$hjust <- params$label.hjust %||% label$hjust %||% hjust
        label$vjust <- params$label.vjust %||% label$vjust %||% vjust
      }
      elements$text <- label
    }

    # Keys
    if (any(c("key.width", "key.height") %in% names(elements))) {
      elements$key.width  <- width_cm( params$keywidth  %||% elements$key.width)
      elements$key.height <- height_cm(params$keyheight %||% elements$key.height)
    }

    # Spacing
    gap <- title$size %||% elements$theme.title$size %||%
      elements$text$size %||% 11
    gap <- unit(gap * 0.5, "pt")
    # Should maybe be elements$spacing.{x/y} instead of the theme's spacing?
    elements$hgap <- width_cm( theme$legend.spacing.x %||% gap)
    elements$vgap <- height_cm(theme$legend.spacing.y %||% gap)
    elements$padding <- convertUnit(
      elements$margin %||% margin(),
      "cm", valueOnly = TRUE
    )

    if (is.null(params$label.theme$margin %||% theme$legend.text$margin) &&
        !inherits(elements$text, "element_blank")) {
      i <- match(params$label.position, .trbl[c(3, 4, 1, 2)])
      elements$text$margin[i] <- elements$text$margin[i] + gap
    }
    if (is.null(params$title.theme$margin %||% theme$legend.title$margin) &&
        !inherits(elements$title, "element_blank")) {
      i <- match(params$title.position, .trbl[c(3, 4, 1, 2)])
      elements$title$margin[i] <- elements$title$margin[i] + gap
    }

    # Evaluate backgrounds early
    if (!is.null(elements$background)) {
      elements$background <- ggname(
        "legend.background", element_grob(elements$background)
      )
    }
    if (!is.null(elements$key)) {
      elements$key <- ggname(
        "legend.key", element_grob(elements$key)
      )
    }

    elements
  },

  build_ticks = function(...) {
    zeroGrob()
  },

  build_decor = function(decor, grobs, elements, params) {

    key_size <- c(elements$key.width, elements$key.height) * 10

    draw <- function(i) {
      bg <- elements$key
      keys <- lapply(decor, function(g) {
        g$draw_key(vec_slice(g$data, i), g$params, key_size)
      })
      c(list(bg), keys)
    }
    unlist(lapply(seq_len(params$n_breaks), draw), FALSE)
  },

  build_labels = function(key, elements, params) {
    n_labels <- length(key$.label)
    if (n_labels < 1) {
      out <- rep(list(zeroGrob()), nrow(key))
      return(out)
    }
    lapply(key$.label, function(lab) {
      ggname(
        "guide.label",
        element_grob(
          elements$text,
          label    = lab,
          margin_x = TRUE,
          margin_y = TRUE
        )
      )
    })
  },

  measure_grobs = function(grobs, params, elements) {
    byrow    <- params$byrow    %||% FALSE
    n_breaks <- params$n_breaks %||% 1L
    dim      <- c(params$nrow %||% 1L, params$ncol %||% 1L)

    # A guide may have already specified the size of the decoration, only
    # measure when it hasn't already.
    sizes <- params$sizes %||% measure_legend_keys(
      params$decor, n = n_breaks, dim = dim, byrow = byrow,
      default_width  = elements$key.width,
      default_height = elements$key.height
    )
    widths  <- sizes$widths
    heights <- sizes$heights

    # Measure label sizes
    zeroes   <- rep(0, prod(dim) - n_breaks) # size vector padding
    label_widths  <- apply(matrix(
      c(width_cm(grobs$labels), zeroes),
      nrow = dim[1], ncol = dim[2], byrow = byrow
    ), 2, max)
    label_heights <- apply(matrix(
      c(height_cm(grobs$labels), zeroes),
      nrow = dim[1], ncol = dim[2], byrow = byrow
    ), 1, max)

    # Interleave gaps between keys and labels, which depends on the label
    # position. For unclear reasons, we need to adjust some gaps based on the
    # `byrow` parameter (see also #4352).
    hgap <- elements$hgap %||% 0
    widths <- switch(
      params$label.position,
      "left"   = list(label_widths, widths, hgap),
      "right"  = list(widths, label_widths, hgap),
      list(pmax(label_widths, widths), hgap * (!byrow))
    )
    widths  <- head(vec_interleave(!!!widths),  -1)

    vgap <- elements$vgap %||% 0
    heights <- switch(
      params$label.position,
      "top"    = list(label_heights, heights, vgap),
      "bottom" = list(heights, label_heights, vgap),
      list(pmax(label_heights, heights), vgap * (byrow))
    )
    heights <- head(vec_interleave(!!!heights), -1)

<<<<<<< HEAD
    # Measure title
    title_width  <- width_cm(grobs$title)
    title_height <- height_cm(grobs$title)

    # Combine title with rest of the sizes based on its position
    widths <- switch(
      params$title.position,
      "left"  = c(title_width, widths),
      "right" = c(widths, title_width),
      c(widths, max(0, title_width - sum(widths)))
    )
    heights <- switch(
      params$title.position,
      "top"    = c(title_height, heights),
      "bottom" = c(heights, title_height),
      c(heights, max(0, title_height - sum(heights)))
    )
=======
    has_title <- !is.zero(grobs$title)
    if (has_title) {
      # Measure title
      title_width  <- width_cm(grobs$title)
      title_height <- height_cm(grobs$title)

      # Combine title with rest of the sizes based on its position
      widths <- switch(
        params$title.position,
        "left"  = c(title_width, hgap, widths),
        "right" = c(widths, hgap, title_width),
        c(widths, max(0, title_width - sum(widths)))
      )
      heights <- switch(
        params$title.position,
        "top"    = c(title_height, vgap, heights),
        "bottom" = c(heights, vgap, title_height),
        c(heights, max(0, title_height - sum(heights)))
      )
    }
>>>>>>> 916dc894

    list(
      widths  = widths,
      heights = heights,
      padding = elements$padding,
      has_title = has_title
    )
  },

  arrange_layout = function(key, sizes, params) {

    break_seq <- seq_len(params$n_breaks %||% 1L)
    dim <- c(params$nrow %||% 1L, params$ncol %||% 1L)

    # Find rows / columns of legend items
    if (params$byrow %||% FALSE) {
      df <- data_frame0(
        R = ceiling(break_seq / dim[2]),
        C = (break_seq - 1) %% dim[2] + 1
      )
    } else {
      df <- mat_2_df(arrayInd(break_seq, dim), c("R", "C"))
    }
    # Make spacing for padding / gaps. For example: because first gtable cell
    # will be padding, first item will be at [2, 2] position. Then the
    # second item-row will be [4, 2] because [3, 2] will be a gap cell.
    key_row <- label_row <- df$R * 2
    key_col <- label_col <- df$C * 2

    # Make gaps for key-label spacing depending on label position
    switch(
      params$label.position,
      "top" = {
        key_row   <- key_row + df$R
        label_row <- key_row - 1
      },
      "bottom" = {
        key_row   <- key_row + df$R - 1
        label_row <- key_row + 1
      },
      "left" = {
        key_col   <- key_col + df$C
        label_col <- key_col - 1
      },
      "right" = {
        key_col   <- key_col + df$C - 1
        label_col <- key_col + 1
      }
    )

    # Offset layout based on title position
<<<<<<< HEAD
    switch(
      params$title.position,
      "top" = {
        key_row   <- key_row   + 1
        label_row <- label_row + 1
        title_row <- 2
        title_col <- seq_along(sizes$widths) + 1
      },
      "bottom" = {
        title_row <- length(sizes$heights)   + 1
        title_col <- seq_along(sizes$widths) + 1
      },
      "left" = {
        key_col   <- key_col   + 1
        label_col <- label_col + 1
        title_row <- seq_along(sizes$heights) + 1
        title_col <- 2
      },
      "right" = {
        title_row <- seq_along(sizes$heights) + 1
        title_col <- length(sizes$widths)     + 1
      }
    )
=======
    if (sizes$has_title) {
      switch(
        params$title.position,
        "top" = {
          key_row   <- key_row   + 2
          label_row <- label_row + 2
          title_row <- 2
          title_col <- seq_along(sizes$widths) + 1
        },
        "bottom" = {
          title_row <- length(sizes$heights)   + 1
          title_col <- seq_along(sizes$widths) + 1
        },
        "left" = {
          key_col   <- key_col   + 2
          label_col <- label_col + 2
          title_row <- seq_along(sizes$heights) + 1
          title_col <- 2
        },
        "right" = {
          title_row <- seq_along(sizes$heights) + 1
          title_col <- length(sizes$widths)     + 1
        }
      )
    } else {
      title_row <- NA
      title_col <- NA
    }
>>>>>>> 916dc894

    df <- cbind(df, key_row, key_col, label_row, label_col)

    list(layout = df, title_row = title_row, title_col = title_col)
  },

  assemble_drawing = function(grobs, layout, sizes, params, elements) {

    gt <- gtable(
      widths  = unit(c(sizes$padding[4], sizes$widths, sizes$padding[2]), "cm"),
      heights = unit(c(sizes$padding[1], sizes$heights, sizes$padding[3]), "cm")
    )

    # Add background
    if (!is.zero(elements$background)) {
      gt <- gtable_add_grob(
        gt, elements$background,
        name = "background", clip = "off",
        t = 1, r = -1, b = -1, l =1
      )
    }

    # Add title
    if (!is.zero(grobs$title)) {
      gt <- gtable_add_grob(
        gt,
        justify_grobs(
          grobs$title,
          hjust = elements$title$hjust,
          vjust = elements$title$vjust,
          int_angle = elements$title$angle,
          debug = elements$title$debug
        ),
        name = "title", clip = "off",
        t = min(layout$title_row), r = max(layout$title_col),
        b = max(layout$title_row), l = min(layout$title_col)
      )
    }

    # Extract appropriate part of layout
    layout   <- layout$layout

    # Add keys
    if (!is.zero(grobs$decor)) {
      n_key_layers <- params$n_key_layers %||% 1L
      key_cols <- rep(layout$key_col, each = n_key_layers)
      key_rows <- rep(layout$key_row, each = n_key_layers)

      # Add keys
      gt <- gtable_add_grob(
        gt, grobs$decor,
        name = names(grobs$decor) %||%
          paste("key", key_rows, key_cols, c("bg", seq_len(n_key_layers - 1)),
                sep = "-"),
        clip = "off",
        t = key_rows, r = key_cols, b = key_rows, l = key_cols
      )
    }

    if (!is.zero(grobs$labels)) {
      labels <- if (params$rejust_labels %||% TRUE) {
        justify_grobs(
          grobs$labels,
          hjust = elements$text$hjust, vjust = elements$text$vjust,
          int_angle = elements$text$angle, debug = elements$text$debug
        )
      } else {
        grobs$labels
      }

      gt <- gtable_add_grob(
        gt, labels,
        name = names(labels) %||%
          paste("label", layout$label_row, layout$label_col, sep = "-"),
        clip = "off",
        t = layout$label_row, r = layout$label_col,
        b = layout$label_row, l = layout$label_col
      )
    }

    gt
  }
)

label_hjust_defaults <- c(top = 0.5, bottom = 0.5, left = 1,   right = 0)
label_vjust_defaults <- c(top = 0,   bottom = 1,   left = 0.5, right = 0.5)

measure_legend_keys <- function(decor, n, dim, byrow = FALSE,
                                default_width = 1, default_height = 1) {
  if (is.null(decor)) {
    ans <- list(widths = NULL, heights = NULL)
    return(ans)
  }

  # Vector padding in case rows * cols > keys
  zeroes <- rep(0, prod(dim) - n)

  # For every layer, extract the size in cm
  size <- lapply(decor, function(g) {
    lwd <- g$data$linewidth %||% 0
    lwd[is.na(lwd)] <- 0
    size <- g$data$size %||% 0
    size[is.na(size)] <- 0
    vec_recycle((size + lwd) / 10, size = nrow(g$data))
  })
  size <- inject(cbind(!!!size))

  # Binned legends may have `n + 1` breaks, but we need to display `n` keys.
  size <- vec_slice(size, seq_len(n))

  # For every key, find maximum across all layers
  size <- apply(size, 1, max)

  # Apply legend layout
  size <- matrix(c(size, zeroes), nrow = dim[1], ncol = dim[2], byrow = byrow)

  list(
    widths  = pmax(default_width,  apply(size, 2, max)),
    heights = pmax(default_height, apply(size, 1, max))
  )
}<|MERGE_RESOLUTION|>--- conflicted
+++ resolved
@@ -553,26 +553,8 @@
     )
     heights <- head(vec_interleave(!!!heights), -1)
 
-<<<<<<< HEAD
-    # Measure title
-    title_width  <- width_cm(grobs$title)
-    title_height <- height_cm(grobs$title)
-
-    # Combine title with rest of the sizes based on its position
-    widths <- switch(
-      params$title.position,
-      "left"  = c(title_width, widths),
-      "right" = c(widths, title_width),
-      c(widths, max(0, title_width - sum(widths)))
-    )
-    heights <- switch(
-      params$title.position,
-      "top"    = c(title_height, heights),
-      "bottom" = c(heights, title_height),
-      c(heights, max(0, title_height - sum(heights)))
-    )
-=======
     has_title <- !is.zero(grobs$title)
+
     if (has_title) {
       # Measure title
       title_width  <- width_cm(grobs$title)
@@ -581,18 +563,17 @@
       # Combine title with rest of the sizes based on its position
       widths <- switch(
         params$title.position,
-        "left"  = c(title_width, hgap, widths),
-        "right" = c(widths, hgap, title_width),
+        "left"  = c(title_width, widths),
+        "right" = c(widths, title_width),
         c(widths, max(0, title_width - sum(widths)))
       )
       heights <- switch(
         params$title.position,
-        "top"    = c(title_height, vgap, heights),
-        "bottom" = c(heights, vgap, title_height),
+        "top"    = c(title_height, heights),
+        "bottom" = c(heights, title_height),
         c(heights, max(0, title_height - sum(heights)))
       )
     }
->>>>>>> 916dc894
 
     list(
       widths  = widths,
@@ -644,37 +625,12 @@
     )
 
     # Offset layout based on title position
-<<<<<<< HEAD
-    switch(
-      params$title.position,
-      "top" = {
-        key_row   <- key_row   + 1
-        label_row <- label_row + 1
-        title_row <- 2
-        title_col <- seq_along(sizes$widths) + 1
-      },
-      "bottom" = {
-        title_row <- length(sizes$heights)   + 1
-        title_col <- seq_along(sizes$widths) + 1
-      },
-      "left" = {
-        key_col   <- key_col   + 1
-        label_col <- label_col + 1
-        title_row <- seq_along(sizes$heights) + 1
-        title_col <- 2
-      },
-      "right" = {
-        title_row <- seq_along(sizes$heights) + 1
-        title_col <- length(sizes$widths)     + 1
-      }
-    )
-=======
     if (sizes$has_title) {
       switch(
         params$title.position,
         "top" = {
-          key_row   <- key_row   + 2
-          label_row <- label_row + 2
+          key_row   <- key_row   + 1
+          label_row <- label_row + 1
           title_row <- 2
           title_col <- seq_along(sizes$widths) + 1
         },
@@ -683,8 +639,8 @@
           title_col <- seq_along(sizes$widths) + 1
         },
         "left" = {
-          key_col   <- key_col   + 2
-          label_col <- label_col + 2
+          key_col   <- key_col   + 1
+          label_col <- label_col + 1
           title_row <- seq_along(sizes$heights) + 1
           title_col <- 2
         },
@@ -697,7 +653,6 @@
       title_row <- NA
       title_col <- NA
     }
->>>>>>> 916dc894
 
     df <- cbind(df, key_row, key_col, label_row, label_col)
 

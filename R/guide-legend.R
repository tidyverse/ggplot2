--- conflicted
+++ resolved
@@ -13,44 +13,9 @@
 #'   If `NULL`, the title is not shown. By default
 #'   ([waiver()]), the name of the scale object or the name
 #'   specified in [labs()] is used for the title.
-<<<<<<< HEAD
 #' @param theme A [`theme`][theme()] object to style the guide individually or
 #'   differently from the plot's theme settings. The `theme` argument in the
 #'   guide override,s and is combined with, the plot's theme.
-=======
-#' @param title.position A character string indicating the position of a
-#'   title. One of "top" (default for a vertical guide), "bottom", "left"
-#'  (default for a horizontal guide), or "right."
-#' @param title.theme A theme object for rendering the title text. Usually the
-#'   object of [element_text()] is expected. By default, the theme is
-#'   specified by `legend.title` in [theme()] or theme.
-#' @param title.hjust A number specifying horizontal justification of the
-#'   title text.
-#' @param title.vjust A number specifying vertical justification of the title
-#'   text.
-#' @param label logical. If `TRUE` then the labels are drawn. If
-#'   `FALSE` then the labels are invisible.
-#' @param label.position A character string indicating the position of a
-#'   label. One of "top", "bottom" (default for horizontal guide), "left", or
-#'   "right" (default for vertical guide).
-#' @param label.theme A theme object for rendering the label text. Usually the
-#'   object of [element_text()] is expected. By default, the theme is
-#'   specified by `legend.text` in [theme()].
-#' @param label.hjust A numeric specifying horizontal justification of the
-#'   label text. The default for standard text is 0 (left-aligned) and 1
-#'   (right-aligned) for expressions.
-#' @param label.vjust A numeric specifying vertical justification of the label
-#'   text.
-#' @param keywidth,keyheight A numeric or [grid::unit()] object specifying the
-#'   width and height of the legend key respectively. Default value is
-#'   `legend.key.width`, `legend.key.height` or `legend.key` in [theme()].\cr
-#'   `r lifecycle::badge("experimental")`: optionally a `"null"` unit to stretch
-#'   keys to the available space.
-#' @param key.spacing,key.spacing.x,key.spacing.y A numeric or [grid::unit()]
-#'   object specifying the distance between key-label pairs in the horizontal
-#'   direction (`key.spacing.x`), vertical direction (`key.spacing.y`) or both
-#'   (`key.spacing`).
->>>>>>> 5ed2d88d
 #' @param position A character string indicating where the legend should be
 #'   placed relative to the plot panels.
 #' @param direction  A character string indicating the direction of the guide.
@@ -596,34 +561,7 @@
 
     # Offset layout based on title position
     if (sizes$has_title) {
-<<<<<<< HEAD
-      ncol <- length(sizes$widths)
-      nrow <- length(sizes$heights)
-      switch(
-        sizes$title_position,
-        "top" = {
-          key_row   <- key_row   + 1
-          label_row <- label_row + 1
-          title_row <- 2
-          title_col <- seq_len(ncol) + 1
-        },
-        "bottom" = {
-          title_row <- nrow + 1
-          title_col <- seq_len(ncol) + 1
-        },
-        "left" = {
-          key_col   <- key_col   + 1
-          label_col <- label_col + 1
-          title_row <- seq_len(nrow) + 1
-          title_col <- 2
-        },
-        "right" = {
-          title_row <- seq_len(nrow) + 1
-          title_col <- ncol + 1
-        }
-      )
-=======
-      position  <- params$title.position
+      position <- sizes$title_position
       if (position != "right") {
         key_col   <- key_col   + 1
         label_col <- label_col + 1
@@ -636,7 +574,6 @@
       ncol <- length(sizes$widths)
       title_row <- switch(position, top  = 1, bottom = nrow, seq_len(nrow)) + 1
       title_col <- switch(position, left = 1, right  = ncol, seq_len(ncol)) + 1
->>>>>>> 5ed2d88d
     } else {
       title_row <- NA
       title_col <- NA
@@ -654,12 +591,6 @@
       widths[i] <- params$keywidth
     }
 
-<<<<<<< HEAD
-    gt <- gtable(
-      widths  = unit(c(sizes$padding[4], sizes$widths,  sizes$padding[2]), "cm"),
-      heights = unit(c(sizes$padding[1], sizes$heights, sizes$padding[3]), "cm")
-    )
-=======
     heights <- unit(c(sizes$padding[1], sizes$heights, sizes$padding[3]), "cm")
     if (is.unit(params$keyheight) && unitType(params$keyheight) == "null") {
       i <- unique(layout$layout$key_row)
@@ -667,7 +598,6 @@
     }
 
     gt <- gtable(widths = widths, heights = heights)
->>>>>>> 5ed2d88d
 
     # Add background
     if (!is.zero(elements$background)) {

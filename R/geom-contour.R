--- conflicted
+++ resolved
@@ -1,4 +1,4 @@
-#' @rdname ggplot2-ggproto
+#' @rdname Geom
 #' @format NULL
 #' @usage NULL
 #' @export
@@ -8,7 +8,7 @@
   default_aes = aes(weight = 1, !!!GeomPath$default_aes)
 )
 
-#' @rdname ggplot2-ggproto
+#' @rdname Geom
 #' @format NULL
 #' @usage NULL
 #' @export
@@ -77,7 +77,6 @@
 #' v + geom_raster(aes(fill = density)) +
 #'   geom_contour(colour = "white")
 #' }
-<<<<<<< HEAD
 geom_contour <- make_constructor(
   GeomContour, stat = "contour",
   # Passed to contour stat:
@@ -85,82 +84,6 @@
 )
 
 #' @rdname geom_contour
-=======
-geom_contour <- function(mapping = NULL, data = NULL,
-                         stat = "contour", position = "identity",
-                         ...,
-                         bins = NULL,
-                         binwidth = NULL,
-                         breaks = NULL,
-                         lineend = "butt",
-                         linejoin = "round",
-                         linemitre = 10,
-                         na.rm = FALSE,
-                         show.legend = NA,
-                         inherit.aes = TRUE) {
-  layer(
-    data = data,
-    mapping = mapping,
-    stat = stat,
-    geom = GeomContour,
-    position = position,
-    show.legend = show.legend,
-    inherit.aes = inherit.aes,
-    params = list2(
-      bins = bins,
-      binwidth = binwidth,
-      breaks = breaks,
-      lineend = lineend,
-      linejoin = linejoin,
-      linemitre = linemitre,
-      na.rm = na.rm,
-      ...
-    )
-  )
-}
-
-#' @rdname geom_contour
-#' @export
-geom_contour_filled <- function(mapping = NULL, data = NULL,
-                                stat = "contour_filled", position = "identity",
-                                ...,
-                                bins = NULL,
-                                binwidth = NULL,
-                                breaks = NULL,
-                                na.rm = FALSE,
-                                show.legend = NA,
-                                inherit.aes = TRUE) {
-  layer(
-    data = data,
-    mapping = mapping,
-    stat = stat,
-    geom = GeomContourFilled,
-    position = position,
-    show.legend = show.legend,
-    inherit.aes = inherit.aes,
-    params = list2(
-      bins = bins,
-      binwidth = binwidth,
-      breaks = breaks,
-      na.rm = na.rm,
-      ...
-    )
-  )
-}
-
-#' @rdname Geom
-#' @format NULL
-#' @usage NULL
-#' @export
-#' @include geom-path.R
-GeomContour <- ggproto("GeomContour", GeomPath,
-  default_aes = aes(weight = 1, !!!GeomPath$default_aes)
-)
-
-#' @rdname Geom
-#' @format NULL
-#' @usage NULL
->>>>>>> 4f9b9b4b
 #' @export
 geom_contour_filled <- make_constructor(
   GeomContourFilled, stat = "contour_filled",

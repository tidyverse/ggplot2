#' Visualise sf objects
#'
#' This set geom, stat, and coord are used to visualise simple feature (sf)
#' objects. For simple plots, you will only need `geom_sf` as it
#' uses `stat_sf` and adds `coord_sf` for you. `geom_sf` is
#' an unusual geom because it will draw different geometric objects depending
#' on what simple features are present in the data: you can get points, lines,
#' or polygons.
#'
#' @section Geometry aesthetic:
#' `geom_sf` uses a unique aesthetic: `geometry`, giving an
#' column of class `sfc` containg simple features data. There
#' are three ways to supply the `geometry` aesthetic:
#'
#'   - Do nothing: by default `geom_sf` assumes it is stored in
#'     the `geometry` column.
#'   - Explicitly pass an `sf` object to the `data` argument.
#'     This will use the primary geometry column, no matter what it's called.
#'   - Supply your own using `aes(geometry = my_column)`
#'
#' Unlike other aesthetics, `geometry` will never be inherited from
#' the plot.
#'
#' @section CRS:
#' `coord_sf()` ensures that all layers use a common CRS. You can
#' either specify it using the `CRS` param, or `coord_sf` will
#' take it from the first layer that defines a CRS.
#'
#' @examples
#' if (requireNamespace("sf", quietly = TRUE)) {
#' nc <- sf::st_read(system.file("shape/nc.shp", package = "sf"), quiet = TRUE)
#' ggplot(nc) +
#'   geom_sf(aes(fill = AREA))
#'
#' # If not supplied, coord_sf() will take the CRS from the first layer
#' # and automatically transform all other layers to use that CRS. This
#' # ensures that all data will correctly line up
#' nc_3857 <- sf::st_transform(nc, "+init=epsg:3857")
#' ggplot() +
#'   geom_sf(data = nc) +
#'   geom_sf(data = nc_3857, colour = "red", fill = NA)
#'
#' # You can also use layers with x and y aesthetics: these are
#' # assumed to already be in the common CRS.
#' ggplot(nc) +
#'   geom_sf() +
#'   annotate("point", x = -80, y = 35, colour = "red", size = 4)
#'
#' # Thanks to the power of sf, ageom_sf nicely handles varying projections
#' # setting the aspect ratio correctly.
#' library(maps)
#' world1 <- sf::st_as_sf(map('world', plot = FALSE, fill = TRUE))
#' ggplot() + geom_sf(data = world1)
#'
#' world2 <- sf::st_transform(
#'   world1,
#'   "+proj=laea +y_0=0 +lon_0=155 +lat_0=-90 +ellps=WGS84 +no_defs"
#' )
#' ggplot() + geom_sf(data = world2)
#' }
#' @name ggsf
NULL

# stat --------------------------------------------------------------------

#' @export
#' @rdname ggsf
#' @usage NULL
#' @format NULL
StatSf <- ggproto("StatSf", Stat,
  compute_group = function(data, scales) {
    bbox <- sf::st_bbox(data[[1]])
    data$xmin <- bbox[["xmin"]]
    data$xmax <- bbox[["xmax"]]
    data$ymin <- bbox[["ymin"]]
    data$ymax <- bbox[["ymax"]]

    data
  },

  required_aes = c("geometry")
)

#' @export
#' @rdname ggsf
#' @inheritParams stat_identity
stat_sf <- function(mapping = NULL, data = NULL, geom = "rect",
                    position = "identity", na.rm = FALSE, show.legend = NA,
                    inherit.aes = TRUE, ...) {
  layer(
    stat = StatSf, data = data, mapping = mapping, geom = geom,
    position = position, show.legend = show.legend, inherit.aes = inherit.aes,
    params = list(na.rm = na.rm, ...)
  )
}

# geom --------------------------------------------------------------------

#' @export
#' @rdname ggsf
#' @usage NULL
#' @format NULL
GeomSf <- ggproto("GeomSf", Geom,
  required_aes = "geometry",
  default_aes = aes(
    shape = 19,
    colour = "grey35",
    fill = "grey90",
    size = 0.5,
    linetype = 1,
    alpha = NA
  ),
  draw_key = draw_key_polygon,

  draw_panel = function(data, panel_params, coord) {
    if (!inherits(coord, "CoordSf")) {
      stop("geom_sf() must be used with coord_sf()", call. = FALSE)
    }

    coord <- coord$transform(data, panel_params)
    gpars <- lapply(1:nrow(data), function(i) sf_gpar(coord[i, , drop = FALSE]))
    grobs <- Map(as_grob, coord$geometry, gp = gpars, shape = coord$shape)
    do.call("gList", grobs)
  }
)

sf_gpar <- function(row) {
  gpar(
    col = row$colour,
    fill = alpha(row$fill, row$alpha),
    lwd = row$size * .pt,
    lty = row$linetype,
    lineend = "butt"
  )
}

as_grob <- function(geom, gpar, shape) {
  if (inherits(geom, c("POINT", "MULTIPOINT"))) {
    sf::st_as_grob(geom, gp = gpar, pch = shape)
  } else {
    sf::st_as_grob(geom, gp = gpar)
  }
}


#' @export
#' @rdname ggsf
#' @inheritParams geom_point
geom_sf <- function(mapping = aes(), data = NULL, stat = "sf",
                    position = "identity", na.rm = FALSE, show.legend = NA,
                    inherit.aes = TRUE, ...) {

  # Automatically determin name of geometry column
  if (!is.null(data) && inherits(data, "sf")) {
    geometry_col <- attr(data, "sf_column")
  } else {
    geometry_col <- "geometry"
  }
  if (is.null(mapping$geometry)) {
    mapping$geometry <- as.name(geometry_col)
  }

  c(
    layer(
      geom = GeomSf, mapping = mapping,  data = data, stat = stat,
      position = position, show.legend = show.legend, inherit.aes = inherit.aes,
      params = list(na.rm = na.rm, ...)
    ),
    coord_sf()
  )
}

#' @export
scale_type.sfc <- function(x) "identity"


# Coord -------------------------------------------------------------------

#' @export
#' @rdname ggsf
#' @usage NULL
#' @format NULL
CoordSf <- ggproto("CoordSf", CoordCartesian,

  # Find the first CRS if not already supplied
  setup_params = function(self, data) {
    if (!is.null(self$crs)) {
      return(list(crs = self$crs))
    }

    for (layer_data in data) {
      if (inherits(layer_data, "sf"))
        geometry <- sf::st_geometry(layer_data)
      else
        next

      crs <- sf::st_crs(geometry)
      if (is.na(crs))
        next

      return(list(crs = crs))
    }

    list(crs = NULL)
  },

  # Transform all layers to common CRS (if provided)
  setup_data = function(data, params) {
    if (is.null(params$crs))
      return(data)

    lapply(data, function(layer_data) {
      if (! inherits(layer_data, "sf")) {
        return(layer_data)
      }

      sf::st_transform(layer_data, params$crs)
    })
  },

  transform = function(self, data, panel_params) {
    data[[1]] <- sf_rescale01(
      data[[1]],
      panel_params$x_range,
      panel_params$y_range
    )

    # Assume x and y supplied directly already in common CRS
    data <- transform_position(
      data,
      function(x) sf_rescale01_x(x, panel_params$x_range),
      function(x) sf_rescale01_x(x, panel_params$y_range)
    )

    data
  },

  setup_panel_params = function(self, scale_x, scale_y, params = list()) {
    # Bounding box of the data
    x_range <- scale_range(scale_x, self$limits$x, self$expand)
    y_range <- scale_range(scale_y, self$limits$y, self$expand)
    bbox <- c(
      x_range[1], y_range[1],
      x_range[2], y_range[2]
    )

    # Generate graticule and rescale to plot coords
    graticule <- sf::st_graticule(
      bbox,
      crs = params$crs,
      lat = scale_y$breaks %|W|% NULL,
      lon = scale_x$breaks %|W|% NULL,
      datum = self$datum,
      ndiscr = self$ndiscr
    )

    # remove tick labels not on axes 1 (bottom) and 2 (left)
    if (!is.null(graticule$plot12))
      graticule$degree_label[!graticule$plot12] <- NA
<<<<<<< HEAD

=======
	
>>>>>>> 331977e1
    sf::st_geometry(graticule) <- sf_rescale01(sf::st_geometry(graticule), x_range, y_range)
    graticule$x_start <- sf_rescale01_x(graticule$x_start, x_range)
    graticule$x_end <- sf_rescale01_x(graticule$x_end, x_range)
    graticule$y_start <- sf_rescale01_x(graticule$y_start, y_range)
    graticule$y_end <- sf_rescale01_x(graticule$y_end, y_range)
    if (any(grepl("degree", graticule$degree_label)))
      graticule$degree_label <- lapply(graticule$degree_label, function(x) parse(text = x)[[1]])

    list(
      x_range = x_range,
      y_range = y_range,
      graticule = graticule,
      crs = params$crs
    )
  },

  aspect = function(self, panel_params) {
    if (isTRUE(sf::st_is_longlat(panel_params$crs))) {
      # Contributed by @edzer
      mid_y <- mean(panel_params$y_range)
      ratio <- cos(mid_y * pi / 180)
    } else {
      # Assume already projected
      ratio <- 1
    }

    diff(panel_params$y_range) / diff(panel_params$x_range) / ratio
  },

  render_bg = function(self, panel_params, theme) {
    line_gp <- gpar(
      col = theme$panel.grid.major$colour,
      lwd = theme$panel.grid.major$size,
      lty = theme$panel.grid.major$linetype
    )
    grobs <- c(
      list(element_render(theme, "panel.background")),
      lapply(sf::st_geometry(panel_params$graticule), sf::st_as_grob, gp = line_gp)
    )
    ggname("grill", do.call("grobTree", grobs))
  },

  render_axis_h = function(self, panel_params, theme) {
    graticule <- panel_params$graticule
    east <- graticule[graticule$type == "E" & !is.na(graticule$degree_label), ]

    list(
      top = nullGrob(),
      bottom = guide_axis(
        east$x_start,
        east$degree_label,
        position = "bottom",
        theme = theme
      )
    )
  },

  render_axis_v = function(self, panel_params, theme) {
    graticule <- panel_params$graticule
    north <- graticule[graticule$type == "N" & !is.na(graticule$degree_label), ]

    list(
      left = guide_axis(
        north$y_start,
        north$degree_label,
        position = "left",
        theme = theme
      ),
      right = nullGrob()
    )
  }

)

sf_rescale01 <- function(x, x_range, y_range) {
  if (is.null(x)) {
    return(x)
  }

  # Shift + affine transformation to rescale to [0, 1] x [0, 1]
  # Contributed by @edzer
  (x - c(x_range[1], y_range[1])) *
    diag(1 / c(diff(x_range), diff(y_range)))
}
sf_rescale01_x <- function(x, range) {
  (x - range[1]) / diff(range)
}


#' @param crs Use this to select a specific CRS. If not specified, will
#'   use the CRS defined in the first layer.
#' @param datum CRS that provides datum to use when generating graticules
#' @param ndiscr number of segments to use for discretizing graticule lines;
#' try increasing this when graticules look unexpected
#' @inheritParams coord_cartesian
#' @export
#' @rdname ggsf
coord_sf <- function(xlim = NULL, ylim = NULL, expand = TRUE,
                     crs = NULL, datum = sf::st_crs(4326), ndiscr = 100) {
  ggproto(NULL, CoordSf,
    limits = list(x = xlim, y = ylim),
    datum = datum,
    crs = crs,
    ndiscr = ndiscr,
    expand = expand
  )
}<|MERGE_RESOLUTION|>--- conflicted
+++ resolved
@@ -257,11 +257,7 @@
     # remove tick labels not on axes 1 (bottom) and 2 (left)
     if (!is.null(graticule$plot12))
       graticule$degree_label[!graticule$plot12] <- NA
-<<<<<<< HEAD
-
-=======
-	
->>>>>>> 331977e1
+
     sf::st_geometry(graticule) <- sf_rescale01(sf::st_geometry(graticule), x_range, y_range)
     graticule$x_start <- sf_rescale01_x(graticule$x_start, x_range)
     graticule$x_end <- sf_rescale01_x(graticule$x_end, x_range)

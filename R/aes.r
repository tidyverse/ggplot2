--- conflicted
+++ resolved
@@ -31,9 +31,6 @@
 #' This function also standardises aesthetic names by performing partial
 #' matching, converting color to colour, and translating old style R names to
 #' ggplot names (eg. pch to shape, cex to size).
-<<<<<<< HEAD
-=======
-#'
 #'
 #' @section Quasiquotation:
 #'
@@ -45,7 +42,6 @@
 #' `aes()`. See a tidy evaluation tutorial such as the [dplyr
 #' programming vignette](http://dplyr.tidyverse.org/articles/programming.html)
 #' to learn more about these techniques.
->>>>>>> 50a1c2f7
 #'
 #' @param x,y,... List of name value pairs giving aesthetics to map to
 #'   variables. The names for x and y aesthetics are typically omitted because

--- conflicted
+++ resolved
@@ -1,55 +1,4 @@
-<<<<<<< HEAD
-#' @rdname ggplot2-ggproto
-=======
-#' @param fun Function to use. Either 1) an anonymous function in the base or
-#'   rlang formula syntax (see [rlang::as_function()])
-#'   or 2) a quoted or character name referencing a function; see examples. Must
-#'   be vectorised.
-#' @param n Number of points to interpolate along the x axis.
-#' @param args List of additional arguments passed on to the function defined by `fun`.
-#' @param xlim Optionally, specify the range of the function.
-#' @eval rd_computed_vars(
-#'   x = "`x` values along a grid.",
-#'   y = "values of the function evaluated at corresponding `x`."
-#' )
-#' @seealso [rlang::as_function()]
-#' @export
-#' @rdname geom_function
-stat_function <- function(mapping = NULL, data = NULL,
-                          geom = "function", position = "identity",
-                          ...,
-                          fun,
-                          xlim = NULL,
-                          n = 101,
-                          args = list(),
-                          na.rm = FALSE,
-                          show.legend = NA,
-                          inherit.aes = TRUE) {
-  if (is.null(data)) {
-    data <- ensure_nonempty_data
-  }
-
-  layer(
-    data = data,
-    mapping = mapping,
-    stat = StatFunction,
-    geom = geom,
-    position = position,
-    show.legend = show.legend,
-    inherit.aes = inherit.aes,
-    params = list2(
-      fun = fun,
-      n = n,
-      args = args,
-      na.rm = na.rm,
-      xlim = xlim,
-      ...
-    )
-  )
-}
-
 #' @rdname Stat
->>>>>>> 4f9b9b4b
 #' @format NULL
 #' @usage NULL
 #' @export

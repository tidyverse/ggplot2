#' Create a new layer
#'
#' A layer is a combination of data, stat and geom with a potential position
#' adjustment. Usually layers are created using `geom_*` or `stat_*`
#' calls but it can also be created directly using this function.
#'
#' @export
#' @param mapping Set of aesthetic mappings created by [aes()]. If specified and
#'   `inherit.aes = TRUE` (the default), it is combined with the default mapping
#'   at the top level of the plot. You must supply `mapping` if there is no plot
#'   mapping.
#' @param data The data to be displayed in this layer. There are three
#'    options:
#'
#'    If `NULL`, the default, the data is inherited from the plot
#'    data as specified in the call to [ggplot()].
#'
#'    A `data.frame`, or other object, will override the plot
#'    data. All objects will be fortified to produce a data frame. See
#'    [fortify()] for which variables will be created.
#'
#'    A `function` will be called with a single argument,
#'    the plot data. The return value must be a `data.frame`, and
#'    will be used as the layer data. A `function` can be created
#'    from a `formula` (e.g. `~ head(.x, 10)`).
#'
#' @param geom The geometric object to use to display the data for this layer.
#'   When using a `stat_*()` function to construct a layer, the `geom` argument
#'   can be used to override the default coupling between stats and geoms. The
#'   `geom` argument accepts the following:
#'   * A `Geom` ggproto subclass, for example `GeomPoint`.
#'   * A string naming the geom. To give the geom as a string, strip the
#'     function name of the `geom_` prefix. For example, to use `geom_point()`,
#'     give the geom as `"point"`.
#'   * For more information and other ways to specify the geom, see the
#'     [layer geom][layer_geoms] documentation.
#' @param stat The statistical transformation to use on the data for this layer.
#'   When using a `geom_*()` function to construct a layer, the `stat`
#'   argument can be used the override the default coupling between geoms and
#'   stats. The `stat` argument accepts the following:
#'   * A `Stat` ggproto subclass, for example `StatCount`.
#'   * A string naming the stat. To give the stat as a string, strip the
#'     function name of the `stat_` prefix. For example, to use `stat_count()`,
#'     give the stat as `"count"`.
#'   * For more information and other ways to specify the stat, see the
#'     [layer stat][layer_stats] documentation.
#' @param position A position adjustment to use on the data for this layer. This
#'   can be used in various ways, including to prevent overplotting and
#'   improving the display. The `position` argument accepts the following:
#'   * The result of calling a position function, such as `position_jitter()`.
#'     This method allows for passing extra arguments to the position.
#'   * A string naming the position adjustment. To give the position as a
#'     string, strip the function name of the `position_` prefix. For example,
#'     to use `position_jitter()`, give the position as `"jitter"`.
#'   * For more information and other ways to specify the position, see the
#'     [layer position][layer_positions] documentation.
#' @param show.legend logical. Should this layer be included in the legends?
#'   `NA`, the default, includes if any aesthetics are mapped.
#'   `FALSE` never includes, and `TRUE` always includes.
#'   It can also be a named logical vector to finely select the aesthetics to
#'   display.
#' @param inherit.aes If `FALSE`, overrides the default aesthetics,
#'   rather than combining with them. This is most useful for helper functions
#'   that define both data and aesthetics and shouldn't inherit behaviour from
#'   the default plot specification, e.g. [borders()].
#' @param check.aes,check.param If `TRUE`, the default, will check that
#'   supplied parameters and aesthetics are understood by the `geom` or
#'   `stat`. Use `FALSE` to suppress the checks.
#' @param params Additional parameters to the `geom` and `stat`.
#' @param key_glyph A legend key drawing function or a string providing the
#'   function name minus the `draw_key_` prefix. See [draw_key] for details.
#' @param layer_class The type of layer object to be constructed. This is
#'   intended for ggplot2 internal use only.
#' @keywords internal
<<<<<<< HEAD
#' @seealso
#' The [build a plot layer by layer chapter](https://ggplot2-book.org/scales-other#sec-scale-identity),
#' and [individual geoms chapter](https://ggplot2-book.org/individual-geoms)
#' of the online book.
=======
#' @family layer documentation
>>>>>>> bc3e4014
#' @examples
#' # geom calls are just a short cut for layer
#' ggplot(mpg, aes(displ, hwy)) + geom_point()
#' # shortcut for
#' ggplot(mpg, aes(displ, hwy)) +
#'   layer(
#'     geom = "point", stat = "identity", position = "identity",
#'     params = list(na.rm = FALSE)
#'   )
#'
#' # use a function as data to plot a subset of global data
#' ggplot(mpg, aes(displ, hwy)) +
#'   layer(
#'     geom = "point", stat = "identity", position = "identity",
#'     data = head, params = list(na.rm = FALSE)
#'   )
#'
layer <- function(geom = NULL, stat = NULL,
                  data = NULL, mapping = NULL,
                  position = NULL, params = list(),
                  inherit.aes = TRUE, check.aes = TRUE, check.param = TRUE,
                  show.legend = NA, key_glyph = NULL, layer_class = Layer) {
  call_env <- caller_env()
  user_env <- caller_env(2)
  if (is.null(geom))
    cli::cli_abort("Can't create layer without a geom.", call = call_env)
  if (is.null(stat))
    cli::cli_abort("Can't create layer without a stat.", call = call_env)
  if (is.null(position))
    cli::cli_abort("Can't create layer without a position.", call = call_env)

  # Handle show_guide/show.legend
  if (!is.null(params$show_guide)) {
    deprecate_warn0("2.0.0", "layer(show_guide)", "layer(show.legend)", user_env = user_env)
    show.legend <- params$show_guide
    params$show_guide <- NULL
  }

  # we validate mapping before data because in geoms and stats
  # the mapping is listed before the data argument; this causes
  # less confusing error messages when layers are accidentally
  # piped into each other
  if (!is.null(mapping)) {
    mapping <- validate_mapping(mapping, call_env)
  }

  data <- fortify(data)

  geom <- check_subclass(geom, "Geom", env = parent.frame(), call = call_env)
  stat <- check_subclass(stat, "Stat", env = parent.frame(), call = call_env)
  position <- check_subclass(position, "Position", env = parent.frame(), call = call_env)

  # Special case for na.rm parameter needed by all layers
  if (is.null(params$na.rm)) {
    params$na.rm <- FALSE
  }

  # Special case for key_glyph parameter which is handed in through
  # params since all geoms/stats forward ... to params
  if (!is.null(params$key_glyph)) {
    key_glyph <- params$key_glyph
    params$key_glyph <- NULL # remove to avoid warning about unknown parameter
  }

  # Split up params between aesthetics, geom, and stat
  params <- rename_aes(params)
  aes_params  <- params[intersect(names(params), geom$aesthetics())]
  geom_params <- params[intersect(names(params), geom$parameters(TRUE))]
  stat_params <- params[intersect(names(params), stat$parameters(TRUE))]

  all <- c(geom$parameters(TRUE), stat$parameters(TRUE), geom$aesthetics())

  # Take care of plain patterns provided as aesthetic
  pattern <- vapply(aes_params, is_pattern, logical(1))
  if (any(pattern)) {
    aes_params[pattern] <- lapply(aes_params[pattern], list)
  }

  # Warn about extra params and aesthetics
  extra_param <- setdiff(names(params), all)
  # Take care of size->linewidth renaming in layer params
  if (geom$rename_size && "size" %in% extra_param && !"linewidth" %in% mapped_aesthetics(mapping)) {
    aes_params <- c(aes_params, params["size"])
    extra_param <- setdiff(extra_param, "size")
    deprecate_soft0("3.4.0", I("Using `size` aesthetic for lines"), I("`linewidth`"), user_env = user_env)
  }
  if (check.param && length(extra_param) > 0) {
    cli::cli_warn("Ignoring unknown parameters: {.arg {extra_param}}", call = call_env)
  }

  extra_aes <- setdiff(
    mapped_aesthetics(mapping),
    c(geom$aesthetics(), stat$aesthetics())
  )
  # Take care of size->linewidth aes renaming
  if (geom$rename_size && "size" %in% extra_aes && !"linewidth" %in% mapped_aesthetics(mapping)) {
    extra_aes <- setdiff(extra_aes, "size")
    deprecate_soft0("3.4.0", I("Using `size` aesthetic for lines"), I("`linewidth`"), user_env = user_env)
  }
  if (check.aes && length(extra_aes) > 0) {
    cli::cli_warn("Ignoring unknown aesthetics: {.field {extra_aes}}", call = call_env)
  }

  # adjust the legend draw key if requested
  geom <- set_draw_key(geom, key_glyph)

  fr_call <- layer_class$constructor %||% frame_call(call_env)

  ggproto("LayerInstance", layer_class,
    constructor = fr_call,
    geom = geom,
    geom_params = geom_params,
    stat = stat,
    stat_params = stat_params,
    data = data,
    mapping = mapping,
    aes_params = aes_params,
    position = position,
    inherit.aes = inherit.aes,
    show.legend = show.legend
  )
}

validate_mapping <- function(mapping, call = caller_env()) {
  if (!inherits(mapping, "uneval")) {
    msg <- "{.arg mapping} must be created by {.fn aes}."
    # Native pipe have higher precedence than + so any type of gg object can be
    # expected here, not just ggplot
    if (inherits(mapping, "gg")) {
      msg <- c(msg, "i" = "Did you use {.code %>%} or {.code |>} instead of {.code +}?")
    }

    cli::cli_abort(msg, call = call)
  }

  # For backward compatibility with pre-tidy-eval layers
  new_aes(mapping)
}

Layer <- ggproto("Layer", NULL,
  constructor = NULL,
  geom = NULL,
  geom_params = NULL,
  stat = NULL,
  stat_params = NULL,

  # These two fields carry state throughout rendering but will always be
  # calculated before use
  computed_geom_params = NULL,
  computed_stat_params = NULL,
  computed_mapping = NULL,

  data = NULL,
  aes_params = NULL,
  mapping = NULL,
  position = NULL,
  inherit.aes = FALSE,

  print = function(self) {
    if (!is.null(self$mapping)) {
      cat("mapping:", clist(self$mapping), "\n")
    }
    cat(snakeize(class(self$geom)[[1]]), ": ", clist(self$geom_params), "\n",
      sep = "")
    cat(snakeize(class(self$stat)[[1]]), ": ", clist(self$stat_params), "\n",
      sep = "")
    cat(snakeize(class(self$position)[[1]]), "\n")
  },

  layer_data = function(self, plot_data) {
    if (is.waive(self$data)) {
      data <- plot_data
    } else if (is.function(self$data)) {
      data <- self$data(plot_data)
      if (!is.data.frame(data)) {
        cli::cli_abort("{.fn layer_data} must return a {.cls data.frame}.")
      }
    } else {
      data <- self$data
    }
    if (is.null(data) || is.waive(data)) data else unrowname(data)
  },

  # hook to allow a layer access to the final layer data
  # in input form and to global plot info
  setup_layer = function(self, data, plot) {
    # For annotation geoms, it is useful to be able to ignore the default aes
    if (isTRUE(self$inherit.aes)) {
      self$computed_mapping <- defaults(self$mapping, plot$mapping)

      # Inherit size as linewidth from global mapping
      if (self$geom$rename_size &&
          "size" %in% names(plot$mapping) &&
          !"linewidth" %in% names(self$computed_mapping) &&
          "linewidth" %in% self$geom$aesthetics()) {
        self$computed_mapping$size <- plot$mapping$size
        deprecate_soft0("3.4.0", I("Using `size` aesthetic for lines"), I("`linewidth`"))
      }
      # defaults() strips class, but it needs to be preserved for now
      class(self$computed_mapping) <- "uneval"
    } else {
      self$computed_mapping <- self$mapping
    }

    data
  },

  compute_aesthetics = function(self, data, plot) {
    aesthetics <- self$computed_mapping

    # Drop aesthetics that are set or calculated
    set <- names(aesthetics) %in% names(self$aes_params)
    calculated <- is_calculated_aes(aesthetics, warn = TRUE)
    modifiers <- is_scaled_aes(aesthetics)

    aesthetics <- aesthetics[!set & !calculated & !modifiers]

    # Override grouping if set in layer
    if (!is.null(self$geom_params$group)) {
      aesthetics[["group"]] <- self$aes_params$group
    }

    # Evaluate aesthetics
    env <- child_env(baseenv(), stage = stage)
    evaled <- lapply(aesthetics, eval_tidy, data = data, env = env)
    evaled <- compact(evaled)

    plot$scales$add_defaults(evaled, plot$plot_env)

    # Check for discouraged usage in mapping
    warn_for_aes_extract_usage(aesthetics, data[setdiff(names(data), "PANEL")])

    # Check aesthetic values
    nondata_cols <- check_nondata_cols(evaled)
    if (length(nondata_cols) > 0) {
      issues <- paste0("{.code ", nondata_cols, " = ", as_label(aesthetics[[nondata_cols]]), "}")
      names(issues) <- rep("x", length(issues))
      cli::cli_abort(c(
        "Aesthetics are not valid data columns.",
        "x" = "The following aesthetics are invalid:",
        issues,
        "i" = "Did you mistype the name of a data column or forget to add {.fn after_stat}?"
      ))
    }

    n <- nrow(data)
    aes_n <- lengths(evaled)
    if (n == 0) {
      # No data, so look at longest evaluated aesthetic
      if (length(evaled) == 0) {
        n <- 0
      } else {
        n <- if (min(aes_n) == 0) 0L else max(aes_n)
      }
    }
    if ((self$geom$check_constant_aes %||% TRUE)
        && length(aes_n) > 0 && all(aes_n == 1) && n > 1) {
      cli::cli_warn(c(
        "All aesthetics have length 1, but the data has {n} rows.",
        i = "Did you mean to use {.fn annotate}?"
      ), call = self$constructor)
    }
    check_aesthetics(evaled, n)

    # Set special group and panel vars
    if (empty(data) && n > 0) {
      evaled$PANEL <- 1
    } else {
      evaled$PANEL <- data$PANEL
    }
    evaled <- lapply(evaled, unname)
    evaled <- as_gg_data_frame(evaled)
    evaled <- add_group(evaled)
    evaled
  },

  compute_statistic = function(self, data, layout) {
    if (empty(data))
      return(data_frame0())

    self$computed_stat_params <- self$stat$setup_params(data, self$stat_params)
    data <- self$stat$setup_data(data, self$computed_stat_params)
    self$stat$compute_layer(data, self$computed_stat_params, layout)
  },

  map_statistic = function(self, data, plot) {
    if (empty(data)) return(data_frame0())

    # Make sure data columns are converted to correct names. If not done, a
    # column with e.g. a color name will not be found in an after_stat()
    # evaluation (since the evaluation symbols gets renamed)
    data <- rename_aes(data)

    # Assemble aesthetics from layer, plot and stat mappings
    aesthetics <- self$computed_mapping
    aesthetics <- defaults(aesthetics, self$stat$default_aes)
    aesthetics <- compact(aesthetics)

    new <- strip_dots(aesthetics[is_calculated_aes(aesthetics) | is_staged_aes(aesthetics)])
    if (length(new) == 0) return(data)

    # data needs to be non-scaled
    data_orig <- plot$scales$backtransform_df(data)

    # Add map stat output to aesthetics
    env <- child_env(baseenv(), stat = stat, after_stat = after_stat)
    stage_mask <- child_env(emptyenv(), stage = stage_calculated)
    mask <- new_data_mask(as_environment(data_orig, stage_mask), stage_mask)
    mask$.data <- as_data_pronoun(mask)

    new <- substitute_aes(new)
    stat_data <- lapply(new, eval_tidy, mask, env)

    # Check that all columns in aesthetic stats are valid data
    nondata_stat_cols <- check_nondata_cols(stat_data)
    if (length(nondata_stat_cols) > 0) {
      issues <- paste0("{.code ", nondata_stat_cols, " = ", as_label(aesthetics[[nondata_stat_cols]]), "}")
      names(issues) <- rep("x", length(issues))
      cli::cli_abort(c(
        "Aesthetics must be valid computed stats.",
        "x" = "The following aesthetics are invalid:",
        issues,
        "i" = "Did you map your stat in the wrong layer?"
      ))
    }

    names(stat_data) <- names(new)
    stat_data <- data_frame0(!!!compact(stat_data))

    # Add any new scales, if needed
    plot$scales$add_defaults(stat_data, plot$plot_env)
    # Transform the values, if the scale say it's ok
    # (see stat_spoke for one exception)
    if (self$stat$retransform) {
      stat_data <- plot$scales$transform_df(stat_data)
    }

    cunion(stat_data, data)
  },

  compute_geom_1 = function(self, data) {
    if (empty(data)) return(data_frame0())

    check_required_aesthetics(
      self$geom$required_aes,
      c(names(data), names(self$aes_params)),
      snake_class(self$geom)
    )
    self$computed_geom_params <- self$geom$setup_params(data, c(self$geom_params, self$aes_params))
    self$geom$setup_data(data, self$computed_geom_params)
  },

  compute_position = function(self, data, layout) {
    if (empty(data)) return(data_frame0())

    params <- self$position$setup_params(data)
    data <- self$position$setup_data(data, params)

    self$position$compute_layer(data, params, layout)
  },

  compute_geom_2 = function(self, data) {
    # Combine aesthetics, defaults, & params
    if (empty(data)) return(data)

    aesthetics <- self$computed_mapping
    modifiers <- aesthetics[is_scaled_aes(aesthetics) | is_staged_aes(aesthetics)]

    self$geom$use_defaults(data, self$aes_params, modifiers)
  },

  finish_statistics = function(self, data) {
    self$stat$finish_layer(data, self$computed_stat_params)
  },

  draw_geom = function(self, data, layout) {
    if (empty(data)) {
      n <- nrow(layout$layout)
      return(rep(list(zeroGrob()), n))
    }

    data <- self$geom$handle_na(data, self$computed_geom_params)
    self$geom$draw_layer(data, self$computed_geom_params, layout, layout$coord)
  }
)

is.layer <- function(x) inherits(x, "Layer")

check_subclass <- function(x, subclass,
                           argname = to_lower_ascii(subclass),
                           env = parent.frame(),
                           call = caller_env()) {
  if (inherits(x, subclass)) {
    x
  } else if (is_scalar_character(x)) {
    name <- paste0(subclass, camelize(x, first = TRUE))
    obj <- find_global(name, env = env)

    if (is.null(obj) || !inherits(obj, subclass)) {
      cli::cli_abort("Can't find {argname} called {.val {x}}.", call = call)
    } else {
      obj
    }
  } else {
    stop_input_type(x, as_cli("either a string or a {.cls {subclass}} object"))
  }
}

# helper function to adjust the draw_key slot of a geom
# if a custom key glyph is requested
set_draw_key <- function(geom, draw_key = NULL) {
  if (is.null(draw_key)) {
    return(geom)
  }
  if (is.character(draw_key)) {
    draw_key <- paste0("draw_key_", draw_key)
  }
  draw_key <- match.fun(draw_key)

  ggproto("", geom, draw_key = draw_key)
}
<|MERGE_RESOLUTION|>--- conflicted
+++ resolved
@@ -72,14 +72,11 @@
 #' @param layer_class The type of layer object to be constructed. This is
 #'   intended for ggplot2 internal use only.
 #' @keywords internal
-<<<<<<< HEAD
 #' @seealso
 #' The [build a plot layer by layer chapter](https://ggplot2-book.org/scales-other#sec-scale-identity),
 #' and [individual geoms chapter](https://ggplot2-book.org/individual-geoms)
 #' of the online book.
-=======
 #' @family layer documentation
->>>>>>> bc3e4014
 #' @examples
 #' # geom calls are just a short cut for layer
 #' ggplot(mpg, aes(displ, hwy)) + geom_point()

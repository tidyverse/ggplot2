--- conflicted
+++ resolved
@@ -417,12 +417,8 @@
 
   compute_position = function(self, data, layout) {
     if (empty(data)) return(data_frame0())
-<<<<<<< HEAD
     ptype <- vec_ptype(data)
-=======
-
     data <- self$position$use_defaults(data, self$aes_params)
->>>>>>> aa6ee959
     params <- self$position$setup_params(data)
     data <- self$position$setup_data(data, params)
     data <- self$position$compute_layer(data, params, layout)

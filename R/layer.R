--- conflicted
+++ resolved
@@ -199,16 +199,8 @@
   )
 }
 
-#' @export
-#' @rdname is_tests
-is.layer <- function(x) inherits(x, "Layer")
-
 validate_mapping <- function(mapping, call = caller_env()) {
-<<<<<<< HEAD
   if (!is_mapping(mapping)) {
-=======
-  if (!is.mapping(mapping)) {
->>>>>>> 5b0ea0bf
     msg <- "{.arg mapping} must be created by {.fn aes}."
     # Native pipe have higher precedence than + so any type of gg object can be
     # expected here, not just ggplot
@@ -460,18 +452,16 @@
   }
 )
 
-<<<<<<< HEAD
 #' @export
 #' @rdname is_tests
 is_layer <- function(x) inherits(x, "Layer")
 is.layer <- function(x) lifecycle::deprecate_stop("3.5.2", "is.layer()", "is_layer()")
-=======
+
 validate_subclass <- function(x, subclass,
                               argname = to_lower_ascii(subclass),
                               x_arg = caller_arg(x),
                               env = parent.frame(),
                               call = caller_env()) {
->>>>>>> 5b0ea0bf
 
   if (inherits(x, subclass)) {
     return(x)

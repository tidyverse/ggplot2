--- conflicted
+++ resolved
@@ -439,22 +439,14 @@
     self$position$compute_layer(data, params, layout)
   },
 
-<<<<<<< HEAD
-  compute_geom_2 = function(self, data, theme = NULL) {
-=======
-  compute_geom_2 = function(self, data, params = self$aes_params, ...) {
->>>>>>> 8f3a4baa
+  compute_geom_2 = function(self, data, params = self$aes_params, theme = NULL, ...) {
     # Combine aesthetics, defaults, & params
     if (empty(data)) return(data)
 
     aesthetics <- self$computed_mapping
     modifiers <- aesthetics[is_scaled_aes(aesthetics) | is_staged_aes(aesthetics) | is_themed_aes(aesthetics)]
 
-<<<<<<< HEAD
-    self$geom$use_defaults(data, self$aes_params, modifiers, theme = theme)
-=======
-    self$geom$use_defaults(data, params, modifiers, ...)
->>>>>>> 8f3a4baa
+    self$geom$use_defaults(data, params, modifiers, theme = theme, ...)
   },
 
   finish_statistics = function(self, data) {

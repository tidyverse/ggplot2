--- conflicted
+++ resolved
@@ -454,20 +454,12 @@
   }
 )
 
-<<<<<<< HEAD
-is.layer <- function(x) inherits(x, "Layer")
-
 validate_subclass <- function(x, subclass,
                               argname = to_lower_ascii(subclass),
                               x_arg = caller_arg(x),
                               env = parent.frame(),
                               call = caller_env()) {
-=======
-check_subclass <- function(x, subclass,
-                           argname = to_lower_ascii(subclass),
-                           env = parent.frame(),
-                           call = caller_env()) {
->>>>>>> 5184f5e3
+
   if (inherits(x, subclass)) {
     return(x)
   } else if (is_scalar_character(x)) {

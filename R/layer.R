#' Create a new layer
#'
#' A layer is a combination of data, stat and geom with a potential position
#' adjustment. Usually layers are created using `geom_*` or `stat_*`
#' calls but it can also be created directly using this function.
#'
#' @export
#' @param mapping Set of aesthetic mappings created by [aes()]. If specified and
#'   `inherit.aes = TRUE` (the default), it is combined with the default mapping
#'   at the top level of the plot. You must supply `mapping` if there is no plot
#'   mapping.
#' @param data The data to be displayed in this layer. There are three
#'    options:
#'
#'    If `NULL`, the default, the data is inherited from the plot
#'    data as specified in the call to [ggplot()].
#'
#'    A `data.frame`, or other object, will override the plot
#'    data. All objects will be fortified to produce a data frame. See
#'    [fortify()] for which variables will be created.
#'
#'    A `function` will be called with a single argument,
#'    the plot data. The return value must be a `data.frame`, and
#'    will be used as the layer data. A `function` can be created
#'    from a `formula` (e.g. `~ head(.x, 10)`).
#'
#' @param geom The geometric object to use to display the data for this layer.
#'   When using a `stat_*()` function to construct a layer, the `geom` argument
#'   can be used to override the default coupling between stats and geoms. The
#'   `geom` argument accepts the following:
#'   * A `Geom` ggproto subclass, for example `GeomPoint`.
#'   * A string naming the geom. To give the geom as a string, strip the
#'     function name of the `geom_` prefix. For example, to use `geom_point()`,
#'     give the geom as `"point"`.
#'   * For more information and other ways to specify the geom, see the
#'     [layer geom][layer_geoms] documentation.
#' @param stat The statistical transformation to use on the data for this layer.
#'   When using a `geom_*()` function to construct a layer, the `stat`
#'   argument can be used to override the default coupling between geoms and
#'   stats. The `stat` argument accepts the following:
#'   * A `Stat` ggproto subclass, for example `StatCount`.
#'   * A string naming the stat. To give the stat as a string, strip the
#'     function name of the `stat_` prefix. For example, to use `stat_count()`,
#'     give the stat as `"count"`.
#'   * For more information and other ways to specify the stat, see the
#'     [layer stat][layer_stats] documentation.
#' @param position A position adjustment to use on the data for this layer. This
#'   can be used in various ways, including to prevent overplotting and
#'   improving the display. The `position` argument accepts the following:
#'   * The result of calling a position function, such as `position_jitter()`.
#'     This method allows for passing extra arguments to the position.
#'   * A string naming the position adjustment. To give the position as a
#'     string, strip the function name of the `position_` prefix. For example,
#'     to use `position_jitter()`, give the position as `"jitter"`.
#'   * For more information and other ways to specify the position, see the
#'     [layer position][layer_positions] documentation.
#' @param show.legend logical. Should this layer be included in the legends?
#'   `NA`, the default, includes if any aesthetics are mapped.
#'   `FALSE` never includes, and `TRUE` always includes.
#'   It can also be a named logical vector to finely select the aesthetics to
#'   display. To include legend keys for all levels, even
#'   when no data exists, use `TRUE`.  If `NA`, all levels are shown in legend,
#'   but unobserved levels are omitted.
#' @param inherit.aes If `FALSE`, overrides the default aesthetics,
#'   rather than combining with them. This is most useful for helper functions
#'   that define both data and aesthetics and shouldn't inherit behaviour from
#'   the default plot specification, e.g. [borders()].
#' @param check.aes,check.param If `TRUE`, the default, will check that
#'   supplied parameters and aesthetics are understood by the `geom` or
#'   `stat`. Use `FALSE` to suppress the checks.
#' @param params Additional parameters to the `geom` and `stat`.
#' @param key_glyph A legend key drawing function or a string providing the
#'   function name minus the `draw_key_` prefix. See [draw_key] for details.
#' @param layout Argument to control layout at the layer level. Consult the
#'   faceting documentation to view appropriate values.
#' @param layer_class The type of layer object to be constructed. This is
#'   intended for ggplot2 internal use only.
#' @keywords internal
#' @seealso
#' The `r link_book(c("plot building chapter", "geoms chapter"), c("layers", "individual-geoms"))`
#' @family layer documentation
#' @examples
#' # geom calls are just a short cut for layer
#' ggplot(mpg, aes(displ, hwy)) + geom_point()
#' # shortcut for
#' ggplot(mpg, aes(displ, hwy)) +
#'   layer(
#'     geom = "point", stat = "identity", position = "identity",
#'     params = list(na.rm = FALSE)
#'   )
#'
#' # use a function as data to plot a subset of global data
#' ggplot(mpg, aes(displ, hwy)) +
#'   layer(
#'     geom = "point", stat = "identity", position = "identity",
#'     data = head, params = list(na.rm = FALSE)
#'   )
#'
layer <- function(geom = NULL, stat = NULL,
                  data = NULL, mapping = NULL,
                  position = NULL, params = list(),
                  inherit.aes = TRUE, check.aes = TRUE, check.param = TRUE,
                  show.legend = NA, key_glyph = NULL, layout = NULL, layer_class = Layer) {
  call_env <- caller_env()
  user_env <- caller_env(2)

  # Handle show_guide/show.legend
  if (!is.null(params$show_guide)) {
    lifecycle::deprecate_stop(
      "2.0.0", "layer(show_guide)", "layer(show.legend)"
    )
  }

  # we validate mapping before data because in geoms and stats
  # the mapping is listed before the data argument; this causes
  # less confusing error messages when layers are accidentally
  # piped into each other
  if (!is.null(mapping)) {
    mapping <- validate_mapping(mapping, call_env)
  }

  data <- fortify(data)

  geom <- validate_subclass(geom, "Geom", env = parent.frame(), call = call_env)
  stat <- validate_subclass(stat, "Stat", env = parent.frame(), call = call_env)
  position <- validate_subclass(position, "Position", env = parent.frame(), call = call_env)

  # Special case for na.rm parameter needed by all layers
  params$na.rm <- params$na.rm %||% FALSE

  # Split up params between aesthetics, geom, and stat
  params <- rename_aes(params)
  aes_params  <- params[intersect(names(params), union(geom$aesthetics(), position$aesthetics()))]
  geom_params <- params[intersect(names(params), geom$parameters(TRUE))]
  stat_params <- params[intersect(names(params), stat$parameters(TRUE))]

  ignore <- c("key_glyph", "name", "layout")
  all <- c(geom$parameters(TRUE), stat$parameters(TRUE), geom$aesthetics(), position$aesthetics(), ignore)

  # Take care of plain patterns provided as aesthetic
  pattern <- vapply(aes_params, is_pattern, logical(1))
  if (any(pattern)) {
    aes_params[pattern] <- lapply(aes_params[pattern], list)
  }
  # Drop empty aesthetics
  empty_aes <- names(aes_params)[lengths(aes_params) == 0]
  if (length(empty_aes) > 0) {
    cli::cli_warn(
      "Ignoring empty aesthetic{?s}: {.arg {empty_aes}}.",
      call = call_env
    )
    aes_params <- aes_params[setdiff(names(aes_params), empty_aes)]
  }

  # Warn about extra params and aesthetics
  extra_param <- setdiff(names(params), all)
  # Take care of size->linewidth renaming in layer params
  if (geom$rename_size && "size" %in% extra_param && !"linewidth" %in% mapped_aesthetics(mapping)) {
    aes_params <- c(aes_params, params["size"])
    extra_param <- setdiff(extra_param, "size")
    deprecate_warn0("3.4.0", I("Using `size` aesthetic for lines"), I("`linewidth`"), user_env = user_env)
  }
  if (check.param && length(extra_param) > 0) {
    cli::cli_warn("Ignoring unknown parameters: {.arg {extra_param}}", call = call_env)
  }

  extra_aes <- setdiff(
    mapped_aesthetics(mapping),
    c(geom$aesthetics(), stat$aesthetics(), position$aesthetics())
  )
  # Take care of size->linewidth aes renaming
  if (geom$rename_size && "size" %in% extra_aes && !"linewidth" %in% mapped_aesthetics(mapping)) {
    extra_aes <- setdiff(extra_aes, "size")
    deprecate_warn0("3.4.0", I("Using `size` aesthetic for lines"), I("`linewidth`"), user_env = user_env)
  }
  if (check.aes && length(extra_aes) > 0) {
    cli::cli_warn("Ignoring unknown aesthetics: {.field {extra_aes}}", call = call_env)
  }

  # adjust the legend draw key if requested
  geom <- set_draw_key(geom, key_glyph %||% params$key_glyph)

  fr_call <- layer_class$constructor %||% frame_call(call_env) %||% current_call()

  ggproto("LayerInstance", layer_class,
    constructor = fr_call,
    geom = geom,
    geom_params = geom_params,
    stat = stat,
    stat_params = stat_params,
    data = data,
    mapping = mapping,
    aes_params = aes_params,
    position = position,
    inherit.aes = inherit.aes,
    show.legend = show.legend,
    name = params$name,
    layout = layout %||% params$layout
  )
}

#' @export
#' @rdname is_tests
is.layer <- function(x) inherits(x, "Layer")

validate_mapping <- function(mapping, call = caller_env()) {
  if (!is.mapping(mapping)) {
    msg <- "{.arg mapping} must be created by {.fn aes}."
    # Native pipe have higher precedence than + so any type of gg object can be
    # expected here, not just ggplot
    if (S7::S7_inherits(mapping, class_gg)) {
      msg <- c(msg, "i" = "Did you use {.code %>%} or {.code |>} instead of {.code +}?")
    }

    cli::cli_abort(msg, call = call)
  } else {
    return(mapping)
  }

  # For backward compatibility with pre-tidy-eval layers
  class_mapping(mapping)
}

Layer <- ggproto("Layer", NULL,
  constructor = NULL,
  geom = NULL,
  geom_params = NULL,
  stat = NULL,
  stat_params = NULL,

  # These two fields carry state throughout rendering but will always be
  # calculated before use
  computed_geom_params = NULL,
  computed_stat_params = NULL,
  computed_mapping = NULL,

  data = NULL,
  aes_params = NULL,
  mapping = NULL,
  position = NULL,
  inherit.aes = FALSE,

  print = function(self) {
    if (!is.null(self$mapping)) {
      cat("mapping:", clist(self$mapping), "\n")
    }
    cat(snakeize(class(self$geom)[[1]]), ": ", clist(self$geom_params), "\n",
      sep = "")
    cat(snakeize(class(self$stat)[[1]]), ": ", clist(self$stat_params), "\n",
      sep = "")
    cat(snakeize(class(self$position)[[1]]), "\n")
  },

  layer_data = function(self, plot_data) {
    if (is.waiver(self$data)) {
      data <- plot_data
    } else if (is.function(self$data)) {
      data <- self$data(plot_data)
      if (!is.data.frame(data)) {
        cli::cli_abort("{.fn layer_data} must return a {.cls data.frame}.")
      }
    } else {
      data <- self$data
    }
    if (is.null(data) || is.waiver(data)) data else unrowname(data)
  },

  # hook to allow a layer access to the final layer data
  # in input form and to global plot info
  setup_layer = function(self, data, plot) {
    # For annotation geoms, it is useful to be able to ignore the default aes
    if (isTRUE(self$inherit.aes)) {
      self$computed_mapping <- class_mapping(defaults(self$mapping, plot@mapping))

      # Inherit size as linewidth from global mapping
      if (self$geom$rename_size &&
          "size" %in% names(plot@mapping) &&
          !"linewidth" %in% names(self$computed_mapping) &&
          "linewidth" %in% self$geom$aesthetics()) {
<<<<<<< HEAD
        self$computed_mapping$size <- plot@mapping$size
        deprecate_soft0("3.4.0", I("Using `size` aesthetic for lines"), I("`linewidth`"))
=======
        self$computed_mapping$size <- plot$mapping$size
        deprecate_warn0("3.4.0", I("Using `size` aesthetic for lines"), I("`linewidth`"))
>>>>>>> 183e7adf
      }
    } else {
      self$computed_mapping <- self$mapping
    }
    attr(data, "layout") <- self$layout

    data
  },

  compute_aesthetics = function(self, data, plot) {
    aesthetics <- self$computed_mapping

    # Drop aesthetics that are set or calculated
    set <- names(aesthetics) %in% names(self$aes_params)
    calculated <- is_calculated_aes(aesthetics, warn = TRUE)
    modifiers <- is_scaled_aes(aesthetics)
    themed <- is_themed_aes(aesthetics)

    aesthetics <- aesthetics[!set & !calculated & !modifiers & !themed]

    # Override grouping if set in layer
    if (!is.null(self$geom_params$group)) {
      aesthetics[["group"]] <- self$aes_params$group
    }

    # Evaluate aesthetics
    evaled <- eval_aesthetics(aesthetics, data)
    plot@scales$add_defaults(evaled, plot@plot_env)

    # Check for discouraged usage in mapping
    warn_for_aes_extract_usage(aesthetics, data[setdiff(names(data), "PANEL")])

    # Check aesthetic values
    check_nondata_cols(
      evaled, aesthetics,
      problem = "Aesthetics are not valid data columns.",
      hint    = "Did you mistype the name of a data column or forget to add {.fn after_stat}?"
    )

    n <- nrow(data)
    aes_n <- list_sizes(evaled)
    if (n == 0) {
      # No data, so look at longest evaluated aesthetic
      if (length(evaled) == 0) {
        n <- 0
      } else {
        n <- if (min(aes_n) == 0) 0L else max(aes_n)
      }
    }
    if ((self$geom$check_constant_aes %||% TRUE)
        && length(aes_n) > 0 && all(aes_n == 1) && n > 1) {
      cli::cli_warn(c(
        "All aesthetics have length 1, but the data has {n} rows.",
        i = "Please consider using {.fn annotate} or provide this layer \\
        with data containing a single row."
      ), call = self$constructor)
    }
    check_aesthetics(evaled, n)

    # Set special group and panel vars
    if (empty(data) && n > 0) {
      evaled$PANEL <- 1
    } else {
      evaled$PANEL <- data$PANEL
    }
    evaled <- lapply(evaled, vec_set_names, names = NULL)
    evaled <- as_gg_data_frame(evaled)
    evaled <- add_group(evaled)
    evaled
  },

  compute_statistic = function(self, data, layout) {
    if (empty(data)) return(data_frame0())

    ptype <- vec_ptype(data)
    self$computed_stat_params <- self$stat$setup_params(data, self$stat_params)
    data <- self$stat$setup_data(data, self$computed_stat_params)
    data <- self$stat$compute_layer(data, self$computed_stat_params, layout)
    merge_attrs(data, ptype)
  },

  map_statistic = function(self, data, plot) {
    if (empty(data)) return(data_frame0())

    # Make sure data columns are converted to correct names. If not done, a
    # column with e.g. a color name will not be found in an after_stat()
    # evaluation (since the evaluation symbols gets renamed)
    data <- rename_aes(data)

    # Assemble aesthetics from layer, plot and stat mappings
    aesthetics <- self$computed_mapping
    aesthetics <- defaults(aesthetics, self$stat$default_aes)
    aesthetics <- compact(aesthetics)

    new <- strip_dots(aesthetics[is_calculated_aes(aesthetics) | is_staged_aes(aesthetics)])
    if (length(new) == 0) return(data)

    # data needs to be non-scaled
    data_orig <- plot@scales$backtransform_df(data)

    # Add map stat output to aesthetics
    stat_data <- eval_aesthetics(
      substitute_aes(new), data_orig,
      mask = list(stage = stage_calculated)
    )
    # Check that all columns in aesthetic stats are valid data
    check_nondata_cols(
      stat_data, aesthetics,
      problem = "Aesthetics must be valid computed stats.",
      hint    = "Did you map your stat in the wrong layer?"
    )

    stat_data <- data_frame0(!!!stat_data)

    # Add any new scales, if needed
    plot@scales$add_defaults(stat_data, plot@plot_env)
    # Transform the values, if the scale say it's ok
    # (see stat_spoke for one exception)
    if (self$stat$retransform) {
      stat_data <- plot@scales$transform_df(stat_data)
    }
    stat_data <- cleanup_mismatched_data(stat_data, nrow(data), "after_stat")
    data[names(stat_data)] <- stat_data
    data
  },

  compute_geom_1 = function(self, data) {
    if (empty(data)) return(data_frame0())
    ptype <- vec_ptype(data)

    check_required_aesthetics(
      self$geom$required_aes,
      c(names(data), names(self$aes_params)),
      snake_class(self$geom)
    )
    self$computed_geom_params <- self$geom$setup_params(data, c(self$geom_params, self$aes_params))
    data <- self$geom$setup_data(data, self$computed_geom_params)
    merge_attrs(data, ptype)
  },

  compute_position = function(self, data, layout) {
    if (empty(data)) return(data_frame0())
    ptype <- vec_ptype(data)
    data <- self$position$use_defaults(data, self$aes_params)
    params <- self$position$setup_params(data)
    data <- self$position$setup_data(data, params)
    data <- self$position$compute_layer(data, params, layout)
    merge_attrs(data, ptype)
  },

  compute_geom_2 = function(self, data, params = self$aes_params, theme = NULL, ...) {
    # Combine aesthetics, defaults, & params
    if (empty(data)) return(data)

    aesthetics <- self$computed_mapping
    modifiers <- aesthetics[is_scaled_aes(aesthetics) | is_staged_aes(aesthetics) | is_themed_aes(aesthetics)]

    self$geom$use_defaults(data, params, modifiers, theme = theme, ...)
  },

  finish_statistics = function(self, data) {
    self$stat$finish_layer(data, self$computed_stat_params)
  },

  draw_geom = function(self, data, layout) {
    if (empty(data)) {
      n <- nrow(layout$layout)
      return(rep(list(zeroGrob()), n))
    }

    data <- self$geom$handle_na(data, self$computed_geom_params)
    self$geom$draw_layer(data, self$computed_geom_params, layout, layout$coord)
  }
)

validate_subclass <- function(x, subclass,
                              argname = to_lower_ascii(subclass),
                              x_arg = caller_arg(x),
                              env = parent.frame(),
                              call = caller_env()) {

  if (inherits(x, subclass)) {
    return(x)
  }
  if (!is_scalar_character(x)) {
    stop_input_type(x, as_cli("either a string or a {.cls {subclass}} object"), arg = x_arg)
  }

  # Try getting class object directly
  name <- paste0(subclass, camelize(x, first = TRUE))
  obj <- find_global(name, env = env)
  if (inherits(obj, subclass)) {
    return(obj)
  }

  # Try retrieving class via constructors
  name <- snakeize(name)
  obj <- find_global(name, env = env, mode = "function")
  if (is.function(obj)) {
    obj <- try_fetch(
      obj(),
      error = function(cnd) {
        # replace `obj()` call with name of actual constructor
        cnd$call <- call(name)
        cli::cli_abort(
          "Failed to retrieve a {.cls {subclass}} object from {.fn {name}}.",
          parent = cnd, call = call
        )
      })
  }
  # Position constructors return classes directly
  if (inherits(obj, subclass)) {
    return(obj)
  }
  # Try prying the class from a layer
  if (inherits(obj, "Layer")) {
    obj <- switch(
      subclass,
      Geom = obj$geom,
      Stat = obj$stat,
      NULL
    )
  }
  if (inherits(obj, subclass)) {
    return(obj)
  }
  cli::cli_abort("Can't find {argname} called {.val {x}}.", call = call)
}

# helper function to adjust the draw_key slot of a geom
# if a custom key glyph is requested
set_draw_key <- function(geom, draw_key = NULL) {
  if (is.null(draw_key)) {
    return(geom)
  }
  if (is.character(draw_key)) {
    draw_key <- paste0("draw_key_", draw_key)
  }
  draw_key <- match.fun(draw_key)

  ggproto("", geom, draw_key = draw_key)
}

cleanup_mismatched_data <- function(data, n, fun) {
  if (vec_duplicate_any(names(data))) {
    data <- data[unique0(names(data))]
  }

  failed <- !lengths(data) %in% c(0, 1, n)
  if (!any(failed)) {
    return(data)
  }

  failed <- names(data)[failed]
  cli::cli_warn(
    "Failed to apply {.fn {fun}} for the following \\
    aesthetic{?s}: {.field {failed}}."
  )

  data[failed] <- NULL
  data
}<|MERGE_RESOLUTION|>--- conflicted
+++ resolved
@@ -277,13 +277,8 @@
           "size" %in% names(plot@mapping) &&
           !"linewidth" %in% names(self$computed_mapping) &&
           "linewidth" %in% self$geom$aesthetics()) {
-<<<<<<< HEAD
         self$computed_mapping$size <- plot@mapping$size
-        deprecate_soft0("3.4.0", I("Using `size` aesthetic for lines"), I("`linewidth`"))
-=======
-        self$computed_mapping$size <- plot$mapping$size
         deprecate_warn0("3.4.0", I("Using `size` aesthetic for lines"), I("`linewidth`"))
->>>>>>> 183e7adf
       }
     } else {
       self$computed_mapping <- self$mapping

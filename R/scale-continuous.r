--- conflicted
+++ resolved
@@ -11,14 +11,9 @@
 #' @export
 #' @examples
 #' \donttest{
-<<<<<<< HEAD
 #' m <- ggplot(subset(movies, votes > 1000), aes(rating, votes)) +
 #'   geom_point(na.rm = TRUE)
 #' m
-=======
-#' (m <- ggplot(subset(movies, votes > 1000), aes(rating, votes)) +
-#'       geom_point(na.rm = TRUE))
->>>>>>> bbfc5be5
 #'
 #' # Manipulating the default position scales lets you:
 #'
@@ -54,25 +49,16 @@
 #'
 #' # You can control the formatting of the labels with the formatter
 #' # argument.  Some common formats are built into the scales package:
-<<<<<<< HEAD
-=======
-#' set.seed(1492)
->>>>>>> bbfc5be5
 #' df <- data.frame(
 #'   x = rnorm(10) * 100000,
 #'   y = seq(0, 1, length = 10)
 #' )
 #' p <- ggplot(df, aes(x, y)) + geom_point()
-<<<<<<< HEAD
 #' p + scale_y_continuous(labels = scales::percent)
 #' p + scale_y_continuous(labels = scales::dollar)
 #' p + scale_x_continuous(labels = scales::comma)
-=======
-#' library(scales)
-#' p + scale_y_continuous(labels = percent)
-#' p + scale_y_continuous(labels = dollar)
-#' p + scale_x_continuous(labels = comma)
 #'
+#' # Other shortcut functions
 #' ggplot(movies, aes(rating, votes)) +
 #'   geom_point() +
 #'   ylim(1e4, 5e4)
@@ -85,7 +71,6 @@
 #'   geom_point() +
 #'   scale_x_log10() +
 #'   scale_y_log10()
->>>>>>> bbfc5be5
 #' }
 scale_x_continuous <- function(name = NULL, breaks = waiver(),
                                minor_breaks = waiver(), labels = waiver(),

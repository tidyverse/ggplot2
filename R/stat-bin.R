#' @param binwidth The width of the bins. Can be specified as a numeric value
#'   or as a function that takes x after scale transformation as input and
#'   returns a single numeric value. When specifying a function along with a
#'   grouping structure, the function will be called once per group.
#'   The default is to use the number of bins in `bins`,
#'   covering the range of the data. You should always override
#'   this value, exploring multiple widths to find the best to illustrate the
#'   stories in your data.
#'
#'   The bin width of a date variable is the number of days in each time; the
#'   bin width of a time variable is the number of seconds.
#' @param bins Number of bins. Overridden by `binwidth`. Defaults to 30.
#' @param center,boundary bin position specifiers. Only one, `center` or
#'   `boundary`, may be specified for a single plot. `center` specifies the
#'   center of one of the bins. `boundary` specifies the boundary between two
#'   bins. Note that if either is above or below the range of the data, things
#'   will be shifted by the appropriate integer multiple of `binwidth`.
#'   For example, to center on integers use `binwidth = 1` and `center = 0`, even
#'   if `0` is outside the range of the data. Alternatively, this same alignment
#'   can be specified with `binwidth = 1` and `boundary = 0.5`, even if `0.5` is
#'   outside the range of the data.
#' @param breaks Alternatively, you can supply a numeric vector giving
#'    the bin boundaries. Overrides `binwidth`, `bins`, `center`,
#'    and `boundary`. Can also be a function that takes group-wise values as input and returns bin boundaries.
#' @param closed One of `"right"` or `"left"` indicating whether right
#'   or left edges of bins are included in the bin.
#' @param pad If `TRUE`, adds empty bins at either end of x. This ensures
#'   frequency polygons touch 0. Defaults to `FALSE`.
#' @param drop Treatment of zero count bins. If `"all"` (default), such
#'   bins are kept as-is. If `"none"`, all zero count bins are filtered out.
#'   If `"inner"` only zero count bins at the flanks are filtered out, but not
#'   in the middle. `TRUE` is shorthand for `"all"` and `FALSE` is shorthand
#'   for `"none"`.
#' @eval rd_computed_vars(
#'   count    = "number of points in bin.",
#'   density  = "density of points in bin, scaled to integrate to 1.",
#'   ncount   = "count, scaled to a maximum of 1.",
#'   ndensity = "density, scaled to a maximum of 1.",
#'   width    = "widths of bins."
#' )
#'
#' @section Dropped variables:
#' \describe{
#'   \item{`weight`}{After binning, weights of individual data points (if supplied) are no longer available.}
#' }
#'
#' @seealso [stat_count()], which counts the number of cases at each x
#'   position, without binning. It is suitable for both discrete and continuous
#'   x data, whereas `stat_bin()` is suitable only for continuous x data.
#' @export
#' @rdname geom_histogram
stat_bin <- function(mapping = NULL, data = NULL,
                     geom = "bar", position = "stack",
                     ...,
                     binwidth = NULL,
                     bins = NULL,
                     center = NULL,
                     boundary = NULL,
                     breaks = NULL,
                     closed = c("right", "left"),
                     pad = FALSE,
                     na.rm = FALSE,
                     drop = "all",
                     orientation = NA,
                     show.legend = NA,
                     inherit.aes = TRUE) {

  layer(
    data = data,
    mapping = mapping,
    stat = StatBin,
    geom = geom,
    position = position,
    show.legend = show.legend,
    inherit.aes = inherit.aes,
    params = list2(
      binwidth = binwidth,
      bins = bins,
      center = center,
      boundary = boundary,
      breaks = breaks,
      closed = closed,
      pad = pad,
      na.rm = na.rm,
      orientation = orientation,
      drop = drop,
      ...
    )
  )
}

#' @rdname ggplot2-ggproto
#' @format NULL
#' @usage NULL
#' @export
StatBin <- ggproto("StatBin", Stat,
  setup_params = function(self, data, params) {
    params$flipped_aes <- has_flipped_aes(data, params, main_is_orthogonal = FALSE)

    if (is.logical(params$drop)) {
      params$drop <- if (isTRUE(params$drop)) "all" else "none"
    }
    params$drop <- arg_match0(
      params$drop %||% "all",
      c("all", "none", "inner"), arg_nm = "drop"
    )

    has_x <- !(is.null(data$x) && is.null(params$x))
    has_y <- !(is.null(data$y) && is.null(params$y))
    if (!has_x && !has_y) {
      cli::cli_abort("{.fn {snake_class(self)}} requires an {.field x} or {.field y} aesthetic.")
    }
    if (has_x && has_y) {
      cli::cli_abort("{.fn {snake_class(self)}} must only have an {.field x} {.emph or} {.field y} aesthetic.")
    }

    x <- flipped_names(params$flipped_aes)$x
    if (is_mapped_discrete(data[[x]])) {
      cli::cli_abort(c(
        "{.fn {snake_class(self)}} requires a continuous {.field {x}} aesthetic.",
        "x" = "the {.field {x}} aesthetic is discrete.",
        "i" = "Perhaps you want {.code stat=\"count\"}?"
      ))
    }

<<<<<<< HEAD
    if (!is.null(params$drop)) {
      lifecycle::deprecate_stop("2.1.0", "stat_bin(drop)", "stat_bin(pad)")
    }
    if (!is.null(params$origin)) {
      lifecycle::deprecate_stop("2.1.0", "stat_bin(origin)", "stat_bin(boundary)")
    }
    if (!is.null(params$right)) {
      lifecycle::deprecate_stop("2.1.0", "stat_bin(right)", "stat_bin(closed)")
    }
    if (!is.null(params$boundary) && !is.null(params$center)) {
      cli::cli_abort("Only one of {.arg boundary} and {.arg center} may be specified in {.fn {snake_class(self)}}.")
    }

    if (is.null(params$breaks) && is.null(params$binwidth) && is.null(params$bins)) {
      cli::cli_inform("{.fn {snake_class(self)}} using {.code bins = 30}. Pick better value with {.arg binwidth}.")
      params$bins <- 30
    }

=======
    params <- fix_bin_params(params, fun = snake_class(self), version = "2.1.0")
>>>>>>> 1bfb3c9b
    params
  },

  extra_params = c("na.rm", "orientation"),

  compute_group = function(data, scales, binwidth = NULL, bins = NULL,
                           center = NULL, boundary = NULL,
                           closed = c("right", "left"), pad = FALSE,
                           breaks = NULL, flipped_aes = FALSE, drop = "all",
                           # The following arguments are not used, but must
                           # be listed so parameters are computed correctly
                           origin = NULL, right = NULL) {
    x <- flipped_names(flipped_aes)$x
    bins <- compute_bins(
      data[[x]], scales[[x]],
      breaks = breaks, binwidth = binwidth, bins = bins,
      center = center, boundary = boundary, closed = closed
    )
    bins <- bin_vector(data[[x]], bins, weight = data$weight, pad = pad)

    keep <- switch(
      drop,
      none  = bins$count != 0,
      inner = inner_runs(bins$count != 0),
      TRUE
    )
    bins <- vec_slice(bins, keep)
    bins$flipped_aes <- flipped_aes
    flip_data(bins, flipped_aes)
  },

  default_aes = aes(x = after_stat(count), y = after_stat(count), weight = 1),

  required_aes = "x|y",

  dropped_aes = "weight" # after statistical transformation, weights are no longer available
)

inner_runs <- function(x) {
  rle <- vec_unrep(x)
  nruns <- nrow(rle)
  inner <- rep(TRUE, nruns)
  i <- unique(c(1, nruns))
  inner[i] <- inner[i] & rle$key[i]
  rep(inner, rle$times)
}
<|MERGE_RESOLUTION|>--- conflicted
+++ resolved
@@ -123,28 +123,7 @@
       ))
     }
 
-<<<<<<< HEAD
-    if (!is.null(params$drop)) {
-      lifecycle::deprecate_stop("2.1.0", "stat_bin(drop)", "stat_bin(pad)")
-    }
-    if (!is.null(params$origin)) {
-      lifecycle::deprecate_stop("2.1.0", "stat_bin(origin)", "stat_bin(boundary)")
-    }
-    if (!is.null(params$right)) {
-      lifecycle::deprecate_stop("2.1.0", "stat_bin(right)", "stat_bin(closed)")
-    }
-    if (!is.null(params$boundary) && !is.null(params$center)) {
-      cli::cli_abort("Only one of {.arg boundary} and {.arg center} may be specified in {.fn {snake_class(self)}}.")
-    }
-
-    if (is.null(params$breaks) && is.null(params$binwidth) && is.null(params$bins)) {
-      cli::cli_inform("{.fn {snake_class(self)}} using {.code bins = 30}. Pick better value with {.arg binwidth}.")
-      params$bins <- 30
-    }
-
-=======
     params <- fix_bin_params(params, fun = snake_class(self), version = "2.1.0")
->>>>>>> 1bfb3c9b
     params
   },
 

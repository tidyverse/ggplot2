#' @rdname ggplot2-ggproto
#' @format NULL
#' @usage NULL
#' @export
GeomSpoke <- ggproto(
  "GeomSpoke", GeomSegment,
  setup_data = function(data, params) {
    data$radius <- data$radius %||% params$radius
    data$angle <- data$angle %||% params$angle

    transform(data,
              xend = x + cos(angle) * radius,
              yend = y + sin(angle) * radius
    )
  },
  required_aes = c("x", "y", "angle", "radius")
)

#' Line segments parameterised by location, direction and distance
#'
#' This is a polar parameterisation of [geom_segment()]. It is
#' useful when you have variables that describe direction and distance.
#' The angles start from east and increase counterclockwise.
#'
#' @eval rd_aesthetics("geom", "spoke")
#' @inheritParams layer
#' @inheritParams geom_segment
#' @export
#' @examples
#' df <- expand.grid(x = 1:10, y=1:10)
#'
#' set.seed(1)
#' df$angle <- runif(100, 0, 2*pi)
#' df$speed <- runif(100, 0, sqrt(0.1 * df$x))
#'
#' ggplot(df, aes(x, y)) +
#'   geom_point() +
#'   geom_spoke(aes(angle = angle), radius = 0.5)
#'
#' ggplot(df, aes(x, y)) +
#'   geom_point() +
#'   geom_spoke(aes(angle = angle, radius = speed))
geom_spoke <- make_constructor(GeomSpoke)

#' @export
#' @rdname geom_spoke
#' @usage NULL
stat_spoke <- function(...) {
  lifecycle::deprecate_stop("2.0.0", "stat_spoke()", "geom_spoke()")
<<<<<<< HEAD
}
=======
}

#' @rdname Geom
#' @format NULL
#' @usage NULL
#' @export
GeomSpoke <- ggproto("GeomSpoke", GeomSegment,
  setup_data = function(data, params) {
    data$radius <- data$radius %||% params$radius
    data$angle <- data$angle %||% params$angle

    transform(data,
      xend = x + cos(angle) * radius,
      yend = y + sin(angle) * radius
    )
  },
  required_aes = c("x", "y", "angle", "radius")
)
>>>>>>> 4f9b9b4b
<|MERGE_RESOLUTION|>--- conflicted
+++ resolved
@@ -1,4 +1,4 @@
-#' @rdname ggplot2-ggproto
+#' @rdname Geom
 #' @format NULL
 #' @usage NULL
 #' @export
@@ -47,25 +47,4 @@
 #' @usage NULL
 stat_spoke <- function(...) {
   lifecycle::deprecate_stop("2.0.0", "stat_spoke()", "geom_spoke()")
-<<<<<<< HEAD
-}
-=======
-}
-
-#' @rdname Geom
-#' @format NULL
-#' @usage NULL
-#' @export
-GeomSpoke <- ggproto("GeomSpoke", GeomSegment,
-  setup_data = function(data, params) {
-    data$radius <- data$radius %||% params$radius
-    data$angle <- data$angle %||% params$angle
-
-    transform(data,
-      xend = x + cos(angle) * radius,
-      yend = y + sin(angle) * radius
-    )
-  },
-  required_aes = c("x", "y", "angle", "radius")
-)
->>>>>>> 4f9b9b4b
+}
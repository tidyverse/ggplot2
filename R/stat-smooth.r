#' @param method Smoothing method (function) to use, accepts either
#'   `NULL` or a character vector, e.g. `"lm"`, `"glm"`, `"gam"`, `"loess"`
#'   or a function, e.g. `MASS::rlm` or `mgcv::gam`, `stats::lm`, or `stats::loess`.
#'   `"auto"` is also accepted for backwards compatibility.  It is equivalent to
#'   `NULL`.
#'
#'   For `method = NULL` the smoothing method is chosen based on the
#'   size of the largest group (across all panels). [stats::loess()] is
#'   used for less than 1,000 observations; otherwise [mgcv::gam()] is
#'   used with `formula = y ~ s(x, bs = "cs")` with `method = "REML"`. Somewhat anecdotally,
#'   `loess` gives a better appearance, but is \eqn{O(N^{2})}{O(N^2)} in memory,
#'   so does not work for larger datasets.
#'
#'   If you have fewer than 1,000 observations but want to use the same `gam()`
#'   model that `method = NULL` would use, then set
#'   `method = "gam", formula = y ~ s(x, bs = "cs")`.
#' @param formula Formula to use in smoothing function, eg. `y ~ x`,
#'   `y ~ poly(x, 2)`, `y ~ log(x)`. `NULL` by default, in which case
#'   `method = NULL` implies `formula = y ~ x` when there are fewer than 1,000
#'   observations and `formula = y ~ s(x, bs = "cs")` otherwise.
#' @param se Display confidence interval around smooth? (`TRUE` by default, see
#'   `level` to control.)
#' @param fullrange Should the fit span the full range of the plot, or just
#'   the data?
#' @param level Level of confidence interval to use (0.95 by default).
#' @param span Controls the amount of smoothing for the default loess smoother.
#'   Smaller numbers produce wigglier lines, larger numbers produce smoother
#'   lines.
#' @param n Number of points at which to evaluate smoother.
#' @param method.args List of additional arguments passed on to the modelling
#'   function defined by `method`.
#' @section Computed variables:
#' \describe{
#'   \item{y}{predicted value}
#'   \item{ymin}{lower pointwise confidence interval around the mean}
#'   \item{ymax}{upper pointwise confidence interval around the mean}
#'   \item{se}{standard error}
#' }
#' @export
#' @rdname geom_smooth
stat_smooth <- function(mapping = NULL, data = NULL,
                        geom = "smooth", position = "identity",
                        ...,
                        method = NULL,
                        formula = NULL,
                        se = TRUE,
                        n = 80,
                        span = 0.75,
                        fullrange = FALSE,
                        level = 0.95,
                        method.args = list(),
                        na.rm = FALSE,
                        show.legend = NA,
                        inherit.aes = TRUE) {
  layer(
    data = data,
    mapping = mapping,
    stat = StatSmooth,
    geom = geom,
    position = position,
    show.legend = show.legend,
    inherit.aes = inherit.aes,
    params = list(
      method = method,
      formula = formula,
      se = se,
      n = n,
      fullrange = fullrange,
      level = level,
      na.rm = na.rm,
      method.args = method.args,
      span = span,
      ...
    )
  )
}

#' @rdname ggplot2-ggproto
#' @format NULL
#' @usage NULL
#' @export
StatSmooth <- ggproto("StatSmooth", Stat,
  setup_params = function(data, params) {
    msg <- character()
    if (is.null(params$method) || identical(params$method, "auto")) {
      # Use loess for small datasets, gam with a cubic regression basis for
      # larger. Based on size of the _largest_ group to avoid bad memory
      # behaviour of loess
      max_group <- max(table(interaction(data$group, data$PANEL, drop = TRUE)))

      if (max_group < 1000) {
        params$method <- "loess"
      } else {
        params$method <- "gam"
      }
      msg <- c(msg, paste0("method = '", params$method, "'"))
    }

    if (is.null(params$formula)) {
      if (identical(params$method, "gam")) {
        params$formula <- y ~ s(x, bs = "cs")
      } else {
        params$formula <- y ~ x
      }
<<<<<<< HEAD
      msg <- c(msg, paste0("formula '", deparse(params$formula), "'"))
    }
    if (identical(params$method, "gam")) {
      params$method <- mgcv::gam
=======
      message(
        "`geom_smooth()` using method = '", params$method,
        "' and formula '", deparse(params$formula), "'"
      )
>>>>>>> fa000f78
    }

    if (length(msg) > 0) {
      message("`geom_smooth()` using ", paste0(msg, collapse = " and "))
    }

    params
  },

<<<<<<< HEAD
  compute_group = function(data, scales, method = NULL, formula = NULL,
=======
  compute_group = function(data, scales, method = "auto", formula = y ~ x,
>>>>>>> fa000f78
                           se = TRUE, n = 80, span = 0.75, fullrange = FALSE,
                           xseq = NULL, level = 0.95, method.args = list(),
                           na.rm = FALSE) {
    if (length(unique(data$x)) < 2) {
      # Not enough data to perform fit
      return(new_data_frame())
    }

    if (is.null(data$weight)) data$weight <- 1

    if (is.null(xseq)) {
      if (is.integer(data$x)) {
        if (fullrange) {
          xseq <- scales$x$dimension()
        } else {
          xseq <- sort(unique(data$x))
        }
      } else {
        if (fullrange) {
          range <- scales$x$dimension()
        } else {
          range <- range(data$x, na.rm = TRUE)
        }
        xseq <- seq(range[1], range[2], length.out = n)
      }
    }

    # Special case span because it's the most commonly used model argument
    if (identical(method, "loess")) {
      method.args$span <- span
    }

    if (is.character(method)) {
      if (identical(method, "gam")) {
        method <- mgcv::gam
      } else {
        method <- match.fun(method)
      }
    }
    # If gam and gam's method is not specified by the user then use REML
    if (identical(method, mgcv::gam) && is.null(method.args$method)) {
      method.args$method <- "REML"
    }

    base.args <- list(quote(formula), data = quote(data), weights = quote(weight))
    model <- do.call(method, c(base.args, method.args))

    predictdf(model, xseq, se, level)
  },

  required_aes = c("x", "y")
)<|MERGE_RESOLUTION|>--- conflicted
+++ resolved
@@ -102,17 +102,10 @@
       } else {
         params$formula <- y ~ x
       }
-<<<<<<< HEAD
       msg <- c(msg, paste0("formula '", deparse(params$formula), "'"))
     }
     if (identical(params$method, "gam")) {
       params$method <- mgcv::gam
-=======
-      message(
-        "`geom_smooth()` using method = '", params$method,
-        "' and formula '", deparse(params$formula), "'"
-      )
->>>>>>> fa000f78
     }
 
     if (length(msg) > 0) {
@@ -122,11 +115,7 @@
     params
   },
 
-<<<<<<< HEAD
   compute_group = function(data, scales, method = NULL, formula = NULL,
-=======
-  compute_group = function(data, scales, method = "auto", formula = y ~ x,
->>>>>>> fa000f78
                            se = TRUE, n = 80, span = 0.75, fullrange = FALSE,
                            xseq = NULL, level = 0.95, method.args = list(),
                            na.rm = FALSE) {

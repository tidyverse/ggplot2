--- conflicted
+++ resolved
@@ -1,4 +1,3 @@
-<<<<<<< HEAD
 #' @param method Smoothing method (function) to use, accepts either
 #'   `NULL` or a character vector, e.g. `"lm"`, `"glm"`, `"gam"`, `"loess"`
 #'   or a function, e.g. `MASS::rlm` or `mgcv::gam`, `stats::lm`, or `stats::loess`.
@@ -6,15 +5,7 @@
 #'   `NULL`.
 #'
 #'   For `method = NULL` the smoothing method is chosen based on the
-#'   size of the largest group (across all panels). [loess()] is
-=======
-#' @param method Smoothing method (function) to use, accepts either a character vector,
-#'   e.g. `"auto"`, `"lm"`, `"glm"`, `"gam"`, `"loess"` or a function, e.g.
-#'   `MASS::rlm` or `mgcv::gam`, `stats::lm`, or `stats::loess`.
-#'
-#'   For `method = "auto"` the smoothing method is chosen based on the
 #'   size of the largest group (across all panels). [stats::loess()] is
->>>>>>> b5606624
 #'   used for less than 1,000 observations; otherwise [mgcv::gam()] is
 #'   used with `formula = y ~ s(x, bs = "cs")`. Somewhat anecdotally,
 #'   `loess` gives a better appearance, but is \eqn{O(N^{2})}{O(N^2)} in memory,

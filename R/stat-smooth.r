#' @param method Smoothing method (function) to use, accepts either
#'   `NULL` or a character vector, e.g. `"lm"`, `"glm"`, `"gam"`, `"loess"`
#'   or a function, e.g. `MASS::rlm` or `mgcv::gam`, `stats::lm`, or `stats::loess`.
#'   `"auto"` is also accepted for backwards compatibility.  It is equivalent to
#'   `NULL`.
#'
#'   For `method = NULL` the smoothing method is chosen based on the
#'   size of the largest group (across all panels). [stats::loess()] is
#'   used for less than 1,000 observations; otherwise [mgcv::gam()] is
#'   used with `formula = y ~ s(x, bs = "cs")` with `method = "REML"`. Somewhat anecdotally,
#'   `loess` gives a better appearance, but is \eqn{O(N^{2})}{O(N^2)} in memory,
#'   so does not work for larger datasets.
#'
#'   If you have fewer than 1,000 observations but want to use the same `gam()`
#'   model that `method = NULL` would use, then set
#'   `method = "gam", formula = y ~ s(x, bs = "cs")`.
#' @param formula Formula to use in smoothing function, eg. `y ~ x`,
#'   `y ~ poly(x, 2)`, `y ~ log(x)`. `NULL` by default, in which case
#'   `method = NULL` implies `formula = y ~ x` when there are fewer than 1,000
#'   observations and `formula = y ~ s(x, bs = "cs")` otherwise.
#' @param se Display confidence interval around smooth? (`TRUE` by default, see
#'   `level` to control.)
#' @param fullrange Should the fit span the full range of the plot, or just
#'   the data?
#' @param level Level of confidence interval to use (0.95 by default).
#' @param span Controls the amount of smoothing for the default loess smoother.
#'   Smaller numbers produce wigglier lines, larger numbers produce smoother
#'   lines.
#' @param n Number of points at which to evaluate smoother.
#' @param method.args List of additional arguments passed on to the modelling
#'   function defined by `method`.
#' @section Computed variables:
#' \describe{
#'   \item{y}{predicted value}
#'   \item{ymin}{lower pointwise confidence interval around the mean}
#'   \item{ymax}{upper pointwise confidence interval around the mean}
#'   \item{se}{standard error}
#' }
#' @export
#' @rdname geom_smooth
stat_smooth <- function(mapping = NULL, data = NULL,
                        geom = "smooth", position = "identity",
                        ...,
                        method = NULL,
                        formula = NULL,
                        se = TRUE,
                        n = 80,
                        span = 0.75,
                        fullrange = FALSE,
                        level = 0.95,
                        method.args = list(),
                        na.rm = FALSE,
                        orientation = NA,
                        show.legend = NA,
                        inherit.aes = TRUE) {
  layer(
    data = data,
    mapping = mapping,
    stat = StatSmooth,
    geom = geom,
    position = position,
    show.legend = show.legend,
    inherit.aes = inherit.aes,
    params = list(
      method = method,
      formula = formula,
      se = se,
      n = n,
      fullrange = fullrange,
      level = level,
      na.rm = na.rm,
      orientation = orientation,
      method.args = method.args,
      span = span,
      ...
    )
  )
}

#' @rdname ggplot2-ggproto
#' @format NULL
#' @usage NULL
#' @export
StatSmooth <- ggproto("StatSmooth", Stat,
  setup_params = function(data, params) {
<<<<<<< HEAD
    params$flipped_aes <- has_flipped_aes(data, params, ambiguous = TRUE)
    if (identical(params$method, "auto")) {
=======
    msg <- character()
    if (is.null(params$method) || identical(params$method, "auto")) {
>>>>>>> 0ee259cc
      # Use loess for small datasets, gam with a cubic regression basis for
      # larger. Based on size of the _largest_ group to avoid bad memory
      # behaviour of loess
      max_group <- max(table(interaction(data$group, data$PANEL, drop = TRUE)))

      if (max_group < 1000) {
        params$method <- "loess"
      } else {
        params$method <- "gam"
      }
      msg <- c(msg, paste0("method = '", params$method, "'"))
    }

    if (is.null(params$formula)) {
      if (identical(params$method, "gam")) {
        params$formula <- y ~ s(x, bs = "cs")
      } else {
        params$formula <- y ~ x
      }
      msg <- c(msg, paste0("formula '", deparse(params$formula), "'"))
    }
    if (identical(params$method, "gam")) {
      params$method <- mgcv::gam
    }

    if (length(msg) > 0) {
      message("`geom_smooth()` using ", paste0(msg, collapse = " and "))
    }

    params
  },

<<<<<<< HEAD
  extra_params = c("na.rm", "orientation"),

  compute_group = function(data, scales, method = "auto", formula = y ~ x,
=======
  compute_group = function(data, scales, method = NULL, formula = NULL,
>>>>>>> 0ee259cc
                           se = TRUE, n = 80, span = 0.75, fullrange = FALSE,
                           xseq = NULL, level = 0.95, method.args = list(),
                           na.rm = FALSE, flipped_aes = NA) {
    data <- flip_data(data, flipped_aes)
    if (length(unique(data$x)) < 2) {
      # Not enough data to perform fit
      return(new_data_frame())
    }

    if (is.null(data$weight)) data$weight <- 1

    if (is.null(xseq)) {
      if (is.integer(data$x)) {
        if (fullrange) {
          xseq <- scales$x$dimension()
        } else {
          xseq <- sort(unique(data$x))
        }
      } else {
        if (fullrange) {
          range <- scales$x$dimension()
        } else {
          range <- range(data$x, na.rm = TRUE)
        }
        xseq <- seq(range[1], range[2], length.out = n)
      }
    }

    # Special case span because it's the most commonly used model argument
    if (identical(method, "loess")) {
      method.args$span <- span
    }

    if (is.character(method)) {
      if (identical(method, "gam")) {
        method <- mgcv::gam
      } else {
        method <- match.fun(method)
      }
    }
    # If gam and gam's method is not specified by the user then use REML
    if (identical(method, mgcv::gam) && is.null(method.args$method)) {
      method.args$method <- "REML"
    }

    base.args <- list(quote(formula), data = quote(data), weights = quote(weight))
    model <- do.call(method, c(base.args, method.args))

    prediction <- predictdf(model, xseq, se, level)
    prediction$flipped_aes <- flipped_aes
    flip_data(prediction, flipped_aes)
  },

  required_aes = c("x", "y")
)<|MERGE_RESOLUTION|>--- conflicted
+++ resolved
@@ -83,13 +83,9 @@
 #' @export
 StatSmooth <- ggproto("StatSmooth", Stat,
   setup_params = function(data, params) {
-<<<<<<< HEAD
     params$flipped_aes <- has_flipped_aes(data, params, ambiguous = TRUE)
-    if (identical(params$method, "auto")) {
-=======
     msg <- character()
     if (is.null(params$method) || identical(params$method, "auto")) {
->>>>>>> 0ee259cc
       # Use loess for small datasets, gam with a cubic regression basis for
       # larger. Based on size of the _largest_ group to avoid bad memory
       # behaviour of loess
@@ -122,13 +118,9 @@
     params
   },
 
-<<<<<<< HEAD
   extra_params = c("na.rm", "orientation"),
 
-  compute_group = function(data, scales, method = "auto", formula = y ~ x,
-=======
   compute_group = function(data, scales, method = NULL, formula = NULL,
->>>>>>> 0ee259cc
                            se = TRUE, n = 80, span = 0.75, fullrange = FALSE,
                            xseq = NULL, level = 0.95, method.args = list(),
                            na.rm = FALSE, flipped_aes = NA) {

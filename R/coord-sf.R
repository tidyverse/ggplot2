#' @export
#' @rdname ggsf
#' @usage NULL
#' @format NULL
CoordSf <- ggproto("CoordSf", CoordCartesian,

  # CoordSf needs to keep track of some parameters
  # internally as the plot is built. These are stored
  # here.
  params = list(),

  # the method used to convert limits across nonlinear
  # coordinate systems.
  lims_method = "cross",

  get_default_crs = function(self) {
    self$default_crs %||% self$params$default_crs
  },

  setup_params = function(self, data) {
    crs <- self$determine_crs(data)

    params <- list(
      crs = crs,
      default_crs = self$default_crs
    )
    self$params <- params

    params
  },

  # Helper function for setup_params(),
  # finds the first CRS if not already supplied
  determine_crs = function(self, data) {
    if (!is.null(self$crs)) {
      return(self$crs)
    }

    for (layer_data in data) {
      if (is_sf(layer_data)) {
        geometry <- sf::st_geometry(layer_data)
      } else
        next

      crs <- sf::st_crs(geometry)
      if (is.na(crs))
        next

      return(crs)
    }

    NULL
  },

  # Transform all layers to common CRS (if provided)
  setup_data = function(data, params) {
    if (is.null(params$crs))
      return(data)

    lapply(data, function(layer_data) {
      if (! is_sf(layer_data)) {
        return(layer_data)
      }

      idx <- vapply(layer_data, inherits, what = "sfc", FUN.VALUE = logical(1L))
      layer_data[idx] <- lapply(layer_data[idx], sf::st_transform, crs = params$crs)
      layer_data
    })
  },

  # Allow sf layer to record the bounding boxes of elements
  record_bbox = function(self, xmin, xmax, ymin, ymax) {
    bbox <- self$params$bbox
    bbox$xmin <- min(bbox$xmin, xmin)
    bbox$xmax <- max(bbox$xmax, xmax)
    bbox$ymin <- min(bbox$ymin, ymin)
    bbox$ymax <- max(bbox$ymax, ymax)
    self$params$bbox <- bbox
  },

  transform = function(self, data, panel_params) {
    # we need to transform all non-sf data into the correct coordinate system
    source_crs <- panel_params$default_crs
    target_crs <- panel_params$crs

    # normalize geometry data, it should already be in the correct crs here
    data[[ geom_column(data) ]] <- sf_rescale01(
      data[[ geom_column(data) ]],
      panel_params$x_range,
      panel_params$y_range
    )

    # transform and normalize regular position data
    data <- transform_position(
      sf_transform_xy(data, target_crs, source_crs),
      function(x) rescale(x, from = panel_params$x_range),
      function(x) rescale(x, from = panel_params$y_range)
    )

    transform_position(data, squish_infinite, squish_infinite)
  },


  # internal function used by setup_panel_params,
  # overrides the graticule labels based on scale settings if necessary
  fixup_graticule_labels = function(self, graticule, scale_x, scale_y, params = list()) {
    needs_parsing <- rep(FALSE, nrow(graticule))
    needs_autoparsing <- rep(FALSE, nrow(graticule))

    x_breaks <- graticule$degree[graticule$type == "E"]
    if (is.null(scale_x$labels)) {
      x_labels <- rep(NA, length(x_breaks))
    } else if (is.waive(scale_x$labels)) {
      x_labels <- graticule$degree_label[graticule$type == "E"]
      needs_autoparsing[graticule$type == "E"] <- TRUE
    } else {
      if (is.function(scale_x$labels)) {
        x_labels <- scale_x$labels(x_breaks)
      } else {
        x_labels <- scale_x$labels
      }

      # all labels need to be temporarily stored as character vectors,
      # but expressions need to be parsed afterwards
      needs_parsing[graticule$type == "E"] <- !(is.character(x_labels) || is.factor(x_labels))
      x_labels <- as.character(x_labels)
    }

    if (length(x_labels) != length(x_breaks)) {
      cli::cli_abort("{.arg breaks} and {.arg labels} along {.code x} direction have different lengths.")
    }
    graticule$degree_label[graticule$type == "E"] <- x_labels


    y_breaks <- graticule$degree[graticule$type == "N"]
    if (is.null(scale_y$labels)) {
      y_labels <- rep(NA, length(y_breaks))
    } else if (is.waive(scale_y$labels)) {
      y_labels <- graticule$degree_label[graticule$type == "N"]
      needs_autoparsing[graticule$type == "N"] <- TRUE
    } else {
      if (is.function(scale_y$labels)) {
        y_labels <- scale_y$labels(y_breaks)
      } else {
        y_labels <- scale_y$labels
      }

      # all labels need to be temporarily stored as character vectors,
      # but expressions need to be parsed afterwards
      needs_parsing[graticule$type == "N"] <- !(is.character(y_labels) || is.factor(y_labels))
      y_labels <- as.character(y_labels)
    }

    if (length(y_labels) != length(y_breaks)) {
      cli::cli_abort("{.arg breaks} and {.arg labels} along {.code y} direction have different lengths.")
    }
    graticule$degree_label[graticule$type == "N"] <- y_labels

    # Parse labels if requested/needed
    has_degree <- grepl("\\bdegree\\b", graticule$degree_label)
    needs_parsing <- needs_parsing | (needs_autoparsing & has_degree)
    if (any(needs_parsing)) {
      labels <- as.list(graticule$degree_label)
      labels[needs_parsing] <- parse_safe(graticule$degree_label[needs_parsing])
      graticule$degree_label <- labels
    }

    graticule
  },

  setup_panel_params = function(self, scale_x, scale_y, params = list()) {
    # expansion factors for scale limits
    expansion_x <- default_expansion(scale_x, expand = self$expand)
    expansion_y <- default_expansion(scale_y, expand = self$expand)

    # get scale limits and coord limits and merge together
    # coord limits take precedence over scale limits
    scale_xlim <- scale_x$get_limits()
    scale_ylim <- scale_y$get_limits()
    coord_xlim <- self$limits$x %||% c(NA_real_, NA_real_)
    coord_ylim <- self$limits$y %||% c(NA_real_, NA_real_)

    scale_xlim <- ifelse(is.na(coord_xlim), scale_xlim, coord_xlim)
    scale_ylim <- ifelse(is.na(coord_ylim), scale_ylim, coord_ylim)

    # now, transform limits to common crs
    # note: return value is not a true bounding box, but a
    # list of x and y values whose max/mins are the bounding
    # box
    scales_bbox <- calc_limits_bbox(
      self$lims_method,
      scale_xlim, scale_ylim,
      params$crs, params$default_crs
    )

    # merge coord bbox into scale limits if scale limits not explicitly set
    if (is.null(self$limits$x) && is.null(self$limits$y) &&
        is.null(scale_x$limits) && is.null(scale_y$limits)) {
      coord_bbox <- self$params$bbox
      scales_xrange <- range(scales_bbox$x, coord_bbox$xmin, coord_bbox$xmax, na.rm = TRUE)
      scales_yrange <- range(scales_bbox$y, coord_bbox$ymin, coord_bbox$ymax, na.rm = TRUE)
    } else if (any(!is.finite(scales_bbox$x) | !is.finite(scales_bbox$y))) {
      if (self$lims_method != "geometry_bbox") {
        cli::cli_warn(c(
                "Projection of {.field x} or {.field y} limits failed in {.fn coord_sf}.",
          "i" = "Consider setting {.code lims_method = {.val geometry_bbox}} or {.code default_crs = NULL}."
        ))
      }
      coord_bbox <- self$params$bbox
      scales_xrange <- c(coord_bbox$xmin, coord_bbox$xmax) %||% c(0, 0)
      scales_yrange <- c(coord_bbox$ymin, coord_bbox$ymax) %||% c(0, 0)
    } else {
      scales_xrange <- range(scales_bbox$x, na.rm = TRUE)
      scales_yrange <- range(scales_bbox$y, na.rm = TRUE)
    }

    # apply coordinate expansion
    x_range <- expand_limits_continuous(scales_xrange, expansion_x)
    y_range <- expand_limits_continuous(scales_yrange, expansion_y)
    bbox <- c(
      x_range[1], y_range[1],
      x_range[2], y_range[2]
    )

    breaks <- sf_breaks(scale_x, scale_y, bbox, params$crs)

    # Generate graticule and rescale to plot coords
    graticule <- sf::st_graticule(
      bbox,
      crs = params$crs,
      lat = breaks$y %|W|% NULL,
      lon = breaks$x %|W|% NULL,
      datum = self$datum,
      ndiscr = self$ndiscr
    )

    if (is.null(breaks$x)) {
      graticule <- vec_slice(graticule, graticule$type != "E")
    }
    if (is.null(breaks$y)) {
      graticule <- vec_slice(graticule, graticule$type != "N")
    }

    # override graticule labels provided by sf::st_graticule() if necessary
    graticule <- self$fixup_graticule_labels(graticule, scale_x, scale_y, params)

    # Convert graticule to viewscales for axis guides
    viewscales <- Map(
      view_scales_from_graticule,
      scale = list(x = scale_x, y = scale_y, x.sec = scale_x, y.sec = scale_y),
      aesthetic = c("x", "y", "x.sec", "y.sec"),
      label = self$label_axes[c("bottom", "left", "top", "right")],
      MoreArgs = list(
        graticule = graticule,
        bbox = bbox,
        label_graticule = self$label_graticule
      )
    )

    # Rescale graticule for panel grid
    sf::st_geometry(graticule) <- sf_rescale01(sf::st_geometry(graticule), x_range, y_range)
    graticule$x_start <- rescale(graticule$x_start, from = x_range)
    graticule$x_end   <- rescale(graticule$x_end,   from = x_range)
    graticule$y_start <- rescale(graticule$y_start, from = y_range)
    graticule$y_end   <- rescale(graticule$y_end,   from = y_range)

    list2(
      x_range = x_range,
      y_range = y_range,
      graticule = graticule,
      crs = params$crs,
      default_crs = params$default_crs,
      !!!viewscales
    )
  },

  train_panel_guides = function(self, panel_params, layers, params = list()) {
    # The guide positions are already in the target CRS, so we mask the default
    # CRS to prevent a double transformation.
    panel_params$guides <- ggproto_parent(Coord, self)$train_panel_guides(
      vec_assign(panel_params, "default_crs", panel_params["crs"]),
      layers, params
    )$guides
    panel_params
  },

  backtransform_range = function(self, panel_params) {
    target_crs <- panel_params$default_crs
    source_crs <- panel_params$crs

    x <- panel_params$x_range
    y <- panel_params$y_range
    data <- list(x = c(x, x), y = c(y, rev(y)))
    data <- sf_transform_xy(data, target_crs, source_crs)
    list(x = range(data$x), y = range(data$y))
  },

  range = function(panel_params) {
    list(x = panel_params$x_range, y = panel_params$y_range)
  },

  # CoordSf enforces a fixed aspect ratio -> axes cannot be changed freely under faceting
  is_free = function() FALSE,

  # for regular geoms (such as geom_path, geom_polygon, etc.), CoordSf is non-linear
  # if the default_crs option is being used, i.e., not set to NULL
  is_linear = function(self) is.null(self$get_default_crs()),

  distance = function(self, x, y, panel_params) {
    d <- self$backtransform_range(panel_params)
    max_dist <- dist_euclidean(d$x, d$y)
    dist_euclidean(x, y) / max_dist
  },

  aspect = function(self, panel_params) {
    if (isTRUE(sf::st_is_longlat(panel_params$crs))) {
      # Contributed by @edzer
      mid_y <- mean(panel_params$y_range)
      ratio <- cos(mid_y * pi / 180)
    } else {
      # Assume already projected
      ratio <- 1
    }

    diff(panel_params$y_range) / diff(panel_params$x_range) / ratio
  },

  labels = function(labels, panel_params) labels,

  render_bg = function(self, panel_params, theme) {
    el <- calc_element("panel.grid.major", theme)

    # we don't draw the graticules if the major panel grid is
    # turned off
    if (inherits(el, "element_blank")) {
      grobs <- list(element_render(theme, "panel.background"))
    } else {
      line_gp <- gg_par(
        col = el$colour,
        lwd = el$linewidth,
        lty = el$linetype
      )
      grobs <- c(
        list(element_render(theme, "panel.background")),
        lapply(sf::st_geometry(panel_params$graticule), sf::st_as_grob, gp = line_gp)
      )
    }
    ggname("grill", inject(grobTree(!!!grobs)))
  }
)

#' Transform spatial position data
#'
#' Helper function that can transform spatial position data (pairs of x, y
#' values) among coordinate systems. This is implemented as a thin wrapper
#' around [sf::sf_project()].
#'
#' @param data Data frame or list containing numerical columns `x` and `y`.
#' @param target_crs,source_crs Target and source coordinate reference systems.
#'   If `NULL` or `NA`, the data is not transformed.
#' @param authority_compliant logical; `TRUE` means handle axis order authority
#'   compliant (e.g. EPSG:4326 implying `x = lat`, `y = lon`), `FALSE` means use
#'   visualisation order (i.e. always `x = lon`, `y = lat`). Default is `FALSE`.
#' @return A copy of the input data with `x` and `y` replaced by transformed values.
#' @examples
#' if (requireNamespace("sf", quietly = TRUE)) {
#' # location of cities in NC by long (x) and lat (y)
#' data <- data.frame(
#'   city = c("Charlotte", "Raleigh", "Greensboro"),
#'   x =  c(-80.843, -78.639, -79.792),
#'   y = c(35.227, 35.772, 36.073)
#' )
#'
#' # transform to projected coordinates
#' data_proj <- sf_transform_xy(data, 3347, 4326)
#' data_proj
#'
#' # transform back
#' sf_transform_xy(data_proj, 4326, 3347)
#' }
#' @keywords internal
#' @export
sf_transform_xy <- function(data, target_crs, source_crs, authority_compliant = FALSE) {
  if (identical(target_crs, source_crs) ||
      is.null(target_crs) || is.null(source_crs) || is.null(data) ||
      is.na(target_crs) || is.na(source_crs) ||
      !all(c("x", "y") %in% names(data))) {
    return(data)
  }

  sf_data <- cbind(data$x, data$y)
  out <- sf::sf_project(
    sf::st_crs(source_crs), sf::st_crs(target_crs),
    sf_data,
    keep = TRUE, warn = FALSE,
    authority_compliant = authority_compliant
  )
  out <- ifelse(is.finite(out), out, NA) # replace any infinites with NA

  data$x <- out[, 1]
  data$y <- out[, 2]

  data
}

## helper functions to normalize geometry and position data

# normalize geometry data (variable x is geometry column)
sf_rescale01 <- function(x, x_range, y_range) {
  if (is.null(x)) {
    return(x)
  }

  sf::st_normalize(x, c(x_range[1], y_range[1], x_range[2], y_range[2]))
}

# different limits methods
calc_limits_bbox <- function(method, xlim, ylim, crs, default_crs) {
  if (!all(is.finite(c(xlim, ylim))) && method != "geometry_bbox") {
    cli::cli_abort(c(
            "Scale limits cannot be mapped onto spatial coordinates in {.fn coord_sf}.",
      "i" = "Consider setting {.code lims_method = \"geometry_bbox\"} or {.code default_crs = NULL}."
    ))
  }

  bbox <- switch(
    method,
    # For method "box", we take the limits and turn them into a
    # box. We subdivide the box edges into multiple segments to
    # better cover the respective area under non-linear transformation
    box = list(
      x = c(
        rep(xlim[1], 20), seq(xlim[1], xlim[2], length.out = 20),
        rep(xlim[2], 20), seq(xlim[2], xlim[1], length.out = 20)
      ),
      y = c(
        seq(ylim[1], ylim[2], length.out = 20), rep(ylim[2], 20),
        seq(ylim[2], ylim[1], length.out = 20), rep(ylim[1], 20)
      )
    ),
    # For method "geometry_bbox" we ignore all limits info provided here
    geometry_bbox = list(
      x = c(NA_real_, NA_real_),
      y = c(NA_real_, NA_real_)
    ),
    # For method "orthogonal" we simply return what we are given
    orthogonal = list(
      x = xlim,
      y = ylim
    ),
    # For method "cross" we take the mid-point along each side of
    # the scale range for better behavior when box is nonlinear or
    # rotated in projected space
    #
    # Method "cross" is also the default
    cross =,
    list(
      x = c(rep(mean(xlim), 20), seq(xlim[1], xlim[2], length.out = 20)),
      y = c(seq(ylim[1], ylim[2], length.out = 20), rep(mean(ylim), 20))
    )
  )
  sf_transform_xy(bbox, crs, default_crs)
}

#' @param crs The coordinate reference system (CRS) into which all data should
#'   be projected before plotting. If not specified, will use the CRS defined
#'   in the first sf layer of the plot.
#' @param default_crs The default CRS to be used for non-sf layers (which
#'   don't carry any CRS information) and scale limits. The default value of
#'   `NULL` means that the setting for `crs` is used. This implies that all
#'   non-sf layers and scale limits are assumed to be specified in projected
#'   coordinates. A useful alternative setting is `default_crs = sf::st_crs(4326)`,
#'   which means x and y positions are interpreted as longitude and latitude,
#'   respectively, in the World Geodetic System 1984 (WGS84).
#' @param xlim,ylim Limits for the x and y axes. These limits are specified
#'   in the units of the default CRS. By default, this means projected coordinates
#'   (`default_crs = NULL`). How limit specifications translate into the exact
#'   region shown on the plot can be confusing when non-linear or rotated coordinate
#'   systems are used as the default crs. First, different methods can be preferable
#'   under different conditions. See parameter `lims_method` for details. Second,
#'   specifying limits along only one direction can affect the automatically generated
#'   limits along the other direction. Therefore, it is best to always specify limits
#'   for both x and y. Third, specifying limits via position scales or `xlim()`/`ylim()`
#'   is strongly discouraged, as it can result in data points being dropped from the plot even
#'   though they would be visible in the final plot region.
#' @param lims_method Method specifying how scale limits are converted into
#'   limits on the plot region. Has no effect when `default_crs = NULL`.
#'   For a very non-linear CRS (e.g., a perspective centered
#'   around the North pole), the available methods yield widely differing results, and
#'   you may want to try various options. Methods currently implemented include `"cross"`
#'   (the default), `"box"`, `"orthogonal"`, and `"geometry_bbox"`. For method `"cross"`,
#'   limits along one direction (e.g., longitude) are applied at the midpoint of the
#'   other direction (e.g., latitude). This method avoids excessively large limits for
#'   rotated coordinate systems but means that sometimes limits need to be expanded a
#'   little further if extreme data points are to be included in the final plot region.
#'   By contrast, for method `"box"`, a box is generated out of the limits along both directions,
#'   and then limits in projected coordinates are chosen such that the entire box is
#'   visible. This method can yield plot regions that are too large. Finally, method
#'   `"orthogonal"` applies limits separately along each axis, and method
#'   `"geometry_bbox"` ignores all limit information except the bounding boxes of any
#'   objects in the `geometry` aesthetic.
#' @param datum CRS that provides datum to use when generating graticules.
#' @param label_axes Character vector or named list of character values
#'   specifying which graticule lines (meridians or parallels) should be labeled on
#'   which side of the plot. Meridians are indicated by `"E"` (for East) and
#'   parallels by `"N"` (for North). Default is `"--EN"`, which specifies
#'   (clockwise from the top) no labels on the top, none on the right, meridians
#'   on the bottom, and parallels on the left. Alternatively, this setting could have been
#'   specified with `list(bottom = "E", left = "N")`.
#'
#'   This parameter can be used alone or in combination with `label_graticule`.
#' @param label_graticule Character vector indicating which graticule lines should be labeled
#'   where. Meridians run north-south, and the letters `"N"` and `"S"` indicate that
#'   they should be labeled on their north or south end points, respectively.
#'   Parallels run east-west, and the letters `"E"` and `"W"` indicate that they
#'   should be labeled on their east or west end points, respectively. Thus,
#'   `label_graticule = "SW"` would label meridians at their south end and parallels at
#'   their west end, whereas `label_graticule = "EW"` would label parallels at both
#'   ends and meridians not at all. Because meridians and parallels can in general
#'   intersect with any side of the plot panel, for any choice of `label_graticule` labels
#'   are not guaranteed to reside on only one particular side of the plot panel. Also,
#'   `label_graticule` can cause labeling artifacts, in particular if a graticule line
#'   coincides with the edge of the plot panel. In such circumstances, `label_axes` will
#'   generally yield better results and should be used instead.
#'
#'   This parameter can be used alone or in combination with `label_axes`.
#' @param ndiscr Number of segments to use for discretising graticule lines;
#'   try increasing this number when graticules look incorrect.
#' @inheritParams coord_cartesian
#' @export
#' @rdname ggsf
coord_sf <- function(xlim = NULL, ylim = NULL, expand = TRUE,
                     crs = NULL, default_crs = NULL,
                     datum = sf::st_crs(4326),
                     label_graticule = waiver(),
                     label_axes = waiver(), lims_method = "cross",
                     ndiscr = 100, default = FALSE, clip = "on") {

  if (is.waive(label_graticule) && is.waive(label_axes)) {
    # if both `label_graticule` and `label_axes` are set to waive then we
    # use the default of labels on the left and at the bottom
    label_graticule <- ""
    label_axes <- "--EN"
  } else {
    # if at least one is set we ignore the other
    label_graticule <- label_graticule %|W|% ""
    label_axes <- label_axes %|W|% ""
  }

  label_axes <- parse_axes_labeling(label_axes)

  if (is.character(label_graticule)) {
    label_graticule <- unlist(strsplit(label_graticule, ""))
  } else {
    cli::cli_abort("Graticule labeling format not recognized.")
  }

  # switch limit method to "orthogonal" if not specified and default_crs indicates projected coords
  if (is.null(default_crs) && is_missing(lims_method)) {
    lims_method <- "orthogonal"
  } else {
    lims_method <- arg_match0(lims_method, c("cross", "box", "orthogonal", "geometry_bbox"))
  }

  check_coord_limits(xlim)
  check_coord_limits(ylim)

  ggproto(NULL, CoordSf,
    limits = list(x = xlim, y = ylim),
    lims_method = lims_method,
    datum = datum,
    crs = crs,
    default_crs = default_crs,
    label_axes = label_axes,
    label_graticule = label_graticule,
    ndiscr = ndiscr,
    expand = expand,
    default = default,
    clip = clip
  )
}

parse_axes_labeling <- function(x) {
<<<<<<< HEAD
  if (is.character(x)) {
    x <- unlist(strsplit(x, ""))
    x <- list(top = x[1], right = x[2], bottom = x[3], left = x[4])
  } else if (!is.list(x)) {
    cli::cli_abort("Panel labeling format not recognized.")
  }
  x
=======
  labs <- unlist(strsplit(x, ""))
  list(top = labs[1], right = labs[2], bottom = labs[3], left = labs[4])
>>>>>>> 2e08bba0
}

# This function does two things differently from standard breaks:
#   1. It does not resolve `waiver()`, unless `n.breaks` is given. In the case
#      that breaks are `waiver()`, we use the default graticule breaks.
#   2. It discards non-finite breaks because they are invalid input to the
#      graticule. This may cause atomic `labels` to be out-of-sync.
sf_breaks <- function(scale_x, scale_y, bbox, crs) {

  has_x <- !is.null(scale_x$breaks) || !is.null(scale_x$n.breaks)
  has_y <- !is.null(scale_y$breaks) || !is.null(scale_y$n.breaks)

  x_breaks <- if (has_x) waiver() else NULL
  y_breaks <- if (has_y) waiver() else NULL


  if (has_x || has_y) {
    if (!is.null(crs)) {
      # Atomic breaks input are assumed to be in long/lat coordinates.
      # To preserve that assumption for function breaks, the bounding box
      # needs to be translated to long/lat coordinates.
      if (!is_named(bbox)) {
        names(bbox) <- c("xmin", "ymin", "xmax", "ymax")
      }
      # Convert bounding box to long/lat coordinates
      bbox <- sf::st_as_sfc(sf::st_bbox(bbox, crs = crs))
      bbox <- sf::st_bbox(sf::st_transform(bbox, 4326))
      bbox <- as.numeric(bbox)

      # If any bbox is NA the transformation has probably failed.
      # (.e.g from IGH to long/lat). In this case, just provide full long/lat.
      bbox[is.na(bbox)] <- c(-180, -90, 180, 90)[is.na(bbox)]
    }

    if (!(is.waive(scale_x$breaks) && is.null(scale_x$n.breaks))) {
      x_breaks <- scale_x$get_breaks(limits = bbox[c(1, 3)])
      finite <- is.finite(x_breaks)
      x_breaks <- if (any(finite)) x_breaks[finite] else NULL
    }

    if (!(is.waive(scale_y$breaks) && is.null(scale_y$n.breaks))) {
      y_breaks <- scale_y$get_breaks(limits = bbox[c(2, 4)])
      finite <- is.finite(y_breaks)
      y_breaks <- if (any(finite)) y_breaks[finite] else NULL
    }
  }

  list(x = x_breaks, y = y_breaks)
}

#' ViewScale from graticule
#'
#' This function converts a graticule and other CoordSf's settings to a
#' ViewScale with the appropriate `breaks` and `labels` to be rendered by a
#' guide.
#'
#' @param graticule A graticule as produced by `sf::st_graticule()`.
#' @param scale An x or y position scale for a panel.
#' @param aesthetic One of `"x"`, `"y"`, `"x.sec"` or `"y.sec'` specifying the
#'   plot position of the guide.
#' @param label One of `"E"` for meridians or `"N"` for parallels. If neither,
#'   no tick information will be produced.
#' @param label_graticule See `?coord_sf`.
#' @param bbox A `numeric(4)` bounding box with 'xmin', 'ymin', 'xmax' and
#'   'ymax' positions.
#'
#' @return A `ViewScale` object.
#' @noRd
#' @keywords internal
view_scales_from_graticule <- function(graticule, scale, aesthetic,
                                       label, label_graticule, bbox) {

  # Setup position specific parameters
  # Note that top/bottom doesn't necessarily mean to label the meridians and
  # left/right doesn't necessarily mean to label the parallels.
  position <- switch(
    arg_match0(aesthetic, c("x", "x.sec", "y", "y.sec")),
    "x"     = "bottom",
    "x.sec" = "top",
    "y"     = "left",
    "y.sec" = "right"
  )
  axis <- gsub("\\.sec$", "", aesthetic)
  if (axis == "x") {
    orth   <- "y"
    thres  <- bbox[c(2, 4)] # To determine graticule is close to axis
    limits <- bbox[c(1, 3)] # To use as scale limits
  } else {
    orth   <- "x"
    thres  <- bbox[c(1, 3)]
    limits <- bbox[c(2, 4)]
  }

  # Determine what columns in the graticule contain the starts and ends of the
  # axis direction and the orthogonal direction.
  axis_start <- paste0(axis, "_start")
  axis_end   <- paste0(axis, "_end")
  orth_start <- paste0(orth, "_start")
  orth_end   <- paste0(orth, "_end")

  # Find the start and endpoints in the graticule that are in close proximity
  # to the axis position to generate 'accepted' starts and ends. Close proximity
  # here is defined as within 0.1% of the scale range of the *orthogonal* scale.
  if (position %in% c("top", "right")) {
    thres <- thres[1] + 0.999 * diff(thres)
    accept_start <- graticule[[orth_start]] > thres
    accept_end   <- graticule[[orth_end]]   > thres
  } else {
    thres <- thres[1] + 0.001 * diff(thres)
    accept_start <- graticule[[orth_start]] < thres
    accept_end   <- graticule[[orth_end]]   < thres
  }

  # Parsing the information of the `label_axes` argument:
  # should we label the meridians ("E") or parallels ("N")?
  type <- graticule$type
  idx_start <- idx_end <- integer(0)
  idx_start <- c(idx_start, which(type == label & accept_start))
  idx_end   <- c(idx_end,   which(type == label & accept_end))

  # Parsing the information of the `label_graticule` argument. Because
  # geometry can be rotated, not all meridians are guaranteed to intersect the
  # top/bottom axes and likewise not all parallels are guaranteed to intersect
  # the left/right axes.
  if ("S" %in% label_graticule) {
    idx_start <- c(idx_start, which(type == "E" & accept_start))
  }
  if ("N" %in% label_graticule) {
    idx_end   <- c(idx_end,   which(type == "E" & accept_end))
  }
  if ("W" %in% label_graticule) {
    idx_start <- c(idx_start, which(type == "N" & accept_start))
  }
  if ("E" %in% label_graticule) {
    idx_end   <- c(idx_end,   which(type == "N" & accept_end))
  }

  # Combine start and end positions for tick marks and labels
  tick_start <- vec_slice(graticule, unique0(idx_start))
  tick_end   <- vec_slice(graticule, unique0(idx_end))
  positions  <- c(field(tick_start, axis_start), field(tick_end, axis_end))
  labels     <- c(tick_start$degree_label, tick_end$degree_label)

  # The positions/labels need to be ordered for axis dodging
  ord       <- order(positions)
  positions <- positions[ord]
  labels    <- labels[ord]

  # Find out if the scale has defined guides
  if (scale$position != position) {
    # Try to use secondary axis' guide
    guide <- scale$secondary.axis$guide %||% waiver()
    if (is.derived(guide)) {
      guide <- scale$guide
    }
  } else {
    guide <- scale$guide
  }
  # Instruct default guides: no ticks or labels should default to no guide
  if (length(positions) > 0) {
    guide <- guide %|W|% "axis"
  } else {
    guide <- guide %|W|% "none"
  }

  ggproto(
    NULL, ViewScale,
    scale = scale,
    guide = guide,
    position = position,
    aesthetics = scale$aesthetics,
    name = scale$name,
    scale_is_discrete = scale$is_discrete(),
    limits = limits,
    continuous_range = limits,
    breaks = positions,
    minor_breaks = NULL,

    # This viewscale has fixed labels, not dynamic ones as other viewscales
    # might have.
    labels = labels,
    get_labels = function(self, breaks = self$get_breaks()) {
      self$labels
    }
  )
}<|MERGE_RESOLUTION|>--- conflicted
+++ resolved
@@ -581,7 +581,6 @@
 }
 
 parse_axes_labeling <- function(x) {
-<<<<<<< HEAD
   if (is.character(x)) {
     x <- unlist(strsplit(x, ""))
     x <- list(top = x[1], right = x[2], bottom = x[3], left = x[4])
@@ -589,10 +588,6 @@
     cli::cli_abort("Panel labeling format not recognized.")
   }
   x
-=======
-  labs <- unlist(strsplit(x, ""))
-  list(top = labs[1], right = labs[2], bottom = labs[3], left = labs[4])
->>>>>>> 2e08bba0
 }
 
 # This function does two things differently from standard breaks:

#' @include geom-tile.R
NULL

#' Heatmap of 2d bin counts
#'
#' Divides the plane into rectangles, counts the number of cases in
#' each rectangle, and then (by default) maps the number of cases to the
#' rectangle's fill. This is a useful alternative to [geom_point()]
#' in the presence of overplotting.
#'
#' @eval rd_aesthetics("stat", "bin_2d")
#'
#' @export
#' @inheritParams layer
#' @inheritParams geom_point
#' @param geom,stat Use to override the default connection between
#'   `geom_bin_2d()` and `stat_bin_2d()`. For more information about overriding
#'   these connections, see how the [stat][layer_stats] and [geom][layer_geoms]
#'   arguments work.
#' @param lineend Line end style (round, butt, square).
#' @param linejoin Line join style (round, mitre, bevel).
#' @seealso [stat_bin_hex()] for hexagonal binning
#' @examples
#' d <- ggplot(diamonds, aes(x, y)) + xlim(4, 10) + ylim(4, 10)
#' d + geom_bin_2d()
#'
#' # You can control the size of the bins by specifying the number of
#' # bins in each direction:
#' d + geom_bin_2d(bins = 10)
#' d + geom_bin_2d(bins = 30)
#'
#' # Or by specifying the width of the bins
#' d + geom_bin_2d(binwidth = c(0.1, 0.1))
<<<<<<< HEAD
geom_bin_2d <- make_constructor(GeomTile, stat = "bin2d")
=======
geom_bin_2d <- function(mapping = NULL, data = NULL,
                       stat = "bin2d", position = "identity",
                       ...,
                       na.rm = FALSE,
                       show.legend = NA,
                       inherit.aes = TRUE) {

  layer(
    data = data,
    mapping = mapping,
    stat = stat,
    geom = GeomBin2d,
    position = position,
    show.legend = show.legend,
    inherit.aes = inherit.aes,
    params = list2(
      na.rm = na.rm,
      ...
    )
  )
}
>>>>>>> 4193a506

#' @export
#' @rdname geom_bin_2d
#' @usage NULL
geom_bin2d <- geom_bin_2d

#' @rdname ggplot2-ggproto
#' @format NULL
#' @usage NULL
#' @export
GeomBin2d <- ggproto("GeomBin2d", GeomTile)<|MERGE_RESOLUTION|>--- conflicted
+++ resolved
@@ -1,5 +1,11 @@
 #' @include geom-tile.R
 NULL
+
+#' @rdname ggplot2-ggproto
+#' @format NULL
+#' @usage NULL
+#' @export
+GeomBin2d <- ggproto("GeomBin2d", GeomTile)
 
 #' Heatmap of 2d bin counts
 #'
@@ -31,39 +37,9 @@
 #'
 #' # Or by specifying the width of the bins
 #' d + geom_bin_2d(binwidth = c(0.1, 0.1))
-<<<<<<< HEAD
-geom_bin_2d <- make_constructor(GeomTile, stat = "bin2d")
-=======
-geom_bin_2d <- function(mapping = NULL, data = NULL,
-                       stat = "bin2d", position = "identity",
-                       ...,
-                       na.rm = FALSE,
-                       show.legend = NA,
-                       inherit.aes = TRUE) {
-
-  layer(
-    data = data,
-    mapping = mapping,
-    stat = stat,
-    geom = GeomBin2d,
-    position = position,
-    show.legend = show.legend,
-    inherit.aes = inherit.aes,
-    params = list2(
-      na.rm = na.rm,
-      ...
-    )
-  )
-}
->>>>>>> 4193a506
+geom_bin_2d <- make_constructor(GeomBin2d, stat = "bin2d")
 
 #' @export
 #' @rdname geom_bin_2d
 #' @usage NULL
-geom_bin2d <- geom_bin_2d
-
-#' @rdname ggplot2-ggproto
-#' @format NULL
-#' @usage NULL
-#' @export
-GeomBin2d <- ggproto("GeomBin2d", GeomTile)+geom_bin2d <- geom_bin_2d
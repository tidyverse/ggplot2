#' @section Computed variables:
#' \describe{
#'   \item{count}{number of points in bin}
#'   \item{prop}{groupwise proportion}
#' }
#' @seealso [stat_bin()], which bins data in ranges and counts the
#'   cases in each range. It differs from `stat_count`, which counts the
#'   number of cases at each `x` position (without binning into ranges).
#'   [stat_bin()] requires continuous `x` data, whereas
#'   `stat_count` can be used for both discrete and continuous `x` data.
#'
#' @export
#' @rdname geom_bar
stat_count <- function(mapping = NULL, data = NULL,
                       geom = "bar", position = "stack",
                       ...,
                       width = NULL,
                       na.rm = FALSE,
                       orientation = NA,
                       show.legend = NA,
                       inherit.aes = TRUE) {

  params <- list(
    na.rm = na.rm,
    orientation = orientation,
    width = width,
    ...
  )
  if (!is.null(params$y)) {
    abort("stat_count() must not be used with a y aesthetic.")
  }

  layer(
    data = data,
    mapping = mapping,
    stat = StatCount,
    geom = geom,
    position = position,
    show.legend = show.legend,
    inherit.aes = inherit.aes,
    params = params
  )
}

#' @rdname ggplot2-ggproto
#' @format NULL
#' @usage NULL
#' @export
#' @include stat-.r
StatCount <- ggproto("StatCount", Stat,
  required_aes = "x|y",

  default_aes = aes(x = after_stat(count), y = after_stat(count), weight = 1),

  setup_params = function(data, params) {
<<<<<<< HEAD
    if (!is.null(data$y)) {
      abort("stat_count() must not be used with a y aesthetic.")
=======
    params$flipped_aes <- has_flipped_aes(data, params, main_is_orthogonal = FALSE)

    has_x <- !(is.null(data$x) && is.null(params$x))
    has_y <- !(is.null(data$y) && is.null(params$y))
    if (!has_x && !has_y) {
      stop("stat_count() requires an x or y aesthetic.", call. = FALSE)
    }
    if (has_x && has_y) {
      stop("stat_count() can only have an x or y aesthetic.", call. = FALSE)
>>>>>>> fc600512
    }

    params
  },

  extra_params = c("na.rm", "orientation"),

  compute_group = function(self, data, scales, width = NULL, flipped_aes = FALSE) {
    data <- flip_data(data, flipped_aes)
    x <- data$x
    weight <- data$weight %||% rep(1, length(x))
    width <- width %||% (resolution(x) * 0.9)

    count <- as.numeric(tapply(weight, x, sum, na.rm = TRUE))
    count[is.na(count)] <- 0

    bars <- new_data_frame(list(
      count = count,
      prop = count / sum(abs(count)),
      x = sort(unique(x)),
      width = width,
      flipped_aes = flipped_aes
    ), n = length(count))
    flip_data(bars, flipped_aes)
  }
)<|MERGE_RESOLUTION|>--- conflicted
+++ resolved
@@ -53,20 +53,15 @@
   default_aes = aes(x = after_stat(count), y = after_stat(count), weight = 1),
 
   setup_params = function(data, params) {
-<<<<<<< HEAD
-    if (!is.null(data$y)) {
-      abort("stat_count() must not be used with a y aesthetic.")
-=======
     params$flipped_aes <- has_flipped_aes(data, params, main_is_orthogonal = FALSE)
 
     has_x <- !(is.null(data$x) && is.null(params$x))
     has_y <- !(is.null(data$y) && is.null(params$y))
     if (!has_x && !has_y) {
-      stop("stat_count() requires an x or y aesthetic.", call. = FALSE)
+      abort("stat_count() requires an x or y aesthetic.")
     }
     if (has_x && has_y) {
-      stop("stat_count() can only have an x or y aesthetic.", call. = FALSE)
->>>>>>> fc600512
+      abort("stat_count() can only have an x or y aesthetic.")
     }
 
     params

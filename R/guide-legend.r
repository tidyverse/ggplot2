--- conflicted
+++ resolved
@@ -255,44 +255,14 @@
     }
 
     if (length(matched) > 0) {
-<<<<<<< HEAD
-      # This layer contributes to the legend
-
-      # check if this layer should be included, different behaviour depending on
-      # if show.legend is a logical or a named logical vector
-      if (is_named(layer$show.legend)) {
-        layer$show.legend <- rename_aes(layer$show.legend)
-        show_legend <- layer$show.legend[matched]
-        # we cannot use `isTRUE(is.na(show_legend))` here because
-        # 1. show_legend can be multiple NAs
-        # 2. isTRUE() was not tolerant for a named TRUE
-        show_legend <- show_legend[!is.na(show_legend)]
-        include <- length(show_legend) == 0 || any(show_legend)
-      } else {
-        include <- isTRUE(is.na(layer$show.legend)) || isTRUE(layer$show.legend)
-      }
-
-      if (include) {
-        # Default is to include it
-
-        # Filter out set aesthetics that can't be applied to the legend
-        n <- vapply(layer$aes_params, length, integer(1))
-        params <- layer$aes_params[n == 1]
-
-        aesthetics <- layer$mapping
-        modifiers <- aesthetics[is_scaled_aes(aesthetics) | is_staged_aes(aesthetics)]
-
-        data <- layer$geom$use_defaults(guide$key[matched], params, modifiers)
-      } else {
-        return(NULL)
-      }
-=======
       # Filter out set aesthetics that can't be applied to the legend
       n <- vapply(layer$aes_params, length, integer(1))
       params <- layer$aes_params[n == 1]
 
-      data <- layer$geom$use_defaults(guide$key[matched], params)
->>>>>>> 5d1d773c
+      aesthetics <- layer$mapping
+      modifiers <- aesthetics[is_scaled_aes(aesthetics) | is_staged_aes(aesthetics)]
+
+      data <- layer$geom$use_defaults(guide$key[matched], params, modifiers)
     } else {
       data <- layer$geom$use_defaults(NULL, layer$aes_params)[rep(1, nrow(guide$key)), ]
     }

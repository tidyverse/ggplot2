--- conflicted
+++ resolved
@@ -254,60 +254,17 @@
     }
 
     if (length(matched) > 0) {
-<<<<<<< HEAD
-      # This layer contributes to the legend
-
-      # check if this layer should be included, different behaviour depending on
-      # if show.legend is a logical or a named logical vector
-      if (!is.null(names(layer$show.legend))) {
-        layer$show.legend <- rename_aes(layer$show.legend)
-        include <- is.na(layer$show.legend[matched]) ||
-          layer$show.legend[matched]
-      } else {
-        include <- is.na(layer$show.legend) || layer$show.legend
-      }
-
-      if (include) {
-        # Default is to include it
-
-        # Filter out set aesthetics that can't be applied to the legend
-        n <- vapply(layer$aes_params, length, integer(1))
-        params <- layer$aes_params[n == 1]
-
-        defaults <- layer$geom$eval_defaults(theme = theme)
-        data <- layer$geom$use_defaults(
-          data = guide$key[matched],
-          defaults = defaults,
-          params = params
-        )
-      } else {
-        return(NULL)
-      }
-    } else {
-      # This layer does not contribute to the legend
-      if (is.na(layer$show.legend) || !layer$show.legend) {
-        # Default is to exclude it
-        return(NULL)
-      } else {
-        defaults <- layer$geom$eval_defaults(theme = theme)
-        data <- layer$geom$use_defaults(
-          data = NULL,
-          defaults = defaults,
-          params = layer$aes_params
-        )[rep(1, nrow(guide$key)), ]
-      }
-=======
       # Filter out set aesthetics that can't be applied to the legend
       n <- vapply(layer$aes_params, length, integer(1))
       params <- layer$aes_params[n == 1]
 
       aesthetics <- layer$mapping
       modifiers <- aesthetics[is_scaled_aes(aesthetics) | is_staged_aes(aesthetics)]
+      defaults <- layer$geom$eval_defaults(theme = theme)
 
       data <- layer$geom$use_defaults(guide$key[matched], params, modifiers)
     } else {
       data <- layer$geom$use_defaults(NULL, layer$aes_params)[rep(1, nrow(guide$key)), ]
->>>>>>> 214f3148
     }
 
     # override.aes in guide_legend manually changes the geom
@@ -333,14 +290,8 @@
 
   # default setting
   label.position <- guide$label.position %||% "right"
-<<<<<<< HEAD
-  if (!label.position %in% c("top", "bottom", "left", "right")) {
-    stop("label position \"", label.position, "\" is invalid")
-  }
-=======
   if (!label.position %in% c("top", "bottom", "left", "right"))
     abort(glue("label position `{label.position}` is invalid"))
->>>>>>> 214f3148
 
   nbreak <- nrow(guide$key)
 
@@ -431,16 +382,8 @@
   key_sizes <- apply(key_size_mat, 1, max)
 
   if (!is.null(guide$nrow) && !is.null(guide$ncol) &&
-<<<<<<< HEAD
-    guide$nrow * guide$ncol < nbreak) {
-    stop(
-      "`nrow` * `ncol` needs to be larger than the number of breaks",
-      call. = FALSE
-    )
-=======
       guide$nrow * guide$ncol < nbreak) {
     abort("`nrow` * `ncol` needs to be larger than the number of breaks")
->>>>>>> 214f3148
   }
 
   # If neither nrow/ncol specified, guess with "reasonable" values

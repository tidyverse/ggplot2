--- conflicted
+++ resolved
@@ -88,11 +88,7 @@
     data <- coord$transform(data, panel_params)
     data$vjust <- compute_just(data$vjust, data$y, data$x, data$angle)
     data$hjust <- compute_just(data$hjust, data$x, data$y, data$angle)
-<<<<<<< HEAD
-    if (!is.margin(label.padding)) {
-=======
-    if (!is_margin("margin")) {
->>>>>>> 89b8f4db
+    if (!is_margin(label.padding)) {
       label.padding <- rep(label.padding, length.out = 4)
     }
 

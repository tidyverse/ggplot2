--- conflicted
+++ resolved
@@ -1,51 +1,4 @@
-<<<<<<< HEAD
-#' @rdname ggplot2-ggproto
-=======
-#' @rdname geom_boxplot
-#' @param coef Length of the whiskers as multiple of IQR. Defaults to 1.5.
-#' @inheritParams stat_identity
-#' @export
-#' @eval rd_computed_vars(
-#'   .details = "`stat_boxplot()` provides the following variables, some of
-#'   which depend on the orientation:",
-#'   width = "width of boxplot.",
-#'   "ymin|xmin" = "lower whisker = smallest observation greater than or equal
-#'   to lower hinger - 1.5 * IQR.",
-#'   "lower|xlower" = "lower hinge, 25% quantile.",
-#'   notchlower = "lower edge of notch = median - 1.58 * IQR / sqrt(n).",
-#'   "middle|xmiddle" = "median, 50% quantile.",
-#'   notchupper = "upper edge of notch = median + 1.58 * IQR / sqrt(n).",
-#'   "upper|xupper" = "upper hinge, 75% quantile.",
-#'   "ymax|xmax" = "upper whisker = largest observation less than or equal to
-#'   upper hinger + 1.5 * IQR."
-#' )
-stat_boxplot <- function(mapping = NULL, data = NULL,
-                         geom = "boxplot", position = "dodge2",
-                         ...,
-                         coef = 1.5,
-                         na.rm = FALSE,
-                         orientation = NA,
-                         show.legend = NA,
-                         inherit.aes = TRUE) {
-  layer(
-    data = data,
-    mapping = mapping,
-    stat = StatBoxplot,
-    geom = geom,
-    position = position,
-    show.legend = show.legend,
-    inherit.aes = inherit.aes,
-    params = list2(
-      na.rm = na.rm,
-      orientation = orientation,
-      coef = coef,
-      ...
-    )
-  )
-}
-
 #' @rdname Stat
->>>>>>> 4f9b9b4b
 #' @format NULL
 #' @usage NULL
 #' @export

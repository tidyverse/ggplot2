#' Alpha transparency scales
#'
#' Alpha-transparency scales are not tremendously useful, but can be a
#' convenient way to visually down-weight less important observations.
#' `scale_alpha` is an alias for `scale_alpha_continuous` since
#' that is the most common use of alpha, and it saves a bit of typing.
#'
#' @param ... Other arguments passed on to [continuous_scale()]
#'   or [discrete_scale()] as appropriate, to control name, limits,
#'   breaks, labels and so forth.
#' @param range Output range of alpha values. Must lie between 0 and 1.
#' @family colour scales
#' @export
#' @examples
#' p <- ggplot(mpg, aes(displ, hwy)) +
#'   geom_point(aes(alpha = year))
#'
#' p
#' p + scale_alpha("cylinders")
#' p + scale_alpha(range = c(0.4, 0.8))
scale_alpha <- function(..., range = c(0.1, 1)) {
  continuous_scale("alpha", "alpha_c", rescale_pal(range), ...)
}

#' @rdname scale_alpha
#' @export
scale_alpha_continuous <- scale_alpha

#' @rdname scale_alpha
#' @export
<<<<<<< HEAD
scale_alpha_discrete <- function(...) {
  warning("Using alpha for a discrete variable is not advised.", call. = FALSE)
  scale_alpha_ordinal(...)
=======
scale_alpha_discrete <- function(..., range = c(0.1, 1)) {
  discrete_scale("alpha", "alpha_d",
    function(n) seq(range[1], range[2], length.out = n), ...)
>>>>>>> 4b235fba
}

#' @rdname scale_alpha
#' @export
<<<<<<< HEAD
scale_alpha_ordinal <- function(..., range = c(0.1, 1)) {
  discrete_scale(
    "alpha",
    "alpha_d",
    function(n) seq(range[1], range[2], length.out = n),
    ...
  )
=======
#' @usage NULL
scale_alpha_datetime <- function(..., range = c(0.1, 1)) {
  datetime_scale("alpha", "time", palette = rescale_pal(range), ...)
}

#' @rdname scale_alpha
#' @export
#' @usage NULL
scale_alpha_date <- function(..., range = c(0.1, 1)){
  datetime_scale("alpha", "date", palette = rescale_pal(range), ...)
>>>>>>> 4b235fba
}<|MERGE_RESOLUTION|>--- conflicted
+++ resolved
@@ -28,20 +28,13 @@
 
 #' @rdname scale_alpha
 #' @export
-<<<<<<< HEAD
 scale_alpha_discrete <- function(...) {
   warning("Using alpha for a discrete variable is not advised.", call. = FALSE)
   scale_alpha_ordinal(...)
-=======
-scale_alpha_discrete <- function(..., range = c(0.1, 1)) {
-  discrete_scale("alpha", "alpha_d",
-    function(n) seq(range[1], range[2], length.out = n), ...)
->>>>>>> 4b235fba
 }
 
 #' @rdname scale_alpha
 #' @export
-<<<<<<< HEAD
 scale_alpha_ordinal <- function(..., range = c(0.1, 1)) {
   discrete_scale(
     "alpha",
@@ -49,7 +42,10 @@
     function(n) seq(range[1], range[2], length.out = n),
     ...
   )
-=======
+}
+
+#' @rdname scale_alpha
+#' @export
 #' @usage NULL
 scale_alpha_datetime <- function(..., range = c(0.1, 1)) {
   datetime_scale("alpha", "time", palette = rescale_pal(range), ...)
@@ -60,5 +56,4 @@
 #' @usage NULL
 scale_alpha_date <- function(..., range = c(0.1, 1)){
   datetime_scale("alpha", "date", palette = rescale_pal(range), ...)
->>>>>>> 4b235fba
 }
#' Connect observations
#'
#' `geom_path()` connects the observations in the order in which they appear
#' in the data. `geom_line()` connects them in order of the variable on the
#' x axis. `geom_step()` creates a stairstep plot, highlighting exactly
#' when changes occur. The `group` aesthetic determines which cases are
#' connected together.
#'
#' An alternative parameterisation is [geom_segment()], where each line
#' corresponds to a single case which provides the start and end coordinates.
#'
#' @eval rd_orientation()
#'
#' @eval rd_aesthetics("geom", "path")
#' @inheritParams layer
#' @inheritParams geom_bar
#' @param lineend Line end style (round, butt, square).
#' @param linejoin Line join style (round, mitre, bevel).
#' @param linemitre Line mitre limit (number greater than 1).
#' @param arrow Arrow specification, as created by [grid::arrow()].
#' @seealso
#'  [geom_polygon()]: Filled paths (polygons);
#'  [geom_segment()]: Line segments
#' @section Missing value handling:
#' `geom_path()`, `geom_line()`, and `geom_step()` handle `NA` as follows:
#'
#' * If an `NA` occurs in the middle of a line, it breaks the line. No warning
#'   is shown, regardless of whether `na.rm` is `TRUE` or `FALSE`.
#' * If an `NA` occurs at the start or the end of the line and `na.rm` is `FALSE`
#'   (default), the `NA` is removed with a warning.
#' * If an `NA` occurs at the start or the end of the line and `na.rm` is `TRUE`,
#'   the `NA` is removed silently, without warning.
#' @export
#' @examples
#' # geom_line() is suitable for time series
#' ggplot(economics, aes(date, unemploy)) + geom_line()
#' ggplot(economics_long, aes(date, value01, colour = variable)) +
#'   geom_line()
#'
#' # You can get a timeseries that run vertically by setting the orientation
#' ggplot(economics, aes(unemploy, date)) + geom_line(orientation = "y")
#'
#' # geom_step() is useful when you want to highlight exactly when
#' # the y value changes
#' recent <- economics[economics$date > as.Date("2013-01-01"), ]
#' ggplot(recent, aes(date, unemploy)) + geom_line()
#' ggplot(recent, aes(date, unemploy)) + geom_step()
#'
#' # geom_path lets you explore how two variables are related over time,
#' # e.g. unemployment and personal savings rate
#' m <- ggplot(economics, aes(unemploy/pop, psavert))
#' m + geom_path()
#' m + geom_path(aes(colour = as.numeric(date)))
#'
#' # Changing parameters ----------------------------------------------
#' ggplot(economics, aes(date, unemploy)) +
#'   geom_line(colour = "red")
#'
#' # Use the arrow parameter to add an arrow to the line
#' # See ?arrow for more details
#' c <- ggplot(economics, aes(x = date, y = pop))
#' c + geom_line(arrow = arrow())
#' c + geom_line(
#'   arrow = arrow(angle = 15, ends = "both", type = "closed")
#' )
#'
#' # Control line join parameters
#' df <- data.frame(x = 1:3, y = c(4, 1, 9))
#' base <- ggplot(df, aes(x, y))
#' base + geom_path(size = 10)
#' base + geom_path(size = 10, lineend = "round")
#' base + geom_path(size = 10, linejoin = "mitre", lineend = "butt")
#'
#' # You can use NAs to break the line.
#' df <- data.frame(x = 1:5, y = c(1, 2, NA, 4, 5))
#' ggplot(df, aes(x, y)) + geom_point() + geom_line()
#'
#' \donttest{
#' # Setting line type vs colour/size
#' # Line type needs to be applied to a line as a whole, so it can
#' # not be used with colour or size that vary across a line
#' x <- seq(0.01, .99, length.out = 100)
#' df <- data.frame(
#'   x = rep(x, 2),
#'   y = c(qlogis(x), 2 * qlogis(x)),
#'   group = rep(c("a","b"),
#'   each = 100)
#' )
#' p <- ggplot(df, aes(x=x, y=y, group=group))
#' # These work
#' p + geom_line(linetype = 2)
#' p + geom_line(aes(colour = group), linetype = 2)
#' p + geom_line(aes(colour = x))
#' # But this doesn't
#' should_stop(p + geom_line(aes(colour = x), linetype=2))
#' }
geom_path <- function(mapping = NULL, data = NULL,
                      stat = "identity", position = "identity",
                      ...,
                      lineend = "butt",
                      linejoin = "round",
                      linemitre = 10,
                      arrow = NULL,
                      na.rm = FALSE,
                      show.legend = NA,
                      inherit.aes = TRUE) {
  layer(
    data = data,
    mapping = mapping,
    stat = stat,
    geom = GeomPath,
    position = position,
    show.legend = show.legend,
    inherit.aes = inherit.aes,
    params = list2(
      lineend = lineend,
      linejoin = linejoin,
      linemitre = linemitre,
      arrow = arrow,
      na.rm = na.rm,
      ...
    )
  )
}

#' @rdname ggplot2-ggproto
#' @format NULL
#' @usage NULL
#' @export
GeomPath <- ggproto("GeomPath", Geom,
  required_aes = c("x", "y"),

  default_aes = aes(colour = "black", linewidth = 0.5, linetype = 1, alpha = NA),

  handle_na = function(self, data, params) {
    # Drop missing values at the start or end of a line - can't drop in the
    # middle since you expect those to be shown by a break in the line
    complete <- stats::complete.cases(data[c("x", "y", "linewidth", "colour", "linetype")])
    kept <- stats::ave(complete, data$group, FUN = keep_mid_true)
    data <- data[kept, ]

    if (!all(kept) && !params$na.rm) {
      cli::cli_warn("Removed {sum(!kept)} row{?s} containing missing values ({.fn {snake_class(self)}}).")
    }

    data
  },

  draw_panel = function(self, data, panel_params, coord, arrow = NULL,
                        lineend = "butt", linejoin = "round", linemitre = 10,
                        na.rm = FALSE) {
    if (!anyDuplicated(data$group)) {
      cli::cli_inform(c(
        "{.fn {snake_class(self)}}: Each group consists of only one observation.",
        i = "Do you need to adjust the {.field group} aesthetic?"
      ))
    }

    # must be sorted on group
    data <- data[order(data$group), , drop = FALSE]
    munched <- coord_munch(coord, data, panel_params)

    # Silently drop lines with less than two points, preserving order
    rows <- stats::ave(seq_len(nrow(munched)), munched$group, FUN = length)
    munched <- munched[rows >= 2, ]
    if (nrow(munched) < 2) return(zeroGrob())

    # Work out whether we should use lines or segments
    attr <- dapply(munched, "group", function(df) {
      linetype <- unique0(df$linetype)
      data_frame0(
        solid = identical(linetype, 1) || identical(linetype, "solid"),
<<<<<<< HEAD
        constant = nrow(unique0(df[, c("alpha", "colour","size", "linetype")])) == 1,
        .size = 1
      )
=======
        constant = nrow(unique(df[, c("alpha", "colour","linewidth", "linetype")])) == 1
      ), n = 1)
>>>>>>> e2d704e8
    })
    solid_lines <- all(attr$solid)
    constant <- all(attr$constant)
    if (!solid_lines && !constant) {
      cli::cli_abort("{.fn {snake_class(self)}} can't have varying {.field colour}, {.field size}, and/or {.field alpha} along the line when {.field linetype} isn't solid")
    }

    # Work out grouping variables for grobs
    n <- nrow(munched)
    group_diff <- munched$group[-1] != munched$group[-n]
    start <- c(TRUE, group_diff)
    end <-   c(group_diff, TRUE)

    if (!constant) {
      segmentsGrob(
        munched$x[!end], munched$y[!end], munched$x[!start], munched$y[!start],
        default.units = "native", arrow = arrow,
        gp = gpar(
          col = alpha(munched$colour, munched$alpha)[!end],
          fill = alpha(munched$colour, munched$alpha)[!end],
          lwd = munched$linewidth[!end] * .pt,
          lty = munched$linetype[!end],
          lineend = lineend,
          linejoin = linejoin,
          linemitre = linemitre
        )
      )
    } else {
      id <- match(munched$group, unique0(munched$group))
      polylineGrob(
        munched$x, munched$y, id = id,
        default.units = "native", arrow = arrow,
        gp = gpar(
          col = alpha(munched$colour, munched$alpha)[start],
          fill = alpha(munched$colour, munched$alpha)[start],
          lwd = munched$linewidth[start] * .pt,
          lty = munched$linetype[start],
          lineend = lineend,
          linejoin = linejoin,
          linemitre = linemitre
        )
      )
    }
  },

  draw_key = draw_key_path,

  rename_size = TRUE
)

# Trim false values from left and right: keep all values from
# first TRUE to last TRUE
keep_mid_true <- function(x) {
  first <- match(TRUE, x) - 1
  if (is.na(first)) {
    return(rep(FALSE, length(x)))
  }

  last <- length(x) - match(TRUE, rev(x)) + 1
  c(
    rep(FALSE, first),
    rep(TRUE, last - first),
    rep(FALSE, length(x) - last)
  )
}


#' @export
#' @rdname geom_path
geom_line <- function(mapping = NULL, data = NULL, stat = "identity",
                      position = "identity", na.rm = FALSE, orientation = NA,
                      show.legend = NA, inherit.aes = TRUE, ...) {
  layer(
    data = data,
    mapping = mapping,
    stat = stat,
    geom = GeomLine,
    position = position,
    show.legend = show.legend,
    inherit.aes = inherit.aes,
    params = list2(
      na.rm = na.rm,
      orientation = orientation,
      ...
    )
  )
}

#' @rdname ggplot2-ggproto
#' @format NULL
#' @usage NULL
#' @export
#' @include geom-path.r
GeomLine <- ggproto("GeomLine", GeomPath,
  setup_params = function(data, params) {
    params$flipped_aes <- has_flipped_aes(data, params, ambiguous = TRUE)
    params
  },

  extra_params = c("na.rm", "orientation"),

  setup_data = function(data, params) {
    data$flipped_aes <- params$flipped_aes
    data <- flip_data(data, params$flipped_aes)
    data <- data[order(data$PANEL, data$group, data$x), ]
    flip_data(data, params$flipped_aes)
  }
)

#' @param direction direction of stairs: 'vh' for vertical then horizontal,
#'   'hv' for horizontal then vertical, or 'mid' for step half-way between
#'   adjacent x-values.
#' @export
#' @rdname geom_path
geom_step <- function(mapping = NULL, data = NULL, stat = "identity",
                      position = "identity", direction = "hv",
                      na.rm = FALSE, show.legend = NA, inherit.aes = TRUE, ...) {
  layer(
    data = data,
    mapping = mapping,
    stat = stat,
    geom = GeomStep,
    position = position,
    show.legend = show.legend,
    inherit.aes = inherit.aes,
    params = list2(
      direction = direction,
      na.rm = na.rm,
      ...
    )
  )
}

#' @rdname ggplot2-ggproto
#' @format NULL
#' @usage NULL
#' @export
#' @include geom-path.r
GeomStep <- ggproto("GeomStep", GeomPath,
  draw_panel = function(data, panel_params, coord, direction = "hv") {
    data <- dapply(data, "group", stairstep, direction = direction)
    GeomPath$draw_panel(data, panel_params, coord)
  }
)

#' Calculate stairsteps for `geom_step()`
#' Used by `GeomStep()`
#'
#' @noRd
stairstep <- function(data, direction = "hv") {
  direction <- arg_match0(direction, c("hv", "vh", "mid"))
  data <- as.data.frame(data)[order(data$x), ]
  n <- nrow(data)

  if (n <= 1) {
    # Need at least one observation
    return(data[0, , drop = FALSE])
  }

  if (direction == "vh") {
    xs <- rep(1:n, each = 2)[-2*n]
    ys <- c(1, rep(2:n, each = 2))
  } else if (direction == "hv") {
    ys <- rep(1:n, each = 2)[-2*n]
    xs <- c(1, rep(2:n, each = 2))
  } else if (direction == "mid") {
    xs <- rep(1:(n-1), each = 2)
    ys <- rep(1:n, each = 2)
  } else {
    cli::cli_abort(c(
      "{.arg direction} is invalid.",
      "i" = "Use either {.val vh}, {.val hv}, or {.va mid}"
    ))
  }

  if (direction == "mid") {
    gaps <- data$x[-1] - data$x[-n]
    mid_x <- data$x[-n] + gaps/2 # map the mid-point between adjacent x-values
    x <- c(data$x[1], mid_x[xs], data$x[n])
    y <- c(data$y[ys])
    data_attr <- data[c(1,xs,n), setdiff(names(data), c("x", "y"))]
  } else {
    x <- data$x[xs]
    y <- data$y[ys]
    data_attr <- data[xs, setdiff(names(data), c("x", "y"))]
  }

  data_frame0(x = x, y = y, data_attr)
}<|MERGE_RESOLUTION|>--- conflicted
+++ resolved
@@ -170,14 +170,9 @@
       linetype <- unique0(df$linetype)
       data_frame0(
         solid = identical(linetype, 1) || identical(linetype, "solid"),
-<<<<<<< HEAD
-        constant = nrow(unique0(df[, c("alpha", "colour","size", "linetype")])) == 1,
+        constant = nrow(unique0(df[, c("alpha", "colour", "size", "linetype")])) == 1,
         .size = 1
       )
-=======
-        constant = nrow(unique(df[, c("alpha", "colour","linewidth", "linetype")])) == 1
-      ), n = 1)
->>>>>>> e2d704e8
     })
     solid_lines <- all(attr$solid)
     constant <- all(attr$constant)

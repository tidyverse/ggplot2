--- conflicted
+++ resolved
@@ -1,138 +1,4 @@
-<<<<<<< HEAD
-#' Connect observations
-#'
-#' `geom_path()` connects the observations in the order in which they appear
-#' in the data. `geom_line()` connects them in order of the variable on the
-#' x axis. `geom_step()` creates a stairstep plot, highlighting exactly
-#' when changes occur. The `group` aesthetic determines which cases are
-#' connected together.
-#'
-#' An alternative parameterisation is [geom_segment()], where each line
-#' corresponds to a single case which provides the start and end coordinates.
-#'
-#' @eval rd_orientation()
-#'
-#' @aesthetics GeomPath
-#' @inheritParams layer
-#' @inheritParams geom_bar
-#' @param lineend Line end style (round, butt, square).
-#' @param linejoin Line join style (round, mitre, bevel).
-#' @param linemitre Line mitre limit (number greater than 1).
-#' @param arrow Arrow specification, as created by [grid::arrow()].
-#' @param arrow.fill fill colour to use for the arrow head (if closed). `NULL`
-#'        means use `colour` aesthetic.
-#' @seealso
-#'  [geom_polygon()]: Filled paths (polygons);
-#'  [geom_segment()]: Line segments
-#' @section Missing value handling:
-#' `geom_path()`, `geom_line()`, and `geom_step()` handle `NA` as follows:
-#'
-#' * If an `NA` occurs in the middle of a line, it breaks the line. No warning
-#'   is shown, regardless of whether `na.rm` is `TRUE` or `FALSE`.
-#' * If an `NA` occurs at the start or the end of the line and `na.rm` is `FALSE`
-#'   (default), the `NA` is removed with a warning.
-#' * If an `NA` occurs at the start or the end of the line and `na.rm` is `TRUE`,
-#'   the `NA` is removed silently, without warning.
-#' @export
-#' @examples
-#' # geom_line() is suitable for time series
-#' ggplot(economics, aes(date, unemploy)) + geom_line()
-#' # separate by colour and use "timeseries" legend key glyph
-#' ggplot(economics_long, aes(date, value01, colour = variable)) +
-#'   geom_line(key_glyph = "timeseries")
-#'
-#' # You can get a timeseries that run vertically by setting the orientation
-#' ggplot(economics, aes(unemploy, date)) + geom_line(orientation = "y")
-#'
-#' # geom_step() is useful when you want to highlight exactly when
-#' # the y value changes
-#' recent <- economics[economics$date > as.Date("2013-01-01"), ]
-#' ggplot(recent, aes(date, unemploy)) + geom_line()
-#' ggplot(recent, aes(date, unemploy)) + geom_step()
-#'
-#' # geom_path lets you explore how two variables are related over time,
-#' # e.g. unemployment and personal savings rate
-#' m <- ggplot(economics, aes(unemploy/pop, psavert))
-#' m + geom_path()
-#' m + geom_path(aes(colour = as.numeric(date)))
-#'
-#' # Changing parameters ----------------------------------------------
-#' ggplot(economics, aes(date, unemploy)) +
-#'   geom_line(colour = "red")
-#'
-#' # Use the arrow parameter to add an arrow to the line
-#' # See ?arrow for more details
-#' c <- ggplot(economics, aes(x = date, y = pop))
-#' c + geom_line(arrow = arrow())
-#' c + geom_line(
-#'   arrow = arrow(angle = 15, ends = "both", type = "closed")
-#' )
-#'
-#' # Control line join parameters
-#' df <- data.frame(x = 1:3, y = c(4, 1, 9))
-#' base <- ggplot(df, aes(x, y))
-#' base + geom_path(linewidth = 10)
-#' base + geom_path(linewidth = 10, lineend = "round")
-#' base + geom_path(linewidth = 10, linejoin = "mitre", lineend = "butt")
-#'
-#' # You can use NAs to break the line.
-#' df <- data.frame(x = 1:5, y = c(1, 2, NA, 4, 5))
-#' ggplot(df, aes(x, y)) + geom_point() + geom_line()
-#'
-#' \donttest{
-#' # Setting line type vs colour/size
-#' # Line type needs to be applied to a line as a whole, so it can
-#' # not be used with colour or size that vary across a line
-#' x <- seq(0.01, .99, length.out = 100)
-#' df <- data.frame(
-#'   x = rep(x, 2),
-#'   y = c(qlogis(x), 2 * qlogis(x)),
-#'   group = rep(c("a","b"),
-#'   each = 100)
-#' )
-#' p <- ggplot(df, aes(x=x, y=y, group=group))
-#' # These work
-#' p + geom_line(linetype = 2)
-#' p + geom_line(aes(colour = group), linetype = 2)
-#' p + geom_line(aes(colour = x))
-#' # But this doesn't
-#' should_stop(p + geom_line(aes(colour = x), linetype=2))
-#' }
-geom_path <- function(mapping = NULL, data = NULL,
-                      stat = "identity", position = "identity",
-                      ...,
-                      lineend = "butt",
-                      linejoin = "round",
-                      linemitre = 10,
-                      arrow = NULL,
-                      arrow.fill = NULL,
-                      na.rm = FALSE,
-                      show.legend = NA,
-                      inherit.aes = TRUE) {
-  layer(
-    data = data,
-    mapping = mapping,
-    stat = stat,
-    geom = GeomPath,
-    position = position,
-    show.legend = show.legend,
-    inherit.aes = inherit.aes,
-    params = list2(
-      lineend = lineend,
-      linejoin = linejoin,
-      linemitre = linemitre,
-      arrow = arrow,
-      arrow.fill = arrow.fill,
-      na.rm = na.rm,
-      ...
-    )
-  )
-}
-
-#' @rdname ggplot2-ggproto
-=======
 #' @rdname Geom
->>>>>>> 863cb95e
 #' @format NULL
 #' @usage NULL
 #' @export
@@ -314,7 +180,7 @@
 #'
 #' @eval rd_orientation()
 #'
-#' @eval rd_aesthetics("geom", "path")
+#' @aesthetics GeomPath
 #' @inheritParams layer
 #' @inheritParams geom_bar
 #' @param lineend Line end style (round, butt, square).

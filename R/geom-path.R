--- conflicted
+++ resolved
@@ -19,11 +19,7 @@
     # middle since you expect those to be shown by a break in the line
     aesthetics <- c(self$required_aes, self$non_missing_aes)
     complete <- stats::complete.cases(data[names(data) %in% aesthetics])
-<<<<<<< HEAD
-    kept <- vec_ave(complete, data$group, keep_mid_true)
-=======
-    kept <- stats::ave(complete, data$group, data$PANEL, FUN = keep_mid_true)
->>>>>>> a27af213
+    kept <- vec_ave(complete, interaction(data$group, data$PANEL, drop = TRUE), keep_mid_true)
     data <- data[kept, ]
 
     if (!all(kept) && !params$na.rm) {

--- conflicted
+++ resolved
@@ -11,7 +11,6 @@
 
   # Act like an annotation
   if (!missing(xintercept)) {
-<<<<<<< HEAD
     # Warn if supplied mapping is going to be overwritten
     if (!missing(mapping)) {
       warning(paste0("Using both `xintercept` and `mapping` may not have the",
@@ -20,10 +19,7 @@
               )
       )
     }
-    data <- data.frame(xintercept = xintercept)
-=======
     data <- new_data_frame(list(xintercept = xintercept))
->>>>>>> 0d47ce75
     mapping <- aes(xintercept = xintercept)
     show.legend <- FALSE
   }

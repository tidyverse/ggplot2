--- conflicted
+++ resolved
@@ -178,15 +178,13 @@
   required_aes = c("x", "y"),
   non_missing_aes = c("size", "shape"),
 
-<<<<<<< HEAD
   default_aes = aes(
     colour = from_theme("colour"),
     fill = from_theme("colour"),
-    alpha = NA
+    alpha = NA,
+    stroke = 1,
+    linetype = "solid"
   ),
-=======
-  default_aes = aes(colour = "black", fill = "black", alpha = NA, stroke = 1, linetype = "solid"),
->>>>>>> 214f3148
 
   setup_data = function(data, params) {
     data$width <- data$width %||%


#' Continuous scale constructor
#'
#' @export
#' @param aesthetics The names of the aesthetics that this scale works with.
#' @param scale_name `r lifecycle::badge("deprecated")` The name of the scale
#'   that should be used for error messages associated with this scale.
#' @param palette A palette function that when called with a numeric vector with
#'   values between 0 and 1 returns the corresponding output values
#'   (e.g., [scales::pal_area()]).
#' @param name The name of the scale. Used as the axis or legend title. If
#'   `waiver()`, the default, the name of the scale is taken from the first
#'   mapping used for that aesthetic. If `NULL`, the legend title will be
#'   omitted.
#' @param breaks One of:
#'   - `NULL` for no breaks
#'   - `waiver()` for the default breaks computed by the
#'     [transformation object][scales::new_transform()]
#'   - A numeric vector of positions
#'   - A function that takes the limits as input and returns breaks
#'     as output (e.g., a function returned by [scales::extended_breaks()]).
#'     Note that for position scales, limits are provided after scale expansion.
#'     Also accepts rlang [lambda][rlang::as_function()] function notation.
#' @param minor_breaks One of:
#'   - `NULL` for no minor breaks
#'   - `waiver()` for the default breaks (none for discrete, one minor break
#'     between each major break for continuous)
#'   - A numeric vector of positions
#'   - A function that given the limits returns a vector of minor breaks. Also
#'     accepts rlang [lambda][rlang::as_function()] function notation. When
#'     the function has two arguments, it will be given the limits and major
#'     break positions.
#' @param n.breaks An integer guiding the number of major breaks. The algorithm
#'   may choose a slightly different number to ensure nice break labels. Will
#'   only have an effect if `breaks = waiver()`. Use `NULL` to use the default
#'   number of breaks given by the transformation.
#' @param labels One of:
#'   - `NULL` for no labels
#'   - `waiver()` for the default labels computed by the
#'     transformation object
#'   - A character vector giving labels (must be same length as `breaks`)
#'   - An expression vector (must be the same length as breaks). See ?plotmath for details.
#'   - A function that takes the breaks as input and returns labels
#'     as output. Also accepts rlang [lambda][rlang::as_function()] function
#'     notation.
#' @param limits One of:
#'   - `NULL` to use the default scale range
#'   - A numeric vector of length two providing limits of the scale.
#'     Use `NA` to refer to the existing minimum or maximum
#'   - A function that accepts the existing (automatic) limits and returns
#'     new limits. Also accepts rlang [lambda][rlang::as_function()] function
#'     notation.
#'   Note that setting limits on positional scales will **remove** data outside of the limits.
#'   If the purpose is to zoom, use the limit argument in the coordinate system
#'   (see [coord_cartesian()]).
#' @param rescaler A function used to scale the input values to the
#'   range \[0, 1]. This is always [scales::rescale()], except for
#'   diverging and n colour gradients (i.e., [scale_colour_gradient2()],
#'   [scale_colour_gradientn()]). The `rescaler` is ignored by position
#'   scales, which always use [scales::rescale()]. Also accepts rlang
#'   [lambda][rlang::as_function()] function notation.
#' @param oob One of:
#'   - Function that handles limits outside of the scale limits
#'   (out of bounds). Also accepts rlang [lambda][rlang::as_function()]
#'   function notation.
#'   - The default ([scales::censor()]) replaces out of
#'   bounds values with `NA`.
#'   - [scales::squish()] for squishing out of bounds values into range.
#'   - [scales::squish_infinite()] for squishing infinite values into range.
#' @param na.value Missing values will be replaced with this value.
#' @param transform For continuous scales, the name of a transformation object
#'   or the object itself. Built-in transformations include "asn", "atanh",
#'   "boxcox", "date", "exp", "hms", "identity", "log", "log10", "log1p", "log2",
#'   "logit", "modulus", "probability", "probit", "pseudo_log", "reciprocal",
#'   "reverse", "sqrt" and "time".
#'
#'   A transformation object bundles together a transform, its inverse,
#'   and methods for generating breaks and labels. Transformation objects
#'   are defined in the scales package, and are called `transform_<name>`. If
#'   transformations require arguments, you can call them from the scales
#'   package, e.g. [`scales::transform_boxcox(p = 2)`][scales::transform_boxcox].
#'   You can create your own transformation with [scales::new_transform()].
#' @param trans `r lifecycle::badge("deprecated")` Deprecated in favour of
#'   `transform`.
#' @param guide A function used to create a guide or its name. See
#'   [guides()] for more information.
#' @param expand For position scales, a vector of range expansion constants used to add some
#'   padding around the data to ensure that they are placed some distance
#'   away from the axes. Use the convenience function [expansion()]
#'   to generate the values for the `expand` argument. The defaults are to
#'   expand the scale by 5% on each side for continuous variables, and by
#'   0.6 units on each side for discrete variables.
#' @param position For position scales, The position of the axis.
#' `left` or `right` for y axes, `top` or `bottom` for x axes.
#' @param call The `call` used to construct the scale for reporting messages.
#' @param super The super class to use for the constructed scale
#'
#' @seealso
#' The `r link_book("new scales section", "extensions#sec-new-scales")`
#'
#' @keywords internal
continuous_scale <- function(aesthetics, scale_name = deprecated(), palette, name = waiver(),
                             breaks = waiver(), minor_breaks = waiver(), n.breaks = NULL,
                             labels = waiver(), limits = NULL, rescaler = rescale,
                             oob = censor, expand = waiver(), na.value = NA_real_,
                             transform = "identity", trans = deprecated(),
                             guide = "legend", position = "left",
                             call = caller_call(),
                             super = ScaleContinuous) {
  call <- call %||% current_call()
  if (lifecycle::is_present(scale_name)) {
    deprecate_soft0("3.5.0", "continuous_scale(scale_name)")
  }
  if (lifecycle::is_present(trans)) {
    deprecate_soft0("3.5.0", "continuous_scale(trans)", "continuous_scale(transform)")
    transform <- trans
  }

  aesthetics <- standardise_aes_names(aesthetics)

  check_breaks_labels(breaks, labels, call = call)

  position <- arg_match0(position, c("left", "right", "top", "bottom"))

  # If the scale is non-positional, break = NULL means removing the guide
  if (is.null(breaks) && !any(is_position_aes(aesthetics))) {
    guide <- "none"
  }

  transform <- as.transform(transform)
  limits   <- allow_lambda(limits)

  if (!is.null(limits) && !is.function(limits)) {
    limits <- transform$transform(limits)
  }
  check_continuous_limits(limits, call = call)

  # Convert formula to function if appropriate
  breaks   <- allow_lambda(breaks)
  labels   <- allow_lambda(labels)
  rescaler <- allow_lambda(rescaler)
  oob      <- allow_lambda(oob)
  minor_breaks <- allow_lambda(minor_breaks)

  ggproto(NULL, super,
    call = call,

    aesthetics = aesthetics,
    palette = palette,

    range = ContinuousRange$new(),
    limits = limits,
    trans = transform,
    na.value = na.value,
    expand = expand,
    rescaler = rescaler,
    oob = oob,

    name = name,
    breaks = breaks,
    minor_breaks = minor_breaks,
    n.breaks = n.breaks,

    labels = labels,
    guide = guide,
    position = position
  )
}

#' Discrete scale constructor
#'
#' @export
#' @inheritParams continuous_scale
#' @param palette A palette function that when called with a single integer
#'   argument (the number of levels in the scale) returns the values that
#'   they should take (e.g., [scales::pal_hue()]).
#' @param breaks One of:
#'   - `NULL` for no breaks
#'   - `waiver()` for the default breaks (the scale limits)
#'   - A character vector of breaks
#'   - A function that takes the limits as input and returns breaks
#'     as output. Also accepts rlang [lambda][rlang::as_function()] function
#'     notation.
#' @param limits One of:
#'   - `NULL` to use the default scale values
#'   - A character vector that defines possible values of the scale and their
#'     order
#'   - A function that accepts the existing (automatic) values and returns
#'     new ones. Also accepts rlang [lambda][rlang::as_function()] function
#'     notation.
#' @param drop Should unused factor levels be omitted from the scale?
#'    The default, `TRUE`, uses the levels that appear in the data;
#'    `FALSE` includes the levels in the factor. Please note that to display
#'    every level in a legend, the layer should use `show.legend = TRUE`.
#' @param na.translate Unlike continuous scales, discrete scales can easily show
#'   missing values, and do so by default. If you want to remove missing values
#'   from a discrete scale, specify `na.translate = FALSE`.
#' @param na.value If `na.translate = TRUE`, what aesthetic value should the
#'   missing values be displayed as? Does not apply to position scales
#'   where `NA` is always placed at the far right.
#' @seealso
#' The `r link_book("new scales section", "extensions#sec-new-scales")`
#' @keywords internal
discrete_scale <- function(aesthetics, scale_name = deprecated(), palette, name = waiver(),
                           breaks = waiver(), minor_breaks = waiver(),
                           labels = waiver(), limits = NULL, expand = waiver(),
                           na.translate = TRUE, na.value = NA, drop = TRUE,
                           guide = "legend", position = "left",
                           call = caller_call(),
                           super = ScaleDiscrete) {
  call <- call %||% current_call()
  if (lifecycle::is_present(scale_name)) {
    deprecate_soft0("3.5.0", "discrete_scale(scale_name)")
  }

  aesthetics <- standardise_aes_names(aesthetics)

  check_breaks_labels(breaks, labels, call = call)

  # Convert formula input to function if appropriate
  limits <- allow_lambda(limits)
  breaks <- allow_lambda(breaks)
  labels <- allow_lambda(labels)
  minor_breaks <- allow_lambda(minor_breaks)

  if (!is.function(limits) && (length(limits) > 0) && !is.discrete(limits)) {
    cli::cli_warn(c(
      "Continuous limits supplied to discrete scale.",
      "i" = "Did you mean {.code limits = factor(...)} or {.fn scale_*_continuous}?"
    ), call = call)
  }

  position <- arg_match0(position, c("left", "right", "top", "bottom"))

  # If the scale is non-positional, break = NULL means removing the guide
  is_position <- any(is_position_aes(aesthetics))
  if (is.null(breaks) && !is_position) {
    guide <- "none"
  }
  if (is_position && identical(palette, identity)) {
    palette <- seq_len
  }

  ggproto(NULL, super,
    call = call,

    aesthetics = aesthetics,
    palette = palette,

    range = DiscreteRange$new(),
    limits = limits,
    na.value = na.value,
    na.translate = na.translate,
    expand = expand,

    name = name,
    breaks = breaks,
    minor_breaks = minor_breaks,
    labels = labels,
    drop = drop,
    guide = guide,
    position = position
  )
}

#' Binning scale constructor
#'
#' @export
#' @inheritParams continuous_scale
#' @param n.breaks The number of break points to create if breaks are not given
#'   directly.
#' @param nice.breaks Logical. Should breaks be attempted placed at nice values
#'   instead of exactly evenly spaced between the limits. If `TRUE` (default)
#'   the scale will ask the transformation object to create breaks, and this
#'   may result in a different number of breaks than requested. Ignored if
#'   breaks are given explicitly.
#' @param oob One of:
#'   - Function that handles limits outside of the scale limits
#'   (out of bounds). Also accepts rlang [lambda][rlang::as_function()]
#'   function notation.
#'   - The default ([scales::squish()]) squishes out of
#'   bounds values into range.
#'   - [scales::censor] for replacing out of bounds values with `NA`.
#'   - [scales::squish_infinite()] for squishing infinite values into range.
#' @param right Should the intervals be closed on the right (`TRUE`, default) or
#'   should the intervals be closed on the left (`FALSE`)? 'Closed on the right'
#'   means that values at break positions are part of the lower bin (open on the
#'   left), whereas they are part of the upper bin when intervals are closed on
#'   the left (open on the right).
#' @param show.limits should the limits of the scale appear as ticks
#' @seealso
#' The `r link_book("new scales section", "extensions#sec-new-scales")`
#' @keywords internal
binned_scale <- function(aesthetics, scale_name = deprecated(), palette, name = waiver(),
                         breaks = waiver(), labels = waiver(), limits = NULL,
                         rescaler = rescale, oob = squish, expand = waiver(),
                         na.value = NA_real_, n.breaks = NULL, nice.breaks = TRUE,
                         right = TRUE, transform = "identity",
                         trans = deprecated(), show.limits = FALSE,
                         guide = "bins", position = "left",
                         call = caller_call(),
                         super = ScaleBinned) {
  if (lifecycle::is_present(scale_name)) {
    deprecate_soft0("3.5.0", "binned_scale(scale_name)")
  }
  if (lifecycle::is_present(trans)) {
    deprecate_soft0("3.5.0", "binned_scale(trans)", "binned_scale(transform)")
    transform <- trans
  }

  call <- call %||% current_call()

  aesthetics <- standardise_aes_names(aesthetics)

  check_breaks_labels(breaks, labels, call = call)

  position <- arg_match0(position, c("left", "right", "top", "bottom"))

  if (is.null(breaks) && !is_position_aes(aesthetics) && guide != "none") {
    guide <- "none"
  }

  transform <- as.transform(transform)
  if (!is.null(limits) && !is.function(limits)) {
    limits <- transform$transform(limits)
  }

  # Convert formula input to function if appropriate
  limits   <- allow_lambda(limits)
  breaks   <- allow_lambda(breaks)
  labels   <- allow_lambda(labels)
  rescaler <- allow_lambda(rescaler)
  oob      <- allow_lambda(oob)

  ggproto(NULL, super,
    call = call,

    aesthetics = aesthetics,
    palette = palette,

    range = ContinuousRange$new(),
    limits = limits,
    trans = transform,
    na.value = na.value,
    expand = expand,
    rescaler = rescaler,
    oob = oob,
    n.breaks = n.breaks,
    nice.breaks = nice.breaks,
    right = right,
    show.limits = show.limits,

    name = name,
    breaks = breaks,

    labels = labels,
    guide = guide,
    position = position
  )
}

#' @export
#' @rdname is_tests
is.scale <- function(x) inherits(x, "Scale")

#' @section Scales:
#'
#' All `scale_*` functions like [scale_x_continuous()] return a `Scale*`
#' object like `ScaleContinuous`. Each of the `Scale*` objects is a [ggproto()]
#' object, descended from the top-level `Scale`.
#'
#' Properties not documented in [continuous_scale()] or [discrete_scale()]:
#'
#' - `call` The call to [continuous_scale()] or [discrete_scale()] that constructed
#'   the scale.
#'
#' - `range` One of `continuous_range()` or `discrete_range()`.
#'
#'
#' Methods:
#'
#' - `is_discrete()` Returns `TRUE` if the scale is a discrete scale
#'
#' - `is_empty()` Returns `TRUE` if the scale contains no information (i.e.,
#'   it has no information with which to calculate its `limits`).
#'
#' - `clone()` Returns a copy of the scale that can be trained
#'   independently without affecting the original scale.
#'
#' - `transform()` Transforms a vector of values using `self$trans`.
#'   This occurs before the `Stat` is calculated.
#'
#' - `train()` Update the `self$range` of observed (transformed) data values with
#'   a vector of (possibly) new values.
#'
#' - `reset()` Reset the `self$range` of observed data values. For discrete
#'   position scales, only the continuous range is reset.
#'
#' - `map()` Map transformed data values to some output value as
#'   determined by `self$rescale()` and `self$palette` (except for position scales,
#'   which do not use the default implementation of this method). The output corresponds
#'   to the transformed data value in aesthetic space (e.g., a color, line width, or size).
#'
#' - `rescale()` Rescale transformed data to the range 0, 1. This is most useful for
#'   position scales. For continuous scales, `rescale()` uses the `rescaler` that
#'   was provided to the constructor. `rescale()` does not apply `self$oob()` to
#'   its input, which means that discrete values outside `limits` will be `NA`, and
#'   values that are outside `range` will have values less than 0 or greater than 1.
#'   This allows guides more control over how out-of-bounds values are displayed.
#'
#' - `transform_df()`, `train_df()`, `map_df()` These `_df` variants
#'   accept a data frame, and apply the `transform`, `train`, and `map` methods
#'   (respectively) to the columns whose names are in `self$aesthetics`.
#'
#' - `get_limits()` Calculates the final scale limits in transformed data space
#'   based on the combination of `self$limits` and/or the range of observed values
#'   (`self$range`).
#'
#' - `get_breaks()` Calculates the final scale breaks in transformed data space
#'   based on on the combination of `self$breaks`, `self$trans$breaks()` (for
#'   continuous scales), and `limits`. Breaks outside of `limits` are assigned
#'   a value of `NA` (continuous scales) or dropped (discrete scales).
#'
#' - `get_labels()` Calculates labels for a given set of (transformed) `breaks`
#'   based on the combination of `self$labels` and `breaks`.
#'
#' - `get_breaks_minor()` For continuous scales, calculates the final scale minor breaks
#'   in transformed data space based on the rescaled `breaks`, the value of `self$minor_breaks`,
#'   and the value of `self$trans$minor_breaks()`. Discrete scales always return `NULL`.
#'
#' - `get_transformation()` Returns the scale's transformation object.
#'
#' - `make_title()` Hook to modify the title that is calculated during guide construction
#'   (for non-position scales) or when the `Layout` calculates the x and y labels
#'   (position scales).
#'
#' These methods are only valid for position (x and y) scales:
#'
#' - `dimension()` For continuous scales, the dimension is the same concept as the limits.
#'   For discrete scales, `dimension()` returns a continuous range, where the limits
#'   would be placed at integer positions. `dimension()` optionally expands
#'   this range given an expansion of length 4 (see [expansion()]).
#'
#' - `break_info()` Returns a `list()` with calculated values needed for the `Coord`
#'   to transform values in transformed data space. Axis and grid guides also use
#'   these values to draw guides. This is called with
#'   a (usually expanded) continuous range, such as that returned by `self$dimension()`
#'   (even for discrete scales). The list has components `major_source`
#'   (`self$get_breaks()` for continuous scales, or `seq_along(self$get_breaks())`
#'   for discrete scales), `major` (the rescaled value of `major_source`, ignoring
#'   `self$rescaler`), `minor` (the rescaled value of `minor_source`, ignoring
#'   `self$rescaler`), `range` (the range that was passed in to `break_info()`),
#'   `labels` (the label values, one for each element in `breaks`).
#'
#' - `axis_order()` One of `c("primary", "secondary")` or `c("secondary", "primary")`
#'
#' - `make_sec_title()` Hook to modify the title for the second axis that is calculated
#'   when the `Layout` calculates the x and y labels.
#'
#' @rdname ggplot2-ggproto
#' @format NULL
#' @usage NULL
#' @export
Scale <- ggproto("Scale", NULL,

  call = NULL,
  aesthetics = aes(),
  palette = function() {
    cli::cli_abort("Not implemented.")
  },

  range = Range$new(),
  limits = NULL,
  na.value = NA,
  expand = waiver(),

  name = waiver(),
  breaks = waiver(),
  labels = waiver(),
  guide = "legend",
  position = "left",


  is_discrete = function() {
    cli::cli_abort("Not implemented.")
  },

  train_df = function(self, df) {
    if (empty(df)) return()

    aesthetics <- intersect(self$aesthetics, names(df))
    for (aesthetic in aesthetics) {
      self$train(df[[aesthetic]])
    }
    invisible()
  },

  train = function(self, x) {
    cli::cli_abort("Not implemented.", call = self$call)
  },

  reset = function(self) {
    self$range$reset()
  },

  is_empty = function(self) {
    is.null(self$range$range) && is.null(self$limits)
  },

  transform_df = function(self, df) {
    if (empty(df)) {
      return()
    }

    aesthetics <- intersect(self$aesthetics, names(df))
    if (length(aesthetics) == 0) {
      return()
    }

    lapply(df[aesthetics], self$transform)
  },

  transform = function(self, x) {
    cli::cli_abort("Not implemented.", call = self$call)
  },

  map_df = function(self, df, i = NULL) {
    if (empty(df)) {
      return()
    }
    self$palette <- self$palette %||% fallback_palette(self)

    aesthetics <- intersect(self$aesthetics, names(df))
    names(aesthetics) <- aesthetics
    if (length(aesthetics) == 0) {
      return()
    }

    if (is.null(i)) {
      lapply(aesthetics, function(j) self$map(df[[j]]))
    } else {
      lapply(aesthetics, function(j) self$map(df[[j]][i]))
    }
  },

  map = function(self, x, limits = self$get_limits()) {
    cli::cli_abort("Not implemented.", call = self$call)
  },

  rescale = function(self, x, limits = self$get_limits(), range = self$dimension()) {
    cli::cli_abort("Not implemented.", call = self$call)
  },

  get_limits = function(self) {
    if (self$is_empty()) {
      return(c(0, 1))
    }

    if (is.null(self$limits)) {
      self$range$range
    } else if (is.function(self$limits)) {
      self$limits(self$range$range)
    } else {
      self$limits
    }
  },

  dimension = function(self, expand = expansion(0, 0), limits = self$get_limits()) {
    cli::cli_abort("Not implemented.", call = self$call)
  },

  get_breaks = function(self, limits = self$get_limits()) {
    cli::cli_abort("Not implemented.", call = self$call)
  },

  break_positions = function(self, range = self$get_limits()) {
    self$map(self$get_breaks(range))
  },

  get_breaks_minor = function(self, n = 2, b = self$break_positions(), limits = self$get_limits()) {
    cli::cli_abort("Not implemented.", call = self$call)
  },

  get_labels = function(self, breaks = self$get_breaks()) {
    cli::cli_abort("Not implemented.", call = self$call)
  },

  get_transformation = function(self) {
    self$trans
  },

  clone = function(self) {
    cli::cli_abort("Not implemented.", call = self$call)
  },

  break_info = function(self, range = NULL) {
    cli::cli_abort("Not implemented.", call = self$call)
  },

  axis_order = function(self) {
    ord <- c("primary", "secondary")
    if (self$position %in% c("right", "bottom")) {
      ord <- rev(ord)
    }
    ord
  },

  make_title = function(title) {
    title
  },

  make_sec_title = function(title) {
    title
  }
)

check_breaks_labels <- function(breaks, labels, call = NULL) {
  if (is.null(breaks)) {
    return(TRUE)
  }
  if (identical(breaks, NA)) {
    cli::cli_abort(
      "Invalid {.arg breaks} specification. Use {.code NULL}, not {.code NA}.",
      call = call
    )
  }
  if (is.null(labels)) {
    return(TRUE)
  }

  bad_labels <- is.atomic(breaks) && is.atomic(labels) &&
    length(breaks) != length(labels)
  if (bad_labels) {
    cli::cli_abort(
      "{.arg breaks} and {.arg labels} must have the same length.",
      call = call
    )
  }

  TRUE
}

default_transform <- function(self, x) {
  transformation <- self$get_transformation()
  new_x <- transformation$transform(x)
  check_transformation(x, new_x, transformation$name, call = self$call)
  new_x
}

has_default_transform <- function(scale) {
  transform_method <- environment(scale$transform)$f
  identical(default_transform, transform_method) || identical(identity, transform_method)
}

#' @rdname ggplot2-ggproto
#' @format NULL
#' @usage NULL
#' @export
ScaleContinuous <- ggproto("ScaleContinuous", Scale,
  range = ContinuousRange$new(),
  na.value = NA_real_,
  rescaler = rescale,
  oob = censor,
  minor_breaks = waiver(),
  n.breaks = NULL,
  trans = transform_identity(),

  is_discrete = function() FALSE,

  train = function(self, x) {
    if (length(x) == 0) {
      return()
    }
    # Intercept error here to give examples and mention scale in call
    if (is.factor(x) || !typeof(x) %in% c("integer", "double")) {
      # These assumptions only hold for standard ContinuousRange class, so
      # we skip the error if another range class is used
      if (inherits(self$range, "ContinuousRange")) {
        cli::cli_abort(
          c("Discrete values supplied to continuous scale.",
            i = "Example values: {.and {.val {head(x, 5)}}}"),
          call = self$call
        )
      }
    }
    self$range$train(x)
  },

  is_empty = function(self) {
    has_data <- !is.null(self$range$range)
    has_limits <- is.function(self$limits) || (!is.null(self$limits) && all(is.finite(self$limits)))
    !has_data && !has_limits
  },

  transform = default_transform,

  map = function(self, x, limits = self$get_limits()) {
    x <- self$rescale(self$oob(x, range = limits), limits)

    uniq <- unique0(x)
    pal <- self$palette(uniq)
    scaled <- pal[match(x, uniq)]

    ifelse(!is.na(scaled), scaled, self$na.value)
  },

  rescale = function(self, x, limits = self$get_limits(), range = limits) {
    self$rescaler(x, from = range)
  },

  get_limits = function(self) {
    if (self$is_empty()) {
      return(c(0, 1))
    }

    if (is.null(self$limits)) {
      self$range$range
    } else if (is.function(self$limits)) {
      transformation <- self$get_transformation()
      # if limits is a function, it expects to work in data space
      transformation$transform(self$limits(transformation$inverse(self$range$range)))
    } else {
      # NA limits for a continuous scale mean replace with the min/max of data
      ifelse(is.na(self$limits), self$range$range, self$limits)
    }
  },

  dimension = function(self, expand = expansion(0, 0), limits = self$get_limits()) {
    expand_limits_scale(self, expand, limits)
  },

  get_breaks = function(self, limits = self$get_limits()) {
    if (self$is_empty()) {
      return(numeric())
    }
    transformation <- self$get_transformation()
    breaks <- self$breaks %|W|% transformation$breaks

    if (is.null(breaks)) {
      return(NULL)
    }

    # Ensure limits don't exceed domain (#980)
    domain <- suppressWarnings(transformation$transform(transformation$domain))
    domain <- sort(domain)
    # To avoid NaN causing issues. NaN are dropped by the sort()
    if (length(domain) == 2 && !zero_range(domain)) {
      limits <- oob_squish(limits, domain)
    }
    if (zero_range(as.numeric(limits))) {
      return(limits[1])
    }

<<<<<<< HEAD
    if (is.function(breaks)) {
      # Limits in transformed space need to be converted back to data space
      limits <- transformation$inverse(limits)
      if (!is.null(self$n.breaks) && support_nbreaks(breaks)) {
        breaks <- breaks(limits, n = self$n.breaks)
=======
    # Compute `zero_range()` in transformed space in case `limits` in data space
    # don't support conversion to numeric (#5304)
    if (zero_range(as.numeric(transformation$transform(limits)))) {
      breaks <- limits[1]
    } else if (is.waiver(self$breaks)) {
      if (!is.null(self$n.breaks) && trans_support_nbreaks(transformation)) {
        breaks <- transformation$breaks(limits, self$n.breaks)
>>>>>>> 1bb92309
      } else {
        breaks <- breaks(limits)
        if (!is.null(self$n.breaks)) {
          cli::cli_warn(
            "Ignoring {.arg n.breaks}. Use a {.cls transform} object or \\
            {.arg breaks} function that supports setting number of breaks",
            call = self$call
          )
        }
      }
    }

    # Breaks in data space need to be converted back to transformed space
    transformation$transform(breaks)
  },

  get_breaks_minor = function(self, n = 2, b = self$break_positions(), limits = self$get_limits()) {
    if (zero_range(as.numeric(limits))) {
      return()
    }

    if (is.null(self$minor_breaks)) {
      return(NULL)
    }

    if (identical(self$minor_breaks, NA)) {
      cli::cli_abort(
        "Invalid {.arg minor_breaks} specification. Use {.code NULL}, not {.code NA}.",
        call = self$call
      )
    }
    # major breaks are not censored, however;
    # some transforms assume finite major breaks
    b <- b[is.finite(b)]

    transformation <- self$get_transformation()
    if (is.waiver(self$minor_breaks)) {
      if (is.null(b)) {
        breaks <- NULL
      } else {
        breaks <- transformation$minor_breaks(b, limits, n)
      }
    } else if (is.function(self$minor_breaks)) {
      # Using `fetch_ggproto` here to avoid auto-wrapping the user-supplied
      # breaks function as a ggproto method.
      break_fun <- fetch_ggproto(self, "minor_breaks")
      arg_names <- fn_fmls_names(break_fun)

      # Find breaks in data space
      if (length(arg_names) == 1L) {
        breaks <- break_fun(transformation$inverse(limits))
      } else {
        breaks <- break_fun(transformation$inverse(limits), transformation$inverse(b))
      }
      # Convert breaks to numeric
      breaks <- transformation$transform(breaks)
    } else {
      breaks <- transformation$transform(self$minor_breaks)
    }

    # Any minor breaks outside the dimensions need to be thrown away
    discard(breaks, limits)
  },

  get_labels = function(self, breaks = self$get_breaks()) {
    if (is.null(breaks)) {
      return(NULL)
    }

    transformation <- self$get_transformation()
    breaks <- transformation$inverse(breaks)

    if (is.null(self$labels)) {
      return(NULL)
    }

    if (identical(self$labels, NA)) {
      cli::cli_abort(
        "Invalid {.arg labels} specification. Use {.code NULL}, not {.code NA}.",
        call = self$call
      )
    }

    if (is.waiver(self$labels)) {
      labels <- transformation$format(breaks)
    } else if (is.function(self$labels)) {
      labels <- self$labels(breaks)
    } else {
      labels <- self$labels
    }

    if (length(labels) != length(breaks)) {
      cli::cli_abort(
        "{.arg breaks} and {.arg labels} have different lengths.",
        call = self$call
      )
    }
    if (is.list(labels)) {
      # Guard against list with empty elements
      labels[lengths(labels) == 0] <- ""
      # Make sure each element is scalar
      labels <- lapply(labels, `[`, 1)
    }
    if (is.expression(labels)) {
      labels <- as.list(labels)
    }

    labels
  },

  clone = function(self) {
    new <- ggproto(NULL, self)
    new$range <- ContinuousRange$new()
    new
  },

  break_info = function(self, range = NULL) {
    # range
    if (is.null(range)) range <- self$dimension()

    # major breaks
    major <- self$get_breaks(range)

    # labels
    labels <- self$get_labels(major)

    # minor breaks
    minor <- self$get_breaks_minor(b = major, limits = range)
    if (!is.null(minor)) minor <- minor[!is.na(minor)]

    major <- oob_censor_any(major, range)

    # drop oob breaks/labels by testing major == NA
    if (!is.null(labels)) labels <- labels[!is.na(major)]
    if (!is.null(major)) major <- major[!is.na(major)]

    # rescale breaks [0, 1], which are used by coord/guide
    major_n <- rescale(major, from = range)
    minor_n <- rescale(minor, from = range)

    list(
      range = range,
      labels = labels,
      major = major_n,
      minor = minor_n,
      major_source = major,
      minor_source = minor
    )
  },

  print = function(self, ...) {
    show_range <- function(x) paste0(formatC(x, digits = 3), collapse = " -- ")

    cat("<", class(self)[[1]], ">\n", sep = "")
    cat(" Range:  ", show_range(self$range$range), "\n", sep = "")
    if (is.function(self$limits)) {
      cat(" Limits: function()\n")
    } else {
      cat(" Limits: ", show_range(self$dimension()), "\n", sep = "")
    }
  }
)


#' @rdname ggplot2-ggproto
#' @format NULL
#' @usage NULL
#' @export
ScaleDiscrete <- ggproto("ScaleDiscrete", Scale,
  drop = TRUE,
  na.value = NA,
  n.breaks.cache = NULL,
  palette.cache = NULL,

  is_discrete = function() TRUE,

  train = function(self, x) {
    if (length(x) == 0) {
      return()
    }
    # Intercept error here to give examples and mention scale in call
    if (!is.discrete(x)) {
      # These assumptions only hold for standard DiscreteRange class, so
      # we skip the error if another range class is used
      if (inherits(self$range, "DiscreteRange")) {
        cli::cli_abort(
          c("Continuous values supplied to discrete scale.",
            i = "Example values: {.and {.val {head(x, 5)}}}"),
          call = self$call
        )
      }
    }
    self$range$train(x, drop = self$drop, na.rm = !self$na.translate)
  },

  transform = identity,

  map = function(self, x, limits = self$get_limits()) {
    limits <- limits[!is.na(limits)]
    n <- length(limits)
    if (n < 1) {
      return(rep(self$na.value, length(x)))
    }
    if (!is.null(self$n.breaks.cache) && self$n.breaks.cache == n) {
      pal <- self$palette.cache
    } else {
      if (!is.null(self$n.breaks.cache)) {
        cli::cli_warn(
          "Cached palette does not match requested.",
          call = self$call
        )
      }
      pal <- self$palette(n)
      self$palette.cache <- pal
      self$n.breaks.cache <- n
    }

    na_value <- if (self$na.translate) self$na.value else NA
    pal_names <- names(pal)

    if (!is_null(pal_names)) {
      # if pal is named, limit the pal by the names first,
      # then limit the values by the pal
      pal[is.na(match(pal_names, limits))] <- na_value
      pal <- unname(pal)
      limits <- pal_names
    }
    pal <- c(pal, na_value)
    pal_match <- pal[match(as.character(x), limits, nomatch = length(pal))]

    if (!is.na(na_value)) {
      pal_match[is.na(x)] <- na_value
    }
    pal_match
  },

  rescale = function(self, x, limits = self$get_limits(), range = c(1, length(limits))) {
    rescale(x, match(as.character(x), limits), from = range)
  },

  dimension = function(self, expand = expansion(0, 0), limits = self$get_limits()) {
    expand_limits_discrete(limits, expand = expand)
  },

  get_breaks = function(self, limits = self$get_limits()) {
    if (self$is_empty()) {
      return(numeric())
    }

    if (is.null(self$breaks)) {
      return(NULL)
    }

<<<<<<< HEAD
    if (is.waive(self$breaks)) {
=======
    if (identical(self$breaks, NA)) {
      cli::cli_abort(
        "Invalid {.arg breaks} specification. Use {.code NULL}, not {.code NA}.",
        call = self$call
      )
    }

    if (is.waiver(self$breaks)) {
>>>>>>> 1bb92309
      breaks <- limits
    } else if (is.function(self$breaks)) {
      breaks <- self$breaks(limits)
    } else {
      breaks <- self$breaks
    }

    # Breaks only occur only on values in domain
    breaks <- setNames(as.character(breaks), names(breaks))
    in_domain <- vec_set_intersect(breaks, as.character(limits))
    structure(in_domain, pos = match(in_domain, breaks))
  },

  get_breaks_minor = function(self, n = 2, b = self$break_positions(),
                              limits = self$get_limits()) {
    breaks <- self$minor_breaks
    # The default is to draw no minor ticks
    if (is.null(breaks %|W|% NULL)) {
      return(NULL)
    }
    if (is.function(breaks)) {
      # Ensure function gets supplied numeric limits and breaks
      if (!is.numeric(b)) {
        b <- self$map(b)
      }
      if (!is.numeric(limits)) {
        limits <- self$map(limits)
        limits <- self$dimension(self$expand, limits)
      }

      # Allow for two types of minor breaks specifications
      break_fun <- fetch_ggproto(self, "minor_breaks")
      arg_names <- fn_fmls_names(break_fun)
      if (length(arg_names) == 1L) {
        breaks <- break_fun(limits)
      } else {
        breaks <- break_fun(limits, b)
      }
    }
    breaks
  },

  get_labels = function(self, breaks = self$get_breaks()) {
    if (self$is_empty()) {
      return(character())
    }

    if (is.null(breaks)) {
      return(NULL)
    }

    labels <- self$labels
    if (is.null(labels)) {
      return(NULL)
    }

    if (identical(labels, NA)) {
      cli::cli_abort(
        "Invalid {.arg labels} specification. Use {.code NULL}, not {.code NA}.",
        call = self$call
      )
    }

    if (is.waiver(labels)) {
      if (!is.null(names(breaks))) {
        labels <- names(breaks)
      } else if (is.numeric(breaks)) {
        # Only format numbers, because on Windows, format messes up encoding
        labels <- format(breaks, justify = "none")
      } else {
        labels <- as.character(breaks)
      }
    } else if (is.function(labels)) {
      labels <- labels(breaks)
    } else if (!is.null(names(labels))) {
      # If labels have names, use them to match with breaks
      map <- match(names(self$labels), breaks, nomatch = 0)
      labels <- replace(breaks, map, labels[map != 0])
    } else if (!is.null(attr(breaks, "pos"))) {
      # Need to ensure that if breaks were dropped, corresponding labels are too
      labels <- labels[attr(breaks, "pos")]
    }

    if (is.expression(labels)) {
      labels <- as.list(labels)
    }
    labels
  },

  clone = function(self) {
    new <- ggproto(NULL, self)
    new$range <- DiscreteRange$new()
    new
  },

  break_info = function(self, range = NULL) {
    # for discrete, limits != range
    limits <- self$get_limits()

    major <- self$get_breaks(limits)
    if (is.null(major)) {
      labels <- major_n <- NULL
    } else {

      labels <- self$get_labels(major)

      major <- self$map(major)
      major <- major[!is.na(major)]

      # rescale breaks [0, 1], which are used by coord/guide
      major_n <- rescale(major, from = range)
    }

    list(
      range = range,
      labels = labels,
      major = major_n,
      minor = NULL,
      major_source = major,
      minor_source = NULL
    )
  }
)

#' @rdname ggplot2-ggproto
#' @format NULL
#' @usage NULL
#' @export
ScaleBinned <- ggproto("ScaleBinned", Scale,
  range = ContinuousRange$new(),
  na.value = NA_real_,
  rescaler = rescale,
  oob = squish,
  n.breaks = NULL,
  nice.breaks = TRUE,
  right = TRUE,
  after.stat = FALSE,
  show.limits = FALSE,

  is_discrete = function() FALSE,

  train = function(self, x) {
    if (!is.numeric(x)) {
      cli::cli_abort(
        "Binned scales only support continuous data.",
        call = self$call
      )
    }

    if (length(x) == 0) {
      return()
    }
    self$range$train(x)
  },

  transform = default_transform,

  map = function(self, x, limits = self$get_limits()) {
    if (self$after.stat) {
      x
    } else {
      breaks <- self$get_breaks(limits)
      breaks <- sort(unique0(c(limits[1], breaks, limits[2])))

      x <- self$rescale(self$oob(x, range = limits), limits)
      breaks <- self$rescale(breaks, limits)

      if (length(breaks) > 1) {
        x_binned <- cut(x, breaks,
          labels = FALSE,
          include.lowest = TRUE,
          right = self$right
        )
        midpoints <- breaks[-1] - diff(breaks) / 2
      } else {
        x_binned  <- 1L
        midpoints <- 0.5
      }

      if (!is.null(self$palette.cache)) {
        pal <- self$palette.cache
      } else {
        pal <- self$palette(midpoints)
        self$palette.cache <- pal
      }

      scaled <- pal[x_binned]
      ifelse(!is.na(scaled), scaled, self$na.value)
    }
  },

  rescale = function(self, x, limits = self$get_limits(), range = limits) {
    self$rescaler(x, from = range)
  },

  dimension = function(self, expand = c(0, 0, 0, 0)) {
    expand_range4(self$get_limits(), expand)
  },

  get_limits = function(self) {
    ggproto_parent(ScaleContinuous, self)$get_limits()
  },

  get_breaks = function(self, limits = self$get_limits()) {
    if (self$is_empty()) return(numeric())

    transformation <- self$get_transformation()

    limits <- transformation$inverse(limits)
    is_rev <- limits[2] < limits[1]
    limits <- sort(limits)

    if (is.null(self$breaks)) {
      return(NULL)
<<<<<<< HEAD
    } else if (is.waive(self$breaks)) {
=======
    } else if (identical(self$breaks, NA)) {
      cli::cli_abort(
        "Invalid {.arg breaks} specification. Use {.code NULL}, not {.code NA}.",
        call = self$call
      )
    } else if (is.waiver(self$breaks)) {
>>>>>>> 1bb92309
      if (self$nice.breaks) {
        if (!is.null(self$n.breaks) && support_nbreaks(transformation$breaks)) {
          breaks <- transformation$breaks(limits, n = self$n.breaks)
        } else {
          if (!is.null(self$n.breaks)) {
            cli::cli_warn(
              "Ignoring {.arg n.breaks}. Use a {.cls trans} object that supports setting number of breaks.",
              call = self$call
            )
          }
          breaks <- transformation$breaks(limits)
        }
      } else {
        n.breaks <- self$n.breaks %||% 5 # same default as trans objects
        breaks <- seq(limits[1], limits[2], length.out = n.breaks + 2)
        breaks <- breaks[-c(1, length(breaks))]
      }
      breaks <- oob_discard(breaks, limits)

      # Ensure terminal bins are same width if limits not set
      if (is.null(self$limits)) {
        # Remove calculated breaks if they coincide with limits
        breaks <- breaks[!breaks %in% limits]
        nbreaks <- length(breaks)
        if (nbreaks >= 2) {
          new_limits <- c(
            breaks[1] + (breaks[1] - breaks[2]),
            breaks[nbreaks] + (breaks[nbreaks] - breaks[nbreaks - 1])
          )
          if (breaks[nbreaks] > limits[2]) {
            new_limits[2] <- breaks[nbreaks]
            breaks <- breaks[-nbreaks]
          }
          if (breaks[1] < limits[1]) {
            new_limits[1] <- breaks[1]
            breaks <- breaks[-1]
          }
        } else {
          bin_size <- max(breaks[1] - limits[1], limits[2] - breaks[1])
          new_limits <- c(breaks[1] - bin_size, breaks[1] + bin_size)
        }
        new_limits_trans <- suppressWarnings(transformation$transform(new_limits))
        limits[is.finite(new_limits_trans)] <- new_limits[is.finite(new_limits_trans)]
        if (is_rev) {
          self$limits <- rev(transformation$transform(limits))
        } else {
          self$limits <- transformation$transform(limits)
        }
      }
    } else if (is.function(self$breaks)) {
      if ("n.breaks" %in% names(formals(environment(self$breaks)$f))) {
        n.breaks <- self$n.breaks %||% 5 # same default as trans objects
        breaks <- self$breaks(limits, n.breaks = n.breaks)
      } else {
        if (!is.null(self$n.breaks)) {
          cli::cli_warn(
            "Ignoring {.arg n.breaks}. Use a breaks function that supports setting number of breaks.",
            call = self$call
          )
        }
        breaks <- self$breaks(limits)
      }
    } else {
      breaks <- self$breaks
    }

    # Breaks must be within limits
    breaks <- oob_discard(breaks, sort(limits))

    self$breaks <- breaks

    transformation$transform(breaks)
  },

  get_breaks_minor = function(...) NULL,

  get_labels = function(self, breaks = self$get_breaks()) {
    if (is.null(breaks)) return(NULL)

    transformation <- self$get_transformation()
    breaks <- transformation$inverse(breaks)

    if (is.null(self$labels)) {
      return(NULL)
    } else if (identical(self$labels, NA)) {
      cli::cli_abort(
        "Invalid {.arg labels} specification. Use {.code NULL}, not {.code NA}.",
        call = self$call
      )
    } else if (is.waiver(self$labels)) {
      labels <- transformation$format(breaks)
    } else if (is.function(self$labels)) {
      labels <- self$labels(breaks)
    } else {
      labels <- self$labels
    }
    if (length(labels) != length(breaks)) {
      cli::cli_abort(
        "{.arg breaks} and {.arg labels} have different lengths.",
        call = self$call
      )
    }
    if (is.expression(labels)) {
      labels <- as.list(labels)
    }
    labels
  },

  clone = function(self) {
    new <- ggproto(NULL, self)
    new$range <- ContinuousRange$new()
    new
  },

  break_info = function(self, range = NULL) {
    # range
    if (is.null(range)) range <- self$dimension()

    # major breaks
    major <- self$get_breaks(range)

    if (!is.null(self$palette.cache)) {
      pal <- self$palette.cache
    } else {
      pal <- self$palette(length(major) + 1)
    }

    if (self$show.limits) {
      limits <- self$get_limits()
      major <- sort(unique0(c(limits, major)))
    }

    # labels
    labels <- self$get_labels(major)

    list(range = range, labels = labels,
         major = pal, minor = NULL,
         major_source = major, minor_source = NULL)
  }
)

# In place modification of a scale to change the primary axis
scale_flip_position <- function(scale) {
  scale$position <- opposite_position(scale$position)
  invisible()
}

check_transformation <- function(x, transformed, name, arg = NULL, call = NULL) {
  if (!any(is.finite(x) != is.finite(transformed))) {
    return(invisible())
  }
  if (is.null(arg)) {
    end <- "."
  } else {
    end <- paste0(" in {.arg {arg}}.")
  }
  msg <- paste0("{.field {name}} transformation introduced infinite values", end)
  cli::cli_warn(msg, call = call)
}

<<<<<<< HEAD
support_nbreaks <- function(fun) {
  if (inherits(fun, "ggproto_method")) {
    fun <- environment(fun)$f
  }
  "n" %in% fn_fmls_names(fun)
=======
check_continuous_limits <- function(limits, ...,
                                    arg = caller_arg(limits),
                                    call = caller_env()) {
  if (is.null(limits) || is.function(limits)) {
    return(invisible())
  }
  check_numeric(limits, arg = arg, call = call, allow_na = TRUE)
  check_length(limits, 2L, arg = arg, call = call)
}

trans_support_nbreaks <- function(trans) {
  "n" %in% names(formals(trans$breaks))
>>>>>>> 1bb92309
}

allow_lambda <- function(x) {
  if (is_formula(x)) as_function(x) else x
}<|MERGE_RESOLUTION|>--- conflicted
+++ resolved
@@ -751,21 +751,11 @@
       return(limits[1])
     }
 
-<<<<<<< HEAD
     if (is.function(breaks)) {
       # Limits in transformed space need to be converted back to data space
       limits <- transformation$inverse(limits)
       if (!is.null(self$n.breaks) && support_nbreaks(breaks)) {
         breaks <- breaks(limits, n = self$n.breaks)
-=======
-    # Compute `zero_range()` in transformed space in case `limits` in data space
-    # don't support conversion to numeric (#5304)
-    if (zero_range(as.numeric(transformation$transform(limits)))) {
-      breaks <- limits[1]
-    } else if (is.waiver(self$breaks)) {
-      if (!is.null(self$n.breaks) && trans_support_nbreaks(transformation)) {
-        breaks <- transformation$breaks(limits, self$n.breaks)
->>>>>>> 1bb92309
       } else {
         breaks <- breaks(limits)
         if (!is.null(self$n.breaks)) {
@@ -1019,18 +1009,7 @@
       return(NULL)
     }
 
-<<<<<<< HEAD
-    if (is.waive(self$breaks)) {
-=======
-    if (identical(self$breaks, NA)) {
-      cli::cli_abort(
-        "Invalid {.arg breaks} specification. Use {.code NULL}, not {.code NA}.",
-        call = self$call
-      )
-    }
-
     if (is.waiver(self$breaks)) {
->>>>>>> 1bb92309
       breaks <- limits
     } else if (is.function(self$breaks)) {
       breaks <- self$breaks(limits)
@@ -1245,16 +1224,7 @@
 
     if (is.null(self$breaks)) {
       return(NULL)
-<<<<<<< HEAD
-    } else if (is.waive(self$breaks)) {
-=======
-    } else if (identical(self$breaks, NA)) {
-      cli::cli_abort(
-        "Invalid {.arg breaks} specification. Use {.code NULL}, not {.code NA}.",
-        call = self$call
-      )
     } else if (is.waiver(self$breaks)) {
->>>>>>> 1bb92309
       if (self$nice.breaks) {
         if (!is.null(self$n.breaks) && support_nbreaks(transformation$breaks)) {
           breaks <- transformation$breaks(limits, n = self$n.breaks)
@@ -1415,13 +1385,14 @@
   cli::cli_warn(msg, call = call)
 }
 
-<<<<<<< HEAD
+
 support_nbreaks <- function(fun) {
   if (inherits(fun, "ggproto_method")) {
     fun <- environment(fun)$f
   }
   "n" %in% fn_fmls_names(fun)
-=======
+}
+
 check_continuous_limits <- function(limits, ...,
                                     arg = caller_arg(limits),
                                     call = caller_env()) {
@@ -1432,11 +1403,6 @@
   check_length(limits, 2L, arg = arg, call = call)
 }
 
-trans_support_nbreaks <- function(trans) {
-  "n" %in% names(formals(trans$breaks))
->>>>>>> 1bb92309
-}
-
 allow_lambda <- function(x) {
   if (is_formula(x)) as_function(x) else x
 }
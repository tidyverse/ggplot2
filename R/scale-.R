
#' Continuous scale constructor
#'
#' @export
#' @param aesthetics The names of the aesthetics that this scale works with.
#' @param scale_name `r lifecycle::badge("deprecated")` The name of the scale
#'   that should be used for error messages associated with this scale.
#' @param palette A palette function that when called with a numeric vector with
#'   values between 0 and 1 returns the corresponding output values
#'   (e.g., [scales::pal_area()]).
#' @param name The name of the scale. Used as the axis or legend title. If
#'   `waiver()`, the default, the name of the scale is taken from the first
#'   mapping used for that aesthetic. If `NULL`, the legend title will be
#'   omitted.
#' @param breaks One of:
#'   - `NULL` for no breaks
#'   - `waiver()` for the default breaks computed by the
#'     [transformation object][scales::new_transform()]
#'   - A numeric vector of positions
#'   - A function that takes the limits as input and returns breaks
#'     as output (e.g., a function returned by [scales::extended_breaks()]).
#'     Note that for position scales, limits are provided after scale expansion.
#'     Also accepts rlang [lambda][rlang::as_function()] function notation.
#' @param minor_breaks One of:
#'   - `NULL` for no minor breaks
#'   - `waiver()` for the default breaks (none for discrete, one minor break
#'     between each major break for continuous)
#'   - A numeric vector of positions
#'   - A function that given the limits returns a vector of minor breaks. Also
#'     accepts rlang [lambda][rlang::as_function()] function notation. When
#'     the function has two arguments, it will be given the limits and major
#'     break positions.
#' @param n.breaks An integer guiding the number of major breaks. The algorithm
#'   may choose a slightly different number to ensure nice break labels. Will
#'   only have an effect if `breaks = waiver()`. Use `NULL` to use the default
#'   number of breaks given by the transformation.
#' @param labels One of:
#'   - `NULL` for no labels
#'   - `waiver()` for the default labels computed by the
#'     transformation object
#'   - A character vector giving labels (must be same length as `breaks`)
#'   - An expression vector (must be the same length as breaks). See ?plotmath for details.
#'   - A function that takes the breaks as input and returns labels
#'     as output. Also accepts rlang [lambda][rlang::as_function()] function
#'     notation.
#' @param limits One of:
#'   - `NULL` to use the default scale range
#'   - A numeric vector of length two providing limits of the scale.
#'     Use `NA` to refer to the existing minimum or maximum
#'   - A function that accepts the existing (automatic) limits and returns
#'     new limits. Also accepts rlang [lambda][rlang::as_function()] function
#'     notation.
#'   Note that setting limits on positional scales will **remove** data outside of the limits.
#'   If the purpose is to zoom, use the limit argument in the coordinate system
#'   (see [coord_cartesian()]).
#' @param rescaler A function used to scale the input values to the
#'   range \[0, 1]. This is always [scales::rescale()], except for
#'   diverging and n colour gradients (i.e., [scale_colour_gradient2()],
#'   [scale_colour_gradientn()]). The `rescaler` is ignored by position
#'   scales, which always use [scales::rescale()]. Also accepts rlang
#'   [lambda][rlang::as_function()] function notation.
#' @param oob One of:
#'   - Function that handles limits outside of the scale limits
#'   (out of bounds). Also accepts rlang [lambda][rlang::as_function()]
#'   function notation.
#'   - The default ([scales::censor()]) replaces out of
#'   bounds values with `NA`.
#'   - [scales::squish()] for squishing out of bounds values into range.
#'   - [scales::squish_infinite()] for squishing infinite values into range.
#' @param na.value Missing values will be replaced with this value.
#' @param transform For continuous scales, the name of a transformation object
#'   or the object itself. Built-in transformations include "asn", "atanh",
#'   "boxcox", "date", "exp", "hms", "identity", "log", "log10", "log1p", "log2",
#'   "logit", "modulus", "probability", "probit", "pseudo_log", "reciprocal",
#'   "reverse", "sqrt" and "time".
#'
#'   A transformation object bundles together a transform, its inverse,
#'   and methods for generating breaks and labels. Transformation objects
#'   are defined in the scales package, and are called `transform_<name>`. If
#'   transformations require arguments, you can call them from the scales
#'   package, e.g. [`scales::transform_boxcox(p = 2)`][scales::transform_boxcox].
#'   You can create your own transformation with [scales::new_transform()].
#' @param trans `r lifecycle::badge("deprecated")` Deprecated in favour of
#'   `transform`.
#' @param guide A function used to create a guide or its name. See
#'   [guides()] for more information.
#' @param expand For position scales, a vector of range expansion constants used to add some
#'   padding around the data to ensure that they are placed some distance
#'   away from the axes. Use the convenience function [expansion()]
#'   to generate the values for the `expand` argument. The defaults are to
#'   expand the scale by 5% on each side for continuous variables, and by
#'   0.6 units on each side for discrete variables.
#' @param position For position scales, The position of the axis.
#' `left` or `right` for y axes, `top` or `bottom` for x axes.
#' @param call The `call` used to construct the scale for reporting messages.
#' @param super The super class to use for the constructed scale
#'
#' @seealso
#' The `r link_book("new scales section", "extensions#sec-new-scales")`
#'
#' @keywords internal
continuous_scale <- function(aesthetics, scale_name = deprecated(), palette, name = waiver(),
                             breaks = waiver(), minor_breaks = waiver(), n.breaks = NULL,
                             labels = waiver(), limits = NULL, rescaler = rescale,
                             oob = censor, expand = waiver(), na.value = NA_real_,
                             transform = "identity", trans = deprecated(),
                             guide = "legend", position = "left",
                             call = caller_call(),
                             super = ScaleContinuous) {
  if (lifecycle::is_present(scale_name)) {
    deprecate_soft0("3.5.0", "continuous_scale(scale_name)")
  }
  if (lifecycle::is_present(trans)) {
    deprecate_soft0("3.5.0", "continuous_scale(trans)", "continuous_scale(transform)")
    transform <- trans
  }
<<<<<<< HEAD
  args <- find_args(call = NULL, scale_name = NULL, trans = NULL)
  inject(super$new(!!!args, call = call %||% current_call()))
=======

  aesthetics <- standardise_aes_names(aesthetics)

  check_breaks_labels(breaks, labels, call = call)

  position <- arg_match0(position, c("left", "right", "top", "bottom"))

  # If the scale is non-positional, break = NULL means removing the guide
  if (is.null(breaks) && !any(is_position_aes(aesthetics))) {
    guide <- "none"
  }

  transform <- as.transform(transform)
  limits   <- allow_lambda(limits)

  if (!is.null(limits) && !is.function(limits)) {
    limits <- transform$transform(limits)
  }
  check_continuous_limits(limits, call = call)

  # Convert formula to function if appropriate
  breaks   <- allow_lambda(breaks)
  labels   <- allow_lambda(labels)
  rescaler <- allow_lambda(rescaler)
  oob      <- allow_lambda(oob)
  minor_breaks <- allow_lambda(minor_breaks)

  ggproto(NULL, super,
    call = call,

    aesthetics = aesthetics,
    palette = palette,

    range = ContinuousRange$new(),
    limits = limits,
    trans = transform,
    na.value = na.value,
    expand = expand,
    rescaler = rescaler,
    oob = oob,

    name = name,
    breaks = breaks,
    minor_breaks = minor_breaks,
    n.breaks = n.breaks,

    labels = labels,
    guide = guide,
    position = position
  )
>>>>>>> f4680534
}

#' Discrete scale constructor
#'
#' @export
#' @inheritParams continuous_scale
#' @param palette A palette function that when called with a single integer
#'   argument (the number of levels in the scale) returns the values that
#'   they should take (e.g., [scales::pal_hue()]).
#' @param breaks One of:
#'   - `NULL` for no breaks
#'   - `waiver()` for the default breaks (the scale limits)
#'   - A character vector of breaks
#'   - A function that takes the limits as input and returns breaks
#'     as output. Also accepts rlang [lambda][rlang::as_function()] function
#'     notation.
#' @param limits One of:
#'   - `NULL` to use the default scale values
#'   - A character vector that defines possible values of the scale and their
#'     order
#'   - A function that accepts the existing (automatic) values and returns
#'     new ones. Also accepts rlang [lambda][rlang::as_function()] function
#'     notation.
#' @param drop Should unused factor levels be omitted from the scale?
#'    The default, `TRUE`, uses the levels that appear in the data;
#'    `FALSE` includes the levels in the factor. Please note that to display
#'    every level in a legend, the layer should use `show.legend = TRUE`.
#' @param na.translate Unlike continuous scales, discrete scales can easily show
#'   missing values, and do so by default. If you want to remove missing values
#'   from a discrete scale, specify `na.translate = FALSE`.
#' @param na.value If `na.translate = TRUE`, what aesthetic value should the
#'   missing values be displayed as? Does not apply to position scales
#'   where `NA` is always placed at the far right.
#' @seealso
#' The `r link_book("new scales section", "extensions#sec-new-scales")`
#' @keywords internal
discrete_scale <- function(aesthetics, scale_name = deprecated(), palette, name = waiver(),
                           breaks = waiver(), minor_breaks = waiver(),
                           labels = waiver(), limits = NULL, expand = waiver(),
                           na.translate = TRUE, na.value = NA, drop = TRUE,
                           guide = "legend", position = "left",
                           call = caller_call(),
                           super = ScaleDiscrete) {
  if (lifecycle::is_present(scale_name)) {
    deprecate_soft0("3.5.0", "discrete_scale(scale_name)")
  }
<<<<<<< HEAD
  args <- find_args(call = NULL, scale_name = NULL)
  inject(super$new(!!!args, call = call %||% current_call()))
=======

  aesthetics <- standardise_aes_names(aesthetics)

  check_breaks_labels(breaks, labels, call = call)

  # Convert formula input to function if appropriate
  limits <- allow_lambda(limits)
  breaks <- allow_lambda(breaks)
  labels <- allow_lambda(labels)
  minor_breaks <- allow_lambda(minor_breaks)

  if (!is.function(limits) && (length(limits) > 0) && !is.discrete(limits)) {
    cli::cli_warn(c(
      "Continuous limits supplied to discrete scale.",
      "i" = "Did you mean {.code limits = factor(...)} or {.fn scale_*_continuous}?"
    ), call = call)
  }

  position <- arg_match0(position, c("left", "right", "top", "bottom"))

  # If the scale is non-positional, break = NULL means removing the guide
  is_position <- any(is_position_aes(aesthetics))
  if (is.null(breaks) && !is_position) {
    guide <- "none"
  }
  if (is_position && identical(palette, identity)) {
    palette <- seq_len
  }

  ggproto(NULL, super,
    call = call,

    aesthetics = aesthetics,
    palette = palette,

    range = DiscreteRange$new(),
    limits = limits,
    na.value = na.value,
    na.translate = na.translate,
    expand = expand,

    name = name,
    breaks = breaks,
    minor_breaks = minor_breaks,
    labels = labels,
    drop = drop,
    guide = guide,
    position = position
  )
>>>>>>> f4680534
}

#' Binning scale constructor
#'
#' @export
#' @inheritParams continuous_scale
#' @param n.breaks The number of break points to create if breaks are not given
#'   directly.
#' @param nice.breaks Logical. Should breaks be attempted placed at nice values
#'   instead of exactly evenly spaced between the limits. If `TRUE` (default)
#'   the scale will ask the transformation object to create breaks, and this
#'   may result in a different number of breaks than requested. Ignored if
#'   breaks are given explicitly.
#' @param oob One of:
#'   - Function that handles limits outside of the scale limits
#'   (out of bounds). Also accepts rlang [lambda][rlang::as_function()]
#'   function notation.
#'   - The default ([scales::squish()]) squishes out of
#'   bounds values into range.
#'   - [scales::censor] for replacing out of bounds values with `NA`.
#'   - [scales::squish_infinite()] for squishing infinite values into range.
#' @param right Should the intervals be closed on the right (`TRUE`, default) or
#'   should the intervals be closed on the left (`FALSE`)? 'Closed on the right'
#'   means that values at break positions are part of the lower bin (open on the
#'   left), whereas they are part of the upper bin when intervals are closed on
#'   the left (open on the right).
#' @param show.limits should the limits of the scale appear as ticks
#' @seealso
#' The `r link_book("new scales section", "extensions#sec-new-scales")`
#' @keywords internal
binned_scale <- function(aesthetics, scale_name = deprecated(), palette, name = waiver(),
                         breaks = waiver(), labels = waiver(), limits = NULL,
                         rescaler = rescale, oob = squish, expand = waiver(),
                         na.value = NA_real_, n.breaks = NULL, nice.breaks = TRUE,
                         right = TRUE, transform = "identity",
                         trans = deprecated(), show.limits = FALSE,
                         guide = "bins", position = "left",
                         call = caller_call(),
                         super = ScaleBinned) {
  if (lifecycle::is_present(scale_name)) {
    deprecate_soft0("3.5.0", "binned_scale(scale_name)")
  }
  if (lifecycle::is_present(trans)) {
    deprecate_soft0("3.5.0", "binned_scale(trans)", "binned_scale(transform)")
    transform <- trans
  }
  args <- find_args(call = NULL, scale_name = NULL, trans = NULL)
  inject(super$new(!!!args, call = call %||% current_call()))
}

<<<<<<< HEAD
=======
  call <- call %||% current_call()

  aesthetics <- standardise_aes_names(aesthetics)

  check_breaks_labels(breaks, labels, call = call)

  position <- arg_match0(position, c("left", "right", "top", "bottom"))

  if (is.null(breaks) && !is_position_aes(aesthetics) && guide != "none") {
    guide <- "none"
  }

  transform <- as.transform(transform)
  if (!is.null(limits) && !is.function(limits)) {
    limits <- transform$transform(limits)
  }
>>>>>>> f4680534

#' Setting scale parameters
#'
#' @param aesthetics The name of the aesthetics for which to update the scale.
#' @param ... Named arguments to one of the scale constructors,
#'   [`continuous_scale()`], [`discrete_scale()`] or [`binned_scale()`].
#'
#' @return A `scale_params` object that can be added to a plot.
#' @export
#'
#' @examples
#' ggplot(mpg, aes(displ, hwy)) +
#'   geom_point() +
#'   scale_params("x", limits = c(0, 10)) +
#'   scale_params("y", transform = "sqrt")
scale_params <- function(aesthetics, ...) {
  structure(
    list(aesthetics = aesthetics, params = list2(...)),
    class = "scale_params"
  )
}

#' @export
#' @rdname is_tests
is.scale <- function(x) inherits(x, "Scale")

#' @section Scales:
#'
#' All `scale_*` functions like [scale_x_continuous()] return a `Scale*`
#' object like `ScaleContinuous`. Each of the `Scale*` objects is a [ggproto()]
#' object, descended from the top-level `Scale`.
#'
#' Properties not documented in [continuous_scale()] or [discrete_scale()]:
#'
#' - `call` The call to [continuous_scale()] or [discrete_scale()] that constructed
#'   the scale.
#'
#' - `range` One of `continuous_range()` or `discrete_range()`.
#'
#'
#' Methods:
#'
#' - `is_discrete()` Returns `TRUE` if the scale is a discrete scale
#'
#' - `is_empty()` Returns `TRUE` if the scale contains no information (i.e.,
#'   it has no information with which to calculate its `limits`).
#'
#' - `clone()` Returns a copy of the scale that can be trained
#'   independently without affecting the original scale.
#'
#' - `transform()` Transforms a vector of values using `self$trans`.
#'   This occurs before the `Stat` is calculated.
#'
#' - `train()` Update the `self$range` of observed (transformed) data values with
#'   a vector of (possibly) new values.
#'
#' - `reset()` Reset the `self$range` of observed data values. For discrete
#'   position scales, only the continuous range is reset.
#'
#' - `map()` Map transformed data values to some output value as
#'   determined by `self$rescale()` and `self$palette` (except for position scales,
#'   which do not use the default implementation of this method). The output corresponds
#'   to the transformed data value in aesthetic space (e.g., a color, line width, or size).
#'
#' - `rescale()` Rescale transformed data to the range 0, 1. This is most useful for
#'   position scales. For continuous scales, `rescale()` uses the `rescaler` that
#'   was provided to the constructor. `rescale()` does not apply `self$oob()` to
#'   its input, which means that discrete values outside `limits` will be `NA`, and
#'   values that are outside `range` will have values less than 0 or greater than 1.
#'   This allows guides more control over how out-of-bounds values are displayed.
#'
#' - `transform_df()`, `train_df()`, `map_df()` These `_df` variants
#'   accept a data frame, and apply the `transform`, `train`, and `map` methods
#'   (respectively) to the columns whose names are in `self$aesthetics`.
#'
#' - `get_limits()` Calculates the final scale limits in transformed data space
#'   based on the combination of `self$limits` and/or the range of observed values
#'   (`self$range`).
#'
#' - `get_breaks()` Calculates the final scale breaks in transformed data space
#'   based on on the combination of `self$breaks`, `self$trans$breaks()` (for
#'   continuous scales), and `limits`. Breaks outside of `limits` are assigned
#'   a value of `NA` (continuous scales) or dropped (discrete scales).
#'
#' - `get_labels()` Calculates labels for a given set of (transformed) `breaks`
#'   based on the combination of `self$labels` and `breaks`.
#'
#' - `get_breaks_minor()` For continuous scales, calculates the final scale minor breaks
#'   in transformed data space based on the rescaled `breaks`, the value of `self$minor_breaks`,
#'   and the value of `self$trans$minor_breaks()`. Discrete scales always return `NULL`.
#'
#' - `get_transformation()` Returns the scale's transformation object.
#'
#' - `make_title()` Hook to modify the title that is calculated during guide construction
#'   (for non-position scales) or when the `Layout` calculates the x and y labels
#'   (position scales).
#'
#' These methods are only valid for position (x and y) scales:
#'
#' - `dimension()` For continuous scales, the dimension is the same concept as the limits.
#'   For discrete scales, `dimension()` returns a continuous range, where the limits
#'   would be placed at integer positions. `dimension()` optionally expands
#'   this range given an expansion of length 4 (see [expansion()]).
#'
#' - `break_info()` Returns a `list()` with calculated values needed for the `Coord`
#'   to transform values in transformed data space. Axis and grid guides also use
#'   these values to draw guides. This is called with
#'   a (usually expanded) continuous range, such as that returned by `self$dimension()`
#'   (even for discrete scales). The list has components `major_source`
#'   (`self$get_breaks()` for continuous scales, or `seq_along(self$get_breaks())`
#'   for discrete scales), `major` (the rescaled value of `major_source`, ignoring
#'   `self$rescaler`), `minor` (the rescaled value of `minor_source`, ignoring
#'   `self$rescaler`), `range` (the range that was passed in to `break_info()`),
#'   `labels` (the label values, one for each element in `breaks`).
#'
#' - `axis_order()` One of `c("primary", "secondary")` or `c("secondary", "primary")`
#'
#' - `make_sec_title()` Hook to modify the title for the second axis that is calculated
#'   when the `Layout` calculates the x and y labels.
#'
#' @rdname ggplot2-ggproto
#' @format NULL
#' @usage NULL
#' @export
Scale <- ggproto("Scale", NULL,

  call = NULL,
  aesthetics = aes(),
  palette = function() {
    cli::cli_abort("Not implemented.")
  },

  range = Range$new(),
  limits = NULL,
  na.value = NA,
  expand = waiver(),

  name = waiver(),
  breaks = waiver(),
  labels = waiver(),
  guide = "legend",
  position = "left",


  is_discrete = function() {
    cli::cli_abort("Not implemented.")
  },

  train_df = function(self, df) {
    if (empty(df)) return()

    aesthetics <- intersect(self$aesthetics, names(df))
    for (aesthetic in aesthetics) {
      self$train(df[[aesthetic]])
    }
    invisible()
  },

  train = function(self, x) {
    cli::cli_abort("Not implemented.", call = self$call)
  },

  reset = function(self) {
    self$range$reset()
  },

  is_empty = function(self) {
    is.null(self$range$range) && is.null(self$limits)
  },

  transform_df = function(self, df) {
    if (empty(df)) {
      return()
    }

    aesthetics <- intersect(self$aesthetics, names(df))
    if (length(aesthetics) == 0) {
      return()
    }

    lapply(df[aesthetics], self$transform)
  },

  transform = function(self, x) {
    cli::cli_abort("Not implemented.", call = self$call)
  },

  map_df = function(self, df, i = NULL) {
    if (empty(df)) {
      return()
    }

    aesthetics <- intersect(self$aesthetics, names(df))
    names(aesthetics) <- aesthetics
    if (length(aesthetics) == 0) {
      return()
    }

    if (is.null(i)) {
      lapply(aesthetics, function(j) self$map(df[[j]]))
    } else {
      lapply(aesthetics, function(j) self$map(df[[j]][i]))
    }
  },

  map = function(self, x, limits = self$get_limits()) {
    cli::cli_abort("Not implemented.", call = self$call)
  },

  rescale = function(self, x, limits = self$get_limits(), range = self$dimension()) {
    cli::cli_abort("Not implemented.", call = self$call)
  },

  get_limits = function(self) {
    if (self$is_empty()) {
      return(c(0, 1))
    }

    if (is.null(self$limits)) {
      self$range$range
    } else if (is.function(self$limits)) {
      self$limits(self$range$range)
    } else {
      self$limits
    }
  },

  dimension = function(self, expand = expansion(0, 0), limits = self$get_limits()) {
    cli::cli_abort("Not implemented.", call = self$call)
  },

  get_breaks = function(self, limits = self$get_limits()) {
    cli::cli_abort("Not implemented.", call = self$call)
  },

  break_positions = function(self, range = self$get_limits()) {
    self$map(self$get_breaks(range))
  },

  get_breaks_minor = function(self, n = 2, b = self$break_positions(), limits = self$get_limits()) {
    cli::cli_abort("Not implemented.", call = self$call)
  },

  get_labels = function(self, breaks = self$get_breaks()) {
    cli::cli_abort("Not implemented.", call = self$call)
  },

  get_transformation = function(self) {
    self$trans
  },

  clone = function(self) {
    cli::cli_abort("Not implemented.", call = self$call)
  },

  break_info = function(self, range = NULL) {
    cli::cli_abort("Not implemented.", call = self$call)
  },

  axis_order = function(self) {
    ord <- c("primary", "secondary")
    if (self$position %in% c("right", "bottom")) {
      ord <- rev(ord)
    }
    ord
  },

  make_title = function(title) {
    title
  },

  make_sec_title = function(title) {
    title
  },

  new = function(self, aesthetics = NULL, breaks = waiver(),
                 minor_breaks = waiver(), labels = waiver(), limits = NULL,
                 guide = NULL, position = NULL,
                 call = caller_call(), ..., super = NULL) {

    super <- super %||% self
    call <- call %||% super$call() %||% current_call()
    aesthetics <- standardise_aes_names(aesthetics %||% super$aesthetics)
    limits <- allow_lambda(limits %||% super$limits)
    breaks <- allow_lambda(breaks %|W|% super$breaks)
    labels <- allow_lambda(labels %|W|% super$labels)
    minor_breaks <- allow_lambda(minor_breaks %|W|% super$minor_breaks)
    check_breaks_labels(breaks, labels, call = call)
    position <- arg_match0(position %||% super$position, .trbl)
    if (is.null(breaks) & all(!is_position_aes(aesthetics))) {
      guide <- "none"
    }

    ggproto(
      NULL, super,
      call = call,
      aesthetics = aesthetics,
      limits = limits,
      breaks = breaks,
      minor_breaks = minor_breaks,
      labels = labels,
      guide = guide %||% super$guide,
      position = position,
      ...
    )
  },

  update = function(self, params) {
    inject(self$new(!!!params))
  }
)

check_breaks_labels <- function(breaks, labels, call = NULL) {
  if (is.null(breaks)) {
    return(TRUE)
  }
  if (is.null(labels)) {
    return(TRUE)
  }

  bad_labels <- is.atomic(breaks) && is.atomic(labels) &&
    length(breaks) != length(labels)
  if (bad_labels) {
    cli::cli_abort(
      "{.arg breaks} and {.arg labels} must have the same length.",
      call = call
    )
  }

  TRUE
}

default_transform <- function(self, x) {
  transformation <- self$get_transformation()
  new_x <- transformation$transform(x)
  check_transformation(x, new_x, transformation$name, call = self$call)
  new_x
}

has_default_transform <- function(scale) {
  transform_method <- environment(scale$transform)$f
  identical(default_transform, transform_method) || identical(identity, transform_method)
}

#' @rdname ggplot2-ggproto
#' @format NULL
#' @usage NULL
#' @export
ScaleContinuous <- ggproto("ScaleContinuous", Scale,
  range = ContinuousRange$new(),
  na.value = NA_real_,
  rescaler = rescale,
  oob = censor,
  minor_breaks = waiver(),
  n.breaks = NULL,
  trans = transform_identity(),

  is_discrete = function() FALSE,

  train = function(self, x) {
    if (length(x) == 0) {
      return()
    }
    # Intercept error here to give examples and mention scale in call
    if (is.factor(x) || !typeof(x) %in% c("integer", "double")) {
      # These assumptions only hold for standard ContinuousRange class, so
      # we skip the error if another range class is used
      if (inherits(self$range, "ContinuousRange")) {
        cli::cli_abort(
          c("Discrete values supplied to continuous scale.",
            i = "Example values: {.and {.val {head(x, 5)}}}"),
          call = self$call
        )
      }
    }
    self$range$train(x)
  },

  is_empty = function(self) {
    has_data <- !is.null(self$range$range)
    has_limits <- is.function(self$limits) || (!is.null(self$limits) && all(is.finite(self$limits)))
    !has_data && !has_limits
  },

  transform = default_transform,

  map = function(self, x, limits = self$get_limits()) {
    x <- self$rescale(self$oob(x, range = limits), limits)

    uniq <- unique0(x)
    pal <- self$palette(uniq)
    scaled <- pal[match(x, uniq)]

    ifelse(!is.na(scaled), scaled, self$na.value)
  },

  rescale = function(self, x, limits = self$get_limits(), range = limits) {
    self$rescaler(x, from = range)
  },

  get_limits = function(self) {
    if (self$is_empty()) {
      return(c(0, 1))
    }

    if (is.null(self$limits)) {
      self$range$range
    } else if (is.function(self$limits)) {
      transformation <- self$get_transformation()
      # if limits is a function, it expects to work in data space
      transformation$transform(self$limits(transformation$inverse(self$range$range)))
    } else {
      # NA limits for a continuous scale mean replace with the min/max of data
      ifelse(is.na(self$limits), self$range$range, self$limits)
    }
  },

  dimension = function(self, expand = expansion(0, 0), limits = self$get_limits()) {
    expand_limits_scale(self, expand, limits)
  },

  get_breaks = function(self, limits = self$get_limits()) {
    if (self$is_empty()) {
      return(numeric())
    }
    transformation <- self$get_transformation()
    # Ensure limits don't exceed domain (#980)
    domain <- suppressWarnings(transformation$transform(transformation$domain))
    domain <- sort(domain)
    # To avoid NaN causing issues. NaN are dropped by the sort()
    if (length(domain) == 2 && !zero_range(domain)) {
      limits <- oob_squish(limits, domain)
    }

    # Limits in transformed space need to be converted back to data space
    limits <- transformation$inverse(limits)

    if (is.null(self$breaks)) {
      return(NULL)
    }

    if (identical(self$breaks, NA)) {
      cli::cli_abort(
        "Invalid {.arg breaks} specification. Use {.code NULL}, not {.code NA}.",
        call = self$call
      )
    }

    # Compute `zero_range()` in transformed space in case `limits` in data space
    # don't support conversion to numeric (#5304)
    if (zero_range(as.numeric(transformation$transform(limits)))) {
      breaks <- limits[1]
    } else if (is.waiver(self$breaks)) {
      if (!is.null(self$n.breaks) && trans_support_nbreaks(transformation)) {
        breaks <- transformation$breaks(limits, self$n.breaks)
      } else {
        if (!is.null(self$n.breaks)) {
          cli::cli_warn(
            "Ignoring {.arg n.breaks}. Use a {.cls transform} object that supports setting number of breaks.",
            call = self$call
          )
        }
        breaks <- transformation$breaks(limits)
      }
    } else if (is.function(self$breaks)) {
      breaks <- self$breaks(limits)
    } else {
      breaks <- self$breaks
    }

    # Breaks in data space need to be converted back to transformed space
    transformation$transform(breaks)
  },

  get_breaks_minor = function(self, n = 2, b = self$break_positions(), limits = self$get_limits()) {
    if (zero_range(as.numeric(limits))) {
      return()
    }

    if (is.null(self$minor_breaks)) {
      return(NULL)
    }

    if (identical(self$minor_breaks, NA)) {
      cli::cli_abort(
        "Invalid {.arg minor_breaks} specification. Use {.code NULL}, not {.code NA}.",
        call = self$call
      )
    }
    # major breaks are not censored, however;
    # some transforms assume finite major breaks
    b <- b[is.finite(b)]

    transformation <- self$get_transformation()
    if (is.waiver(self$minor_breaks)) {
      if (is.null(b)) {
        breaks <- NULL
      } else {
        breaks <- transformation$minor_breaks(b, limits, n)
      }
    } else if (is.function(self$minor_breaks)) {
      # Using `fetch_ggproto` here to avoid auto-wrapping the user-supplied
      # breaks function as a ggproto method.
      break_fun <- fetch_ggproto(self, "minor_breaks")
      arg_names <- fn_fmls_names(break_fun)

      # Find breaks in data space
      if (length(arg_names) == 1L) {
        breaks <- break_fun(transformation$inverse(limits))
      } else {
        breaks <- break_fun(transformation$inverse(limits), transformation$inverse(b))
      }
      # Convert breaks to numeric
      breaks <- transformation$transform(breaks)
    } else {
      breaks <- transformation$transform(self$minor_breaks)
    }

    # Any minor breaks outside the dimensions need to be thrown away
    discard(breaks, limits)
  },

  get_labels = function(self, breaks = self$get_breaks()) {
    if (is.null(breaks)) {
      return(NULL)
    }

    transformation <- self$get_transformation()
    breaks <- transformation$inverse(breaks)

    if (is.null(self$labels)) {
      return(NULL)
    }

    if (identical(self$labels, NA)) {
      cli::cli_abort(
        "Invalid {.arg labels} specification. Use {.code NULL}, not {.code NA}.",
        call = self$call
      )
    }

    if (is.waiver(self$labels)) {
      labels <- transformation$format(breaks)
    } else if (is.function(self$labels)) {
      labels <- self$labels(breaks)
    } else {
      labels <- self$labels
    }

    if (length(labels) != length(breaks)) {
      cli::cli_abort(
        "{.arg breaks} and {.arg labels} have different lengths.",
        call = self$call
      )
    }
    if (is.list(labels)) {
      # Guard against list with empty elements
      labels[lengths(labels) == 0] <- ""
      # Make sure each element is scalar
      labels <- lapply(labels, `[`, 1)

      if (any(vapply(labels, is.language, logical(1)))) {
        labels <- inject(expression(!!!labels))
      } else {
        labels <- unlist(labels)
      }
    }

    labels
  },

  clone = function(self) {
    new <- ggproto(NULL, self)
    new$range <- ContinuousRange$new()
    new
  },

  break_info = function(self, range = NULL) {
    # range
    if (is.null(range)) range <- self$dimension()

    # major breaks
    major <- self$get_breaks(range)

    # labels
    labels <- self$get_labels(major)

    # minor breaks
    minor <- self$get_breaks_minor(b = major, limits = range)
    if (!is.null(minor)) minor <- minor[!is.na(minor)]

    major <- oob_censor_any(major, range)

    # drop oob breaks/labels by testing major == NA
    if (!is.null(labels)) labels <- labels[!is.na(major)]
    if (!is.null(major)) major <- major[!is.na(major)]

    # rescale breaks [0, 1], which are used by coord/guide
    major_n <- rescale(major, from = range)
    minor_n <- rescale(minor, from = range)

    list(
      range = range,
      labels = labels,
      major = major_n,
      minor = minor_n,
      major_source = major,
      minor_source = minor
    )
  },

  print = function(self, ...) {
    show_range <- function(x) paste0(formatC(x, digits = 3), collapse = " -- ")

    cat("<", class(self)[[1]], ">\n", sep = "")
    cat(" Range:  ", show_range(self$range$range), "\n", sep = "")
    if (is.function(self$limits)) {
      cat(" Limits: function()\n")
    } else {
      cat(" Limits: ", show_range(self$dimension()), "\n", sep = "")
    }
  },

  new = function(self, rescaler = NULL, oob = NULL,
                 range = ContinuousRange$new(),
                 transform = NULL, limits = NULL, ...,
                 super = NULL) {
    super <- super %||% self
    transform <- as.transform(transform %||% super$trans)
    limits <- allow_lambda(limits %||% super$limits)
    if (!is.null(limits) && !is.function(limits)) {
      limits <- transform$transform(limits)
    }

    rescaler <- allow_lambda(rescaler %||% super$rescaler)
    oob <- allow_lambda(oob %||% super$oob)

    ggproto_parent(Scale, self)$new(
      rescaler = rescaler,
      range = range,
      oob = oob,
      trans = transform,
      limits = limits,
      ...,
      super = super
    )
  },

  update = function(self, params) {
    # We may need to update limits when previously transformed and
    # a new transformation is coming in
    if ("transform" %in% names(params) &&
        self$trans$name != "identity" &&
        (!"limits" %in% names(params)) &&
        !is.null(self$limits) && !is.function(self$limits)) {
      params$limits <- self$trans$inverse(self$limits)
    }
    inject(self$new(!!!params))
  }
)

#' @rdname ggplot2-ggproto
#' @format NULL
#' @usage NULL
#' @export
ScaleDiscrete <- ggproto("ScaleDiscrete", Scale,
  drop = TRUE,
  na.value = NA,
  n.breaks.cache = NULL,
  palette.cache = NULL,

  is_discrete = function() TRUE,

  train = function(self, x) {
    if (length(x) == 0) {
      return()
    }
    # Intercept error here to give examples and mention scale in call
    if (!is.discrete(x)) {
      # These assumptions only hold for standard DiscreteRange class, so
      # we skip the error if another range class is used
      if (inherits(self$range, "DiscreteRange")) {
        cli::cli_abort(
          c("Continuous values supplied to discrete scale.",
            i = "Example values: {.and {.val {head(x, 5)}}}"),
          call = self$call
        )
      }
    }
    self$range$train(x, drop = self$drop, na.rm = !self$na.translate)
  },

  transform = identity,

  map = function(self, x, limits = self$get_limits()) {
    limits <- limits[!is.na(limits)]
    n <- length(limits)
    if (n < 1) {
      return(rep(self$na.value, length(x)))
    }
    if (!is.null(self$n.breaks.cache) && self$n.breaks.cache == n) {
      pal <- self$palette.cache
    } else {
      if (!is.null(self$n.breaks.cache)) {
        cli::cli_warn(
          "Cached palette does not match requested.",
          call = self$call
        )
      }
      pal <- self$palette(n)
      self$palette.cache <- pal
      self$n.breaks.cache <- n
    }

    na_value <- if (self$na.translate) self$na.value else NA
    pal_names <- names(pal)

    if (!is_null(pal_names)) {
      # if pal is named, limit the pal by the names first,
      # then limit the values by the pal
      pal[is.na(match(pal_names, limits))] <- na_value
      pal <- unname(pal)
      limits <- pal_names
    }
    pal <- c(pal, na_value)
    pal_match <- pal[match(as.character(x), limits, nomatch = length(pal))]

    if (!is.na(na_value)) {
      pal_match[is.na(x)] <- na_value
    }
    pal_match
  },

  rescale = function(self, x, limits = self$get_limits(), range = c(1, length(limits))) {
    rescale(x, match(as.character(x), limits), from = range)
  },

  dimension = function(self, expand = expansion(0, 0), limits = self$get_limits()) {
    expand_limits_discrete(limits, expand = expand)
  },

  get_breaks = function(self, limits = self$get_limits()) {
    if (self$is_empty()) {
      return(numeric())
    }

    if (is.null(self$breaks)) {
      return(NULL)
    }

    if (identical(self$breaks, NA)) {
      cli::cli_abort(
        "Invalid {.arg breaks} specification. Use {.code NULL}, not {.code NA}.",
        call = self$call
      )
    }

    if (is.waiver(self$breaks)) {
      breaks <- limits
    } else if (is.function(self$breaks)) {
      breaks <- self$breaks(limits)
    } else {
      breaks <- self$breaks
    }

    # Breaks only occur only on values in domain
    breaks <- setNames(as.character(breaks), names(breaks))
    in_domain <- vec_set_intersect(breaks, as.character(limits))
    structure(in_domain, pos = match(in_domain, breaks))
  },

  get_breaks_minor = function(self, n = 2, b = self$break_positions(),
                              limits = self$get_limits()) {
    breaks <- self$minor_breaks
    # The default is to draw no minor ticks
    if (is.null(breaks %|W|% NULL)) {
      return(NULL)
    }
    if (is.function(breaks)) {
      # Ensure function gets supplied numeric limits and breaks
      if (!is.numeric(b)) {
        b <- self$map(b)
      }
      if (!is.numeric(limits)) {
        limits <- self$map(limits)
        limits <- self$dimension(self$expand, limits)
      }

      # Allow for two types of minor breaks specifications
      break_fun <- fetch_ggproto(self, "minor_breaks")
      arg_names <- fn_fmls_names(break_fun)
      if (length(arg_names) == 1L) {
        breaks <- break_fun(limits)
      } else {
        breaks <- break_fun(limits, b)
      }
    }
    breaks
  },

  get_labels = function(self, breaks = self$get_breaks()) {
    if (self$is_empty()) {
      return(character())
    }

    if (is.null(breaks)) {
      return(NULL)
    }

    if (is.null(self$labels)) {
      return(NULL)
    }

    if (identical(self$labels, NA)) {
      cli::cli_abort(
        "Invalid {.arg labels} specification. Use {.code NULL}, not {.code NA}.",
        call = self$call
      )
    }

    if (is.waiver(self$labels)) {
      if (!is.null(names(breaks))) {
        return(names(breaks))
      }
      if (is.numeric(breaks)) {
        # Only format numbers, because on Windows, format messes up encoding
        format(breaks, justify = "none")
      } else {
        as.character(breaks)
      }
    } else if (is.function(self$labels)) {
      self$labels(breaks)
    } else {
      if (!is.null(names(self$labels))) {
        # If labels have names, use them to match with breaks
        labels <- breaks

        map <- match(names(self$labels), labels, nomatch = 0)
        labels[map] <- self$labels[map != 0]
        labels
      } else {
        labels <- self$labels

        # Need to ensure that if breaks were dropped, corresponding labels are too
        pos <- attr(breaks, "pos")
        if (!is.null(pos)) {
          labels <- labels[pos]
        }
        labels
      }
    }
  },

  clone = function(self) {
    new <- ggproto(NULL, self)
    new$range <- DiscreteRange$new()
    new
  },

  break_info = function(self, range = NULL) {
    # for discrete, limits != range
    limits <- self$get_limits()

    major <- self$get_breaks(limits)
    if (is.null(major)) {
      labels <- major_n <- NULL
    } else {

      labels <- self$get_labels(major)

      major <- self$map(major)
      major <- major[!is.na(major)]

      # rescale breaks [0, 1], which are used by coord/guide
      major_n <- rescale(major, from = range)
    }

    list(
      range = range,
      labels = labels,
      major = major_n,
      minor = NULL,
      major_source = major,
      minor_source = NULL
    )
  },

  new = function(self, limits = NULL, call = caller_call(),
                 range = DiscreteRange$new(),
                 ..., super = NULL) {
    call <- call %||% current_call()
    limits <- allow_lambda(limits)
    if (!is.function(limits) && (length(limits) > 0 && !is.discrete(limits))) {
      cli::cli_warn(c(
        "Continuous limits supplied to discrete scale.",
        i = "Did you mean {.code limits = factor(...)} or {.fn scale_*_continuous}?"
      ), call = call)
    }
    ggproto_parent(Scale, self)$new(
      limits = limits,
      range = range,
      call = call,
      ...,
      super = super %||% self
    )
  }
)

#' @rdname ggplot2-ggproto
#' @format NULL
#' @usage NULL
#' @export
ScaleBinned <- ggproto("ScaleBinned", Scale,
  range = ContinuousRange$new(),
  na.value = NA_real_,
  rescaler = rescale,
  oob = squish,
  n.breaks = NULL,
  nice.breaks = TRUE,
  right = TRUE,
  after.stat = FALSE,
  show.limits = FALSE,

  is_discrete = function() FALSE,

  train = function(self, x) {
    if (!is.numeric(x)) {
      cli::cli_abort(
        "Binned scales only support continuous data.",
        call = self$call
      )
    }

    if (length(x) == 0) {
      return()
    }
    self$range$train(x)
  },

  transform = default_transform,

  map = function(self, x, limits = self$get_limits()) {
    if (self$after.stat) {
      x
    } else {
      breaks <- self$get_breaks(limits)
      breaks <- sort(unique0(c(limits[1], breaks, limits[2])))

      x <- self$rescale(self$oob(x, range = limits), limits)
      breaks <- self$rescale(breaks, limits)

      if (length(breaks) > 1) {
        x_binned <- cut(x, breaks,
          labels = FALSE,
          include.lowest = TRUE,
          right = self$right
        )
        midpoints <- breaks[-1] - diff(breaks) / 2
      } else {
        x_binned  <- 1L
        midpoints <- 0.5
      }

      if (!is.null(self$palette.cache)) {
        pal <- self$palette.cache
      } else {
        pal <- self$palette(midpoints)
        self$palette.cache <- pal
      }

      scaled <- pal[x_binned]
      ifelse(!is.na(scaled), scaled, self$na.value)
    }
  },

  rescale = function(self, x, limits = self$get_limits(), range = limits) {
    self$rescaler(x, from = range)
  },

  dimension = function(self, expand = c(0, 0, 0, 0)) {
    expand_range4(self$get_limits(), expand)
  },

  get_limits = function(self) {
    ggproto_parent(ScaleContinuous, self)$get_limits()
  },

  get_breaks = function(self, limits = self$get_limits()) {
    if (self$is_empty()) return(numeric())

    transformation <- self$get_transformation()

    limits <- transformation$inverse(limits)
    is_rev <- limits[2] < limits[1]
    limits <- sort(limits)

    if (is.null(self$breaks)) {
      return(NULL)
    } else if (identical(self$breaks, NA)) {
      cli::cli_abort(
        "Invalid {.arg breaks} specification. Use {.code NULL}, not {.code NA}.",
        call = self$call
      )
    } else if (is.waiver(self$breaks)) {
      if (self$nice.breaks) {
        if (!is.null(self$n.breaks) && trans_support_nbreaks(transformation)) {
          breaks <- transformation$breaks(limits, n = self$n.breaks)
        } else {
          if (!is.null(self$n.breaks)) {
            cli::cli_warn(
              "Ignoring {.arg n.breaks}. Use a {.cls trans} object that supports setting number of breaks.",
              call = self$call
            )
          }
          breaks <- transformation$breaks(limits)
        }
      } else {
        n.breaks <- self$n.breaks %||% 5 # same default as trans objects
        breaks <- seq(limits[1], limits[2], length.out = n.breaks + 2)
        breaks <- breaks[-c(1, length(breaks))]
      }
      breaks <- oob_discard(breaks, limits)

      # Ensure terminal bins are same width if limits not set
      if (is.null(self$limits)) {
        # Remove calculated breaks if they coincide with limits
        breaks <- breaks[!breaks %in% limits]
        nbreaks <- length(breaks)
        if (nbreaks >= 2) {
          new_limits <- c(
            breaks[1] + (breaks[1] - breaks[2]),
            breaks[nbreaks] + (breaks[nbreaks] - breaks[nbreaks - 1])
          )
          if (breaks[nbreaks] > limits[2]) {
            new_limits[2] <- breaks[nbreaks]
            breaks <- breaks[-nbreaks]
          }
          if (breaks[1] < limits[1]) {
            new_limits[1] <- breaks[1]
            breaks <- breaks[-1]
          }
        } else {
          bin_size <- max(breaks[1] - limits[1], limits[2] - breaks[1])
          new_limits <- c(breaks[1] - bin_size, breaks[1] + bin_size)
        }
        new_limits_trans <- suppressWarnings(transformation$transform(new_limits))
        limits[is.finite(new_limits_trans)] <- new_limits[is.finite(new_limits_trans)]
        if (is_rev) {
          self$limits <- rev(transformation$transform(limits))
        } else {
          self$limits <- transformation$transform(limits)
        }
      }
    } else if (is.function(self$breaks)) {
      if ("n.breaks" %in% names(formals(environment(self$breaks)$f))) {
        n.breaks <- self$n.breaks %||% 5 # same default as trans objects
        breaks <- self$breaks(limits, n.breaks = n.breaks)
      } else {
        if (!is.null(self$n.breaks)) {
          cli::cli_warn(
            "Ignoring {.arg n.breaks}. Use a breaks function that supports setting number of breaks.",
            call = self$call
          )
        }
        breaks <- self$breaks(limits)
      }
    } else {
      breaks <- self$breaks
    }

    # Breaks must be within limits
    breaks <- oob_discard(breaks, sort(limits))

    self$breaks <- breaks

    transformation$transform(breaks)
  },

  get_breaks_minor = function(...) NULL,

  get_labels = function(self, breaks = self$get_breaks()) {
    if (is.null(breaks)) return(NULL)

    transformation <- self$get_transformation()
    breaks <- transformation$inverse(breaks)

    if (is.null(self$labels)) {
      return(NULL)
    } else if (identical(self$labels, NA)) {
      cli::cli_abort(
        "Invalid {.arg labels} specification. Use {.code NULL}, not {.code NA}.",
        call = self$call
      )
    } else if (is.waiver(self$labels)) {
      labels <- transformation$format(breaks)
    } else if (is.function(self$labels)) {
      labels <- self$labels(breaks)
    } else {
      labels <- self$labels
    }
    if (length(labels) != length(breaks)) {
      cli::cli_abort(
        "{.arg breaks} and {.arg labels} have different lengths.",
        call = self$call
      )
    }
    labels
  },

  clone = function(self) {
    new <- ggproto(NULL, self)
    new$range <- ContinuousRange$new()
    new
  },

  break_info = function(self, range = NULL) {
    # range
    if (is.null(range)) range <- self$dimension()

    # major breaks
    major <- self$get_breaks(range)

    if (!is.null(self$palette.cache)) {
      pal <- self$palette.cache
    } else {
      pal <- self$palette(length(major) + 1)
    }

    if (self$show.limits) {
      limits <- self$get_limits()
      major <- sort(unique0(c(limits, major)))
    }

    # labels
    labels <- self$get_labels(major)

    list(range = range, labels = labels,
         major = pal, minor = NULL,
         major_source = major, minor_source = NULL)
  },

  new = function(self, ..., super = NULL) {
    ggproto_parent(ScaleContinuous, self)$new(..., super = super %||% self)
  }
)

# In place modification of a scale to change the primary axis
scale_flip_position <- function(scale) {
  scale$position <- opposite_position(scale$position)
  invisible()
}

check_transformation <- function(x, transformed, name, arg = NULL, call = NULL) {
  if (!any(is.finite(x) != is.finite(transformed))) {
    return(invisible())
  }
  if (is.null(arg)) {
    end <- "."
  } else {
    end <- paste0(" in {.arg {arg}}.")
  }
  msg <- paste0("{.field {name}} transformation introduced infinite values", end)
  cli::cli_warn(msg, call = call)
}

check_continuous_limits <- function(limits, ...,
                                    arg = caller_arg(limits),
                                    call = caller_env()) {
  if (is.null(limits) || is.function(limits)) {
    return(invisible())
  }
  check_numeric(limits, arg = arg, call = call, allow_na = TRUE)
  check_length(limits, 2L, arg = arg, call = call)
}

trans_support_nbreaks <- function(trans) {
  "n" %in% names(formals(trans$breaks))
}

allow_lambda <- function(x) {
  if (is_formula(x)) as_function(x) else x
}<|MERGE_RESOLUTION|>--- conflicted
+++ resolved
@@ -114,61 +114,8 @@
     deprecate_soft0("3.5.0", "continuous_scale(trans)", "continuous_scale(transform)")
     transform <- trans
   }
-<<<<<<< HEAD
   args <- find_args(call = NULL, scale_name = NULL, trans = NULL)
   inject(super$new(!!!args, call = call %||% current_call()))
-=======
-
-  aesthetics <- standardise_aes_names(aesthetics)
-
-  check_breaks_labels(breaks, labels, call = call)
-
-  position <- arg_match0(position, c("left", "right", "top", "bottom"))
-
-  # If the scale is non-positional, break = NULL means removing the guide
-  if (is.null(breaks) && !any(is_position_aes(aesthetics))) {
-    guide <- "none"
-  }
-
-  transform <- as.transform(transform)
-  limits   <- allow_lambda(limits)
-
-  if (!is.null(limits) && !is.function(limits)) {
-    limits <- transform$transform(limits)
-  }
-  check_continuous_limits(limits, call = call)
-
-  # Convert formula to function if appropriate
-  breaks   <- allow_lambda(breaks)
-  labels   <- allow_lambda(labels)
-  rescaler <- allow_lambda(rescaler)
-  oob      <- allow_lambda(oob)
-  minor_breaks <- allow_lambda(minor_breaks)
-
-  ggproto(NULL, super,
-    call = call,
-
-    aesthetics = aesthetics,
-    palette = palette,
-
-    range = ContinuousRange$new(),
-    limits = limits,
-    trans = transform,
-    na.value = na.value,
-    expand = expand,
-    rescaler = rescaler,
-    oob = oob,
-
-    name = name,
-    breaks = breaks,
-    minor_breaks = minor_breaks,
-    n.breaks = n.breaks,
-
-    labels = labels,
-    guide = guide,
-    position = position
-  )
->>>>>>> f4680534
 }
 
 #' Discrete scale constructor
@@ -215,60 +162,8 @@
   if (lifecycle::is_present(scale_name)) {
     deprecate_soft0("3.5.0", "discrete_scale(scale_name)")
   }
-<<<<<<< HEAD
   args <- find_args(call = NULL, scale_name = NULL)
   inject(super$new(!!!args, call = call %||% current_call()))
-=======
-
-  aesthetics <- standardise_aes_names(aesthetics)
-
-  check_breaks_labels(breaks, labels, call = call)
-
-  # Convert formula input to function if appropriate
-  limits <- allow_lambda(limits)
-  breaks <- allow_lambda(breaks)
-  labels <- allow_lambda(labels)
-  minor_breaks <- allow_lambda(minor_breaks)
-
-  if (!is.function(limits) && (length(limits) > 0) && !is.discrete(limits)) {
-    cli::cli_warn(c(
-      "Continuous limits supplied to discrete scale.",
-      "i" = "Did you mean {.code limits = factor(...)} or {.fn scale_*_continuous}?"
-    ), call = call)
-  }
-
-  position <- arg_match0(position, c("left", "right", "top", "bottom"))
-
-  # If the scale is non-positional, break = NULL means removing the guide
-  is_position <- any(is_position_aes(aesthetics))
-  if (is.null(breaks) && !is_position) {
-    guide <- "none"
-  }
-  if (is_position && identical(palette, identity)) {
-    palette <- seq_len
-  }
-
-  ggproto(NULL, super,
-    call = call,
-
-    aesthetics = aesthetics,
-    palette = palette,
-
-    range = DiscreteRange$new(),
-    limits = limits,
-    na.value = na.value,
-    na.translate = na.translate,
-    expand = expand,
-
-    name = name,
-    breaks = breaks,
-    minor_breaks = minor_breaks,
-    labels = labels,
-    drop = drop,
-    guide = guide,
-    position = position
-  )
->>>>>>> f4680534
 }
 
 #' Binning scale constructor
@@ -319,25 +214,6 @@
   inject(super$new(!!!args, call = call %||% current_call()))
 }
 
-<<<<<<< HEAD
-=======
-  call <- call %||% current_call()
-
-  aesthetics <- standardise_aes_names(aesthetics)
-
-  check_breaks_labels(breaks, labels, call = call)
-
-  position <- arg_match0(position, c("left", "right", "top", "bottom"))
-
-  if (is.null(breaks) && !is_position_aes(aesthetics) && guide != "none") {
-    guide <- "none"
-  }
-
-  transform <- as.transform(transform)
-  if (!is.null(limits) && !is.function(limits)) {
-    limits <- transform$transform(limits)
-  }
->>>>>>> f4680534
 
 #' Setting scale parameters
 #'
@@ -619,7 +495,7 @@
                  call = caller_call(), ..., super = NULL) {
 
     super <- super %||% self
-    call <- call %||% super$call() %||% current_call()
+    call <- call %||% super$call %||% current_call()
     aesthetics <- standardise_aes_names(aesthetics %||% super$aesthetics)
     limits <- allow_lambda(limits %||% super$limits)
     breaks <- allow_lambda(breaks %|W|% super$breaks)
@@ -627,7 +503,7 @@
     minor_breaks <- allow_lambda(minor_breaks %|W|% super$minor_breaks)
     check_breaks_labels(breaks, labels, call = call)
     position <- arg_match0(position %||% super$position, .trbl)
-    if (is.null(breaks) & all(!is_position_aes(aesthetics))) {
+    if (is.null(breaks) & !any(is_position_aes(aesthetics))) {
       guide <- "none"
     }
 
@@ -964,13 +840,14 @@
   new = function(self, rescaler = NULL, oob = NULL,
                  range = ContinuousRange$new(),
                  transform = NULL, limits = NULL, ...,
-                 super = NULL) {
+                 call = NULL, super = NULL) {
     super <- super %||% self
     transform <- as.transform(transform %||% super$trans)
     limits <- allow_lambda(limits %||% super$limits)
     if (!is.null(limits) && !is.function(limits)) {
       limits <- transform$transform(limits)
     }
+    check_continuous_limits(limits, call = call)
 
     rescaler <- allow_lambda(rescaler %||% super$rescaler)
     oob <- allow_lambda(oob %||% super$oob)
@@ -981,6 +858,7 @@
       oob = oob,
       trans = transform,
       limits = limits,
+      call = call,
       ...,
       super = super
     )
@@ -1225,7 +1103,7 @@
     )
   },
 
-  new = function(self, limits = NULL, call = caller_call(),
+  new = function(self, aesthetics, palette = NULL, limits = NULL, call = caller_call(),
                  range = DiscreteRange$new(),
                  ..., super = NULL) {
     call <- call %||% current_call()
@@ -1236,10 +1114,16 @@
         i = "Did you mean {.code limits = factor(...)} or {.fn scale_*_continuous}?"
       ), call = call)
     }
+    if (identical(palette, identity) && any(is_position_aes(aesthetics))) {
+      palette <- seq_len
+    }
+
     ggproto_parent(Scale, self)$new(
       limits = limits,
       range = range,
       call = call,
+      aesthetics = aesthetics,
+      palette = palette,
       ...,
       super = super %||% self
     )

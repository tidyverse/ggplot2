
#' Continuous scale constructor
#'
#' @export
#' @param aesthetics The names of the aesthetics that this scale works with.
#' @param scale_name `r lifecycle::badge("deprecated")` The name of the scale
#'   that should be used for error messages associated with this scale.
#' @param palette A palette function that when called with a numeric vector with
#'   values between 0 and 1 returns the corresponding output values
#'   (e.g., [scales::pal_area()]).
#' @param name The name of the scale. Used as the axis or legend title. If
#'   `waiver()`, the default, the name of the scale is taken from the first
#'   mapping used for that aesthetic. If `NULL`, the legend title will be
#'   omitted.
#' @param breaks One of:
#'   - `NULL` for no breaks
#'   - `waiver()` for the default breaks computed by the
#'     [transformation object][scales::new_transform()]
#'   - A numeric vector of positions
#'   - A function that takes the limits as input and returns breaks
#'     as output (e.g., a function returned by [scales::extended_breaks()]).
#'     Note that for position scales, limits are provided after scale expansion.
#'     Also accepts rlang [lambda][rlang::as_function()] function notation.
#' @param minor_breaks One of:
#'   - `NULL` for no minor breaks
#'   - `waiver()` for the default breaks (none for discrete, one minor break
#'     between each major break for continuous)
#'   - A numeric vector of positions
#'   - A function that given the limits returns a vector of minor breaks. Also
#'     accepts rlang [lambda][rlang::as_function()] function notation. When
#'     the function has two arguments, it will be given the limits and major
#'     break positions.
#' @param n.breaks An integer guiding the number of major breaks. The algorithm
#'   may choose a slightly different number to ensure nice break labels. Will
#'   only have an effect if `breaks = waiver()`. Use `NULL` to use the default
#'   number of breaks given by the transformation.
#' @param labels One of:
#'   - `NULL` for no labels
#'   - `waiver()` for the default labels computed by the
#'     transformation object
#'   - A character vector giving labels (must be same length as `breaks`)
#'   - An expression vector (must be the same length as breaks). See ?plotmath for details.
#'   - A function that takes the breaks as input and returns labels
#'     as output. Also accepts rlang [lambda][rlang::as_function()] function
#'     notation.
#' @param limits One of:
#'   - `NULL` to use the default scale range
#'   - A numeric vector of length two providing limits of the scale.
#'     Use `NA` to refer to the existing minimum or maximum
#'   - A function that accepts the existing (automatic) limits and returns
#'     new limits. Also accepts rlang [lambda][rlang::as_function()] function
#'     notation.
#'   Note that setting limits on positional scales will **remove** data outside of the limits.
#'   If the purpose is to zoom, use the limit argument in the coordinate system
#'   (see [coord_cartesian()]).
#' @param rescaler A function used to scale the input values to the
#'   range \[0, 1]. This is always [scales::rescale()], except for
#'   diverging and n colour gradients (i.e., [scale_colour_gradient2()],
#'   [scale_colour_gradientn()]). The `rescaler` is ignored by position
#'   scales, which always use [scales::rescale()]. Also accepts rlang
#'   [lambda][rlang::as_function()] function notation.
#' @param oob One of:
#'   - Function that handles limits outside of the scale limits
#'   (out of bounds). Also accepts rlang [lambda][rlang::as_function()]
#'   function notation.
#'   - The default ([scales::censor()]) replaces out of
#'   bounds values with `NA`.
#'   - [scales::squish()] for squishing out of bounds values into range.
#'   - [scales::squish_infinite()] for squishing infinite values into range.
#' @param na.value Missing values will be replaced with this value.
#' @param transform For continuous scales, the name of a transformation object
#'   or the object itself. Built-in transformations include "asn", "atanh",
#'   "boxcox", "date", "exp", "hms", "identity", "log", "log10", "log1p", "log2",
#'   "logit", "modulus", "probability", "probit", "pseudo_log", "reciprocal",
#'   "reverse", "sqrt" and "time".
#'
#'   A transformation object bundles together a transform, its inverse,
#'   and methods for generating breaks and labels. Transformation objects
#'   are defined in the scales package, and are called `transform_<name>`. If
#'   transformations require arguments, you can call them from the scales
#'   package, e.g. [`scales::transform_boxcox(p = 2)`][scales::transform_boxcox].
#'   You can create your own transformation with [scales::new_transform()].
#' @param trans `r lifecycle::badge("deprecated")` Deprecated in favour of
#'   `transform`.
#' @param guide A function used to create a guide or its name. See
#'   [guides()] for more information.
#' @param expand For position scales, a vector of range expansion constants used to add some
#'   padding around the data to ensure that they are placed some distance
#'   away from the axes. Use the convenience function [expansion()]
#'   to generate the values for the `expand` argument. The defaults are to
#'   expand the scale by 5% on each side for continuous variables, and by
#'   0.6 units on each side for discrete variables.
#' @param position For position scales, The position of the axis.
#' `left` or `right` for y axes, `top` or `bottom` for x axes.
#' @param call The `call` used to construct the scale for reporting messages.
#' @param super The super class to use for the constructed scale
#'
#' @seealso
#' The `r link_book("new scales section", "extensions#sec-new-scales")`
#'
#' @keywords internal
continuous_scale <- function(aesthetics, scale_name = deprecated(), palette, name = waiver(),
                             breaks = waiver(), minor_breaks = waiver(), n.breaks = NULL,
                             labels = waiver(), limits = NULL, rescaler = rescale,
                             oob = censor, expand = waiver(), na.value = NA_real_,
                             transform = "identity", trans = deprecated(),
                             guide = "legend", position = "left",
                             call = caller_call(),
                             super = ScaleContinuous) {
  call <- call %||% current_call()
  if (lifecycle::is_present(scale_name)) {
    deprecate_soft0("3.5.0", "continuous_scale(scale_name)")
  }
  if (lifecycle::is_present(trans)) {
    deprecate_soft0("3.5.0", "continuous_scale(trans)", "continuous_scale(transform)")
    transform <- trans
  }

  aesthetics <- standardise_aes_names(aesthetics)

  check_breaks_labels(breaks, labels, call = call)

  position <- arg_match0(position, c("left", "right", "top", "bottom"))

  # If the scale is non-positional, break = NULL means removing the guide
  if (is.null(breaks) && !any(is_position_aes(aesthetics))) {
    guide <- "none"
  }

  transform <- as.transform(transform)
  limits   <- allow_lambda(limits)

  if (!is.null(limits) && !is.function(limits)) {
    limits <- transform$transform(limits)
  }
  check_continuous_limits(limits, call = call)

  # Convert formula to function if appropriate
  breaks   <- allow_lambda(breaks)
  labels   <- allow_lambda(labels)
  rescaler <- allow_lambda(rescaler)
  oob      <- allow_lambda(oob)
  minor_breaks <- allow_lambda(minor_breaks)

  ggproto(NULL, super,
    call = call,

    aesthetics = aesthetics,
    palette = palette,

    range = ContinuousRange$new(),
    limits = limits,
    trans = transform,
    na.value = na.value,
    expand = expand,
    rescaler = rescaler,
    oob = oob,

    name = name,
    breaks = breaks,
    minor_breaks = minor_breaks,
    n.breaks = n.breaks,

    labels = labels,
    guide = guide,
    position = position
  )
}

#' Discrete scale constructor
#'
#' @export
#' @inheritParams continuous_scale
#' @param palette A palette function that when called with a single integer
#'   argument (the number of levels in the scale) returns the values that
#'   they should take (e.g., [scales::pal_hue()]).
#' @param breaks One of:
#'   - `NULL` for no breaks
#'   - `waiver()` for the default breaks (the scale limits)
#'   - A character vector of breaks
#'   - A function that takes the limits as input and returns breaks
#'     as output. Also accepts rlang [lambda][rlang::as_function()] function
#'     notation.
#' @param limits One of:
#'   - `NULL` to use the default scale values
#'   - A character vector that defines possible values of the scale and their
#'     order
#'   - A function that accepts the existing (automatic) values and returns
#'     new ones. Also accepts rlang [lambda][rlang::as_function()] function
#'     notation.
#' @param drop Should unused factor levels be omitted from the scale?
#'    The default, `TRUE`, uses the levels that appear in the data;
#'    `FALSE` includes the levels in the factor. Please note that to display
#'    every level in a legend, the layer should use `show.legend = TRUE`.
#' @param na.translate Unlike continuous scales, discrete scales can easily show
#'   missing values, and do so by default. If you want to remove missing values
#'   from a discrete scale, specify `na.translate = FALSE`.
#' @param na.value If `na.translate = TRUE`, what aesthetic value should the
#'   missing values be displayed as? Does not apply to position scales
#'   where `NA` is always placed at the far right.
#' @seealso
#' The `r link_book("new scales section", "extensions#sec-new-scales")`
#' @keywords internal
discrete_scale <- function(aesthetics, scale_name = deprecated(), palette, name = waiver(),
                           breaks = waiver(), minor_breaks = waiver(),
                           labels = waiver(), limits = NULL, expand = waiver(),
                           na.translate = TRUE, na.value = NA, drop = TRUE,
                           guide = "legend", position = "left",
                           call = caller_call(),
                           super = ScaleDiscrete) {
  call <- call %||% current_call()
  if (lifecycle::is_present(scale_name)) {
    deprecate_soft0("3.5.0", "discrete_scale(scale_name)")
  }

  aesthetics <- standardise_aes_names(aesthetics)

  check_breaks_labels(breaks, labels, call = call)

  # Convert formula input to function if appropriate
  limits <- allow_lambda(limits)
  breaks <- allow_lambda(breaks)
  labels <- allow_lambda(labels)
  minor_breaks <- allow_lambda(minor_breaks)

  if (!is.function(limits) && (length(limits) > 0) && !is.discrete(limits)) {
    cli::cli_warn(c(
      "Continuous limits supplied to discrete scale.",
      "i" = "Did you mean {.code limits = factor(...)} or {.fn scale_*_continuous}?"
    ), call = call)
  }

  position <- arg_match0(position, c("left", "right", "top", "bottom"))

  # If the scale is non-positional, break = NULL means removing the guide
  is_position <- any(is_position_aes(aesthetics))
  if (is.null(breaks) && !is_position) {
    guide <- "none"
  }
  if (is_position && identical(palette, identity)) {
    palette <- seq_len
  }

  ggproto(NULL, super,
    call = call,

    aesthetics = aesthetics,
    palette = palette,

    range = DiscreteRange$new(),
    limits = limits,
    na.value = na.value,
    na.translate = na.translate,
    expand = expand,

    name = name,
    breaks = breaks,
    minor_breaks = minor_breaks,
    labels = labels,
    drop = drop,
    guide = guide,
    position = position
  )
}

#' Binning scale constructor
#'
#' @export
#' @inheritParams continuous_scale
#' @param n.breaks The number of break points to create if breaks are not given
#'   directly.
#' @param nice.breaks Logical. Should breaks be attempted placed at nice values
#'   instead of exactly evenly spaced between the limits. If `TRUE` (default)
#'   the scale will ask the transformation object to create breaks, and this
#'   may result in a different number of breaks than requested. Ignored if
#'   breaks are given explicitly.
#' @param oob One of:
#'   - Function that handles limits outside of the scale limits
#'   (out of bounds). Also accepts rlang [lambda][rlang::as_function()]
#'   function notation.
#'   - The default ([scales::squish()]) squishes out of
#'   bounds values into range.
#'   - [scales::censor] for replacing out of bounds values with `NA`.
#'   - [scales::squish_infinite()] for squishing infinite values into range.
#' @param right Should the intervals be closed on the right (`TRUE`, default) or
#'   should the intervals be closed on the left (`FALSE`)? 'Closed on the right'
#'   means that values at break positions are part of the lower bin (open on the
#'   left), whereas they are part of the upper bin when intervals are closed on
#'   the left (open on the right).
#' @param show.limits should the limits of the scale appear as ticks
#' @seealso
#' The `r link_book("new scales section", "extensions#sec-new-scales")`
#' @keywords internal
binned_scale <- function(aesthetics, scale_name = deprecated(), palette, name = waiver(),
                         breaks = waiver(), labels = waiver(), limits = NULL,
                         rescaler = rescale, oob = squish, expand = waiver(),
                         na.value = NA_real_, n.breaks = NULL, nice.breaks = TRUE,
                         right = TRUE, transform = "identity",
                         trans = deprecated(), show.limits = FALSE,
                         guide = "bins", position = "left",
                         call = caller_call(),
                         super = ScaleBinned) {
  if (lifecycle::is_present(scale_name)) {
    deprecate_soft0("3.5.0", "binned_scale(scale_name)")
  }
  if (lifecycle::is_present(trans)) {
    deprecate_soft0("3.5.0", "binned_scale(trans)", "binned_scale(transform)")
    transform <- trans
  }

  call <- call %||% current_call()

  aesthetics <- standardise_aes_names(aesthetics)

  check_breaks_labels(breaks, labels, call = call)

  position <- arg_match0(position, c("left", "right", "top", "bottom"))

  if (is.null(breaks) && !is_position_aes(aesthetics) && guide != "none") {
    guide <- "none"
  }

  transform <- as.transform(transform)
  if (!is.null(limits) && !is.function(limits)) {
    limits <- transform$transform(limits)
  }

  # Convert formula input to function if appropriate
  limits   <- allow_lambda(limits)
  breaks   <- allow_lambda(breaks)
  labels   <- allow_lambda(labels)
  rescaler <- allow_lambda(rescaler)
  oob      <- allow_lambda(oob)

  ggproto(NULL, super,
    call = call,

    aesthetics = aesthetics,
    palette = palette,

    range = ContinuousRange$new(),
    limits = limits,
    trans = transform,
    na.value = na.value,
    expand = expand,
    rescaler = rescaler,
    oob = oob,
    n.breaks = n.breaks,
    nice.breaks = nice.breaks,
    right = right,
    show.limits = show.limits,

    name = name,
    breaks = breaks,

    labels = labels,
    guide = guide,
    position = position
  )
}

#' @export
#' @rdname is_tests
is.scale <- function(x) inherits(x, "Scale")

#' @section Scales:
#'
#' All `scale_*` functions like [scale_x_continuous()] return a `Scale*`
#' object like `ScaleContinuous`. Each of the `Scale*` objects is a [ggproto()]
#' object, descended from the top-level `Scale`.
#'
#' Properties not documented in [continuous_scale()] or [discrete_scale()]:
#'
#' - `call` The call to [continuous_scale()] or [discrete_scale()] that constructed
#'   the scale.
#'
#' - `range` One of `continuous_range()` or `discrete_range()`.
#'
#'
#' Methods:
#'
#' - `is_discrete()` Returns `TRUE` if the scale is a discrete scale
#'
#' - `is_empty()` Returns `TRUE` if the scale contains no information (i.e.,
#'   it has no information with which to calculate its `limits`).
#'
#' - `clone()` Returns a copy of the scale that can be trained
#'   independently without affecting the original scale.
#'
#' - `transform()` Transforms a vector of values using `self$trans`.
#'   This occurs before the `Stat` is calculated.
#'
#' - `train()` Update the `self$range` of observed (transformed) data values with
#'   a vector of (possibly) new values.
#'
#' - `reset()` Reset the `self$range` of observed data values. For discrete
#'   position scales, only the continuous range is reset.
#'
#' - `map()` Map transformed data values to some output value as
#'   determined by `self$rescale()` and `self$palette` (except for position scales,
#'   which do not use the default implementation of this method). The output corresponds
#'   to the transformed data value in aesthetic space (e.g., a color, line width, or size).
#'
#' - `rescale()` Rescale transformed data to the range 0, 1. This is most useful for
#'   position scales. For continuous scales, `rescale()` uses the `rescaler` that
#'   was provided to the constructor. `rescale()` does not apply `self$oob()` to
#'   its input, which means that discrete values outside `limits` will be `NA`, and
#'   values that are outside `range` will have values less than 0 or greater than 1.
#'   This allows guides more control over how out-of-bounds values are displayed.
#'
#' - `transform_df()`, `train_df()`, `map_df()` These `_df` variants
#'   accept a data frame, and apply the `transform`, `train`, and `map` methods
#'   (respectively) to the columns whose names are in `self$aesthetics`.
#'
#' - `get_limits()` Calculates the final scale limits in transformed data space
#'   based on the combination of `self$limits` and/or the range of observed values
#'   (`self$range`).
#'
#' - `get_breaks()` Calculates the final scale breaks in transformed data space
#'   based on on the combination of `self$breaks`, `self$trans$breaks()` (for
#'   continuous scales), and `limits`. Breaks outside of `limits` are assigned
#'   a value of `NA` (continuous scales) or dropped (discrete scales).
#'
#' - `get_labels()` Calculates labels for a given set of (transformed) `breaks`
#'   based on the combination of `self$labels` and `breaks`.
#'
#' - `get_breaks_minor()` For continuous scales, calculates the final scale minor breaks
#'   in transformed data space based on the rescaled `breaks`, the value of `self$minor_breaks`,
#'   and the value of `self$trans$minor_breaks()`. Discrete scales always return `NULL`.
#'
#' - `get_transformation()` Returns the scale's transformation object.
#'
#' - `make_title()` Hook to modify the title that is calculated during guide construction
#'   (for non-position scales) or when the `Layout` calculates the x and y labels
#'   (position scales).
#'
#' These methods are only valid for position (x and y) scales:
#'
#' - `dimension()` For continuous scales, the dimension is the same concept as the limits.
#'   For discrete scales, `dimension()` returns a continuous range, where the limits
#'   would be placed at integer positions. `dimension()` optionally expands
#'   this range given an expansion of length 4 (see [expansion()]).
#'
#' - `break_info()` Returns a `list()` with calculated values needed for the `Coord`
#'   to transform values in transformed data space. Axis and grid guides also use
#'   these values to draw guides. This is called with
#'   a (usually expanded) continuous range, such as that returned by `self$dimension()`
#'   (even for discrete scales). The list has components `major_source`
#'   (`self$get_breaks()` for continuous scales, or `seq_along(self$get_breaks())`
#'   for discrete scales), `major` (the rescaled value of `major_source`, ignoring
#'   `self$rescaler`), `minor` (the rescaled value of `minor_source`, ignoring
#'   `self$rescaler`), `range` (the range that was passed in to `break_info()`),
#'   `labels` (the label values, one for each element in `breaks`).
#'
#' - `axis_order()` One of `c("primary", "secondary")` or `c("secondary", "primary")`
#'
#' - `make_sec_title()` Hook to modify the title for the second axis that is calculated
#'   when the `Layout` calculates the x and y labels.
#'
#' @rdname ggplot2-ggproto
#' @format NULL
#' @usage NULL
#' @export
Scale <- ggproto("Scale", NULL,

  call = NULL,
  aesthetics = aes(),
  palette = function() {
    cli::cli_abort("Not implemented.")
  },

  range = Range$new(),
  limits = NULL,
  na.value = NA,
  expand = waiver(),

  name = waiver(),
  breaks = waiver(),
  labels = waiver(),
  guide = "legend",
  position = "left",


  is_discrete = function() {
    cli::cli_abort("Not implemented.")
  },

  train_df = function(self, df) {
    if (empty(df)) return()

    aesthetics <- intersect(self$aesthetics, names(df))
    for (aesthetic in aesthetics) {
      self$train(df[[aesthetic]])
    }
    invisible()
  },

  train = function(self, x) {
    cli::cli_abort("Not implemented.", call = self$call)
  },

  reset = function(self) {
    self$range$reset()
  },

  is_empty = function(self) {
    is.null(self$range$range) && is.null(self$limits)
  },

  transform_df = function(self, df) {
    if (empty(df)) {
      return()
    }

    aesthetics <- intersect(self$aesthetics, names(df))
    if (length(aesthetics) == 0) {
      return()
    }

    lapply(df[aesthetics], self$transform)
  },

  transform = function(self, x) {
    cli::cli_abort("Not implemented.", call = self$call)
  },

  map_df = function(self, df, i = NULL) {
    if (empty(df)) {
      return()
    }

    aesthetics <- intersect(self$aesthetics, names(df))
    names(aesthetics) <- aesthetics
    if (length(aesthetics) == 0) {
      return()
    }

    if (is.null(i)) {
      lapply(aesthetics, function(j) self$map(df[[j]]))
    } else {
      lapply(aesthetics, function(j) self$map(df[[j]][i]))
    }
  },

  map = function(self, x, limits = self$get_limits()) {
    cli::cli_abort("Not implemented.", call = self$call)
  },

  rescale = function(self, x, limits = self$get_limits(), range = self$dimension()) {
    cli::cli_abort("Not implemented.", call = self$call)
  },

  get_limits = function(self) {
    if (self$is_empty()) {
      return(c(0, 1))
    }

    if (is.null(self$limits)) {
      self$range$range
    } else if (is.function(self$limits)) {
      self$limits(self$range$range)
    } else {
      self$limits
    }
  },

  dimension = function(self, expand = expansion(0, 0), limits = self$get_limits()) {
    cli::cli_abort("Not implemented.", call = self$call)
  },

  get_breaks = function(self, limits = self$get_limits()) {
    cli::cli_abort("Not implemented.", call = self$call)
  },

  break_positions = function(self, range = self$get_limits()) {
    self$map(self$get_breaks(range))
  },

  get_breaks_minor = function(self, n = 2, b = self$break_positions(), limits = self$get_limits()) {
    cli::cli_abort("Not implemented.", call = self$call)
  },

  get_labels = function(self, breaks = self$get_breaks()) {
    cli::cli_abort("Not implemented.", call = self$call)
  },

  get_transformation = function(self) {
    self$trans
  },

  clone = function(self) {
    cli::cli_abort("Not implemented.", call = self$call)
  },

  break_info = function(self, range = NULL) {
    cli::cli_abort("Not implemented.", call = self$call)
  },

  axis_order = function(self) {
    ord <- c("primary", "secondary")
    if (self$position %in% c("right", "bottom")) {
      ord <- rev(ord)
    }
    ord
  },

  make_title = function(title) {
    title
  },

  make_sec_title = function(title) {
    title
  }
)

check_breaks_labels <- function(breaks, labels, call = NULL) {
  if (is.null(breaks)) {
    return(TRUE)
  }
  if (is.null(labels)) {
    return(TRUE)
  }

  bad_labels <- is.atomic(breaks) && is.atomic(labels) &&
    length(breaks) != length(labels)
  if (bad_labels) {
    cli::cli_abort(
      "{.arg breaks} and {.arg labels} must have the same length.",
      call = call
    )
  }

  TRUE
}

default_transform <- function(self, x) {
  transformation <- self$get_transformation()
  new_x <- transformation$transform(x)
  check_transformation(x, new_x, transformation$name, call = self$call)
  new_x
}

has_default_transform <- function(scale) {
  transform_method <- environment(scale$transform)$f
  identical(default_transform, transform_method) || identical(identity, transform_method)
}

#' @rdname ggplot2-ggproto
#' @format NULL
#' @usage NULL
#' @export
ScaleContinuous <- ggproto("ScaleContinuous", Scale,
  range = ContinuousRange$new(),
  na.value = NA_real_,
  rescaler = rescale,
  oob = censor,
  minor_breaks = waiver(),
  n.breaks = NULL,
  trans = transform_identity(),

  is_discrete = function() FALSE,

  train = function(self, x) {
    if (length(x) == 0) {
      return()
    }
    # Intercept error here to give examples and mention scale in call
    if (is.factor(x) || !typeof(x) %in% c("integer", "double")) {
      # These assumptions only hold for standard ContinuousRange class, so
      # we skip the error if another range class is used
      if (inherits(self$range, "ContinuousRange")) {
        cli::cli_abort(
          c("Discrete values supplied to continuous scale.",
            i = "Example values: {.and {.val {head(x, 5)}}}"),
          call = self$call
        )
      }
    }
    self$range$train(x)
  },

  is_empty = function(self) {
    has_data <- !is.null(self$range$range)
    has_limits <- is.function(self$limits) || (!is.null(self$limits) && all(is.finite(self$limits)))
    !has_data && !has_limits
  },

  transform = default_transform,

  map = function(self, x, limits = self$get_limits()) {
    x <- self$rescale(self$oob(x, range = limits), limits)

    uniq <- unique0(x)
    pal <- self$palette(uniq)
    scaled <- pal[match(x, uniq)]

    ifelse(!is.na(scaled), scaled, self$na.value)
  },

  rescale = function(self, x, limits = self$get_limits(), range = limits) {
    self$rescaler(x, from = range)
  },

  get_limits = function(self) {
    if (self$is_empty()) {
      return(c(0, 1))
    }

    if (is.null(self$limits)) {
      self$range$range
    } else if (is.function(self$limits)) {
      transformation <- self$get_transformation()
      # if limits is a function, it expects to work in data space
      transformation$transform(self$limits(transformation$inverse(self$range$range)))
    } else {
      # NA limits for a continuous scale mean replace with the min/max of data
      ifelse(is.na(self$limits), self$range$range, self$limits)
    }
  },

  dimension = function(self, expand = expansion(0, 0), limits = self$get_limits()) {
    expand_limits_scale(self, expand, limits)
  },

  get_breaks = function(self, limits = self$get_limits()) {
    if (self$is_empty()) {
      return(numeric())
    }
    transformation <- self$get_transformation()
    # Ensure limits don't exceed domain (#980)
    domain <- suppressWarnings(transformation$transform(transformation$domain))
    domain <- sort(domain)
    # To avoid NaN causing issues. NaN are dropped by the sort()
    if (length(domain) == 2 && !zero_range(domain)) {
      limits <- oob_squish(limits, domain)
    }

    # Limits in transformed space need to be converted back to data space
    limits <- transformation$inverse(limits)

    if (is.null(self$breaks)) {
      return(NULL)
    }

    if (identical(self$breaks, NA)) {
      cli::cli_abort(
        "Invalid {.arg breaks} specification. Use {.code NULL}, not {.code NA}.",
        call = self$call
      )
    }

    # Compute `zero_range()` in transformed space in case `limits` in data space
    # don't support conversion to numeric (#5304)
    if (zero_range(as.numeric(transformation$transform(limits)))) {
      breaks <- limits[1]
    } else if (is.waiver(self$breaks)) {
      if (!is.null(self$n.breaks) && trans_support_nbreaks(transformation)) {
        breaks <- transformation$breaks(limits, self$n.breaks)
      } else {
        if (!is.null(self$n.breaks)) {
          cli::cli_warn(
            "Ignoring {.arg n.breaks}. Use a {.cls transform} object that supports setting number of breaks.",
            call = self$call
          )
        }
        breaks <- transformation$breaks(limits)
      }
    } else if (is.function(self$breaks)) {
      breaks <- self$breaks(limits)
    } else {
      breaks <- self$breaks
    }

    # Breaks in data space need to be converted back to transformed space
    transformation$transform(breaks)
  },

  get_breaks_minor = function(self, n = 2, b = self$break_positions(), limits = self$get_limits()) {
    if (zero_range(as.numeric(limits))) {
      return()
    }

    if (is.null(self$minor_breaks)) {
      return(NULL)
    }

    if (identical(self$minor_breaks, NA)) {
      cli::cli_abort(
        "Invalid {.arg minor_breaks} specification. Use {.code NULL}, not {.code NA}.",
        call = self$call
      )
    }
    # major breaks are not censored, however;
    # some transforms assume finite major breaks
    b <- b[is.finite(b)]

    transformation <- self$get_transformation()
    if (is.waiver(self$minor_breaks)) {
      if (is.null(b)) {
        breaks <- NULL
      } else {
        breaks <- transformation$minor_breaks(b, limits, n)
      }
    } else if (is.function(self$minor_breaks)) {
      # Using `fetch_ggproto` here to avoid auto-wrapping the user-supplied
      # breaks function as a ggproto method.
      break_fun <- fetch_ggproto(self, "minor_breaks")
      arg_names <- fn_fmls_names(break_fun)

      # Find breaks in data space
      if (length(arg_names) == 1L) {
        breaks <- break_fun(transformation$inverse(limits))
      } else {
        breaks <- break_fun(transformation$inverse(limits), transformation$inverse(b))
      }
      # Convert breaks to numeric
      breaks <- transformation$transform(breaks)
    } else {
      breaks <- transformation$transform(self$minor_breaks)
    }

    # Any minor breaks outside the dimensions need to be thrown away
    discard(breaks, limits)
  },

  get_labels = function(self, breaks = self$get_breaks()) {
    if (is.null(breaks)) {
      return(NULL)
    }

    transformation <- self$get_transformation()
    breaks <- transformation$inverse(breaks)

    if (is.null(self$labels)) {
      return(NULL)
    }

    if (identical(self$labels, NA)) {
      cli::cli_abort(
        "Invalid {.arg labels} specification. Use {.code NULL}, not {.code NA}.",
        call = self$call
      )
    }

    if (is.waiver(self$labels)) {
      labels <- transformation$format(breaks)
    } else if (is.function(self$labels)) {
      labels <- self$labels(breaks)
    } else {
      labels <- self$labels
    }

    if (length(labels) != length(breaks)) {
      cli::cli_abort(
        "{.arg breaks} and {.arg labels} have different lengths.",
        call = self$call
      )
    }
    if (is.list(labels)) {
      # Guard against list with empty elements
      labels[lengths(labels) == 0] <- ""
      # Make sure each element is scalar
      labels <- lapply(labels, `[`, 1)

      if (any(vapply(labels, is.language, logical(1)))) {
        labels <- inject(expression(!!!labels))
      } else {
        labels <- unlist(labels)
      }
    }

    labels
  },

  clone = function(self) {
    new <- ggproto(NULL, self)
    new$range <- ContinuousRange$new()
    new
  },

  break_info = function(self, range = NULL) {
    # range
    if (is.null(range)) range <- self$dimension()

    # major breaks
    major <- self$get_breaks(range)

    # labels
    labels <- self$get_labels(major)

    # minor breaks
    minor <- self$get_breaks_minor(b = major, limits = range)
    if (!is.null(minor)) minor <- minor[!is.na(minor)]

    major <- oob_censor_any(major, range)

    # drop oob breaks/labels by testing major == NA
    if (!is.null(labels)) labels <- labels[!is.na(major)]
    if (!is.null(major)) major <- major[!is.na(major)]

    # rescale breaks [0, 1], which are used by coord/guide
    major_n <- rescale(major, from = range)
    minor_n <- rescale(minor, from = range)

    list(
      range = range,
      labels = labels,
      major = major_n,
      minor = minor_n,
      major_source = major,
      minor_source = minor
    )
  },

  print = function(self, ...) {
    show_range <- function(x) paste0(formatC(x, digits = 3), collapse = " -- ")

    cat("<", class(self)[[1]], ">\n", sep = "")
    cat(" Range:  ", show_range(self$range$range), "\n", sep = "")
    if (is.function(self$limits)) {
      cat(" Limits: function()\n")
    } else {
      cat(" Limits: ", show_range(self$dimension()), "\n", sep = "")
    }
  }
)


#' @rdname ggplot2-ggproto
#' @format NULL
#' @usage NULL
#' @export
ScaleDiscrete <- ggproto("ScaleDiscrete", Scale,
  drop = TRUE,
  na.value = NA,
  n.breaks.cache = NULL,
  palette.cache = NULL,

  is_discrete = function() TRUE,

  train = function(self, x) {
    if (length(x) == 0) {
      return()
    }
    # Intercept error here to give examples and mention scale in call
    if (!is.discrete(x)) {
      # These assumptions only hold for standard DiscreteRange class, so
      # we skip the error if another range class is used
      if (inherits(self$range, "DiscreteRange")) {
        cli::cli_abort(
          c("Continuous values supplied to discrete scale.",
            i = "Example values: {.and {.val {head(x, 5)}}}"),
          call = self$call
        )
      }
    }
    self$range$train(x, drop = self$drop, na.rm = !self$na.translate)
  },

  transform = identity,

  map = function(self, x, limits = self$get_limits()) {
    limits <- limits[!is.na(limits)]
    n <- length(limits)
    if (n < 1) {
      return(rep(self$na.value, length(x)))
    }
    if (!is.null(self$n.breaks.cache) && self$n.breaks.cache == n) {
      pal <- self$palette.cache
    } else {
      if (!is.null(self$n.breaks.cache)) {
        cli::cli_warn(
          "Cached palette does not match requested.",
          call = self$call
        )
      }
      pal <- self$palette(n)
      self$palette.cache <- pal
      self$n.breaks.cache <- n
    }

    na_value <- if (self$na.translate) self$na.value else NA
    pal_names <- names(pal)

    if (!is_null(pal_names)) {
      # if pal is named, limit the pal by the names first,
      # then limit the values by the pal
      pal[is.na(match(pal_names, limits))] <- na_value
      pal <- unname(pal)
      limits <- pal_names
    }
    pal <- c(pal, na_value)
    pal_match <- pal[match(as.character(x), limits, nomatch = length(pal))]

    if (!is.na(na_value)) {
      pal_match[is.na(x)] <- na_value
    }
    pal_match
  },

  rescale = function(self, x, limits = self$get_limits(), range = c(1, length(limits))) {
    rescale(x, match(as.character(x), limits), from = range)
  },

  dimension = function(self, expand = expansion(0, 0), limits = self$get_limits()) {
    expand_limits_discrete(limits, expand = expand)
  },

  get_breaks = function(self, limits = self$get_limits()) {
    if (self$is_empty()) {
      return(numeric())
    }

    if (is.null(self$breaks)) {
      return(NULL)
    }

    if (identical(self$breaks, NA)) {
      cli::cli_abort(
        "Invalid {.arg breaks} specification. Use {.code NULL}, not {.code NA}.",
        call = self$call
      )
    }

    if (is.waiver(self$breaks)) {
      breaks <- limits
    } else if (is.function(self$breaks)) {
      breaks <- self$breaks(limits)
    } else {
      breaks <- self$breaks
    }

    # Breaks only occur only on values in domain
    breaks <- setNames(as.character(breaks), names(breaks))
    in_domain <- vec_set_intersect(breaks, as.character(limits))
    structure(in_domain, pos = match(in_domain, breaks))
  },

  get_breaks_minor = function(self, n = 2, b = self$break_positions(),
                              limits = self$get_limits()) {
    breaks <- self$minor_breaks
    # The default is to draw no minor ticks
    if (is.null(breaks %|W|% NULL)) {
      return(NULL)
    }
    if (is.function(breaks)) {
      # Ensure function gets supplied numeric limits and breaks
      if (!is.numeric(b)) {
        b <- self$map(b)
      }
      if (!is.numeric(limits)) {
        limits <- self$map(limits)
        limits <- self$dimension(self$expand, limits)
      }

      # Allow for two types of minor breaks specifications
      break_fun <- fetch_ggproto(self, "minor_breaks")
      arg_names <- fn_fmls_names(break_fun)
      if (length(arg_names) == 1L) {
        breaks <- break_fun(limits)
      } else {
        breaks <- break_fun(limits, b)
      }
    }
    breaks
  },

  get_labels = function(self, breaks = self$get_breaks()) {
    if (self$is_empty()) {
      return(character())
    }

    if (is.null(breaks)) {
      return(NULL)
    }

    if (is.null(self$labels)) {
      return(NULL)
    }

    if (identical(self$labels, NA)) {
      cli::cli_abort(
        "Invalid {.arg labels} specification. Use {.code NULL}, not {.code NA}.",
        call = self$call
      )
    }

<<<<<<< HEAD
    if (is.waive(self$labels)) {
      if (!is.null(names(breaks))) {
        return(names(breaks))
      }
=======
    if (is.waiver(self$labels)) {
>>>>>>> 66063903
      if (is.numeric(breaks)) {
        # Only format numbers, because on Windows, format messes up encoding
        format(breaks, justify = "none")
      } else {
        as.character(breaks)
      }
    } else if (is.function(self$labels)) {
      self$labels(breaks)
    } else {
      if (!is.null(names(self$labels))) {
        # If labels have names, use them to match with breaks
        labels <- breaks

        map <- match(names(self$labels), labels, nomatch = 0)
        labels[map] <- self$labels[map != 0]
        labels
      } else {
        labels <- self$labels

        # Need to ensure that if breaks were dropped, corresponding labels are too
        pos <- attr(breaks, "pos")
        if (!is.null(pos)) {
          labels <- labels[pos]
        }
        labels
      }
    }
  },

  clone = function(self) {
    new <- ggproto(NULL, self)
    new$range <- DiscreteRange$new()
    new
  },

  break_info = function(self, range = NULL) {
    # for discrete, limits != range
    limits <- self$get_limits()

    major <- self$get_breaks(limits)
    if (is.null(major)) {
      labels <- major_n <- NULL
    } else {

      labels <- self$get_labels(major)

      major <- self$map(major)
      major <- major[!is.na(major)]

      # rescale breaks [0, 1], which are used by coord/guide
      major_n <- rescale(major, from = range)
    }

    list(
      range = range,
      labels = labels,
      major = major_n,
      minor = NULL,
      major_source = major,
      minor_source = NULL
    )
  }
)

#' @rdname ggplot2-ggproto
#' @format NULL
#' @usage NULL
#' @export
ScaleBinned <- ggproto("ScaleBinned", Scale,
  range = ContinuousRange$new(),
  na.value = NA_real_,
  rescaler = rescale,
  oob = squish,
  n.breaks = NULL,
  nice.breaks = TRUE,
  right = TRUE,
  after.stat = FALSE,
  show.limits = FALSE,

  is_discrete = function() FALSE,

  train = function(self, x) {
    if (!is.numeric(x)) {
      cli::cli_abort(
        "Binned scales only support continuous data.",
        call = self$call
      )
    }

    if (length(x) == 0) {
      return()
    }
    self$range$train(x)
  },

  transform = default_transform,

  map = function(self, x, limits = self$get_limits()) {
    if (self$after.stat) {
      x
    } else {
      breaks <- self$get_breaks(limits)
      breaks <- sort(unique0(c(limits[1], breaks, limits[2])))

      x <- self$rescale(self$oob(x, range = limits), limits)
      breaks <- self$rescale(breaks, limits)

      if (length(breaks) > 1) {
        x_binned <- cut(x, breaks,
          labels = FALSE,
          include.lowest = TRUE,
          right = self$right
        )
        midpoints <- breaks[-1] - diff(breaks) / 2
      } else {
        x_binned  <- 1L
        midpoints <- 0.5
      }

      if (!is.null(self$palette.cache)) {
        pal <- self$palette.cache
      } else {
        pal <- self$palette(midpoints)
        self$palette.cache <- pal
      }

      scaled <- pal[x_binned]
      ifelse(!is.na(scaled), scaled, self$na.value)
    }
  },

  rescale = function(self, x, limits = self$get_limits(), range = limits) {
    self$rescaler(x, from = range)
  },

  dimension = function(self, expand = c(0, 0, 0, 0)) {
    expand_range4(self$get_limits(), expand)
  },

  get_limits = function(self) {
    ggproto_parent(ScaleContinuous, self)$get_limits()
  },

  get_breaks = function(self, limits = self$get_limits()) {
    if (self$is_empty()) return(numeric())

    transformation <- self$get_transformation()

    limits <- transformation$inverse(limits)
    is_rev <- limits[2] < limits[1]
    limits <- sort(limits)

    if (is.null(self$breaks)) {
      return(NULL)
    } else if (identical(self$breaks, NA)) {
      cli::cli_abort(
        "Invalid {.arg breaks} specification. Use {.code NULL}, not {.code NA}.",
        call = self$call
      )
    } else if (is.waiver(self$breaks)) {
      if (self$nice.breaks) {
        if (!is.null(self$n.breaks) && trans_support_nbreaks(transformation)) {
          breaks <- transformation$breaks(limits, n = self$n.breaks)
        } else {
          if (!is.null(self$n.breaks)) {
            cli::cli_warn(
              "Ignoring {.arg n.breaks}. Use a {.cls trans} object that supports setting number of breaks.",
              call = self$call
            )
          }
          breaks <- transformation$breaks(limits)
        }
      } else {
        n.breaks <- self$n.breaks %||% 5 # same default as trans objects
        breaks <- seq(limits[1], limits[2], length.out = n.breaks + 2)
        breaks <- breaks[-c(1, length(breaks))]
      }
      breaks <- oob_discard(breaks, limits)

      # Ensure terminal bins are same width if limits not set
      if (is.null(self$limits)) {
        # Remove calculated breaks if they coincide with limits
        breaks <- breaks[!breaks %in% limits]
        nbreaks <- length(breaks)
        if (nbreaks >= 2) {
          new_limits <- c(
            breaks[1] + (breaks[1] - breaks[2]),
            breaks[nbreaks] + (breaks[nbreaks] - breaks[nbreaks - 1])
          )
          if (breaks[nbreaks] > limits[2]) {
            new_limits[2] <- breaks[nbreaks]
            breaks <- breaks[-nbreaks]
          }
          if (breaks[1] < limits[1]) {
            new_limits[1] <- breaks[1]
            breaks <- breaks[-1]
          }
        } else {
          bin_size <- max(breaks[1] - limits[1], limits[2] - breaks[1])
          new_limits <- c(breaks[1] - bin_size, breaks[1] + bin_size)
        }
        new_limits_trans <- suppressWarnings(transformation$transform(new_limits))
        limits[is.finite(new_limits_trans)] <- new_limits[is.finite(new_limits_trans)]
        if (is_rev) {
          self$limits <- rev(transformation$transform(limits))
        } else {
          self$limits <- transformation$transform(limits)
        }
      }
    } else if (is.function(self$breaks)) {
      if ("n.breaks" %in% names(formals(environment(self$breaks)$f))) {
        n.breaks <- self$n.breaks %||% 5 # same default as trans objects
        breaks <- self$breaks(limits, n.breaks = n.breaks)
      } else {
        if (!is.null(self$n.breaks)) {
          cli::cli_warn(
            "Ignoring {.arg n.breaks}. Use a breaks function that supports setting number of breaks.",
            call = self$call
          )
        }
        breaks <- self$breaks(limits)
      }
    } else {
      breaks <- self$breaks
    }

    # Breaks must be within limits
    breaks <- oob_discard(breaks, sort(limits))

    self$breaks <- breaks

    transformation$transform(breaks)
  },

  get_breaks_minor = function(...) NULL,

  get_labels = function(self, breaks = self$get_breaks()) {
    if (is.null(breaks)) return(NULL)

    transformation <- self$get_transformation()
    breaks <- transformation$inverse(breaks)

    if (is.null(self$labels)) {
      return(NULL)
    } else if (identical(self$labels, NA)) {
      cli::cli_abort(
        "Invalid {.arg labels} specification. Use {.code NULL}, not {.code NA}.",
        call = self$call
      )
    } else if (is.waiver(self$labels)) {
      labels <- transformation$format(breaks)
    } else if (is.function(self$labels)) {
      labels <- self$labels(breaks)
    } else {
      labels <- self$labels
    }
    if (length(labels) != length(breaks)) {
      cli::cli_abort(
        "{.arg breaks} and {.arg labels} have different lengths.",
        call = self$call
      )
    }
    labels
  },

  clone = function(self) {
    new <- ggproto(NULL, self)
    new$range <- ContinuousRange$new()
    new
  },

  break_info = function(self, range = NULL) {
    # range
    if (is.null(range)) range <- self$dimension()

    # major breaks
    major <- self$get_breaks(range)

    if (!is.null(self$palette.cache)) {
      pal <- self$palette.cache
    } else {
      pal <- self$palette(length(major) + 1)
    }

    if (self$show.limits) {
      limits <- self$get_limits()
      major <- sort(unique0(c(limits, major)))
    }

    # labels
    labels <- self$get_labels(major)

    list(range = range, labels = labels,
         major = pal, minor = NULL,
         major_source = major, minor_source = NULL)
  }
)

# In place modification of a scale to change the primary axis
scale_flip_position <- function(scale) {
  scale$position <- opposite_position(scale$position)
  invisible()
}

check_transformation <- function(x, transformed, name, arg = NULL, call = NULL) {
  if (!any(is.finite(x) != is.finite(transformed))) {
    return(invisible())
  }
  if (is.null(arg)) {
    end <- "."
  } else {
    end <- paste0(" in {.arg {arg}}.")
  }
  msg <- paste0("{.field {name}} transformation introduced infinite values", end)
  cli::cli_warn(msg, call = call)
}

check_continuous_limits <- function(limits, ...,
                                    arg = caller_arg(limits),
                                    call = caller_env()) {
  if (is.null(limits) || is.function(limits)) {
    return(invisible())
  }
  check_numeric(limits, arg = arg, call = call, allow_na = TRUE)
  check_length(limits, 2L, arg = arg, call = call)
}

trans_support_nbreaks <- function(trans) {
  "n" %in% names(formals(trans$breaks))
}

allow_lambda <- function(x) {
  if (is_formula(x)) as_function(x) else x
}<|MERGE_RESOLUTION|>--- conflicted
+++ resolved
@@ -1085,14 +1085,10 @@
       )
     }
 
-<<<<<<< HEAD
-    if (is.waive(self$labels)) {
+    if (is.waiver(self$labels)) {
       if (!is.null(names(breaks))) {
         return(names(breaks))
       }
-=======
-    if (is.waiver(self$labels)) {
->>>>>>> 66063903
       if (is.numeric(breaks)) {
         # Only format numbers, because on Windows, format messes up encoding
         format(breaks, justify = "none")

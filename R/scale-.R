--- conflicted
+++ resolved
@@ -857,10 +857,8 @@
         call = self$call
       )
     }
-<<<<<<< HEAD
-    validate_labels(labels)
-=======
-    if (is.list(labels)) {
+
+    if (obj_is_list(labels)) {
       # Guard against list with empty elements
       labels[lengths(labels) == 0] <- ""
       # Make sure each element is scalar
@@ -871,7 +869,6 @@
     }
 
     labels
->>>>>>> 918821a7
   },
 
   clone = function(self) {

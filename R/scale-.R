--- conflicted
+++ resolved
@@ -607,14 +607,9 @@
 }
 
 default_transform <- function(self, x) {
-<<<<<<< HEAD
-  new_x <- self$trans$transform(x)
-  check_transformation(x, new_x, self$trans$name, call = self$call)
-=======
   transformation <- self$get_transformation()
   new_x <- transformation$transform(x)
-  check_transformation(x, new_x, self$transformation$name, self$call)
->>>>>>> 000a9392
+  check_transformation(x, new_x, self$transformation$name, call = self$call)
   new_x
 }
 

--- conflicted
+++ resolved
@@ -874,7 +874,6 @@
     self$make_title(...)
   },
 
-<<<<<<< HEAD
   #' @field axis_order
   #' **Description**
   #'
@@ -897,18 +896,6 @@
     }
     ord
   },
-=======
-check_breaks_labels <- function(breaks, labels, call = NULL) {
-  if (is.null(breaks) || is.null(labels)) {
-    return(invisible())
-  }
-  if (identical(breaks, NA)) {
-    cli::cli_abort(
-      "Invalid {.arg breaks} specification. Use {.code NULL}, not {.code NA}.",
-      call = call
-    )
-  }
->>>>>>> 7cc5c720
 
   ### Utilities ---------------------------------------------------------------
 
@@ -1727,6 +1714,12 @@
   if (is.null(breaks) || is.null(labels)) {
     return(invisible())
   }
+  if (identical(breaks, NA)) {
+    cli::cli_abort(
+      "Invalid {.arg breaks} specification. Use {.code NULL}, not {.code NA}.",
+      call = call
+    )
+  }
 
   bad_labels <- is.atomic(breaks) && is.atomic(labels) &&
     length(breaks) != length(labels)
@@ -1736,7 +1729,6 @@
       call = call
     )
   }
-
   invisible()
 }
 

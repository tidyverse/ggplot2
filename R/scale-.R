
#' Continuous scale constructor
#'
#' @export
#' @param aesthetics The names of the aesthetics that this scale works with.
#' @param scale_name `r lifecycle::badge("deprecated")` The name of the scale
#'   that should be used for error messages associated with this scale.
#' @param palette A palette function that when called with a numeric vector with
#'   values between 0 and 1 returns the corresponding output values
#'   (e.g., [scales::pal_area()]).
#' @param name The name of the scale. Used as the axis or legend title. If
#'   `waiver()`, the default, the name of the scale is taken from the first
#'   mapping used for that aesthetic. If `NULL`, the legend title will be
#'   omitted.
#' @param breaks One of:
#'   - `NULL` for no breaks
#'   - `waiver()` for the default breaks computed by the
#'     [transformation object][scales::new_transform()]
#'   - A numeric vector of positions
#'   - A function that takes the limits as input and returns breaks
#'     as output (e.g., a function returned by [scales::extended_breaks()]).
#'     Note that for position scales, limits are provided after scale expansion.
#'     Also accepts rlang [lambda][rlang::as_function()] function notation.
#' @param minor_breaks One of:
#'   - `NULL` for no minor breaks
#'   - `waiver()` for the default breaks (none for discrete, one minor break
#'     between each major break for continuous)
#'   - A numeric vector of positions
#'   - A function that given the limits returns a vector of minor breaks. Also
#'     accepts rlang [lambda][rlang::as_function()] function notation. When
#'     the function has two arguments, it will be given the limits and major
#'     break positions.
#' @param n.breaks An integer guiding the number of major breaks. The algorithm
#'   may choose a slightly different number to ensure nice break labels. Will
#'   only have an effect if `breaks = waiver()`. Use `NULL` to use the default
#'   number of breaks given by the transformation.
#' @param labels One of the options below. Please note that when `labels` is a
#'   vector, it is highly recommended to also set the `breaks` argument as a
#'   vector to protect against unintended mismatches.
#'   - `NULL` for no labels
#'   - `waiver()` for the default labels computed by the
#'     transformation object
#'   - A character vector giving labels (must be same length as `breaks`)
#'   - An expression vector (must be the same length as breaks). See ?plotmath for details.
#'   - A function that takes the breaks as input and returns labels
#'     as output. Also accepts rlang [lambda][rlang::as_function()] function
#'     notation.
#' @param limits One of:
#'   - `NULL` to use the default scale range
#'   - A numeric vector of length two providing limits of the scale.
#'     Use `NA` to refer to the existing minimum or maximum
#'   - A function that accepts the existing (automatic) limits and returns
#'     new limits. Also accepts rlang [lambda][rlang::as_function()] function
#'     notation.
#'   Note that setting limits on positional scales will **remove** data outside of the limits.
#'   If the purpose is to zoom, use the limit argument in the coordinate system
#'   (see [coord_cartesian()]).
#' @param rescaler A function used to scale the input values to the
#'   range \[0, 1]. This is always [scales::rescale()], except for
#'   diverging and n colour gradients (i.e., [scale_colour_gradient2()],
#'   [scale_colour_gradientn()]). The `rescaler` is ignored by position
#'   scales, which always use [scales::rescale()]. Also accepts rlang
#'   [lambda][rlang::as_function()] function notation.
#' @param oob One of:
#'   - Function that handles limits outside of the scale limits
#'   (out of bounds). Also accepts rlang [lambda][rlang::as_function()]
#'   function notation.
#'   - The default ([scales::censor()]) replaces out of
#'   bounds values with `NA`.
#'   - [scales::squish()] for squishing out of bounds values into range.
#'   - [scales::squish_infinite()] for squishing infinite values into range.
#' @param na.value Missing values will be replaced with this value.
#' @param transform For continuous scales, the name of a transformation object
#'   or the object itself. Built-in transformations include "asn", "atanh",
#'   "boxcox", "date", "exp", "hms", "identity", "log", "log10", "log1p", "log2",
#'   "logit", "modulus", "probability", "probit", "pseudo_log", "reciprocal",
#'   "reverse", "sqrt" and "time".
#'
#'   A transformation object bundles together a transform, its inverse,
#'   and methods for generating breaks and labels. Transformation objects
#'   are defined in the scales package, and are called `transform_<name>`. If
#'   transformations require arguments, you can call them from the scales
#'   package, e.g. [`scales::transform_boxcox(p = 2)`][scales::transform_boxcox].
#'   You can create your own transformation with [scales::new_transform()].
#' @param trans `r lifecycle::badge("deprecated")` Deprecated in favour of
#'   `transform`.
#' @param guide A function used to create a guide or its name. See
#'   [guides()] for more information.
#' @param expand For position scales, a vector of range expansion constants used to add some
#'   padding around the data to ensure that they are placed some distance
#'   away from the axes. Use the convenience function [expansion()]
#'   to generate the values for the `expand` argument. The defaults are to
#'   expand the scale by 5% on each side for continuous variables, and by
#'   0.6 units on each side for discrete variables.
#' @param fallback.palette Function to use when `palette = NULL` and the
#'   palette is not represented in the theme.
#' @param position For position scales, The position of the axis.
#' `left` or `right` for y axes, `top` or `bottom` for x axes.
#' @param call The `call` used to construct the scale for reporting messages.
#' @param super The super class to use for the constructed scale
#'
#' @seealso
#' The `r link_book("new scales section", "extensions#sec-new-scales")`
#'
#' @keywords internal
continuous_scale <- function(aesthetics, scale_name = deprecated(), palette, name = waiver(),
                             breaks = waiver(), minor_breaks = waiver(), n.breaks = NULL,
                             labels = waiver(), limits = NULL, rescaler = rescale,
                             oob = censor, expand = waiver(), na.value = NA,
                             transform = "identity", trans = deprecated(),
                             guide = "legend", position = "left",
                             fallback.palette = NULL,
                             call = caller_call(),
                             super = ScaleContinuous) {
  if (lifecycle::is_present(scale_name)) {
    deprecate("3.5.0", "continuous_scale(scale_name)")
  }
  if (lifecycle::is_present(trans)) {
    deprecate("3.5.0", "continuous_scale(trans)", "continuous_scale(transform)")
    transform <- trans
  }
<<<<<<< HEAD
  args <- find_args(call = NULL, scale_name = NULL, trans = NULL)
  inject(super$new(!!!args, call = call %||% current_call()))
=======

  aesthetics <- standardise_aes_names(aesthetics)

  check_breaks_labels(breaks, labels, call = call)
  fallback.palette <- validate_fallback_palette(
    palette, fallback.palette, aesthetics, discrete = FALSE,
    call = call
  )

  position <- arg_match0(position, c("left", "right", "top", "bottom"))

  # If the scale is non-positional, break = NULL means removing the guide
  if (is.null(breaks) && !any(is_position_aes(aesthetics))) {
    guide <- "none"
  }

  transform <- as.transform(transform)

  # Convert formula to function if appropriate
  limits   <- allow_lambda(limits)
  breaks   <- allow_lambda(breaks)
  labels   <- allow_lambda(labels)
  rescaler <- allow_lambda(rescaler)
  oob      <- allow_lambda(oob)
  minor_breaks <- allow_lambda(minor_breaks)

  if (!is.null(limits) && !is.function(limits)) {
    limits <- transform$transform(limits)
    if (!anyNA(limits)) {
      limits <- sort(limits)
    }
  }
  check_continuous_limits(limits, call = call)

  ggproto(NULL, super,
    call = call,

    aesthetics = aesthetics,
    palette = palette,
    fallback_palette = fallback.palette,

    range = ContinuousRange$new(),
    limits = limits,
    trans = transform,
    na.value = na.value,
    expand = expand,
    rescaler = rescaler,
    oob = oob,

    name = name,
    breaks = breaks,
    minor_breaks = minor_breaks,
    n.breaks = n.breaks,

    labels = labels,
    guide = guide,
    position = position
  )
>>>>>>> 29ecfa8b
}

#' Discrete scale constructor
#'
#' @export
#' @inheritParams continuous_scale
#' @param palette A palette function that when called with a single integer
#'   argument (the number of levels in the scale) returns the values that
#'   they should take (e.g., [scales::pal_hue()]).
#' @param breaks One of:
#'   - `NULL` for no breaks
#'   - `waiver()` for the default breaks (the scale limits)
#'   - A character vector of breaks
#'   - A function that takes the limits as input and returns breaks
#'     as output. Also accepts rlang [lambda][rlang::as_function()] function
#'     notation.
#' @param limits One of:
#'   - `NULL` to use the default scale values
#'   - A character vector that defines possible values of the scale and their
#'     order
#'   - A function that accepts the existing (automatic) values and returns
#'     new ones. Also accepts rlang [lambda][rlang::as_function()] function
#'     notation.
#' @param drop Should unused factor levels be omitted from the scale?
#'    The default, `TRUE`, uses the levels that appear in the data;
#'    `FALSE` includes the levels in the factor. Please note that to display
#'    every level in a legend, the layer should use `show.legend = TRUE`.
#' @param na.translate Unlike continuous scales, discrete scales can easily show
#'   missing values, and do so by default. If you want to remove missing values
#'   from a discrete scale, specify `na.translate = FALSE`.
#' @param na.value If `na.translate = TRUE`, what aesthetic value should the
#'   missing values be displayed as? Does not apply to position scales
#'   where `NA` is always placed at the far right.
#' @seealso
#' The `r link_book("new scales section", "extensions#sec-new-scales")`
#' @keywords internal
discrete_scale <- function(aesthetics, scale_name = deprecated(), palette, name = waiver(),
                           breaks = waiver(), minor_breaks = waiver(),
                           labels = waiver(), limits = NULL, expand = waiver(),
                           na.translate = TRUE, na.value = NA, drop = TRUE,
                           guide = "legend", position = "left",
                           fallback.palette = NULL,
                           call = caller_call(),
                           super = ScaleDiscrete) {
  if (lifecycle::is_present(scale_name)) {
    deprecate("3.5.0", "discrete_scale(scale_name)")
  }
<<<<<<< HEAD
  args <- find_args(call = NULL, scale_name = NULL)
  inject(super$new(!!!args, call = call %||% current_call()))
=======

  aesthetics <- standardise_aes_names(aesthetics)

  check_breaks_labels(breaks, labels, call = call)
  fallback.palette <- validate_fallback_palette(
    palette, fallback.palette, aesthetics, discrete = TRUE,
    call = call
  )

  # Convert formula input to function if appropriate
  limits <- allow_lambda(limits)
  breaks <- allow_lambda(breaks)
  labels <- allow_lambda(labels)
  minor_breaks <- allow_lambda(minor_breaks)

  if (!is.function(limits) && (length(limits) > 0) && !is_discrete(limits)) {
    cli::cli_warn(c(
      "Continuous limits supplied to discrete scale.",
      "i" = "Did you mean {.code limits = factor(...)} or {.fn scale_*_continuous}?"
    ), call = call)
  }

  position <- arg_match0(position, c("left", "right", "top", "bottom"))

  # If the scale is non-positional, break = NULL means removing the guide
  is_position <- any(is_position_aes(aesthetics))
  if (is.null(breaks) && !is_position) {
    guide <- "none"
  }
  if (is_position && identical(palette, identity)) {
    palette <- seq_len
  }

  ggproto(NULL, super,
    call = call,

    aesthetics = aesthetics,
    palette = palette,
    fallback_palette = fallback.palette,

    range = DiscreteRange$new(),
    limits = limits,
    na.value = na.value,
    na.translate = na.translate,
    expand = expand,

    name = name,
    breaks = breaks,
    minor_breaks = minor_breaks,
    labels = labels,
    drop = drop,
    guide = guide,
    position = position
  )
>>>>>>> 29ecfa8b
}

#' Binning scale constructor
#'
#' @export
#' @inheritParams continuous_scale
#' @param n.breaks The number of break points to create if breaks are not given
#'   directly.
#' @param nice.breaks Logical. Should breaks be attempted placed at nice values
#'   instead of exactly evenly spaced between the limits. If `TRUE` (default)
#'   the scale will ask the transformation object to create breaks, and this
#'   may result in a different number of breaks than requested. Ignored if
#'   breaks are given explicitly.
#' @param oob One of:
#'   - Function that handles limits outside of the scale limits
#'   (out of bounds). Also accepts rlang [lambda][rlang::as_function()]
#'   function notation.
#'   - The default ([scales::squish()]) squishes out of
#'   bounds values into range.
#'   - [scales::censor] for replacing out of bounds values with `NA`.
#'   - [scales::squish_infinite()] for squishing infinite values into range.
#' @param right Should the intervals be closed on the right (`TRUE`, default) or
#'   should the intervals be closed on the left (`FALSE`)? 'Closed on the right'
#'   means that values at break positions are part of the lower bin (open on the
#'   left), whereas they are part of the upper bin when intervals are closed on
#'   the left (open on the right).
#' @param show.limits should the limits of the scale appear as ticks
#' @seealso
#' The `r link_book("new scales section", "extensions#sec-new-scales")`
#' @keywords internal
binned_scale <- function(aesthetics, scale_name = deprecated(), palette, name = waiver(),
                         breaks = waiver(), labels = waiver(), limits = NULL,
                         rescaler = rescale, oob = squish, expand = waiver(),
                         na.value = NA_real_, n.breaks = NULL, nice.breaks = TRUE,
                         right = TRUE, transform = "identity",
                         trans = deprecated(), show.limits = FALSE,
                         guide = "bins", position = "left",
                         fallback.palette = NULL,
                         call = caller_call(),
                         super = ScaleBinned) {
  if (lifecycle::is_present(scale_name)) {
    deprecate("3.5.0", "binned_scale(scale_name)")
  }
  if (lifecycle::is_present(trans)) {
    deprecate("3.5.0", "binned_scale(trans)", "binned_scale(transform)")
    transform <- trans
  }
  args <- find_args(call = NULL, scale_name = NULL, trans = NULL)
  inject(super$new(!!!args, call = call %||% current_call()))
}

<<<<<<< HEAD
#' Setting scale parameters
#'
#' @param aesthetics The name of the aesthetics for which to update the scale.
#' @param ... Named arguments to one of the scale constructors,
#'   [`continuous_scale()`], [`discrete_scale()`] or [`binned_scale()`].
#'
#' @return A `scale_params` object that can be added to a plot.
#' @export
#'
#' @examples
#' ggplot(mpg, aes(displ, hwy)) +
#'   geom_point() +
#'   scale_params("x", limits = c(0, 10)) +
#'   scale_params("y", transform = "sqrt")
scale_params <- function(aesthetics, ...) {
  structure(
    list(aesthetics = aesthetics, params = list2(...)),
    class = "scale_params"
=======
  call <- call %||% current_call()

  aesthetics <- standardise_aes_names(aesthetics)

  check_breaks_labels(breaks, labels, call = call)
  fallback.palette <- validate_fallback_palette(
    palette, fallback.palette, aesthetics, discrete = FALSE,
    call = call
  )

  position <- arg_match0(position, c("left", "right", "top", "bottom"))

  if (is.null(breaks) && !is_position_aes(aesthetics) && guide != "none") {
    guide <- "none"
  }

  transform <- as.transform(transform)

  # Convert formula input to function if appropriate
  limits   <- allow_lambda(limits)
  breaks   <- allow_lambda(breaks)
  labels   <- allow_lambda(labels)
  rescaler <- allow_lambda(rescaler)
  oob      <- allow_lambda(oob)

  if (!is.null(limits) && !is.function(limits)) {
    limits <- transform$transform(limits)
    if (!anyNA(limits)) {
      limits <- sort(limits)
    }
  }

  ggproto(NULL, super,
    call = call,

    aesthetics = aesthetics,
    palette = palette,
    fallback_palette = fallback.palette,

    range = ContinuousRange$new(),
    limits = limits,
    trans = transform,
    na.value = na.value,
    expand = expand,
    rescaler = rescaler,
    oob = oob,
    n.breaks = n.breaks,
    nice.breaks = nice.breaks,
    right = right,
    show.limits = show.limits,

    name = name,
    breaks = breaks,

    labels = labels,
    guide = guide,
    position = position
>>>>>>> 29ecfa8b
  )
}

#' @export
#' @rdname is_tests
is_scale <- function(x) inherits(x, "Scale")

# Scale -------------------------------------------------------------------

#' Scales
#'
#' @description
#' All `scale_*()` functions (like `scale_fill_continuous()`) return a `Scale*`
#' object. The main purpose of these objects is to translate data values to
#' aesthetic values and populating breaks and labels.
#'
#' @details
#' All `scale_*` functions like [scale_x_continuous()] return a `Scale*` object
#' like `ScaleContinuous`. Each of the `Scale*` objects is a [ggproto()] object
#' descended from the top-level `Scale`.
#'
#' Scales generally need to track three types of spaces:
#' 1. Data space. These are values as they are evaluated from the plot
#'    or layer mapping, prior to any transformation.
#' 2. Transformed space. This is the space after original data has been
#'    transformed. Effectively, scales internally operate in transformed space
#'    in that ranges and breaks get passed around in this space. Discrete scales
#'    don't do transformations, so for these scales, transformed space is the
#'    same as untransformed space.
#' 3. Aesthetic space. Graphic values that are mapped from the transformed
#'    space. This is dependent on the `palette` field for most scales and on the
#'    `rescaler` field for continuous position scales.
#'
#' The user is expected to give any vector-based `minor_breaks`, `breaks` or
#' `limits` in data space. When `breaks`, `limits` or `labels` is a function,
#' its input is expected to be in data space.
#'
#' Before you attempt to create a new `Scale*` class of your own, it is
#' recommended to think through whether your aims cannot be implemented with
#' one of the existing classes. Making a wrapper for the `continuous_scale()`,
#' `discrete_scale()` and `binned_scale()` should cover many cases, and should
#' be considered prior to commiting to build a `Scale*` extension.
#'
#' For example, if you aim to develop a scale for a new data type, it should
#' generally be possible to create a new [transformation][scales::new_transform]
#' instead. One reason to implement your own `Scale*` class is to accommodate
#' a data type does not lend itself for continuous or discrete range training.
#'
#' In such case, you can override the following:
#' * The `range` field.
#' * The `transform`, `train` and `map` methods.
#' * The `get_limits()`, `get_breaks()` and `get_labels()` methods.
#'
#' @section Conventions:
#'
#' The object name that a new class is assigned to is typically the same as the
#' class name. Scale class names are in UpperCamelCase and start with the
#' `Scale*` prefix, like `ScaleNew`.
#'
#' In scales, there is a difference between user-facing and developer-facing
#' constructors. Developer facing constructors have the shape
#' `{foundation}_scale()`, like `discrete_scale()` corresponding to
#' `ScaleDiscrete`. User-facing constructors have the `scale_{aesthetic}_{type}`
#' as name. If you implement a new `Scale*` class, you like want both these
#' types of constructor.
#'
#' @export
#' @format NULL
#' @usage NULL
#' @keywords internal
#' @examples
#' # TODO: find easy to digest example
#' NULL
Scale <- ggproto("Scale", NULL,

  ## Fields ------------------------------------------------------------------

  #' @field call A [call][call()] object with the user-facing constructor
  #' function, for use in error messaging. This field is populated by scale
  #' constructors.
  call = NULL,

  #' @field range A [`Range`][scales::Range] class object, like
  #' `scales::ContinuousRange` or `scales::DiscreteRange`. These are 'trained'
  #' to keep track of the data range (continuous) or data levels (discrete).
  #' Continuous ranges are tracked in transformed space.
  range = Range$new(),

  #' @field aesthetics,palette,name,breaks,labels,limits,name,guide,position,na.value,expand
  #' Fields populated by the scale constructor that can take on the same values
  #' as described in e.g. [`?continuous_scale`][continuous_scale].
  #' Note that `limits` is expected in transformed space.
  aesthetics = character(),
  palette = function() {
    cli::cli_abort("Not implemented.")
  },

  limits = NULL,
  na.value = NA,
  expand = waiver(),

  name = waiver(),
  breaks = waiver(),
  labels = waiver(),
  guide = "legend",
  position = "left",

  ## Methods -----------------------------------------------------------------

  ### Transformation ----------------------------------------------------------

  #' @field transform_df,transform
  #' **Description**
  #'
  #' A function method for orchestrating the transformation of aesthetics in a
  #' data frame. Data transformation occurs before stats are computed.
  #' The `transform_df()` method ensures the `transform()` method is applied
  #' to the correct columns.
  #'
  #' **Usage**
  #' ```r
  #' Scale$transform_df(df)
  #' Scale$transform(x)
  #' ```
  #' **Arguments**
  #' \describe{
  #'   \item{`df`}{A data frame with the layer's data.}
  #'   \item{`x`}{A vector of the relevant aesthetic.}
  #' }
  #'
  #' **Value**
  #'
  #' For `transform()` a vector of transformed values.
  #' For `transform_df()`, a named list with transformed values for each
  #' transformed aesthetic.
  transform_df = function(self, df) {
    if (empty(df)) {
      return()
    }

    aesthetics <- intersect(self$aesthetics, names(df))
    if (length(aesthetics) == 0) {
      return()
    }

    lapply(df[aesthetics], self$transform)
  },

  transform = function(self, x) {
    cli::cli_abort("Not implemented.", call = self$call)
  },

  ### Training ----------------------------------------------------------------

  #' @field train_df,train
  #' **Description**
  #'
  #' A function method for orchestrating scale training for keeping track of
  #' the data range or levels. The `train_df()` method ensures the `train()`
  #' method is applied to the correct columns.
  #'
  #' **Usage**
  #' ```r
  #' Scale$train_df(df)
  #' Scale$train(x)
  #' ```
  #' **Arguments**
  #' \describe{
  #'   \item{`df`}{A data frame with the layer's data.}
  #'   \item{`x`}{A vector of the relevant aesthetic.}
  #' }
  #'
  #' **Value**
  #'
  #' Nothing, these are called for their side effect of updating the `range`
  #' field.
  train_df = function(self, df) {
    if (empty(df)) return()

    aesthetics <- intersect(self$aesthetics, names(df))
    for (aesthetic in aesthetics) {
      self$train(df[[aesthetic]])
    }
    invisible()
  },

  train = function(self, x) {
    cli::cli_abort("Not implemented.", call = self$call)
  },

  ### Mapping -----------------------------------------------------------------

  #' @field map_df,map
  #' **Description**
  #'
  #' A function method for orchestrating the mapping of data values to
  #' aesthetics. The `map_df()` method ensures the `map()` method is applied
  #' to the correct columns. When the scale uses a `palette()` function, it is
  #' applied in the `map()` method.
  #'
  #' **Usage**
  #' ```r
  #' Scale$map_df(df, i)
  #' Scale$map(x, limits)
  #' ```
  #' **Arguments**
  #' \describe{
  #'   \item{`df`}{A data frame with the layer's data.}
  #'   \item{`i`}{An integer vector giving an index to map a subset of data.
  #'   The default, `NULL`, will map all rows.}
  #'   \item{`x`}{A vector of the relevant aesthetic.}
  #'   \item{`limits`}{A vector of the relevant aesthetic, usually via
  #'   the `get_limits()` method.}
  #' }
  #'
  #' **Value**
  #'
  #' For `map()` a vector of mapped values in aesthetics space.
  #' For `map_df()`, a named list with mapped values for each
  #' aesthetic.
  map_df = function(self, df, i = NULL) {
    if (empty(df)) {
      return()
    }
    self$palette <- self$palette %||% fetch_ggproto(self, "fallback_palette")

    aesthetics <- intersect(self$aesthetics, names(df))
    names(aesthetics) <- aesthetics
    if (length(aesthetics) == 0) {
      return()
    }

    if (is.null(i)) {
      lapply(aesthetics, function(j) self$map(df[[j]]))
    } else {
      lapply(aesthetics, function(j) self$map(df[[j]][i]))
    }
  },

  map = function(self, x, limits = self$get_limits()) {
    cli::cli_abort("Not implemented.", call = self$call)
  },

  #' @field recale
  #' **Description**
  #'
  #' A function method for applying the recale function in the `rescaler` field.
  #' It is used during the continuous `map()` and `Coord$transform()` methods
  #' to ensure values are in the 0-1 range.
  #'
  #' **Usage**
  #' ```r
  #' Scale$rescale(x, limits, range)
  #' ```
  #' **Arguments**
  #' \describe{
  #'   \item{`x`}{A vector of values to rescale. Can contain out-of-bounds
  #'   or missing values depending on the `map()` method.}
  #'   \item{`limits`}{A length two vector giving the limits of the relevant
  #'   aesthetic, usually via the `get_limits()` method.}
  #'   \item{`range`}{A length two vector giving the range that should coincide
  #'   with the 0-1 points. For most purpuses, this should be the same as the
  #'   `limits` argument.}
  #' }
  #'
  #' **Value**
  #'
  #' A vector of values between 0 and 1 for in-bounds values of `x`.
  rescale = function(self, x, limits = self$get_limits(), range = self$dimension()) {
    cli::cli_abort("Not implemented.", call = self$call)
  },

  ### Getters -----------------------------------------------------------------

  #' @field get_limits
  #' **Description**
  #'
  #' A function method for resolving user input and getting the scale limits.
  #'
  #' **Usage**
  #' ```r
  #' Scale$get_limits()
  #' ```
  #'
  #' **Value**
  #'
  #' The scale limits, without any expansion applied, in transformed space.
  get_limits = function(self) {
    if (self$is_empty()) {
      return(c(0, 1))
    }

    if (is.null(self$limits)) {
      self$range$range
    } else if (is.function(self$limits)) {
      self$limits(self$range$range)
    } else {
      self$limits
    }
  },

  #' @field dimension
  #' **Description**
  #'
  #' A function method for getting a continuous representation of the limits of
  #' position scales. For continuous scales, the dimension is the same concept
  #' as the limits. For discrete scales the dimension is the continuous range
  #' occupied by the mapped breaks, which by default take integer positions.
  #'
  #' **Usage**
  #' ```r
  #' Scale$dimension(expand, limits)
  #' ```
  #'
  #' **Arguments**
  #' \describe{
  #'   \item{`expand`}{A length 4 vector giving scale [expansion][expansion()].
  #'   This is optional and defaults to no expansion.}
  #'   \item{`limits`}{A vector of the relevant aesthetic, usually via
  #'   the `get_limits()` method.}
  #' }
  #'
  #' **Value**
  #'
  #' A numeric vector of length 2
  dimension = function(self, expand = expansion(0, 0), limits = self$get_limits()) {
    cli::cli_abort("Not implemented.", call = self$call)
  },

  #' @field get_breaks,get_breaks_minor
  #' **Description**
  #'
  #' A function method for resolving user input and getting the scale breaks
  #' or minor breaks. Note that these may return out-of-bounds values for the
  #' purpose of coordinating with the `get_labels()` method.
  #'
  #' **Usage**
  #' ```r
  #' Scale$get_breaks(limits)
  #' Scale$get_breaks_minor(n, b, limits)
  #' ```
  #'
  #' **Arguments**
  #' \describe{
  #'   \item{`limits`}{A vector of the relevant aesthetic, usually via
  #'   the `get_limits()` method.}
  #'   \item{`n`}{An integer setting the desired number of minor breaks per
  #'   major break. Note that the resulting minor breaks may coincide with
  #'   major breaks.}
  #'   \item{`b`}{A vector of mapped major breaks from the `get_breaks()`
  #'   method.}
  #' }
  #'
  #' **Value**
  #'
  #' A vector of breaks in transformed space.
  get_breaks = function(self, limits = self$get_limits()) {
    cli::cli_abort("Not implemented.", call = self$call)
  },

  get_breaks_minor = function(self, n = 2, b = self$break_positions(), limits = self$get_limits()) {
    cli::cli_abort("Not implemented.", call = self$call)
  },

  #' @field get_labels
  #' **Description**
  #'
  #' A function method for resolving user input and getting the scale labels for
  #' a set of breaks.
  #'
  #' **Usage**
  #' ```r
  #' Scale$get_labels(breaks)
  #' ```
  #'
  #' **Arguments**
  #' \describe{
  #'   \item{`breaks`}{A vector of unmapped major breaks from the `get_breaks()`
  #'   method, in transformed space.}
  #' }
  #'
  #' **Value**
  #'
  #' A vector of labels of the same length as `breaks`.
  get_labels = function(self, breaks = self$get_breaks()) {
    cli::cli_abort("Not implemented.", call = self$call)
  },

  #' @field get_transformation
  #' **Description**
  #'
  #' A helper method to access the scale's transformation object.
  #'
  #' **Usage**
  #' ```r
  #' Scale$get_transformation()
  #' ```
  #'
  #' **Value**
  #'
  #' A [transform][scales::new_transform] object.
  get_transformation = function(self) {
    self$trans
  },

  #' @field break_info
  #' **Description**
  #'
  #' A function method for getting all break related information for position
  #' scales. It is in use by coords that do not use the modern Guide system
  #' and secondary axes.
  #'
  #' **Usage**
  #' ```r
  #' Scale$break_info(range)
  #' ```
  #'
  #' **Arguments**
  #' \describe{
  #'   \item{`range`}{A vector of the relevant aesthetic.}
  #' }
  #'
  #' **Value**
  #'
  #' A named list with the following structure:
  #' * `range` a length 2 vector giving continuous range
  #' * `labels` a character or expression vector of the same length as major breaks.
  #' * `major` a numeric vector with mapped numeric values for major breaks.
  #' * `major_source` a numeric vector with (transformed) data values for major breaks.
  #' * `minor` a numeric vector with mapped numeric values for minor breaks.
  #' * `minor_source` a numeric vector with (transformed) data values for minor breaks.
  break_info = function(self, range = NULL) {
    cli::cli_abort("Not implemented.", call = self$call)
  },

  #' @field break_position
  #' **Description**
  #'
  #' A function method for getting mapped break positions. It is in use as a
  #' default value in `get_breaks_minor()`, but is otherwise vestigial.
  #'
  #' **Usage**
  #' ```r
  #' Scale$break_info(range)
  #' ```
  #'
  #' **Arguments**
  #' \describe{
  #'   \item{`range`}{A vector of the relevant aesthetic.}
  #' }
  #'
  #' **Value**
  #'
  #' A vector with mapped break positions
  break_positions = function(self, range = self$get_limits()) {
    # TODO: should just retire this method?
    self$map(self$get_breaks(range))
  },

  ### Titles ----------------------------------------------------------------

  #' @field make_title,make_sec_title
  #' **Description**
  #'
  #' A function method for picking the title to use. This is usually called in
  #' the `Guide$extract_params()` or `Layout$resolve_label()` methods.
  #' The hierarchy of titles goes from guide (highest priority), to scale, to
  #' labs (lowest priority).
  #' When the guide or scale title are functions, they're applied to the next
  #' in line. The `make_sec_title()` method by default re-uses the primary
  #' `make_title()` method and only applies to position aesthetics.
  #'
  #' **Usage**
  #' ```r
  #' Scale$make_title(guide_title, scale_title, label_title)
  #' Scale$make_sec_title(...)
  #' ```
  #'
  #' **Arguments**
  #' \describe{
  #'   \item{`guide_title`}{The `title` parameter coming from a guide.}
  #'   \item{`scale_title`}{The `name` field of the Scale.}
  #'   \item{`label_title`}{The relevant entry in the `plot$labels` field.}
  #'   \item{`...`}{By default, arguments forwarded  to the `make_title()`
  #'   method}
  #' }
  #'
  #' **Value**
  #'
  #' A scalar character or expression title
  make_title = function(self, guide_title = waiver(), scale_title = waiver(), label_title = waiver()) {
    title <- label_title
    scale_title <- allow_lambda(scale_title)
    if (is.function(scale_title)) {
      title <- scale_title(title)
    } else {
      title <- scale_title %|W|% title
    }
    guide_title <- allow_lambda(guide_title)
    if (is.function(guide_title)) {
      title <- guide_title(title)
    } else {
      title <- guide_title %|W|% title
    }
    title
  },

  new = function(self, aesthetics = NULL, breaks = waiver(),
                 minor_breaks = waiver(), labels = waiver(), limits = NULL,
                 guide = NULL, position = NULL,
                 call = caller_call(), ..., super = NULL) {

    super <- super %||% self
    call <- call %||% super$call %||% current_call()
    aesthetics <- standardise_aes_names(aesthetics %||% super$aesthetics)
    limits <- allow_lambda(limits %||% super$limits)
    breaks <- allow_lambda(breaks %|W|% super$breaks)
    labels <- allow_lambda(labels %|W|% super$labels)
    minor_breaks <- allow_lambda(minor_breaks %|W|% super$minor_breaks)
    check_breaks_labels(breaks, labels, call = call)
    position <- arg_match0(position %||% super$position, .trbl)
    if (is.null(breaks) & !any(is_position_aes(aesthetics))) {
      guide <- "none"
    }

    ggproto(
      NULL, super,
      call = call,
      aesthetics = aesthetics,
      limits = limits,
      breaks = breaks,
      minor_breaks = minor_breaks,
      labels = labels,
      guide = guide %||% super$guide,
      position = position,
      ...
    )
  },

  updatable_params = c(
    "aesthetics", "scale_name", "palette", "name", "breaks", "labels",
    "limits", "expand", "na.value", "guide", "position", "call",
    "super"
  ),

  update = function(self, params) {
    check_update_params(self, params)
    inject(self$new(!!!params))
  },

  make_sec_title = function(self, ...) {
    self$make_title(...)
  },

  #' @field axis_order
  #' **Description**
  #'
  #' A function method for setting the order of axes titles used to coordinate
  #' with `Facet$draw_labels()`.
  #'
  #' **Usage**
  #' ```r
  #' Scale$axis_order()
  #' ```
  #'
  #' **Value**
  #'
  #' Either `c("primary", "secondary")` or `c("secondary", "primary")`.
  axis_order = function(self) {
    # TODO: it feels like this method shouldn't be needed. Can we replace it?
    ord <- c("primary", "secondary")
    if (self$position %in% c("right", "bottom")) {
      ord <- rev(ord)
    }
    ord
  },

  ### Utilities ---------------------------------------------------------------

  #' @field clone
  #' **Description**
  #'
  #' A function method for making an untrained copy of the scale. Due to
  #' reference semantics of ggproto objects, in contrast to copy-on-modify
  #' semantics, scales need to be cloned at the start of plot building.
  #' The cloned scale can be trained independently of the original.
  #'
  #' **Usage**
  #' ```r
  #' Scale$clone()
  #' ```
  #'
  #' **Value**
  #'
  #' A Scale object.
  clone = function(self) {
    cli::cli_abort("Not implemented.", call = self$call)
  },

  #' @field reset
  #' **Description**
  #'
  #' A function method for to reset the `range` field, effectively 'untraining'
  #' the scale. This is used in the `Layout$reset_scales()` method, so that
  #' scales can be re-trained on data with final position aesthetics.
  #' For discrete scales, only the continuous range (`range_c`) is reset.
  #'
  #' **Usage**
  #' ```r
  #' Scale$clone()
  #' ```
  #'
  #' **Value**
  #'
  #' None, called for the side-effect of resetting the range.
  reset = function(self) {
    self$range$reset()
  },

  #' @field is_empty
  #' **Description**
  #'
  #' A function method for determining whether a scale is empty, i.e. when no
  #' information with which to calculate limits.
  #'
  #' **Usage**
  #' ```r
  #' Scale$is_empty()
  #' ```
  #'
  #' **Value**
  #'
  #' A scalar boolean value.
  is_empty = function(self) {
    is.null(self$range$range) && is.null(self$limits)
  },

  #' @field is_empty
  #' **Description**
  #'
  #' A function method for determining whether a scale is discrete.
  #'
  #' **Usage**
  #' ```r
  #' Scale$is_discrete()
  #' ```
  #'
  #' **Value**
  #'
  #' A scalar boolean value.
  is_discrete = function() {
    cli::cli_abort("Not implemented.")
  }
)

# ScaleContinuous ---------------------------------------------------------

<<<<<<< HEAD
check_update_params <- function(scale, params) {
  args  <- scale$updatable_params
  extra <- setdiff(names(params), args)
  if (length(extra) == 0) {
    return(invisible(NULL))
  }
  extra <- paste0("{.val ", extra, "}")
  names(extra) <- rep("*", length(extra))
  cli::cli_abort(
    c("Cannot update scale with the unknown {cli::qty(extra)} argument{?s}:", extra),
    call = scale$call
  )
}

=======
# This needs to be defined prior to the Scale subclasses.
>>>>>>> 29ecfa8b
default_transform <- function(self, x) {
  transformation <- self$get_transformation()
  new_x <- transformation$transform(x)
  check_transformation(x, new_x, transformation$name, call = self$call)
  new_x
}

#' @rdname Scale
#' @format NULL
#' @usage NULL
#' @export
ScaleContinuous <- ggproto("ScaleContinuous", Scale,
  range = ContinuousRange$new(),
  na.value = NA_real_,
  rescaler = rescale,
  oob = censor,
  minor_breaks = waiver(),
  n.breaks = NULL,
  trans = transform_identity(),

  is_discrete = function() {
    FALSE
  },

  train = function(self, x) {
    if (length(x) == 0) {
      return()
    }
    self$range$train(x, call = self$call)
  },

  is_empty = function(self) {
    has_data <- !is.null(self$range$range)
    has_limits <- is.function(self$limits) || (!is.null(self$limits) && all(is.finite(self$limits)))
    !has_data && !has_limits
  },

  transform = default_transform,

  map = function(self, x, limits = self$get_limits()) {
    x <- self$rescale(self$oob(x, range = limits), limits)

    uniq <- unique0(x)
    pal <- self$palette(uniq)
    scaled <- pal[match(x, uniq)]

    if (!anyNA(scaled)) {
      return(scaled)
    }

    vec_assign(scaled, is.na(scaled), self$na.value)
  },

  rescale = function(self, x, limits = self$get_limits(), range = limits) {
    self$rescaler(x, from = range)
  },

  get_limits = function(self) {
    if (self$is_empty()) {
      return(c(0, 1))
    }

    if (is.null(self$limits)) {
      self$range$range
    } else if (is.function(self$limits)) {
      transformation <- self$get_transformation()
      # if limits is a function, it expects to work in data space
      transformation$transform(self$limits(transformation$inverse(self$range$range)))
    } else {
      # NA limits for a continuous scale mean replace with the min/max of data
      ifelse(is.na(self$limits), self$range$range, self$limits)
    }
  },

  dimension = function(self, expand = expansion(0, 0), limits = self$get_limits()) {
    expand_limits_scale(self, expand, limits)
  },

  get_breaks = function(self, limits = self$get_limits()) {
    if (self$is_empty()) {
      return(numeric())
    }
    transformation <- self$get_transformation()
    breaks <- self$breaks %|W|% transformation$breaks

    if (is.null(breaks)) {
      return(NULL)
    }

    # Ensure limits don't exceed domain (#980)
    domain <- suppressWarnings(transformation$transform(transformation$domain))
    domain <- sort(domain)
    # To avoid NaN causing issues. NaN are dropped by the sort()
    if (length(domain) == 2 && !zero_range(domain)) {
      limits <- oob_squish(limits, domain)
    }
    if (zero_range(as.numeric(limits))) {
      return(limits[1])
    }

    if (is.function(breaks)) {
      # Limits in transformed space need to be converted back to data space
      limits <- transformation$inverse(limits)
      if (!is.null(self$n.breaks) && support_nbreaks(breaks)) {
        breaks <- breaks(limits, n = self$n.breaks)
      } else {
        breaks <- breaks(limits)
        if (!is.null(self$n.breaks)) {
          cli::cli_warn(
            "Ignoring {.arg n.breaks}. Use a {.cls transform} object or \\
            {.arg breaks} function that supports setting number of breaks",
            call = self$call
          )
        }
      }
    }

    # Breaks in data space need to be converted back to transformed space
    transformation$transform(breaks)
  },

  get_breaks_minor = function(self, n = 2, b = self$break_positions(), limits = self$get_limits()) {
    if (zero_range(as.numeric(limits))) {
      return()
    }

    if (is.null(self$minor_breaks)) {
      return(NULL)
    }

    if (identical(self$minor_breaks, NA)) {
      cli::cli_abort(
        "Invalid {.arg minor_breaks} specification. Use {.code NULL}, not {.code NA}.",
        call = self$call
      )
    }
    # major breaks are not censored, however;
    # some transforms assume finite major breaks
    b <- b[is.finite(b)]

    transformation <- self$get_transformation()
    if (is_waiver(self$minor_breaks)) {
      if (is.null(b)) {
        breaks <- NULL
      } else {
        breaks <- transformation$minor_breaks(b, limits, n)
      }
    } else if (is.function(self$minor_breaks)) {
      # Using `fetch_ggproto` here to avoid auto-wrapping the user-supplied
      # breaks function as a ggproto method.
      break_fun <- fetch_ggproto(self, "minor_breaks")
      arg_names <- fn_fmls_names(break_fun)

      # Find breaks in data space
      if (length(arg_names) == 1L) {
        breaks <- break_fun(transformation$inverse(limits))
      } else {
        breaks <- break_fun(transformation$inverse(limits), transformation$inverse(b))
      }
      # Convert breaks to numeric
      breaks <- transformation$transform(breaks)
    } else {
      breaks <- transformation$transform(self$minor_breaks)
    }

    # Any minor breaks outside the dimensions need to be thrown away
    discard(breaks, limits)
  },

  get_labels = function(self, breaks = self$get_breaks()) {
    if (is.null(breaks)) {
      return(NULL)
    }

    transformation <- self$get_transformation()
    breaks <- transformation$inverse(breaks)

    if (is.null(self$labels)) {
      return(NULL)
    }

    if (identical(self$labels, NA)) {
      cli::cli_abort(
        "Invalid {.arg labels} specification. Use {.code NULL}, not {.code NA}.",
        call = self$call
      )
    }

    if (is_waiver(self$labels)) {
      labels <- transformation$format(breaks)
    } else if (is.function(self$labels)) {
      labels <- self$labels(breaks)
    } else {
      labels <- self$labels
    }

    if (!identical(size0(labels), size0(breaks))) {
      cli::cli_abort(
        "{.arg breaks} and {.arg labels} have different lengths.",
        call = self$call
      )
    }
    normalise_label(labels)
  },

  clone = function(self) {
    new <- ggproto(NULL, self)
    new$range <- ContinuousRange$new()
    new
  },

  break_info = function(self, range = NULL) {
    # range
    if (is.null(range)) range <- self$dimension()

    # major breaks
    major <- self$get_breaks(range)

    # labels
    labels <- self$get_labels(major)

    # minor breaks
    minor <- self$get_breaks_minor(b = major, limits = range)
    if (!is.null(minor)) minor <- minor[!is.na(minor)]

    major <- oob_censor_any(major, range)

    # drop oob breaks/labels by testing major == NA
    if (!is.null(labels)) labels <- labels[!is.na(major)]
    if (!is.null(major)) major <- major[!is.na(major)]

    # rescale breaks [0, 1], which are used by coord/guide
    major_n <- rescale(major, from = range)
    minor_n <- rescale(minor, from = range)

    list(
      range = range,
      labels = labels,
      major = major_n,
      minor = minor_n,
      major_source = major,
      minor_source = minor
    )
  },

  print = function(self, ...) {
    show_range <- function(x) paste0(formatC(x, digits = 3), collapse = " -- ")

    cat("<", class(self)[[1]], ">\n", sep = "")
    cat(" Range:  ", show_range(self$range$range), "\n", sep = "")
    if (is.function(self$limits)) {
      cat(" Limits: function()\n")
    } else {
      cat(" Limits: ", show_range(self$dimension()), "\n", sep = "")
    }
  },

  new = function(self, rescaler = NULL, oob = NULL,
                 range = ContinuousRange$new(),
                 transform = NULL, limits = NULL, ...,
                 call = NULL, super = NULL) {
    super <- super %||% self
    transform <- as.transform(transform %||% super$trans)
    limits <- allow_lambda(limits)
    if (!is.null(limits) && !is.function(limits)) {
      limits <- transform$transform(limits)
      if (!anyNA(limits)) {
        limits <- sort(limits)
      }
    }
    limits <- limits %||% super$limits
    check_continuous_limits(limits, call = call)

    rescaler <- allow_lambda(rescaler %||% super$rescaler)
    oob <- allow_lambda(oob %||% super$oob)

    ggproto_parent(Scale, self)$new(
      rescaler = rescaler,
      range = range,
      oob = oob,
      trans = transform,
      limits = limits,
      call = call,
      ...,
      super = super
    )
  },

  updatable_params = c(
    Scale$updatable_params,
    "minor_breaks", "n.breaks", "rescaler", "oob", "transform"
  ),

  update = function(self, params) {
    check_update_params(self, params)
    # We may need to update limits when previously transformed and
    # a new transformation is coming in
    if ("transform" %in% names(params) &&
        self$trans$name != "identity" &&
        (!"limits" %in% names(params)) &&
        !is.null(self$limits) && !is.function(self$limits)) {
      params$limits <- self$trans$inverse(self$limits)
    }
    inject(self$new(!!!params))
  }
)

<<<<<<< HEAD
#' @rdname ggplot2-ggproto
=======
# ScaleDiscrete -----------------------------------------------------------

#' @rdname Scale
>>>>>>> 29ecfa8b
#' @format NULL
#' @usage NULL
#' @export
ScaleDiscrete <- ggproto("ScaleDiscrete", Scale,
  drop = TRUE,
  na.value = NA,
  n.breaks.cache = NULL,
  palette.cache = NULL,

  is_discrete = function() {
    TRUE
  },

  train = function(self, x) {
    if (length(x) == 0) {
      return()
    }
    self$range$train(
      x,
      drop  = self$drop,
      na.rm = !self$na.translate,
      call  = self$call
    )
  },

  transform = function(self, x) {
    x
  },

  map = function(self, x, limits = self$get_limits()) {
    limits <- vec_slice(limits, !is.na(limits))
    n <- vec_size(limits)
    if (n < 1) {
      return(vec_rep(self$na.value, vec_size(x)))
    }
    if (!is.null(self$n.breaks.cache) && self$n.breaks.cache == n) {
      pal <- self$palette.cache
    } else {
      if (!is.null(self$n.breaks.cache)) {
        cli::cli_warn(
          "Cached palette does not match requested.",
          call = self$call
        )
      }
      pal <- self$palette(n)
      self$palette.cache <- pal
      self$n.breaks.cache <- n
    }

    na_value <- NA
    if (self$na.translate) {
      na_value <- self$na.value
      if (obj_is_list(pal) && !obj_is_list(na_value)) {
        # We prevent a casting error that occurs when mapping grid patterns
        na_value <- list(na_value)
      }
    }

    pal_names <- vec_names(pal)

    if (!is_null(pal_names)) {
      # if pal is named, limit the pal by the names first,
      # then limit the values by the pal
      if (is_null(dim(pal))) {
        pal[is.na(match(pal_names, limits))] <- na_value
      } else {
        vec_slice(pal, is.na(match(pal_names, limits))) <- na_value
      }
      pal <- vec_set_names(pal, NULL)
      limits <- pal_names
    }

    # vec_c is too strict in some cases, but we do want to allow 2D structures
    pal <- if (is.null(dim(pal))) c(pal, na_value) else vec_c(pal, na_value)

    pal_match <-
      vec_slice(pal, match(as.character(x), limits, nomatch = vec_size(pal)))

    if (!is.na(na_value)) {
      vec_slice(pal_match, vec_detect_missing(x)) <- na_value
    }
    pal_match
  },

  rescale = function(self, x, limits = self$get_limits(), range = c(1, length(limits))) {
    rescale(x, match(as.character(x), limits), from = range)
  },

  dimension = function(self, expand = expansion(0, 0), limits = self$get_limits()) {
    expand_limits_discrete(limits, expand = expand)
  },

  get_breaks = function(self, limits = self$get_limits()) {
    if (self$is_empty()) {
      return(numeric())
    }

    if (is.null(self$breaks)) {
      return(NULL)
    }

    if (is_waiver(self$breaks)) {
      breaks <- limits
    } else if (is.function(self$breaks)) {
      breaks <- self$breaks(limits)
    } else {
      breaks <- self$breaks
    }

    # Breaks only occur only on values in domain
    breaks <- setNames(as.character(breaks), names(breaks))
    in_domain <- vec_set_intersect(breaks, as.character(limits))
    structure(in_domain, pos = match(in_domain, breaks))
  },

  get_breaks_minor = function(self, n = 2, b = self$break_positions(),
                              limits = self$get_limits()) {
    breaks <- self$minor_breaks
    # The default is to draw no minor ticks
    if (is.null(breaks %|W|% NULL)) {
      return(NULL)
    }
    if (is.function(breaks)) {
      # Ensure function gets supplied numeric limits and breaks
      if (!is.numeric(b)) {
        b <- self$map(b)
      }
      if (!is.numeric(limits)) {
        limits <- self$map(limits)
        limits <- self$dimension(self$expand, limits)
      }

      # Allow for two types of minor breaks specifications
      break_fun <- fetch_ggproto(self, "minor_breaks")
      arg_names <- fn_fmls_names(break_fun)
      if (length(arg_names) == 1L) {
        breaks <- break_fun(limits)
      } else {
        breaks <- break_fun(limits, b)
      }
    }
    breaks
  },

  get_labels = function(self, breaks = self$get_breaks()) {
    if (self$is_empty()) {
      return(character())
    }

    if (is.null(breaks)) {
      return(NULL)
    }

    labels <- self$labels
    if (is.null(labels)) {
      return(NULL)
    }

    if (identical(labels, NA)) {
      cli::cli_abort(
        "Invalid {.arg labels} specification. Use {.code NULL}, not {.code NA}.",
        call = self$call
      )
    }

    if (is_waiver(labels)) {
      if (!is.null(names(breaks))) {
        labels <- names(breaks)
      } else if (is.numeric(breaks)) {
        # Only format numbers, because on Windows, format messes up encoding
        labels <- format(breaks, justify = "none")
      } else {
        labels <- as.character(breaks)
      }
    } else if (is.function(labels)) {
      labels <- labels(breaks)
    } else if (!is.null(names(labels))) {
      # If labels have names, use them to match with breaks
      map <- match(names(self$labels), breaks, nomatch = 0)
      labels <- replace(breaks, map, labels[map != 0])
    } else if (!is.null(attr(breaks, "pos"))) {
      # Need to ensure that if breaks were dropped, corresponding labels are too
      labels <- labels[attr(breaks, "pos")]
    }
    normalise_label(labels)
  },

  clone = function(self) {
    new <- ggproto(NULL, self)
    new$range <- DiscreteRange$new()
    new
  },

  break_info = function(self, range = NULL) {
    # for discrete, limits != range
    limits <- self$get_limits()

    major <- self$get_breaks(limits)
    if (is.null(major)) {
      labels <- major_n <- NULL
    } else {

      labels <- self$get_labels(major)

      major <- self$map(major)
      major <- major[!is.na(major)]

      # rescale breaks [0, 1], which are used by coord/guide
      major_n <- rescale(major, from = range)
    }

    list(
      range = range,
      labels = labels,
      major = major_n,
      minor = NULL,
      major_source = major,
      minor_source = NULL
    )
  },

  updatable_params = c(
    Scale$updatable_params,
    "minor_breaks", "na.translate", "drop"
  ),

  new = function(self, aesthetics = NULL, palette = NULL, limits = NULL, call = caller_call(),
                 range = DiscreteRange$new(),
                 ..., super = NULL) {
    call <- call %||% current_call()
    super <- super %||% self
    limits <- allow_lambda(limits)
    if (!is.function(limits) && (length(limits) > 0 && !is.discrete(limits))) {
      cli::cli_warn(c(
        "Continuous limits supplied to discrete scale.",
        i = "Did you mean {.code limits = factor(...)} or {.fn scale_*_continuous}?"
      ), call = call)
    }
    aesthetics <- aesthetics %||% super$aesthetics
    palette <- palette %||% .subset2(super, "palette")
    if (identical(palette, identity) && any(is_position_aes(aesthetics))) {
      palette <- seq_len
    }

    ggproto_parent(Scale, self)$new(
      limits = limits,
      range = range,
      call = call,
      aesthetics = aesthetics,
      palette = palette,
      ...,
      super = super %||% self
    )
  }
)

# ScaleBinned -------------------------------------------------------------

#' @rdname Scale
#' @format NULL
#' @usage NULL
#' @export
ScaleBinned <- ggproto("ScaleBinned", Scale,
  range = ContinuousRange$new(),
  na.value = NA_real_,
  rescaler = rescale,
  oob = squish,
  n.breaks = NULL,
  nice.breaks = TRUE,
  right = TRUE,
  after.stat = FALSE,
  show.limits = FALSE,

  is_discrete = function() {
    FALSE
  },

  train = function(self, x) {
    if (length(x) == 0) {
      return()
    }
    if (!is.numeric(x)) {
      cli::cli_abort(
        "Binned scales only support continuous data.",
        call = self$call
      )
    }
    self$range$train(x, call = self$call)
  },

  transform = default_transform,

  map = function(self, x, limits = self$get_limits()) {
    if (self$after.stat) {
      x
    } else {
      breaks <- self$get_breaks(limits)
      breaks <- sort(unique0(c(limits[1], breaks, limits[2])))

      x <- self$rescale(self$oob(x, range = limits), limits)
      breaks <- self$rescale(breaks, limits)

      if (length(breaks) > 1) {
        x_binned <- cut(x, breaks,
          labels = FALSE,
          include.lowest = TRUE,
          right = self$right
        )
        midpoints <- breaks[-1] - diff(breaks) / 2
      } else {
        x_binned  <- 1L
        midpoints <- 0.5
      }

      if (!is.null(self$palette.cache)) {
        pal <- self$palette.cache
      } else {
        pal <- self$palette(midpoints)
        self$palette.cache <- pal
      }

      scaled <- pal[x_binned]
      ifelse(!is.na(scaled), scaled, self$na.value)
    }
  },

  rescale = function(self, x, limits = self$get_limits(), range = limits) {
    self$rescaler(x, from = range)
  },

  dimension = function(self, expand = c(0, 0, 0, 0)) {
    expand_range4(self$get_limits(), expand)
  },

  get_limits = function(self) {
    ggproto_parent(ScaleContinuous, self)$get_limits()
  },

  get_breaks = function(self, limits = self$get_limits()) {
    if (self$is_empty()) return(numeric())

    transformation <- self$get_transformation()

    limits <- transformation$inverse(limits)
    is_rev <- limits[2] < limits[1]
    limits <- sort(limits)

    if (is.null(self$breaks)) {
      return(NULL)
    } else if (is_waiver(self$breaks)) {
      if (self$nice.breaks) {
        if (!is.null(self$n.breaks) && support_nbreaks(transformation$breaks)) {
          breaks <- transformation$breaks(limits, n = self$n.breaks)
        } else {
          if (!is.null(self$n.breaks)) {
            cli::cli_warn(
              "Ignoring {.arg n.breaks}. Use a {.cls trans} object that supports setting number of breaks.",
              call = self$call
            )
          }
          breaks <- transformation$breaks(limits)
        }
      } else {
        n.breaks <- self$n.breaks %||% 5 # same default as trans objects
        breaks <- seq(limits[1], limits[2], length.out = n.breaks + 2)
        breaks <- breaks[-c(1, length(breaks))]
      }
      breaks <- oob_discard(breaks, limits)

      # Ensure terminal bins are same width if limits not set
      if (is.null(self$limits)) {
        # Remove calculated breaks if they coincide with limits
        breaks <- breaks[!breaks %in% limits]
        nbreaks <- length(breaks)
        if (nbreaks >= 2) {
          new_limits <- c(
            breaks[1] + (breaks[1] - breaks[2]),
            breaks[nbreaks] + (breaks[nbreaks] - breaks[nbreaks - 1])
          )
          if (breaks[nbreaks] > limits[2]) {
            new_limits[2] <- breaks[nbreaks]
            breaks <- breaks[-nbreaks]
          }
          if (breaks[1] < limits[1]) {
            new_limits[1] <- breaks[1]
            breaks <- breaks[-1]
          }
        } else if (nbreaks == 1) {
          bin_size <- max(breaks[1] - limits[1], limits[2] - breaks[1])
          new_limits <- c(breaks[1] - bin_size, breaks[1] + bin_size)
        } else {
          new_limits <- limits
          if (zero_range(new_limits)) {
            # 0.1 is the same width as the expansion `default_expansion()`
            # gives for 0-width data
            new_limits <- new_limits + c(-0.05, 0.05)
          }
          breaks <- new_limits
        }
        new_limits_trans <- suppressWarnings(transformation$transform(new_limits))
        limits[is.finite(new_limits_trans)] <- new_limits[is.finite(new_limits_trans)]
        if (is_rev) {
          self$limits <- rev(transformation$transform(limits))
        } else {
          self$limits <- transformation$transform(limits)
        }
      }
    } else if (is.function(self$breaks)) {
      fmls <- names(formals(environment(self$breaks)$f))
      if (any(c("n", "n.breaks") %in% fmls)) {
        n.breaks <- self$n.breaks %||% 5 # same default as trans objects
        # TODO: we should only allow `n` argument and not `n.breaks` to be
        # consistent with other scales. We should start deprecation at some point.
        if ("n.breaks" %in% fmls) {
          breaks <- self$breaks(limits, n.breaks = n.breaks)
        } else {
          breaks <- self$breaks(limits, n = n.breaks)
        }
      } else {
        if (!is.null(self$n.breaks)) {
          cli::cli_warn(
            "Ignoring {.arg n.breaks}. Use a breaks function that supports setting number of breaks.",
            call = self$call
          )
        }
        breaks <- self$breaks(limits)
      }
    } else {
      breaks <- self$breaks
    }

    self$breaks <- breaks

    transformation$transform(breaks)
  },

  get_breaks_minor = function(...) {
    NULL
  },

  get_labels = function(self, breaks = self$get_breaks()) {
    if (is.null(breaks)) return(NULL)

    transformation <- self$get_transformation()
    breaks <- transformation$inverse(breaks)

    if (is.null(self$labels)) {
      return(NULL)
    } else if (identical(self$labels, NA)) {
      cli::cli_abort(
        "Invalid {.arg labels} specification. Use {.code NULL}, not {.code NA}.",
        call = self$call
      )
    } else if (is_waiver(self$labels)) {
      labels <- transformation$format(breaks)
    } else if (is.function(self$labels)) {
      labels <- self$labels(breaks)
    } else {
      labels <- self$labels
    }
    if (length(labels) != length(breaks)) {
      cli::cli_abort(
        "{.arg breaks} and {.arg labels} have different lengths.",
        call = self$call
      )
    }
    normalise_label(labels)
  },

  clone = function(self) {
    new <- ggproto(NULL, self)
    new$range <- ContinuousRange$new()
    new
  },

  break_info = function(self, range = NULL) {
    # range
    if (is.null(range)) range <- self$dimension()

    # major breaks
    major <- self$get_breaks(range)

    if (!is.null(self$palette.cache)) {
      pal <- self$palette.cache
    } else {
      pal <- self$palette(length(major) + 1)
    }

    if (self$show.limits) {
      limits <- self$get_limits()
      major <- sort(unique0(c(limits, major)))
    }

    # labels
    labels <- self$get_labels(major)

    list(range = range, labels = labels,
         major = pal, minor = NULL,
         major_source = major, minor_source = NULL)
  },

  updatable_params = c(
    Scale$updatable_params,
    "rescaler", "oob", "n.breaks", "nice.breaks",
    "right", "transform", "show.limits"
  ),

  new = function(self, ..., super = NULL) {
    ggproto_parent(ScaleContinuous, self)$new(..., super = super %||% self)
  }
)

# Helpers -----------------------------------------------------------------

check_breaks_labels <- function(breaks, labels, call = NULL) {
  if (is.null(breaks) || is.null(labels)) {
    return(invisible())
  }
  if (identical(breaks, NA)) {
    cli::cli_abort(
      "Invalid {.arg breaks} specification. Use {.code NULL}, not {.code NA}.",
      call = call
    )
  }

  bad_labels <- is.atomic(breaks) && is.atomic(labels) &&
    length(breaks) != length(labels)
  if (bad_labels) {
    cli::cli_abort(
      "{.arg breaks} and {.arg labels} must have the same length.",
      call = call
    )
  }
  invisible()
}

has_default_transform <- function(scale) {
  transform_method <- environment(scale$transform)$f
  identical(default_transform, transform_method) || identical(identity, transform_method)
}

# In place modification of a scale to change the primary axis
scale_flip_position <- function(scale) {
  scale$position <- opposite_position(scale$position)
  invisible()
}

check_transformation <- function(x, transformed, name, arg = NULL, call = NULL) {
  if (!any(is_finite(x) != is_finite(transformed))) {
    return(invisible())
  }
  if (is.null(arg)) {
    end <- "."
  } else {
    end <- paste0(" in {.arg {arg}}.")
  }
  msg <- paste0("{.field {name}} transformation introduced infinite values", end)
  cli::cli_warn(msg, call = call)
}


support_nbreaks <- function(fun) {
  if (inherits(fun, "ggproto_method")) {
    fun <- environment(fun)$f
  }
  "n" %in% fn_fmls_names(fun)
}

check_continuous_limits <- function(limits, ...,
                                    arg = caller_arg(limits),
                                    call = caller_env()) {
  if (is.null(limits) || is.function(limits)) {
    return(invisible())
  }
  check_numeric(limits, arg = arg, call = call, allow_na = TRUE)
  check_length(limits, 2L, arg = arg, call = call)
}

validate_fallback_palette <- function(pal, fallback, aesthetic = "x",
                                      discrete = FALSE, call = caller_env()) {
  if (!is.null(pal) || is.function(fallback)) {
    return(pal %||% fallback)
  }
  aesthetic <- standardise_aes_names(aesthetic[1])
  if (discrete) {
    pal <- fallback_palette_discrete(aesthetic)
  } else {
    pal <- fallback_palette_continuous(aesthetic)
  }
  if (!is.null(pal)) {
    return(pal)
  }
  cli::cli_abort(
    "When {.code palette = NULL}, the {.arg fallback.palette} must be defined."
  )
}

fallback_palette_discrete <- function(aesthetic) {
  switch(
    aesthetic,
    colour    = ,
    fill      = pal_hue(),
    alpha     = function(n) seq(0.1, 1, length.out = n),
    linewidth = function(n) seq(2, 6, length.out = n),
    linetype  = pal_linetype(),
    shape     = pal_shape(),
    size      = function(n) sqrt(seq(4, 36, length.out = n)),
    ggplot_global$theme_default[[paste0("palette.", aesthetic, ".discrete")]]
  )
}

fallback_palette_continuous <- function(aesthetic) {
  switch(
    aesthetic,
    colour    = ,
    fill      = pal_seq_gradient("#132B43", "#56B1F7"),
    alpha     = pal_rescale(c(0.1, 1)),
    linewidth = pal_rescale(c(1, 6)),
    linetype  = pal_binned(pal_linetype()),
    shape     = pal_binned(pal_shape()),
    size      = pal_area(),
    ggplot_global$theme_default[[paste0("palette.", aes, ".continuous")]]
  )
}<|MERGE_RESOLUTION|>--- conflicted
+++ resolved
@@ -119,69 +119,8 @@
     deprecate("3.5.0", "continuous_scale(trans)", "continuous_scale(transform)")
     transform <- trans
   }
-<<<<<<< HEAD
   args <- find_args(call = NULL, scale_name = NULL, trans = NULL)
   inject(super$new(!!!args, call = call %||% current_call()))
-=======
-
-  aesthetics <- standardise_aes_names(aesthetics)
-
-  check_breaks_labels(breaks, labels, call = call)
-  fallback.palette <- validate_fallback_palette(
-    palette, fallback.palette, aesthetics, discrete = FALSE,
-    call = call
-  )
-
-  position <- arg_match0(position, c("left", "right", "top", "bottom"))
-
-  # If the scale is non-positional, break = NULL means removing the guide
-  if (is.null(breaks) && !any(is_position_aes(aesthetics))) {
-    guide <- "none"
-  }
-
-  transform <- as.transform(transform)
-
-  # Convert formula to function if appropriate
-  limits   <- allow_lambda(limits)
-  breaks   <- allow_lambda(breaks)
-  labels   <- allow_lambda(labels)
-  rescaler <- allow_lambda(rescaler)
-  oob      <- allow_lambda(oob)
-  minor_breaks <- allow_lambda(minor_breaks)
-
-  if (!is.null(limits) && !is.function(limits)) {
-    limits <- transform$transform(limits)
-    if (!anyNA(limits)) {
-      limits <- sort(limits)
-    }
-  }
-  check_continuous_limits(limits, call = call)
-
-  ggproto(NULL, super,
-    call = call,
-
-    aesthetics = aesthetics,
-    palette = palette,
-    fallback_palette = fallback.palette,
-
-    range = ContinuousRange$new(),
-    limits = limits,
-    trans = transform,
-    na.value = na.value,
-    expand = expand,
-    rescaler = rescaler,
-    oob = oob,
-
-    name = name,
-    breaks = breaks,
-    minor_breaks = minor_breaks,
-    n.breaks = n.breaks,
-
-    labels = labels,
-    guide = guide,
-    position = position
-  )
->>>>>>> 29ecfa8b
 }
 
 #' Discrete scale constructor
@@ -229,65 +168,8 @@
   if (lifecycle::is_present(scale_name)) {
     deprecate("3.5.0", "discrete_scale(scale_name)")
   }
-<<<<<<< HEAD
   args <- find_args(call = NULL, scale_name = NULL)
   inject(super$new(!!!args, call = call %||% current_call()))
-=======
-
-  aesthetics <- standardise_aes_names(aesthetics)
-
-  check_breaks_labels(breaks, labels, call = call)
-  fallback.palette <- validate_fallback_palette(
-    palette, fallback.palette, aesthetics, discrete = TRUE,
-    call = call
-  )
-
-  # Convert formula input to function if appropriate
-  limits <- allow_lambda(limits)
-  breaks <- allow_lambda(breaks)
-  labels <- allow_lambda(labels)
-  minor_breaks <- allow_lambda(minor_breaks)
-
-  if (!is.function(limits) && (length(limits) > 0) && !is_discrete(limits)) {
-    cli::cli_warn(c(
-      "Continuous limits supplied to discrete scale.",
-      "i" = "Did you mean {.code limits = factor(...)} or {.fn scale_*_continuous}?"
-    ), call = call)
-  }
-
-  position <- arg_match0(position, c("left", "right", "top", "bottom"))
-
-  # If the scale is non-positional, break = NULL means removing the guide
-  is_position <- any(is_position_aes(aesthetics))
-  if (is.null(breaks) && !is_position) {
-    guide <- "none"
-  }
-  if (is_position && identical(palette, identity)) {
-    palette <- seq_len
-  }
-
-  ggproto(NULL, super,
-    call = call,
-
-    aesthetics = aesthetics,
-    palette = palette,
-    fallback_palette = fallback.palette,
-
-    range = DiscreteRange$new(),
-    limits = limits,
-    na.value = na.value,
-    na.translate = na.translate,
-    expand = expand,
-
-    name = name,
-    breaks = breaks,
-    minor_breaks = minor_breaks,
-    labels = labels,
-    drop = drop,
-    guide = guide,
-    position = position
-  )
->>>>>>> 29ecfa8b
 }
 
 #' Binning scale constructor
@@ -339,7 +221,6 @@
   inject(super$new(!!!args, call = call %||% current_call()))
 }
 
-<<<<<<< HEAD
 #' Setting scale parameters
 #'
 #' @param aesthetics The name of the aesthetics for which to update the scale.
@@ -358,65 +239,6 @@
   structure(
     list(aesthetics = aesthetics, params = list2(...)),
     class = "scale_params"
-=======
-  call <- call %||% current_call()
-
-  aesthetics <- standardise_aes_names(aesthetics)
-
-  check_breaks_labels(breaks, labels, call = call)
-  fallback.palette <- validate_fallback_palette(
-    palette, fallback.palette, aesthetics, discrete = FALSE,
-    call = call
-  )
-
-  position <- arg_match0(position, c("left", "right", "top", "bottom"))
-
-  if (is.null(breaks) && !is_position_aes(aesthetics) && guide != "none") {
-    guide <- "none"
-  }
-
-  transform <- as.transform(transform)
-
-  # Convert formula input to function if appropriate
-  limits   <- allow_lambda(limits)
-  breaks   <- allow_lambda(breaks)
-  labels   <- allow_lambda(labels)
-  rescaler <- allow_lambda(rescaler)
-  oob      <- allow_lambda(oob)
-
-  if (!is.null(limits) && !is.function(limits)) {
-    limits <- transform$transform(limits)
-    if (!anyNA(limits)) {
-      limits <- sort(limits)
-    }
-  }
-
-  ggproto(NULL, super,
-    call = call,
-
-    aesthetics = aesthetics,
-    palette = palette,
-    fallback_palette = fallback.palette,
-
-    range = ContinuousRange$new(),
-    limits = limits,
-    trans = transform,
-    na.value = na.value,
-    expand = expand,
-    rescaler = rescaler,
-    oob = oob,
-    n.breaks = n.breaks,
-    nice.breaks = nice.breaks,
-    right = right,
-    show.limits = show.limits,
-
-    name = name,
-    breaks = breaks,
-
-    labels = labels,
-    guide = guide,
-    position = position
->>>>>>> 29ecfa8b
   )
 }
 
@@ -1074,7 +896,6 @@
 
 # ScaleContinuous ---------------------------------------------------------
 
-<<<<<<< HEAD
 check_update_params <- function(scale, params) {
   args  <- scale$updatable_params
   extra <- setdiff(names(params), args)
@@ -1089,9 +910,7 @@
   )
 }
 
-=======
 # This needs to be defined prior to the Scale subclasses.
->>>>>>> 29ecfa8b
 default_transform <- function(self, x) {
   transformation <- self$get_transformation()
   new_x <- transformation$transform(x)
@@ -1399,13 +1218,9 @@
   }
 )
 
-<<<<<<< HEAD
-#' @rdname ggplot2-ggproto
-=======
 # ScaleDiscrete -----------------------------------------------------------
 
 #' @rdname Scale
->>>>>>> 29ecfa8b
 #' @format NULL
 #' @usage NULL
 #' @export

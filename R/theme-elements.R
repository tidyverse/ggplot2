#' Theme elements
#'
#' @description
#' In conjunction with the \link{theme} system, the `element_` functions
#' specify the display of how non-data components of the plot are drawn.
#'
#'   - `element_blank()`: draws nothing, and assigns no space.
#'   - `element_rect()`: borders and backgrounds.
#'   - `element_line()`: lines.
#'   - `element_text()`: text.
#'   - `element_polygon()`: polygons.
#'   - `element_point()`: points.
#'   - `element_geom()`: defaults for drawing layers.
#'
#' `rel()` is used to specify sizes relative to the parent,
#' `margin()`, `margin_part()` and `margin_auto()` are all used to specify the
#' margins of elements.
#'
#' @param fill Fill colour. `fill_alpha()` can be used to set the transparency
#'   of the fill.
#' @param colour,color Line/border colour. Color is an alias for colour.
#'   `alpha()` can be used to set the transparency of the colour.
#' @param linewidth,borderwidth,stroke Line/border size in mm.
#' @param size,fontsize,pointsize text size in pts, point size in mm.
#' @param linetype,bordertype Line type for lines and borders respectively. An
#'   integer (0:8), a name (blank, solid, dashed, dotted, dotdash, longdash,
#'   twodash), or a string with an even number (up to eight) of hexadecimal
#'   digits which give the lengths in consecutive positions in the string.
#' @param shape,pointshape Shape for points (1-25).
#' @param arrow.fill Fill colour for arrows.
#' @param inherit.blank Should this element inherit the existence of an
#'   `element_blank` among its parents? If `TRUE` the existence of
#'   a blank element among its parents will cause this element to be blank as
#'   well. If `FALSE` any blank parent element will be ignored when
#'   calculating final element state.
#' @return An S3 object of class `element`, `rel`, or `margin`.
#' @details
#' The `element_polygon()` and `element_point()` functions are not rendered
#' in standard plots and just serve as extension points.
#'
#' @examples
#' # A standard plot
#' plot <- ggplot(mpg, aes(displ, hwy)) + geom_point()
#'
#' # Turning off theme elements by setting them to blank
#' plot + theme(
#'   panel.background = element_blank(),
#'   axis.text = element_blank()
#' )
#'
#' # Text adjustments
#' plot + theme(
#'   axis.text = element_text(colour = "red", size = rel(1.5))
#' )
#'
#' # Turning on the axis line with an arrow
#' plot + theme(
#'   axis.line = element_line(arrow = arrow())
#' )
#'
#' plot + theme(
#'   panel.background = element_rect(fill = "white"),
#'   plot.margin = margin_auto(2, unit = "cm"),
#'   plot.background = element_rect(
#'     fill = "grey90",
#'     colour = "black",
#'     linewidth = 1
#'   )
#' )
#'
#' ggplot(mpg, aes(displ, hwy)) +
#'   geom_point() +
#'   geom_smooth(formula = y ~ x, method = "lm") +
#'   theme(geom = element_geom(
#'     ink = "red", accent = "black",
#'     pointsize = 1, linewidth = 2
#'   ))
#' @name element
#' @aliases NULL
NULL

#' @export
#' @rdname element
element <- S7::new_class("element", abstract = TRUE)

#' @export
#' @rdname element
element_blank <- S7::new_class("element_blank", parent = element)


# All properties are listed here so they can easily be recycled in the different
# element classes
#' @include properties.R
#' @include margins.R
element_props <- list(
  fill       = property_nullable(S7::class_character | S7::new_S3_class("GridPattern") | S7::class_logical),
  colour     = property_nullable(S7::class_character | S7::class_logical),
  family     = property_nullable(S7::class_character),
  hjust      = property_nullable(S7::class_numeric),
  vjust      = property_nullable(S7::class_numeric),
  angle      = property_nullable(S7::class_numeric),
  size       = property_nullable(S7::class_numeric),
  lineheight = property_nullable(S7::class_numeric),
  margin     = property_nullable(margin),
  face       = property_choice(c("plain", "bold", "italic", "oblique", "bold.italic"), allow_null = TRUE),
  linewidth  = property_nullable(S7::class_numeric),
  linetype   = property_nullable(S7::class_numeric | S7::class_character),
  lineend    = property_choice(c("round", "butt", "square"), allow_null = TRUE),
  shape      = property_nullable(S7::class_numeric | S7::class_character),
  arrow      = property_nullable(S7::new_S3_class("arrow") | S7::class_logical),
  arrow.fill = property_nullable(S7::class_character | S7::class_logical),
  debug      = property_boolean(allow_null = TRUE, default = NULL),
  inherit.blank = property_boolean(default = FALSE)
)

<<<<<<< HEAD
#' @export
#' @rdname element
element_rect <- S7::new_class(
  "element_rect", parent = element,
  properties = element_props[c("fill", "colour", "linewidth", "linetype", "inherit.blank")],
  constructor = function(fill = NULL, colour = NULL, linewidth = NULL,
                         linetype = NULL, color = NULL, inherit.blank = FALSE,
                         size = deprecated()){
    if (lifecycle::is_present(size)) {
      deprecate_soft0("3.4.0", "element_rect(size)", "element_rect(linewidth)")
      linewidth <- size
    }
    S7::new_object(
      S7::S7_object(),
      fill = fill, colour = color %||% colour,
      linewidth = linewidth, linetype = linetype,
      inherit.blank = inherit.blank
    )
=======
  if (lifecycle::is_present(size)) {
    deprecate_warn0("3.4.0", "element_rect(size)", "element_rect(linewidth)")
    linewidth <- size
>>>>>>> 183e7adf
  }
)

#' @export
#' @rdname element
#' @param lineend Line end Line end style (round, butt, square)
#' @param arrow Arrow specification, as created by [grid::arrow()]
<<<<<<< HEAD
element_line <- S7::new_class(
  "element_line", parent = element,
  properties = element_props[c(
    "colour", "linewidth", "linetype", "lineend", "arrow", "arrow.fill",
    "inherit.blank"
  )],
  constructor = function(colour = NULL, linewidth = NULL, linetype = NULL,
                         lineend = NULL, color = NULL, arrow = NULL,
                         arrow.fill = NULL, inherit.blank = FALSE, size = deprecated()) {
    if (lifecycle::is_present(size)) {
      deprecate_soft0("3.4.0", "element_line(size)", "element_line(linewidth)")
      linewidth <- size
    }
    colour <- color %||% colour
    S7::new_object(
      S7::S7_object(),
      colour = colour,
      linewidth = linewidth, linetype = linetype, lineend = lineend,
      arrow = arrow %||% FALSE,
      arrow.fill = arrow.fill %||% colour,
      inherit.blank = inherit.blank
    )
=======
element_line <- function(colour = NULL, linewidth = NULL, linetype = NULL,
  lineend = NULL, color = NULL, arrow = NULL, arrow.fill = NULL,
  inherit.blank = FALSE, size = deprecated()) {

  if (lifecycle::is_present(size)) {
    deprecate_warn0("3.4.0", "element_line(size)", "element_line(linewidth)")
    linewidth <- size
>>>>>>> 183e7adf
  }
)

#' @param family Font family
#' @param face Font face ("plain", "italic", "bold", "bold.italic")
#' @param hjust Horizontal justification (in \eqn{[0, 1]})
#' @param vjust Vertical justification (in \eqn{[0, 1]})
#' @param angle Angle (in \eqn{[0, 360]})
#' @param lineheight Line height
#' @param margin Margins around the text. See [margin()] for more
#'   details. When creating a theme, the margins should be placed on the
#'   side of the text facing towards the center of the plot.
#' @param debug If `TRUE`, aids visual debugging by drawing a solid
#'   rectangle behind the complete text area, and a point where each label
#'   is anchored.
#' @export
#' @rdname element
element_text <- S7::new_class(
  "element_text", parent = element,
  properties = element_props[c(
    "family", "face", "colour", "size", "hjust", "vjust", "angle", "lineheight",
    "margin", "debug", "inherit.blank"
  )],
  constructor = function(family = NULL, face = NULL, colour = NULL,
                         size = NULL, hjust = NULL, vjust = NULL, angle = NULL,
                         lineheight = NULL, color = NULL, margin = NULL,
                         debug = NULL, inherit.blank = FALSE) {
    n <- max(
      length(family), length(face), length(colour), length(size),
      length(hjust), length(vjust), length(angle), length(lineheight)
    )
    if (n > 1) {
      cli::cli_warn(c(
        "Vectorized input to {.fn element_text} is not officially supported.",
        "i" = "Results may be unexpected or may change in future versions of ggplot2."
      ))
    }

    colour <- color %||% colour
    S7::new_object(
      S7::S7_object(),
      family = family, face = face, colour = colour, size = size,
      hjust = hjust, vjust = vjust, angle = angle, lineheight = lineheight,
      margin = margin, debug = debug, inherit.blank = inherit.blank
    )
  }
)

#' @export
#' @rdname element
element_polygon <- S7::new_class(
  "element_polygon", parent = element,
  properties = element_props[c(
    "fill", "colour", "linewidth", "linetype", "inherit.blank"
  )],
  constructor = function(fill = NULL, colour = NULL, linewidth = NULL,
                         linetype = NULL, color = NULL, inherit.blank = FALSE) {
    colour <- color %||% colour
    S7::new_object(
      S7::S7_object(),
      fill = fill, colour = color %||% colour, linewidth = linewidth,
      linetype = linetype, inherit.blank = inherit.blank
    )
  }
)

#' @export
#' @rdname element
element_point <- S7::new_class(
  "element_point", parent = element,
  properties = rename(
    element_props[c(
      "colour", "shape", "size", "fill", "linewidth", "inherit.blank"
    )],
    c("linewidth" = "stroke")
  ),
  constructor = function(colour = NULL, shape = NULL, size = NULL, fill = NULL,
                         stroke = NULL, color = NULL, inherit.blank = FALSE) {
    S7::new_object(
      S7::S7_object(),
      colour = color %||% colour, fill = fill, shape = shape, size = size,
      stroke = stroke, inherit.blank = inherit.blank
    )
  }
)

#' @param ink Foreground colour.
#' @param paper Background colour.
#' @param accent Accent colour.
#' @export
#' @rdname element
<<<<<<< HEAD
element_geom <- S7::new_class(
  "element_geom", parent = element,
  properties = list(
    ink = element_props$colour,
    paper = element_props$colour,
    accent = element_props$colour,
    linewidth = element_props$linewidth,
    borderwidth = element_props$linewidth,
    linetype = element_props$linetype,
    bordertype = element_props$linetype,
    family = element_props$family,
    fontsize = element_props$size,
    pointsize = element_props$size,
    pointshape = element_props$shape
  ),
  constructor = function(
    ink = NULL, paper = NULL, accent = NULL,
    linewidth = NULL, borderwidth = NULL,
    linetype = NULL, bordertype = NULL,
    family = NULL, fontsize = NULL,
    pointsize = NULL, pointshape = NULL) {

    if (!is.null(fontsize)) {
      fontsize <- fontsize / .pt
    }

    S7::new_object(
      S7::S7_object(),
      ink = ink, paper = paper, accent = accent,
      linewidth = linewidth, borderwidth = borderwidth,
      linetype = linetype, bordertype = bordertype,
      family = family, fontsize = fontsize,
      pointsize = pointsize, pointshape = pointshape
    )
  }
)
=======
element_geom <- function(
    # colours
  ink = NULL, paper = NULL, accent = NULL,
  # linewidth
  linewidth = NULL, borderwidth = NULL,
  # linetype
  linetype = NULL, bordertype = NULL,
  # text
  family = NULL, fontsize = NULL,
  # points
  pointsize = NULL, pointshape = NULL,

  colour = NULL, color = NULL, fill = NULL) {

  if (!is.null(fontsize)) {
    fontsize <- fontsize / .pt
  }

  structure(
    list(
      ink = ink,
      paper = paper,
      accent = accent,
      linewidth = linewidth, borderwidth = borderwidth,
      linetype = linetype, bordertype = bordertype,
      family = family, fontsize = fontsize,
      pointsize = pointsize, pointshape = pointshape,
      colour = color %||% colour,
      fill = fill
    ),
    class = c("element_geom", "element")
  )
}
>>>>>>> 183e7adf

.default_geom_element <- element_geom(
  ink = "black", paper = "white", accent = "#3366FF",
  linewidth = 0.5, borderwidth = 0.5,
  linetype = 1L, bordertype = 1L,
  family = "", fontsize = 11,
  pointsize = 1.5, pointshape = 19,
  fill = NULL, colour = NULL
)

#' @export
#' @rdname is_tests
is.theme_element <- function(x) S7::S7_inherits(x, element)

#' @param x A single number specifying size relative to parent element.
#' @rdname element
#' @export
rel <- function(x) {
  structure(x, class = "rel")
}

#' @export
print.rel <- function(x, ...) print(noquote(paste(x, " *", sep = "")))

#' Reports whether x is a rel object
#' @param x An object to test
#' @keywords internal
is.rel <- function(x) inherits(x, "rel")

#' Render a specified theme element into a grob
#'
#' Given a theme object and element name, returns a grob for the element.
#' Uses [`element_grob()`] to generate the grob.
#' @param theme The theme object
#' @param element The element name given as character vector
#' @param ... Other arguments provided to [`element_grob()`]
#' @param name Character vector added to the name of the grob
#' @keywords internal
#' @export
element_render <- function(theme, element, ..., name = NULL) {

  # Get the element from the theme, calculating inheritance
  el <- calc_element(element, theme)
  if (is.null(el)) {
    cli::cli_inform("Theme element {.var {element}} is missing")
    return(zeroGrob())
  }

  grob <- element_grob(el, ...)
  ggname(paste(element, name, sep = "."), grob)
}

#' Generate grid grob from theme element
#'
#' @param element Theme element, i.e. `element_rect` or similar.
#' @param ... Other arguments to control specific of rendering. This is
#'   usually at least position. See the source code for individual methods.
#' @keywords internal
#' @export
element_grob <- S7::new_generic("element_grob", "element")

S7::method(element_grob, element_blank) <- function(element, ...) zeroGrob()

<<<<<<< HEAD
S7::method(element_grob, element_rect) <-
  function(element, x = 0.5, y = 0.5, width = 1, height = 1,
           fill = NULL, colour = NULL, linewidth = NULL, linetype = NULL,
           ..., size = deprecated()) {
=======
#' @export
element_grob.element_rect <- function(element, x = 0.5, y = 0.5,
  width = 1, height = 1,
  fill = NULL, colour = NULL, linewidth = NULL, linetype = NULL, ..., size = deprecated()) {

  if (lifecycle::is_present(size)) {
    deprecate_warn0("3.4.0", "element_grob.element_rect(size)", "element_grob.element_rect(linewidth)")
    linewidth <- size
  }

  # The gp settings can override element_gp
  gp <- gg_par(lwd = linewidth, col = colour, fill = fill, lty = linetype)
  element_gp <- gg_par(lwd = element$linewidth, col = element$colour,
    fill = element$fill, lty = element$linetype)
>>>>>>> 183e7adf

    if (lifecycle::is_present(size)) {
      deprecate_soft0("3.4.0", "element_grob.element_rect(size)", "element_grob.element_rect(linewidth)")
      linewidth <- size
    }

    gp <- gg_par(lwd = linewidth, col = colour, fill = fill, lty = linetype)
    element_gp <- gg_par(lwd = element@linewidth, col = element@colour,
                         fill = element@fill, lty = element@linetype)

    rectGrob(x, y, width, height, gp = modify_list(element_gp, gp), ...)
  }

S7::method(element_grob, element_text) <-
  function(element, label = "", x = NULL, y = NULL,
           family = NULL, face = NULL, colour = NULL, size = NULL,
           hjust = NULL, vjust = NULL, angle = NULL, lineheight = NULL,
           margin = NULL, margin_x = FALSE, margin_y = FALSE, ...) {

    if (is.null(label))
      return(zeroGrob())

    vj <- vjust %||% element@vjust
    hj <- hjust %||% element@hjust
    margin <- margin %||% element@margin

    angle <- angle %||% element@angle %||% 0

    # The gp settings can override element_gp
    gp <- gg_par(fontsize = size, col = colour,
                 fontfamily = family, fontface = face,
                 lineheight = lineheight)
    element_gp <- gg_par(fontsize = element@size, col = element@colour,
                         fontfamily = element@family, fontface = element@face,
                         lineheight = element@lineheight)

    titleGrob(label, x, y, hjust = hj, vjust = vj, angle = angle,
              gp = modify_list(element_gp, gp), margin = margin,
              margin_x = margin_x, margin_y = margin_y, debug = element@debug, ...)
  }

S7::method(element_grob, element_line) <-
  function(element, x = 0:1, y = 0:1,
           colour = NULL, linewidth = NULL, linetype = NULL, lineend = NULL,
           arrow.fill = NULL,
           default.units = "npc", id.lengths = NULL, ..., size = deprecated()) {

    if (lifecycle::is_present(size)) {
      deprecate_soft0("3.4.0", "element_grob.element_line(size)", "element_grob.element_line(linewidth)")
      linewidth <- size
    }

    arrow <- if (is.logical(element@arrow) && !element@arrow) {
      NULL
    } else {
      element@arrow
    }
    if (is.null(arrow)) {
      arrow.fill <- colour
      element@arrow.fill <- element@colour
    }

    # The gp settings can override element_gp
    gp <- gg_par(
      col = colour, fill = arrow.fill %||% colour,
      lwd = linewidth, lty = linetype, lineend = lineend
    )
    element_gp <- gg_par(
      col = element@colour, fill = element@arrow.fill %||% element@colour,
      lwd = element@linewidth, lty = element@linetype,
      lineend = element@lineend
    )

<<<<<<< HEAD
    polylineGrob(
      x, y, default.units = default.units,
      gp = modify_list(element_gp, gp),
      id.lengths = id.lengths, arrow = arrow, ...
    )
=======
#' @export
element_grob.element_line <- function(element, x = 0:1, y = 0:1,
  colour = NULL, linewidth = NULL, linetype = NULL, lineend = NULL,
  arrow.fill = NULL,
  default.units = "npc", id.lengths = NULL, ..., size = deprecated()) {

  if (lifecycle::is_present(size)) {
    deprecate_warn0("3.4.0", "element_grob.element_line(size)", "element_grob.element_line(linewidth)")
    linewidth <- size
>>>>>>> 183e7adf
  }

S7::method(element_grob, element_polygon) <-
  function(element, x = c(0, 0.5, 1, 0.5),
           y = c(0.5, 1, 0.5, 0), fill = NULL,
           colour = NULL, linewidth = NULL,
           linetype = NULL, ...,
           id = NULL, id.lengths = NULL,
           pathId = NULL, pathId.lengths = NULL) {

    gp <- gg_par(lwd = linewidth, col = colour, fill = fill, lty = linetype)
    element_gp <- gg_par(lwd = element@linewidth, col = element@colour,
                         fill = element@fill, lty = element@linetype)
    pathGrob(
      x = x, y = y, gp = modify_list(element_gp, gp), ...,
      # We swap the id logic so that `id` is always the (super)group id
      # (consistent with `polygonGrob()`) and `pathId` always the subgroup id.
      pathId = id, pathId.lengths = id.lengths,
      id = pathId, id.lengths = pathId.lengths
    )
  }

S7::method(element_grob, element_point) <-
  function(element, x = 0.5, y = 0.5, colour = NULL,
           shape = NULL, fill = NULL, size = NULL,
           stroke = NULL, ...,
           default.units = "npc") {

    gp <- gg_par(col = colour, fill = fill, pointsize = size, stroke = stroke)
    element_gp <- gg_par(col = element@colour, fill = element@fill,
                         pointsize = element@size, stroke = element@stroke)
    shape <- translate_shape_string(shape %||% element@shape %||% 19)
    pointsGrob(x = x, y = y, pch = shape, gp = modify_list(element_gp, gp),
               default.units = default.units, ...)
  }

#' Define and register new theme elements
#'
#' The underlying structure of a ggplot2 theme is defined via the element tree, which
#' specifies for each theme element what type it should have and whether it inherits from
#' a parent element. In some use cases, it may be necessary to modify or extend this
#' element tree and provide default settings for newly defined theme elements.
#'
#' The function `register_theme_elements()` provides the option to globally register new
#' theme elements with ggplot2. In general, for each new theme element both an element
#' definition and a corresponding entry in the element tree should be provided. See
#' examples for details. This function is meant primarily for developers of extension
#' packages, who are strongly urged to adhere to the following best practices:
#'
#' 1. Call `register_theme_elements()` from the `.onLoad()` function of your package, so
#'   that the new theme elements are available to anybody using functions from your package,
#'   irrespective of whether the package has been attached (with `library()` or `require()`)
#'   or not.
#' 2. For any new elements you create, prepend them with the name of your package, to avoid
#'   name clashes with other extension packages. For example, if you are working on a package
#'   **ggxyz**, and you want it to provide a new element for plot panel annotations (as demonstrated
#'   in the Examples below), name the new element `ggxyz.panel.annotation`.
#' @param ... Element specifications
#' @param element_tree Addition of or modification to the element tree, which specifies the
#'   inheritance relationship of the theme elements. The element tree must be provided as
#'   a list of named element definitions created with el_def().
#' @param complete If `TRUE` (the default), elements are set to inherit from blank elements.
#' @seealso
#' The `r link_book("defining theme elements section", "extensions#sec-defining-theme-elements")`
#' @examples
#' # Let's assume a package `ggxyz` wants to provide an easy way to add annotations to
#' # plot panels. To do so, it registers a new theme element `ggxyz.panel.annotation`
#' register_theme_elements(
#'   ggxyz.panel.annotation = element_text(color = "blue", hjust = 0.95, vjust = 0.05),
#'   element_tree = list(ggxyz.panel.annotation = el_def(element_text, "text"))
#' )
#'
#' # Now the package can define a new coord that includes a panel annotation
#' coord_annotate <- function(label = "panel annotation") {
#'   ggproto(NULL, CoordCartesian,
#'     limits = list(x = NULL, y = NULL),
#'     expand = TRUE,
#'     default = FALSE,
#'     clip = "on",
#'     render_fg = function(panel_params, theme) {
#'       element_render(theme, "ggxyz.panel.annotation", label = label)
#'     }
#'   )
#' }
#'
#' # Example plot with this new coord
#' df <- data.frame(x = 1:3, y = 1:3)
#' ggplot(df, aes(x, y)) +
#'   geom_point() +
#'   coord_annotate("annotation in blue")
#'
#' # Revert to the original ggplot2 settings
#' reset_theme_settings()
#' @keywords internal
#' @export
register_theme_elements <- function(..., element_tree = NULL, complete = TRUE) {
  old <- ggplot_global$theme_default
  t <- theme(..., complete = complete)
  ggplot_global$theme_default <- ggplot_global$theme_default %+replace% t

  check_element_tree(element_tree)

  # Merge element trees
  ggplot_global$element_tree <- defaults(element_tree, ggplot_global$element_tree)

  invisible(old)
}

#' @rdname register_theme_elements
#' @details
#' The function `reset_theme_settings()` restores the default element tree, discards
#' all new element definitions, and (unless turned off) resets the currently active
#' theme to the default.
#' @param reset_current If `TRUE` (the default), the currently active theme is
#'   reset to the default theme.
#' @keywords internal
#' @export
reset_theme_settings <- function(reset_current = TRUE) {
  ggplot_global$element_tree <- .element_tree

  # reset the underlying fallback default theme
  ggplot_global$theme_default <- theme_grey()

  if (isTRUE(reset_current)) {
    # reset the currently active theme
    ggplot_global$theme_current <- ggplot_global$theme_default
  }
}

# create the global variables holding all the theme settings
on_load({
  ggplot_global$theme_all_null <- theme_all_null() # cache all null theme, required by theme_grey()
  ggplot_global$theme_current <- NULL  # the current theme applied to plots if none is specified
  ggplot_global$theme_default <- NULL  # the underlying fallback default theme
  ggplot_global$element_tree <- NULL   # the current element tree for themes
  reset_theme_settings() # sets the preceding three global variables to their actual defaults
})

#' @rdname register_theme_elements
#' @details
#' The function `get_element_tree()` returns the currently active element tree.
#' @keywords internal
#' @export
get_element_tree <- function() {
  ggplot_global$element_tree
}

check_element_tree <- function(x, arg = caller_arg(x), call = caller_env()) {
  check_object(x, is_bare_list, "a bare {.cls list}", arg = arg, call = call)
  if (length(x) < 1) {
    return(invisible(NULL))
  }

  if (!is_named(x)) {
    cli::cli_abort("{.arg {arg}} must have names.", call = call)
  }

  # All elements should be constructed with `el_def()`
  fields <- names(el_def())
  bad_fields <- !vapply(x, function(el) all(fields %in% names(el)), logical(1))
  if (any(bad_fields)) {
    bad_fields <- names(x)[bad_fields]
    cli::cli_abort(
      c("{.arg {arg}} must have elements constructed with {.fn el_def}.",
        i = "Invalid structure: {.and {.val {bad_fields}}}"),
      call = call
    )
  }

  # Check element tree, prevent elements from being their own parent (#6162)
  bad_parent <- unlist(Map(
    function(name, el) any(name %in% el$inherit),
    name = names(x), el = x
  ))
  if (any(bad_parent)) {
    bad_parent <- names(x)[bad_parent]
    cli::cli_abort(
      "Invalid parent in {.arg {arg}}: {.and {.val {bad_parent}}}.",
      call = call
    )
  }
  invisible(NULL)
}

#' @rdname register_theme_elements
#' @details
#' The function `el_def()` is used to define new or modified element types and
#' element inheritance relationships for the element tree.
#' @param class The name of the element class. Examples are `element_line` or
#'  `element_text` or "unit", or one of the two reserved keywords "character" or
#'  "margin". The reserved keyword "character" implies a character
#'  or numeric vector, not a class called "character". The keyword
#'  "margin" implies a unit vector of length 4, as created by [margin()].
#' @param inherit A vector of strings, naming the elements that this
#'  element inherits from.
#' @param description An optional character vector providing a description
#'  for the element.
#' @keywords internal
#' @export
el_def <- function(class = NULL, inherit = NULL, description = NULL) {
  list(class = class, inherit = inherit, description = description)
}


# This data structure represents the default theme elements and the inheritance
# among them. It should not be read from directly, since users may modify the
# current element tree stored in ggplot_global$element_tree
.element_tree <- list(
  line                = el_def(element_line),
  rect                = el_def(element_rect),
  text                = el_def(element_text),
  point               = el_def(element_point),
  polygon             = el_def(element_polygon),
  geom                = el_def(element_geom),
  title               = el_def(element_text, "text"),
  spacing             = el_def("unit"),
  margins             = el_def(c("margin", "unit")),

  axis.line           = el_def(element_line, "line"),
  axis.text           = el_def(element_text, "text"),
  axis.title          = el_def(element_text, "title"),
  axis.ticks          = el_def(element_line, "line"),
  legend.key.size     = el_def(c("unit", "rel"), "spacing"),
  panel.grid          = el_def(element_line, "line"),
  panel.grid.major    = el_def(element_line, "panel.grid"),
  panel.grid.minor    = el_def(element_line, "panel.grid"),
  strip.text          = el_def(element_text, "text"),

  axis.line.x         = el_def(element_line, "axis.line"),
  axis.line.x.top     = el_def(element_line, "axis.line.x"),
  axis.line.x.bottom  = el_def(element_line, "axis.line.x"),
  axis.line.y         = el_def(element_line, "axis.line"),
  axis.line.y.left    = el_def(element_line, "axis.line.y"),
  axis.line.y.right   = el_def(element_line, "axis.line.y"),
  axis.line.theta     = el_def(element_line, "axis.line.x"),
  axis.line.r         = el_def(element_line, "axis.line.y"),

  axis.text.x         = el_def(element_text, "axis.text"),
  axis.text.x.top     = el_def(element_text, "axis.text.x"),
  axis.text.x.bottom  = el_def(element_text, "axis.text.x"),
  axis.text.y         = el_def(element_text, "axis.text"),
  axis.text.y.left    = el_def(element_text, "axis.text.y"),
  axis.text.y.right   = el_def(element_text, "axis.text.y"),
  axis.text.theta     = el_def(element_text, "axis.text.x"),
  axis.text.r         = el_def(element_text, "axis.text.y"),

  axis.ticks.length   = el_def(c("unit", "rel"), "spacing"),
  axis.ticks.length.x = el_def(c("unit", "rel"), "axis.ticks.length"),
  axis.ticks.length.x.top = el_def(c("unit", "rel"), "axis.ticks.length.x"),
  axis.ticks.length.x.bottom = el_def(c("unit", "rel"), "axis.ticks.length.x"),
  axis.ticks.length.y  = el_def(c("unit", "rel"), "axis.ticks.length"),
  axis.ticks.length.y.left = el_def(c("unit", "rel"), "axis.ticks.length.y"),
  axis.ticks.length.y.right = el_def(c("unit", "rel"), "axis.ticks.length.y"),
  axis.ticks.length.theta = el_def(c("unit", "rel"), "axis.ticks.length.x"),
  axis.ticks.length.r = el_def(c("unit", "rel"), "axis.ticks.length.y"),

  axis.ticks.x        = el_def(element_line, "axis.ticks"),
  axis.ticks.x.top    = el_def(element_line, "axis.ticks.x"),
  axis.ticks.x.bottom = el_def(element_line, "axis.ticks.x"),
  axis.ticks.y        = el_def(element_line, "axis.ticks"),
  axis.ticks.y.left   = el_def(element_line, "axis.ticks.y"),
  axis.ticks.y.right  = el_def(element_line, "axis.ticks.y"),
  axis.ticks.theta    = el_def(element_line, "axis.ticks.x"),
  axis.ticks.r        = el_def(element_line, "axis.ticks.y"),

  axis.title.x        = el_def(element_text, "axis.title"),
  axis.title.x.top    = el_def(element_text, "axis.title.x"),
  axis.title.x.bottom = el_def(element_text, "axis.title.x"),
  axis.title.y        = el_def(element_text, "axis.title"),
  axis.title.y.left   = el_def(element_text, "axis.title.y"),
  axis.title.y.right  = el_def(element_text, "axis.title.y"),

  axis.minor.ticks.x.top    = el_def(element_line, "axis.ticks.x.top"),
  axis.minor.ticks.x.bottom = el_def(element_line, "axis.ticks.x.bottom"),
  axis.minor.ticks.y.left   = el_def(element_line, "axis.ticks.y.left"),
  axis.minor.ticks.y.right  = el_def(element_line, "axis.ticks.y.right"),
  axis.minor.ticks.theta    = el_def(element_line, "axis.ticks.theta"),
  axis.minor.ticks.r        = el_def(element_line, "axis.ticks.r"),

  axis.minor.ticks.length = el_def(c("unit", "rel")),
  axis.minor.ticks.length.x = el_def(c("unit", "rel"), "axis.minor.ticks.length"),
  axis.minor.ticks.length.x.top = el_def(
    c("unit", "rel"), c("axis.minor.ticks.length.x", "axis.ticks.length.x.top")
  ),
  axis.minor.ticks.length.x.bottom = el_def(
    c("unit", "rel"), c("axis.minor.ticks.length.x", "axis.ticks.length.x.bottom")
  ),
  axis.minor.ticks.length.y = el_def(c("unit", "rel"), "axis.minor.ticks.length"),
  axis.minor.ticks.length.y.left = el_def(
    c("unit", "rel"), c("axis.minor.ticks.length.y", "axis.ticks.length.y.left")
  ),
  axis.minor.ticks.length.y.right = el_def(
    c("unit", "rel"), c("axis.minor.ticks.length.y", "axis.ticks.length.y.right")
  ),
  axis.minor.ticks.length.theta = el_def(
    c("unit", "rel"), c("axis.minor.ticks.length.x", "axis.ticks.length.theta"),
  ),
  axis.minor.ticks.length.r = el_def(
    c("unit", "rel"), c("axis.minor.ticks.length.y", "axis.ticks.length.r")
  ),

  legend.background   = el_def(element_rect, "rect"),
  legend.margin       = el_def(c("margin", "unit", "rel"), "margins"),
  legend.spacing      = el_def(c("unit", "rel"), "spacing"),
  legend.spacing.x     = el_def(c("unit", "rel"), "legend.spacing"),
  legend.spacing.y     = el_def(c("unit", "rel"), "legend.spacing"),
  legend.key          = el_def(element_rect, "panel.background"),
  legend.key.height   = el_def(c("unit", "rel"), "legend.key.size"),
  legend.key.width    = el_def(c("unit", "rel"), "legend.key.size"),
  legend.key.spacing  = el_def(c("unit", "rel"), "spacing"),
  legend.key.spacing.x = el_def(c("unit", "rel"), "legend.key.spacing"),
  legend.key.spacing.y = el_def(c("unit", "rel"), "legend.key.spacing"),
  legend.key.justification = el_def(c("character", "numeric", "integer")),
  legend.frame        = el_def(element_rect, "rect"),
  legend.axis.line    = el_def(element_line, "line"),
  legend.ticks        = el_def(element_line, "legend.axis.line"),
  legend.ticks.length = el_def(c("rel", "unit"), "legend.key.size"),
  legend.text         = el_def(element_text, "text"),
  legend.text.position = el_def("character"),
  legend.title        = el_def(element_text, "title"),
  legend.title.position = el_def("character"),
  legend.byrow        = el_def("logical"),
  legend.position     = el_def("character"),
  legend.position.inside = el_def(c("numeric", "integer")),
  legend.direction    = el_def("character"),

  legend.justification = el_def(c("character", "numeric", "integer")),
  legend.justification.top = el_def(
    c("character", "numeric", "integer"),
    "legend.justification"
  ),
  legend.justification.bottom = el_def(
    c("character", "numeric", "integer"),
    "legend.justification"
  ),
  legend.justification.left = el_def(
    c("character", "numeric", "integer"),
    "legend.justification"
  ),
  legend.justification.right = el_def(
    c("character", "numeric", "integer"),
    "legend.justification"
  ),
  legend.justification.inside = el_def(
    c("character", "numeric", "integer"),
    "legend.justification"
  ),

  legend.location     = el_def("character"),

  legend.box          = el_def("character"),
  legend.box.just     = el_def("character"),
  legend.box.margin   = el_def(c("margin", "unit", "rel"), "margins"),
  legend.box.background = el_def(element_rect, "rect"),
  legend.box.spacing  = el_def(c("unit", "rel"), "spacing"),

  panel.background    = el_def(element_rect, "rect"),
  panel.border        = el_def(element_rect, "rect"),
  panel.spacing       = el_def(c("unit", "rel"), "spacing"),
  panel.spacing.x     = el_def(c("unit", "rel"), "panel.spacing"),
  panel.spacing.y     = el_def(c("unit", "rel"), "panel.spacing"),
  panel.grid.major.x  = el_def(element_line, "panel.grid.major"),
  panel.grid.major.y  = el_def(element_line, "panel.grid.major"),
  panel.grid.minor.x  = el_def(element_line, "panel.grid.minor"),
  panel.grid.minor.y  = el_def(element_line, "panel.grid.minor"),
  panel.ontop         = el_def("logical"),
  panel.widths        = el_def("unit"),
  panel.heights       = el_def("unit"),

  strip.background    = el_def(element_rect, "rect"),
  strip.background.x  = el_def(element_rect, "strip.background"),
  strip.background.y  = el_def(element_rect, "strip.background"),
  strip.clip          = el_def("character"),
  strip.text.x        = el_def(element_text, "strip.text"),
  strip.text.x.top    = el_def(element_text, "strip.text.x"),
  strip.text.x.bottom = el_def(element_text, "strip.text.x"),
  strip.text.y        = el_def(element_text, "strip.text"),
  strip.text.y.left   = el_def(element_text, "strip.text.y"),
  strip.text.y.right  = el_def(element_text, "strip.text.y"),
  strip.placement     = el_def("character"),
  strip.placement.x   = el_def("character", "strip.placement"),
  strip.placement.y   = el_def("character", "strip.placement"),
  strip.switch.pad.grid = el_def(c("unit", "rel"), "spacing"),
  strip.switch.pad.wrap = el_def(c("unit", "rel"), "spacing"),

  plot.background     = el_def(element_rect, "rect"),
  plot.title          = el_def(element_text, "title"),
  plot.title.position = el_def("character"),
  plot.subtitle       = el_def(element_text, "text"),
  plot.caption        = el_def(element_text, "text"),
  plot.caption.position = el_def("character"),
  plot.tag            = el_def(element_text, "text"),
  plot.tag.position   = el_def(c("character", "numeric", "integer")),  # Need to also accept numbers
  plot.tag.location   = el_def("character"),
  plot.margin         = el_def(c("margin", "unit", "rel"), "margins"),

  palette.colour.discrete   = el_def(c("character", "function")),
  palette.colour.continuous = el_def(c("character", "function")),
  palette.fill.discrete   = el_def(c("character", "function"), "palette.colour.discrete"),
  palette.fill.continuous = el_def(c("character", "function"), "palette.colour.continuous"),
  palette.alpha.discrete   = el_def(c("character", "numeric", "integer", "function")),
  palette.alpha.continuous = el_def(c("character", "numeric", "integer", "function")),
  palette.linewidth.discrete = el_def(c("character", "numeric", "integer", "function")),
  palette.linewidth.continuous = el_def(c("character", "numeric", "integer", "function")),
  palette.size.discrete = el_def(c("character", "numeric", "integer", "function")),
  palette.size.continuous = el_def(c("character", "numeric", "integer", "function")),
  palette.shape.discrete = el_def(c("character", "numeric", "integer", "function")),
  palette.shape.continuous = el_def(c("character", "numeric", "integer", "function")),
  palette.linetype.discrete = el_def(c("character", "numeric", "integer", "function")),
  palette.linetype.continuous = el_def(c("character", "numeric", "integer", "function")),

  aspect.ratio        = el_def(c("numeric", "integer"))
)

# Check that an element object has the proper class
#
# Given an element object and the name of the element, this function
# checks it against the element inheritance tree to make sure the
# element is of the correct class
#
# It throws error if invalid, and returns invisible() if valid.
#
# @param el an element
# @param elname the name of the element
# @param element_tree the element tree to validate against
check_element <- function(el, elname, element_tree, call = caller_env()) {
  eldef <- element_tree[[elname]]

  if (is.null(eldef)) {
    cli::cli_warn("The {.var {elname}} theme element is not defined in the element hierarchy.", call = call)
    return()
  }

  # NULL values for elements are OK
  if (is.null(el)) return()
  class <- eldef$class
  if (inherits(class, "S7_class") && S7::S7_inherits(el)) {
    if (S7::S7_inherits(el, class) ||
        (S7::S7_inherits(el, element) && S7::S7_inherits(el, element_blank))) {
      return()
    }
  }

  if (is.character(class) && "margin" %in% class) {
    if (!is.unit(el) && length(el) == 4)
      cli::cli_abort("The {.var {elname}} theme element must be a {.cls unit} vector of length 4.", call = call)
  } else if (!inherits(el, class) && !S7::S7_inherits(el, element_blank)) {
    if (inherits(class, "S7_class")) {
      class <- class@name
    }
    cli::cli_abort("The {.var {elname}} theme element must be a {.cls {class}} object.", call = call)
  }
  invisible()
}<|MERGE_RESOLUTION|>--- conflicted
+++ resolved
@@ -86,7 +86,6 @@
 #' @export
 #' @rdname element
 element_blank <- S7::new_class("element_blank", parent = element)
-
 
 # All properties are listed here so they can easily be recycled in the different
 # element classes
@@ -113,7 +112,6 @@
   inherit.blank = property_boolean(default = FALSE)
 )
 
-<<<<<<< HEAD
 #' @export
 #' @rdname element
 element_rect <- S7::new_class(
@@ -123,7 +121,7 @@
                          linetype = NULL, color = NULL, inherit.blank = FALSE,
                          size = deprecated()){
     if (lifecycle::is_present(size)) {
-      deprecate_soft0("3.4.0", "element_rect(size)", "element_rect(linewidth)")
+      deprecate_warn0("3.4.0", "element_rect(size)", "element_rect(linewidth)")
       linewidth <- size
     }
     S7::new_object(
@@ -132,11 +130,6 @@
       linewidth = linewidth, linetype = linetype,
       inherit.blank = inherit.blank
     )
-=======
-  if (lifecycle::is_present(size)) {
-    deprecate_warn0("3.4.0", "element_rect(size)", "element_rect(linewidth)")
-    linewidth <- size
->>>>>>> 183e7adf
   }
 )
 
@@ -144,7 +137,6 @@
 #' @rdname element
 #' @param lineend Line end Line end style (round, butt, square)
 #' @param arrow Arrow specification, as created by [grid::arrow()]
-<<<<<<< HEAD
 element_line <- S7::new_class(
   "element_line", parent = element,
   properties = element_props[c(
@@ -155,7 +147,7 @@
                          lineend = NULL, color = NULL, arrow = NULL,
                          arrow.fill = NULL, inherit.blank = FALSE, size = deprecated()) {
     if (lifecycle::is_present(size)) {
-      deprecate_soft0("3.4.0", "element_line(size)", "element_line(linewidth)")
+      deprecate_warn0("3.4.0", "element_line(size)", "element_line(linewidth)")
       linewidth <- size
     }
     colour <- color %||% colour
@@ -167,15 +159,6 @@
       arrow.fill = arrow.fill %||% colour,
       inherit.blank = inherit.blank
     )
-=======
-element_line <- function(colour = NULL, linewidth = NULL, linetype = NULL,
-  lineend = NULL, color = NULL, arrow = NULL, arrow.fill = NULL,
-  inherit.blank = FALSE, size = deprecated()) {
-
-  if (lifecycle::is_present(size)) {
-    deprecate_warn0("3.4.0", "element_line(size)", "element_line(linewidth)")
-    linewidth <- size
->>>>>>> 183e7adf
   }
 )
 
@@ -267,7 +250,6 @@
 #' @param accent Accent colour.
 #' @export
 #' @rdname element
-<<<<<<< HEAD
 element_geom <- S7::new_class(
   "element_geom", parent = element,
   properties = list(
@@ -281,14 +263,17 @@
     family = element_props$family,
     fontsize = element_props$size,
     pointsize = element_props$size,
-    pointshape = element_props$shape
+    pointshape = element_props$shape,
+    colour = element_props$colour,
+    fill = element_props$fill
   ),
   constructor = function(
     ink = NULL, paper = NULL, accent = NULL,
     linewidth = NULL, borderwidth = NULL,
     linetype = NULL, bordertype = NULL,
     family = NULL, fontsize = NULL,
-    pointsize = NULL, pointshape = NULL) {
+    pointsize = NULL, pointshape = NULL,
+    colour = NULL, color = NULL, fill = NULL) {
 
     if (!is.null(fontsize)) {
       fontsize <- fontsize / .pt
@@ -300,45 +285,11 @@
       linewidth = linewidth, borderwidth = borderwidth,
       linetype = linetype, bordertype = bordertype,
       family = family, fontsize = fontsize,
-      pointsize = pointsize, pointshape = pointshape
+      pointsize = pointsize, pointshape = pointshape,
+      colour = color %||% colour, fill = fill
     )
   }
 )
-=======
-element_geom <- function(
-    # colours
-  ink = NULL, paper = NULL, accent = NULL,
-  # linewidth
-  linewidth = NULL, borderwidth = NULL,
-  # linetype
-  linetype = NULL, bordertype = NULL,
-  # text
-  family = NULL, fontsize = NULL,
-  # points
-  pointsize = NULL, pointshape = NULL,
-
-  colour = NULL, color = NULL, fill = NULL) {
-
-  if (!is.null(fontsize)) {
-    fontsize <- fontsize / .pt
-  }
-
-  structure(
-    list(
-      ink = ink,
-      paper = paper,
-      accent = accent,
-      linewidth = linewidth, borderwidth = borderwidth,
-      linetype = linetype, bordertype = bordertype,
-      family = family, fontsize = fontsize,
-      pointsize = pointsize, pointshape = pointshape,
-      colour = color %||% colour,
-      fill = fill
-    ),
-    class = c("element_geom", "element")
-  )
-}
->>>>>>> 183e7adf
 
 .default_geom_element <- element_geom(
   ink = "black", paper = "white", accent = "#3366FF",
@@ -402,30 +353,13 @@
 
 S7::method(element_grob, element_blank) <- function(element, ...) zeroGrob()
 
-<<<<<<< HEAD
 S7::method(element_grob, element_rect) <-
   function(element, x = 0.5, y = 0.5, width = 1, height = 1,
            fill = NULL, colour = NULL, linewidth = NULL, linetype = NULL,
            ..., size = deprecated()) {
-=======
-#' @export
-element_grob.element_rect <- function(element, x = 0.5, y = 0.5,
-  width = 1, height = 1,
-  fill = NULL, colour = NULL, linewidth = NULL, linetype = NULL, ..., size = deprecated()) {
-
-  if (lifecycle::is_present(size)) {
-    deprecate_warn0("3.4.0", "element_grob.element_rect(size)", "element_grob.element_rect(linewidth)")
-    linewidth <- size
-  }
-
-  # The gp settings can override element_gp
-  gp <- gg_par(lwd = linewidth, col = colour, fill = fill, lty = linetype)
-  element_gp <- gg_par(lwd = element$linewidth, col = element$colour,
-    fill = element$fill, lty = element$linetype)
->>>>>>> 183e7adf
 
     if (lifecycle::is_present(size)) {
-      deprecate_soft0("3.4.0", "element_grob.element_rect(size)", "element_grob.element_rect(linewidth)")
+      deprecate_warn0("3.4.0", "element_grob.element_rect(size)", "element_grob.element_rect(linewidth)")
       linewidth <- size
     }
 
@@ -471,7 +405,7 @@
            default.units = "npc", id.lengths = NULL, ..., size = deprecated()) {
 
     if (lifecycle::is_present(size)) {
-      deprecate_soft0("3.4.0", "element_grob.element_line(size)", "element_grob.element_line(linewidth)")
+      deprecate_warn0("3.4.0", "element_grob.element_line(size)", "element_grob.element_line(linewidth)")
       linewidth <- size
     }
 
@@ -496,23 +430,11 @@
       lineend = element@lineend
     )
 
-<<<<<<< HEAD
     polylineGrob(
       x, y, default.units = default.units,
       gp = modify_list(element_gp, gp),
       id.lengths = id.lengths, arrow = arrow, ...
     )
-=======
-#' @export
-element_grob.element_line <- function(element, x = 0:1, y = 0:1,
-  colour = NULL, linewidth = NULL, linetype = NULL, lineend = NULL,
-  arrow.fill = NULL,
-  default.units = "npc", id.lengths = NULL, ..., size = deprecated()) {
-
-  if (lifecycle::is_present(size)) {
-    deprecate_warn0("3.4.0", "element_grob.element_line(size)", "element_grob.element_line(linewidth)")
-    linewidth <- size
->>>>>>> 183e7adf
   }
 
 S7::method(element_grob, element_polygon) <-

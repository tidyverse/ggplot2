#' Theme elements
#'
#' @description
#' In conjunction with the \link{theme} system, the `element_` functions
#' specify the display of how non-data components of the plot are drawn.
#'
#'   - `element_blank()`: draws nothing, and assigns no space.
#'   - `element_rect()`: borders and backgrounds.
#'   - `element_line()`: lines.
#'   - `element_text()`: text.
#'
#' `rel()` is used to specify sizes relative to the parent,
#' `margin()` is used to specify the margins of elements.
#'
#' @param fill Fill colour.
#' @param colour,color Line/border colour. Color is an alias for colour.
#' @param linewidth Line/border size in mm.
#' @param size text size in pts.
#' @param inherit.blank Should this element inherit the existence of an
#'   `element_blank` among its parents? If `TRUE` the existence of
#'   a blank element among its parents will cause this element to be blank as
#'   well. If `FALSE` any blank parent element will be ignored when
#'   calculating final element state.
#' @return An S3 object of class `element`, `rel`, or `margin`.
#' @examples
#' plot <- ggplot(mpg, aes(displ, hwy)) + geom_point()
#'
#' plot + theme(
#'   panel.background = element_blank(),
#'   axis.text = element_blank()
#' )
#'
#' plot + theme(
#'   axis.text = element_text(colour = "red", size = rel(1.5))
#' )
#'
#' plot + theme(
#'   axis.line = element_line(arrow = arrow())
#' )
#'
#' plot + theme(
#'   panel.background = element_rect(fill = "white"),
#'   plot.margin = margin(2, 2, 2, 2, "cm"),
#'   plot.background = element_rect(
#'     fill = "grey90",
#'     colour = "black",
#'     linewidth = 1
#'   )
#' )
#' @name element
#' @aliases NULL
NULL

#' @export
#' @rdname element
element_blank <- function() {
  structure(
    list(),
    class = c("element_blank", "element")
  )
}

#' @export
#' @rdname element
element_rect <- function(fill = NULL, colour = NULL, linewidth = NULL,
  linetype = NULL, color = NULL, inherit.blank = FALSE, size = deprecated()) {

  if (lifecycle::is_present(size)) {
    deprecate_soft0("3.4.0", "element_rect(size)", "element_rect(linewidth)")
    linewidth <- size
  }

  if (!is.null(color))  colour <- color
  structure(
    list(fill = fill, colour = colour, linewidth = linewidth, linetype = linetype,
         inherit.blank = inherit.blank),
    class = c("element_rect", "element")
  )
}

#' @export
#' @rdname element
#' @param linetype Line type. An integer (0:8), a name (blank, solid,
#'    dashed, dotted, dotdash, longdash, twodash), or a string with
#'    an even number (up to eight) of hexadecimal digits which give the
#'    lengths in consecutive positions in the string.
#' @param lineend Line end Line end style (round, butt, square)
#' @param arrow Arrow specification, as created by [grid::arrow()]
element_line <- function(colour = NULL, linewidth = NULL, linetype = NULL,
  lineend = NULL, color = NULL, arrow = NULL, inherit.blank = FALSE, size = deprecated()) {

  if (lifecycle::is_present(size)) {
    deprecate_soft0("3.4.0", "element_line(size)", "element_line(linewidth)")
    linewidth <- size
  }

  if (!is.null(color))  colour <- color
  if (is.null(arrow)) arrow <- FALSE
  structure(
    list(colour = colour, linewidth = linewidth, linetype = linetype, lineend = lineend,
      arrow = arrow, inherit.blank = inherit.blank),
    class = c("element_line", "element")
  )
}


#' @param family Font family
#' @param face Font face ("plain", "italic", "bold", "bold.italic")
#' @param hjust Horizontal justification (in \eqn{[0, 1]})
#' @param vjust Vertical justification (in \eqn{[0, 1]})
#' @param angle Angle (in \eqn{[0, 360]})
#' @param lineheight Line height
#' @param margin Margins around the text. See [margin()] for more
#'   details. When creating a theme, the margins should be placed on the
#'   side of the text facing towards the center of the plot.
#' @param debug If `TRUE`, aids visual debugging by drawing a solid
#'   rectangle behind the complete text area, and a point where each label
#'   is anchored.
#' @export
#' @rdname element
element_text <- function(family = NULL, face = NULL, colour = NULL,
  size = NULL, hjust = NULL, vjust = NULL, angle = NULL, lineheight = NULL,
  color = NULL, margin = NULL, debug = NULL, inherit.blank = FALSE) {

  if (!is.null(color))  colour <- color

  n <- max(
    length(family), length(face), length(colour), length(size),
    length(hjust), length(vjust), length(angle), length(lineheight)
  )
  if (n > 1) {
    cli::cli_warn(c(
      "Vectorized input to {.fn element_text} is not officially supported.",
      "i" = "Results may be unexpected or may change in future versions of ggplot2."
    ))
  }


  structure(
    list(family = family, face = face, colour = colour, size = size,
      hjust = hjust, vjust = vjust, angle = angle, lineheight = lineheight,
      margin = margin, debug = debug, inherit.blank = inherit.blank),
    class = c("element_text", "element")
  )
}


#' @export
print.element <- function(x, ...) utils::str(x)


#' @param x A single number specifying size relative to parent element.
#' @rdname element
#' @export
rel <- function(x) {
  structure(x, class = "rel")
}

#' @export
print.rel <- function(x, ...) print(noquote(paste(x, " *", sep = "")))

#' Reports whether x is a rel object
#' @param x An object to test
#' @keywords internal
is.rel <- function(x) inherits(x, "rel")

#' Render a specified theme element into a grob
#'
#' Given a theme object and element name, returns a grob for the element.
#' Uses [`element_grob()`] to generate the grob.
#' @param theme The theme object
#' @param element The element name given as character vector
#' @param ... Other arguments provided to [`element_grob()`]
#' @param name Character vector added to the name of the grob
#' @keywords internal
#' @export
element_render <- function(theme, element, ..., name = NULL) {

  # Get the element from the theme, calculating inheritance
  el <- calc_element(element, theme)
  if (is.null(el)) {
    cli::cli_inform("Theme element {.var {element}} is missing")
    return(zeroGrob())
  }

  grob <- element_grob(el, ...)
  ggname(paste(element, name, sep = "."), grob)
}


# Returns NULL if x is length 0
len0_null <- function(x) {
  if (length(x) == 0)  NULL
  else                 x
}


#' Generate grid grob from theme element
#'
#' @param element Theme element, i.e. `element_rect` or similar.
#' @param ... Other arguments to control specific of rendering. This is
#'   usually at least position. See the source code for individual methods.
#' @keywords internal
#' @export
element_grob <- function(element, ...) {
  UseMethod("element_grob")
}

#' @export
element_grob.element_blank <- function(element, ...)  zeroGrob()

#' @export
element_grob.element_rect <- function(element, x = 0.5, y = 0.5,
  width = 1, height = 1,
  fill = NULL, colour = NULL, linewidth = NULL, linetype = NULL, ..., size = deprecated()) {

  if (lifecycle::is_present(size)) {
    deprecate_soft0("3.4.0", "element_grob.element_rect(size)", "element_grob.element_rect(linewidth)")
    linewidth <- size
  }

  # The gp settings can override element_gp
  gp <- gpar(lwd = len0_null(linewidth * .pt), col = colour, fill = fill, lty = linetype)
  element_gp <- gpar(lwd = len0_null(element$linewidth * .pt), col = element$colour,
    fill = element$fill, lty = element$linetype)

  rectGrob(x, y, width, height, gp = modify_list(element_gp, gp), ...)
}


#' @export
element_grob.element_text <- function(element, label = "", x = NULL, y = NULL,
  family = NULL, face = NULL, colour = NULL, size = NULL,
  hjust = NULL, vjust = NULL, angle = NULL, lineheight = NULL,
  margin = NULL, margin_x = FALSE, margin_y = FALSE, ...) {

  if (is.null(label))
    return(zeroGrob())

  vj <- vjust %||% element$vjust
  hj <- hjust %||% element$hjust
  margin <- margin %||% element$margin

  angle <- angle %||% element$angle %||% 0

  # The gp settings can override element_gp
  gp <- gpar(fontsize = size, col = colour,
    fontfamily = family, fontface = face,
    lineheight = lineheight)
  element_gp <- gpar(fontsize = element$size, col = element$colour,
    fontfamily = element$family, fontface = element$face,
    lineheight = element$lineheight)

  titleGrob(label, x, y, hjust = hj, vjust = vj, angle = angle,
    gp = modify_list(element_gp, gp), margin = margin,
    margin_x = margin_x, margin_y = margin_y, debug = element$debug, ...)
}



#' @export
element_grob.element_line <- function(element, x = 0:1, y = 0:1,
  colour = NULL, linewidth = NULL, linetype = NULL, lineend = NULL,
  default.units = "npc", id.lengths = NULL, ..., size = deprecated()) {

  if (lifecycle::is_present(size)) {
    deprecate_soft0("3.4.0", "element_grob.element_line(size)", "element_grob.element_line(linewidth)")
    linewidth <- size
  }

  # The gp settings can override element_gp
  gp <- gpar(
    col = colour, fill = colour,
    lwd = len0_null(linewidth * .pt), lty = linetype, lineend = lineend
  )
  element_gp <- gpar(
    col = element$colour, fill = element$colour,
    lwd = len0_null(element$linewidth * .pt), lty = element$linetype,
    lineend = element$lineend
  )
  arrow <- if (is.logical(element$arrow) && !element$arrow) {
    NULL
  } else {
    element$arrow
  }
  polylineGrob(
    x, y, default.units = default.units,
    gp = modify_list(element_gp, gp),
    id.lengths = id.lengths, arrow = arrow, ...
  )
}

#' Define and register new theme elements
#'
#' The underlying structure of a ggplot2 theme is defined via the element tree, which
#' specifies for each theme element what type it should have and whether it inherits from
#' a parent element. In some use cases, it may be necessary to modify or extend this
#' element tree and provide default settings for newly defined theme elements.
#'
#' The function `register_theme_elements()` provides the option to globally register new
#' theme elements with ggplot2. In general, for each new theme element both an element
#' definition and a corresponding entry in the element tree should be provided. See
#' examples for details. This function is meant primarily for developers of extension
#' packages, who are strongly urged to adhere to the following best practices:
#'
#' 1. Call `register_theme_elements()` from the `.onLoad()` function of your package, so
#'   that the new theme elements are available to anybody using functions from your package,
#'   irrespective of whether the package has been attached (with `library()` or `require()`)
#'   or not.
#' 2. For any new elements you create, prepend them with the name of your package, to avoid
#'   name clashes with other extension packages. For example, if you are working on a package
#'   **ggxyz**, and you want it to provide a new element for plot panel annotations (as demonstrated
#'   in the Examples below), name the new element `ggxyz.panel.annotation`.
#' @param ... Element specifications
#' @param element_tree Addition of or modification to the element tree, which specifies the
#'   inheritance relationship of the theme elements. The element tree must be provided as
#'   a list of named element definitions created with el_def().
#' @param complete If `TRUE` (the default), elements are set to inherit from blank elements.
#' @examples
#' # Let's assume a package `ggxyz` wants to provide an easy way to add annotations to
#' # plot panels. To do so, it registers a new theme element `ggxyz.panel.annotation`
#' register_theme_elements(
#'   ggxyz.panel.annotation = element_text(color = "blue", hjust = 0.95, vjust = 0.05),
#'   element_tree = list(ggxyz.panel.annotation = el_def("element_text", "text"))
#' )
#'
#' # Now the package can define a new coord that includes a panel annotation
#' coord_annotate <- function(label = "panel annotation") {
#'   ggproto(NULL, CoordCartesian,
#'     limits = list(x = NULL, y = NULL),
#'     expand = TRUE,
#'     default = FALSE,
#'     clip = "on",
#'     render_fg = function(panel_params, theme) {
#'       element_render(theme, "ggxyz.panel.annotation", label = label)
#'     }
#'   )
#' }
#'
#' # Example plot with this new coord
#' df <- data.frame(x = 1:3, y = 1:3)
#' ggplot(df, aes(x, y)) +
#'   geom_point() +
#'   coord_annotate("annotation in blue")
#'
#' # Revert to the original ggplot2 settings
#' reset_theme_settings()
#' @keywords internal
#' @export
register_theme_elements <- function(..., element_tree = NULL, complete = TRUE) {
  old <- ggplot_global$theme_default
  t <- theme(..., complete = complete)
  ggplot_global$theme_default <- ggplot_global$theme_default %+replace% t

  # Merge element trees
  ggplot_global$element_tree <- defaults(element_tree, ggplot_global$element_tree)

  invisible(old)
}

#' @rdname register_theme_elements
#' @details
#' The function `reset_theme_settings()` restores the default element tree, discards
#' all new element definitions, and (unless turned off) resets the currently active
#' theme to the default.
#' @param reset_current If `TRUE` (the default), the currently active theme is
#'   reset to the default theme.
#' @keywords internal
#' @export
reset_theme_settings <- function(reset_current = TRUE) {
  ggplot_global$element_tree <- .element_tree

  # reset the underlying fallback default theme
  ggplot_global$theme_default <- theme_grey()

  if (isTRUE(reset_current)) {
    # reset the currently active theme
    ggplot_global$theme_current <- ggplot_global$theme_default
  }
}

# create the global variables holding all the theme settings
on_load({
  ggplot_global$theme_all_null <- theme_all_null() # cache all null theme, required by theme_grey()
  ggplot_global$theme_current <- NULL  # the current theme applied to plots if none is specified
  ggplot_global$theme_default <- NULL  # the underlying fallback default theme
  ggplot_global$element_tree <- NULL   # the current element tree for themes
  reset_theme_settings() # sets the preceding three global variables to their actual defaults
})

#' @rdname register_theme_elements
#' @details
#' The function `get_element_tree()` returns the currently active element tree.
#' @keywords internal
#' @export
get_element_tree <- function() {
  ggplot_global$element_tree
}

#' @rdname register_theme_elements
#' @details
#' The function `el_def()` is used to define new or modified element types and
#' element inheritance relationships for the element tree.
#' @param class The name of the element class. Examples are "element_line" or
#'  "element_text" or "unit", or one of the two reserved keywords "character" or
#'  "margin". The reserved keyword "character" implies a character
#'  or numeric vector, not a class called "character". The keyword
#'  "margin" implies a unit vector of length 4, as created by [margin()].
#' @param inherit A vector of strings, naming the elements that this
#'  element inherits from.
#' @param description An optional character vector providing a description
#'  for the element.
#' @keywords internal
#' @export
el_def <- function(class = NULL, inherit = NULL, description = NULL) {
  list(class = class, inherit = inherit, description = description)
}


# This data structure represents the default theme elements and the inheritance
# among them. It should not be read from directly, since users may modify the
# current element tree stored in ggplot_global$element_tree
.element_tree <- list(
  line                = el_def("element_line"),
  rect                = el_def("element_rect"),
  text                = el_def("element_text"),
  title               = el_def("element_text", "text"),
  axis.line           = el_def("element_line", "line"),
  axis.text           = el_def("element_text", "text"),
  axis.title          = el_def("element_text", "title"),
  axis.ticks          = el_def("element_line", "line"),
  legend.key.size     = el_def("unit"),
  panel.grid          = el_def("element_line", "line"),
  panel.grid.major    = el_def("element_line", "panel.grid"),
  panel.grid.minor    = el_def("element_line", "panel.grid"),
  strip.text          = el_def("element_text", "text"),

  axis.line.x         = el_def("element_line", "axis.line"),
  axis.line.x.top     = el_def("element_line", "axis.line.x"),
  axis.line.x.bottom  = el_def("element_line", "axis.line.x"),
  axis.line.y         = el_def("element_line", "axis.line"),
  axis.line.y.left    = el_def("element_line", "axis.line.y"),
  axis.line.y.right   = el_def("element_line", "axis.line.y"),
  axis.text.x         = el_def("element_text", "axis.text"),
  axis.text.x.top     = el_def("element_text", "axis.text.x"),
  axis.text.x.bottom  = el_def("element_text", "axis.text.x"),
  axis.text.y         = el_def("element_text", "axis.text"),
  axis.text.y.left    = el_def("element_text", "axis.text.y"),
  axis.text.y.right   = el_def("element_text", "axis.text.y"),
  axis.ticks.length   = el_def("unit"),
  axis.ticks.length.x = el_def("unit", "axis.ticks.length"),
  axis.ticks.length.x.top = el_def("unit", "axis.ticks.length.x"),
  axis.ticks.length.x.bottom = el_def("unit", "axis.ticks.length.x"),
  axis.ticks.length.y  = el_def("unit", "axis.ticks.length"),
  axis.ticks.length.y.left = el_def("unit", "axis.ticks.length.y"),
  axis.ticks.length.y.right = el_def("unit", "axis.ticks.length.y"),
  axis.ticks.x        = el_def("element_line", "axis.ticks"),
  axis.ticks.x.top    = el_def("element_line", "axis.ticks.x"),
  axis.ticks.x.bottom = el_def("element_line", "axis.ticks.x"),
  axis.ticks.y        = el_def("element_line", "axis.ticks"),
  axis.ticks.y.left   = el_def("element_line", "axis.ticks.y"),
  axis.ticks.y.right  = el_def("element_line", "axis.ticks.y"),
  axis.title.x        = el_def("element_text", "axis.title"),
  axis.title.x.top    = el_def("element_text", "axis.title.x"),
  axis.title.x.bottom = el_def("element_text", "axis.title.x"),
  axis.title.y        = el_def("element_text", "axis.title"),
  axis.title.y.left   = el_def("element_text", "axis.title.y"),
  axis.title.y.right  = el_def("element_text", "axis.title.y"),

  legend.background   = el_def("element_rect", "rect"),
  legend.margin       = el_def("margin"),
  legend.spacing      = el_def("unit"),
  legend.spacing.x     = el_def("unit", "legend.spacing"),
  legend.spacing.y     = el_def("unit", "legend.spacing"),
  legend.key          = el_def("element_rect", "rect"),
  legend.key.height   = el_def("unit", "legend.key.size"),
  legend.key.width    = el_def("unit", "legend.key.size"),
  legend.text         = el_def("element_text", "text"),
<<<<<<< HEAD
  legend.title        = el_def("element_text", "title"),
  legend.position     = el_def(c("character", "numeric")),
=======
  legend.text.align   = el_def(c("numeric", "integer")),
  legend.title        = el_def("element_text", "title"),
  legend.title.align  = el_def(c("numeric", "integer")),
  legend.position     = el_def(c("character", "numeric", "integer")),
>>>>>>> af4cc02e
  legend.direction    = el_def("character"),
  legend.justification = el_def(c("character", "numeric", "integer")),
  legend.box          = el_def("character"),
  legend.box.just     = el_def("character"),
  legend.box.margin   = el_def("margin"),
  legend.box.background = el_def("element_rect", "rect"),
  legend.box.spacing  = el_def("unit"),

  panel.background    = el_def("element_rect", "rect"),
  panel.border        = el_def("element_rect", "rect"),
  panel.spacing       = el_def("unit"),
  panel.spacing.x     = el_def("unit", "panel.spacing"),
  panel.spacing.y     = el_def("unit", "panel.spacing"),
  panel.grid.major.x  = el_def("element_line", "panel.grid.major"),
  panel.grid.major.y  = el_def("element_line", "panel.grid.major"),
  panel.grid.minor.x  = el_def("element_line", "panel.grid.minor"),
  panel.grid.minor.y  = el_def("element_line", "panel.grid.minor"),
  panel.ontop         = el_def("logical"),

  strip.background    = el_def("element_rect", "rect"),
  strip.background.x  = el_def("element_rect", "strip.background"),
  strip.background.y  = el_def("element_rect", "strip.background"),
  strip.clip          = el_def("character"),
  strip.text.x        = el_def("element_text", "strip.text"),
  strip.text.x.top    = el_def("element_text", "strip.text.x"),
  strip.text.x.bottom = el_def("element_text", "strip.text.x"),
  strip.text.y        = el_def("element_text", "strip.text"),
  strip.text.y.left   = el_def("element_text", "strip.text.y"),
  strip.text.y.right  = el_def("element_text", "strip.text.y"),
  strip.placement     = el_def("character"),
  strip.placement.x   = el_def("character", "strip.placement"),
  strip.placement.y   = el_def("character", "strip.placement"),
  strip.switch.pad.grid = el_def("unit"),
  strip.switch.pad.wrap = el_def("unit"),

  plot.background     = el_def("element_rect", "rect"),
  plot.title          = el_def("element_text", "title"),
  plot.title.position = el_def("character"),
  plot.subtitle       = el_def("element_text", "title"),
  plot.caption        = el_def("element_text", "title"),
  plot.caption.position = el_def("character"),
  plot.tag            = el_def("element_text", "title"),
  plot.tag.position   = el_def(c("character", "numeric", "integer")),  # Need to also accept numbers
  plot.tag.location   = el_def("character"),
  plot.margin         = el_def("margin"),

  aspect.ratio        = el_def(c("numeric", "integer"))
)

# Check that an element object has the proper class
#
# Given an element object and the name of the element, this function
# checks it against the element inheritance tree to make sure the
# element is of the correct class
#
# It throws error if invalid, and returns invisible() if valid.
#
# @param el an element
# @param elname the name of the element
# @param element_tree the element tree to validate against
validate_element <- function(el, elname, element_tree, call = caller_env()) {
  eldef <- element_tree[[elname]]

  if (is.null(eldef)) {
    cli::cli_abort("The {.var {elname}} theme element is not defined in the element hierarchy.", call = call)
  }

  # NULL values for elements are OK
  if (is.null(el)) return()

  if ("margin" %in% eldef$class) {
    if (!is.unit(el) && length(el) == 4)
      cli::cli_abort("The {.var {elname}} theme element must be a {.cls unit} vector of length 4.", call = call)
  } else if (!inherits(el, eldef$class) && !inherits(el, "element_blank")) {
    cli::cli_abort("The {.var {elname}} theme element must be a {.cls {eldef$class}} object.", call = call)
  }
  invisible()
}<|MERGE_RESOLUTION|>--- conflicted
+++ resolved
@@ -476,15 +476,8 @@
   legend.key.height   = el_def("unit", "legend.key.size"),
   legend.key.width    = el_def("unit", "legend.key.size"),
   legend.text         = el_def("element_text", "text"),
-<<<<<<< HEAD
   legend.title        = el_def("element_text", "title"),
-  legend.position     = el_def(c("character", "numeric")),
-=======
-  legend.text.align   = el_def(c("numeric", "integer")),
-  legend.title        = el_def("element_text", "title"),
-  legend.title.align  = el_def(c("numeric", "integer")),
   legend.position     = el_def(c("character", "numeric", "integer")),
->>>>>>> af4cc02e
   legend.direction    = el_def("character"),
   legend.justification = el_def(c("character", "numeric", "integer")),
   legend.box          = el_def("character"),

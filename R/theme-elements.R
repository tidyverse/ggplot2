--- conflicted
+++ resolved
@@ -33,8 +33,6 @@
 #'   a blank element among its parents will cause this element to be blank as
 #'   well. If `FALSE` any blank parent element will be ignored when
 #'   calculating final element state.
-#' @param type For testing elements: the type of element to expect. One of
-#'   `"blank"`, `"rect"`, `"line"` or `"text"`.
 #' @return An S3 object of class `element`, `rel`, or `margin`.
 #' @details
 #' The `element_polygon()` and `element_point()` functions are not rendered
@@ -174,8 +172,9 @@
 }
 
 #' @export
-#' @rdname element
-<<<<<<< HEAD
+#' @param type For testing elements: the type of element to expect. One of
+#'   `"blank"`, `"rect"`, `"line"` or `"text"`.
+#' @rdname is_tests
 is_theme_element <- function(x, type = "any") {
   switch(
     type %||% "any",
@@ -190,7 +189,9 @@
     FALSE
   )
 }
-=======
+
+#' @export
+#' @rdname element
 element_polygon <- function(fill = NULL, colour = NULL, linewidth = NULL,
                             linetype = NULL, color = NULL,
                             inherit.blank = FALSE) {
@@ -263,11 +264,6 @@
   pointsize = 1.5, pointshape = 19,
   fill = NULL, colour = NULL
 )
-
-#' @export
-#' @rdname is_tests
-is.theme_element <- function(x) inherits(x, "element")
->>>>>>> 5b0ea0bf
 
 #' @export
 print.element <- function(x, ...) utils::str(x)

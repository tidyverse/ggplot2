#' Theme elements
#'
#' @description
#' In conjunction with the \link{theme} system, the `element_` functions
#' specify the display of how non-data components of the plot are drawn.
#'
#'   - `element_blank()`: draws nothing, and assigns no space.
#'   - `element_rect()`: borders and backgrounds.
#'   - `element_line()`: lines.
#'   - `element_text()`: text.
#'
#' `rel()` is used to specify sizes relative to the parent,
#' `margin()` is used to specify the margins of elements.
#'
#' @param fill Fill colour.
#' @param colour,color Line/border colour. Color is an alias for colour.
#' @param linewidth Line/border size in mm.
#' @param size text size in pts.
#' @param inherit.blank Should this element inherit the existence of an
#'   `element_blank` among its parents? If `TRUE` the existence of
#'   a blank element among its parents will cause this element to be blank as
#'   well. If `FALSE` any blank parent element will be ignored when
#'   calculating final element state.
#' @return An S3 object of class `element`, `rel`, or `margin`.
#' @examples
#' plot <- ggplot(mpg, aes(displ, hwy)) + geom_point()
#'
#' plot + theme(
#'   panel.background = element_blank(),
#'   axis.text = element_blank()
#' )
#'
#' plot + theme(
#'   axis.text = element_text(colour = "red", size = rel(1.5))
#' )
#'
#' plot + theme(
#'   axis.line = element_line(arrow = arrow())
#' )
#'
#' plot + theme(
#'   panel.background = element_rect(fill = "white"),
#'   plot.margin = margin(2, 2, 2, 2, "cm"),
#'   plot.background = element_rect(
#'     fill = "grey90",
#'     colour = "black",
#'     linewidth = 1
#'   )
#' )
#' @name element
#' @aliases NULL
NULL

#' @export
#' @rdname element
element_blank <- function() {
  structure(
    list(),
    class = c("element_blank", "element")
  )
}

#' @export
#' @rdname element
element_rect <- function(fill = NULL, colour = NULL, linewidth = NULL,
  linetype = NULL, color = NULL, inherit.blank = FALSE, size = deprecated()) {

  if (lifecycle::is_present(size)) {
    deprecate_soft0("3.4.0", "element_rect(size)", "element_rect(linewidth)")
    linewidth <- size
  }

  if (!is.null(color))  colour <- color
  structure(
    list(fill = fill, colour = colour, linewidth = linewidth, linetype = linetype,
         inherit.blank = inherit.blank),
    class = c("element_rect", "element")
  )
}

#' @export
#' @rdname element
#' @param linetype Line type. An integer (0:8), a name (blank, solid,
#'    dashed, dotted, dotdash, longdash, twodash), or a string with
#'    an even number (up to eight) of hexadecimal digits which give the
#'    lengths in consecutive positions in the string.
#' @param lineend Line end Line end style (round, butt, square)
#' @param arrow Arrow specification, as created by [grid::arrow()]
element_line <- function(colour = NULL, linewidth = NULL, linetype = NULL,
  lineend = NULL, color = NULL, arrow = NULL, inherit.blank = FALSE, size = deprecated()) {

  if (lifecycle::is_present(size)) {
    deprecate_soft0("3.4.0", "element_line(size)", "element_line(linewidth)")
    linewidth <- size
  }

  if (!is.null(color))  colour <- color
  if (is.null(arrow)) arrow <- FALSE
  structure(
    list(colour = colour, linewidth = linewidth, linetype = linetype, lineend = lineend,
      arrow = arrow, inherit.blank = inherit.blank),
    class = c("element_line", "element")
  )
}


#' @param family Font family
#' @param face Font face ("plain", "italic", "bold", "bold.italic")
#' @param hjust Horizontal justification (in \eqn{[0, 1]})
#' @param vjust Vertical justification (in \eqn{[0, 1]})
#' @param angle Angle (in \eqn{[0, 360]})
#' @param lineheight Line height
#' @param margin Margins around the text. See [margin()] for more
#'   details. When creating a theme, the margins should be placed on the
#'   side of the text facing towards the center of the plot.
#' @param debug If `TRUE`, aids visual debugging by drawing a solid
#'   rectangle behind the complete text area, and a point where each label
#'   is anchored.
#' @export
#' @rdname element
element_text <- function(family = NULL, face = NULL, colour = NULL,
  size = NULL, hjust = NULL, vjust = NULL, angle = NULL, lineheight = NULL,
  color = NULL, margin = NULL, debug = NULL, inherit.blank = FALSE) {

  if (!is.null(color))  colour <- color

  n <- max(
    length(family), length(face), length(colour), length(size),
    length(hjust), length(vjust), length(angle), length(lineheight)
  )
  if (n > 1) {
    cli::cli_warn(c(
      "Vectorized input to {.fn element_text} is not officially supported.",
      "i" = "Results may be unexpected or may change in future versions of ggplot2."
    ))
  }


  structure(
    list(family = family, face = face, colour = colour, size = size,
      hjust = hjust, vjust = vjust, angle = angle, lineheight = lineheight,
      margin = margin, debug = debug, inherit.blank = inherit.blank),
    class = c("element_text", "element")
  )
}


#' @export
print.element <- function(x, ...) utils::str(x)


#' @param x A single number specifying size relative to parent element.
#' @rdname element
#' @export
rel <- function(x) {
  structure(x, class = "rel")
}

#' @export
print.rel <- function(x, ...) print(noquote(paste(x, " *", sep = "")))

#' Reports whether x is a rel object
#' @param x An object to test
#' @keywords internal
is.rel <- function(x) inherits(x, "rel")

#' Render a specified theme element into a grob
#'
#' Given a theme object and element name, returns a grob for the element.
#' Uses [`element_grob()`] to generate the grob.
#' @param theme The theme object
#' @param element The element name given as character vector
#' @param ... Other arguments provided to [`element_grob()`]
#' @param name Character vector added to the name of the grob
#' @keywords internal
#' @export
element_render <- function(theme, element, ..., name = NULL) {

  # Get the element from the theme, calculating inheritance
  el <- calc_element(element, theme)
  if (is.null(el)) {
    cli::cli_inform("Theme element {.var {element}} is missing")
    return(zeroGrob())
  }

  grob <- element_grob(el, ...)
  ggname(paste(element, name, sep = "."), grob)
}

#' Generate grid grob from theme element
#'
#' @param element Theme element, i.e. `element_rect` or similar.
#' @param ... Other arguments to control specific of rendering. This is
#'   usually at least position. See the source code for individual methods.
#' @keywords internal
#' @export
element_grob <- function(element, ...) {
  UseMethod("element_grob")
}

#' @export
element_grob.element_blank <- function(element, ...)  zeroGrob()

#' @export
element_grob.element_rect <- function(element, x = 0.5, y = 0.5,
  width = 1, height = 1,
  fill = NULL, colour = NULL, linewidth = NULL, linetype = NULL, ..., size = deprecated()) {

  if (lifecycle::is_present(size)) {
    deprecate_soft0("3.4.0", "element_grob.element_rect(size)", "element_grob.element_rect(linewidth)")
    linewidth <- size
  }

  # The gp settings can override element_gp
  gp <- ggpar(lwd = linewidth, col = colour, fill = fill, lty = linetype)
  element_gp <- ggpar(lwd = element$linewidth, col = element$colour,
    fill = element$fill, lty = element$linetype)

  rectGrob(x, y, width, height, gp = modify_list(element_gp, gp), ...)
}


#' @export
element_grob.element_text <- function(element, label = "", x = NULL, y = NULL,
  family = NULL, face = NULL, colour = NULL, size = NULL,
  hjust = NULL, vjust = NULL, angle = NULL, lineheight = NULL,
  margin = NULL, margin_x = FALSE, margin_y = FALSE, ...) {

  if (is.null(label))
    return(zeroGrob())

  vj <- vjust %||% element$vjust
  hj <- hjust %||% element$hjust
  margin <- margin %||% element$margin

  angle <- angle %||% element$angle %||% 0

  # The gp settings can override element_gp
  gp <- ggpar(fontsize = size, col = colour,
    fontfamily = family, fontface = face,
    lineheight = lineheight)
  element_gp <- ggpar(fontsize = element$size, col = element$colour,
    fontfamily = element$family, fontface = element$face,
    lineheight = element$lineheight)

  titleGrob(label, x, y, hjust = hj, vjust = vj, angle = angle,
    gp = modify_list(element_gp, gp), margin = margin,
    margin_x = margin_x, margin_y = margin_y, debug = element$debug, ...)
}



#' @export
element_grob.element_line <- function(element, x = 0:1, y = 0:1,
  colour = NULL, linewidth = NULL, linetype = NULL, lineend = NULL,
  default.units = "npc", id.lengths = NULL, ..., size = deprecated()) {

  if (lifecycle::is_present(size)) {
    deprecate_soft0("3.4.0", "element_grob.element_line(size)", "element_grob.element_line(linewidth)")
    linewidth <- size
  }

  # The gp settings can override element_gp
  gp <- ggpar(
    col = colour, fill = colour,
    lwd = linewidth, lty = linetype, lineend = lineend
  )
  element_gp <- ggpar(
    col = element$colour, fill = element$colour,
    lwd = element$linewidth, lty = element$linetype,
    lineend = element$lineend
  )
  arrow <- if (is.logical(element$arrow) && !element$arrow) {
    NULL
  } else {
    element$arrow
  }
  polylineGrob(
    x, y, default.units = default.units,
    gp = modify_list(element_gp, gp),
    id.lengths = id.lengths, arrow = arrow, ...
  )
}

#' Define and register new theme elements
#'
#' The underlying structure of a ggplot2 theme is defined via the element tree, which
#' specifies for each theme element what type it should have and whether it inherits from
#' a parent element. In some use cases, it may be necessary to modify or extend this
#' element tree and provide default settings for newly defined theme elements.
#'
#' The function `register_theme_elements()` provides the option to globally register new
#' theme elements with ggplot2. In general, for each new theme element both an element
#' definition and a corresponding entry in the element tree should be provided. See
#' examples for details. This function is meant primarily for developers of extension
#' packages, who are strongly urged to adhere to the following best practices:
#'
#' 1. Call `register_theme_elements()` from the `.onLoad()` function of your package, so
#'   that the new theme elements are available to anybody using functions from your package,
#'   irrespective of whether the package has been attached (with `library()` or `require()`)
#'   or not.
#' 2. For any new elements you create, prepend them with the name of your package, to avoid
#'   name clashes with other extension packages. For example, if you are working on a package
#'   **ggxyz**, and you want it to provide a new element for plot panel annotations (as demonstrated
#'   in the Examples below), name the new element `ggxyz.panel.annotation`.
#' @param ... Element specifications
#' @param element_tree Addition of or modification to the element tree, which specifies the
#'   inheritance relationship of the theme elements. The element tree must be provided as
#'   a list of named element definitions created with el_def().
#' @param complete If `TRUE` (the default), elements are set to inherit from blank elements.
#' @seealso
#' The `r link_book("defining theme elements section", "extensions#sec-defining-theme-elements")`
#' @examples
#' # Let's assume a package `ggxyz` wants to provide an easy way to add annotations to
#' # plot panels. To do so, it registers a new theme element `ggxyz.panel.annotation`
#' register_theme_elements(
#'   ggxyz.panel.annotation = element_text(color = "blue", hjust = 0.95, vjust = 0.05),
#'   element_tree = list(ggxyz.panel.annotation = el_def("element_text", "text"))
#' )
#'
#' # Now the package can define a new coord that includes a panel annotation
#' coord_annotate <- function(label = "panel annotation") {
#'   ggproto(NULL, CoordCartesian,
#'     limits = list(x = NULL, y = NULL),
#'     expand = TRUE,
#'     default = FALSE,
#'     clip = "on",
#'     render_fg = function(panel_params, theme) {
#'       element_render(theme, "ggxyz.panel.annotation", label = label)
#'     }
#'   )
#' }
#'
#' # Example plot with this new coord
#' df <- data.frame(x = 1:3, y = 1:3)
#' ggplot(df, aes(x, y)) +
#'   geom_point() +
#'   coord_annotate("annotation in blue")
#'
#' # Revert to the original ggplot2 settings
#' reset_theme_settings()
#' @keywords internal
#' @export
register_theme_elements <- function(..., element_tree = NULL, complete = TRUE) {
  old <- ggplot_global$theme_default
  t <- theme(..., complete = complete)
  ggplot_global$theme_default <- ggplot_global$theme_default %+replace% t

  # Merge element trees
  ggplot_global$element_tree <- defaults(element_tree, ggplot_global$element_tree)

  invisible(old)
}

#' @rdname register_theme_elements
#' @details
#' The function `reset_theme_settings()` restores the default element tree, discards
#' all new element definitions, and (unless turned off) resets the currently active
#' theme to the default.
#' @param reset_current If `TRUE` (the default), the currently active theme is
#'   reset to the default theme.
#' @keywords internal
#' @export
reset_theme_settings <- function(reset_current = TRUE) {
  ggplot_global$element_tree <- .element_tree

  # reset the underlying fallback default theme
  ggplot_global$theme_default <- theme_grey()

  if (isTRUE(reset_current)) {
    # reset the currently active theme
    ggplot_global$theme_current <- ggplot_global$theme_default
  }
}

# create the global variables holding all the theme settings
on_load({
  ggplot_global$theme_all_null <- theme_all_null() # cache all null theme, required by theme_grey()
  ggplot_global$theme_current <- NULL  # the current theme applied to plots if none is specified
  ggplot_global$theme_default <- NULL  # the underlying fallback default theme
  ggplot_global$element_tree <- NULL   # the current element tree for themes
  reset_theme_settings() # sets the preceding three global variables to their actual defaults
})

#' @rdname register_theme_elements
#' @details
#' The function `get_element_tree()` returns the currently active element tree.
#' @keywords internal
#' @export
get_element_tree <- function() {
  ggplot_global$element_tree
}

#' @rdname register_theme_elements
#' @details
#' The function `el_def()` is used to define new or modified element types and
#' element inheritance relationships for the element tree.
#' @param class The name of the element class. Examples are "element_line" or
#'  "element_text" or "unit", or one of the two reserved keywords "character" or
#'  "margin". The reserved keyword "character" implies a character
#'  or numeric vector, not a class called "character". The keyword
#'  "margin" implies a unit vector of length 4, as created by [margin()].
#' @param inherit A vector of strings, naming the elements that this
#'  element inherits from.
#' @param description An optional character vector providing a description
#'  for the element.
#' @keywords internal
#' @export
el_def <- function(class = NULL, inherit = NULL, description = NULL) {
  list(class = class, inherit = inherit, description = description)
}


# This data structure represents the default theme elements and the inheritance
# among them. It should not be read from directly, since users may modify the
# current element tree stored in ggplot_global$element_tree
.element_tree <- list(
  line                = el_def("element_line"),
  rect                = el_def("element_rect"),
  text                = el_def("element_text"),
  title               = el_def("element_text", "text"),
  spacing             = el_def("unit"),
  margins             = el_def("margin"),

  axis.line           = el_def("element_line", "line"),
  axis.text           = el_def("element_text", "text"),
  axis.title          = el_def("element_text", "title"),
  axis.ticks          = el_def("element_line", "line"),
  legend.key.size     = el_def(c("unit", "rel"), "spacing"),
  panel.grid          = el_def("element_line", "line"),
  panel.grid.major    = el_def("element_line", "panel.grid"),
  panel.grid.minor    = el_def("element_line", "panel.grid"),
  strip.text          = el_def("element_text", "text"),

  axis.line.x         = el_def("element_line", "axis.line"),
  axis.line.x.top     = el_def("element_line", "axis.line.x"),
  axis.line.x.bottom  = el_def("element_line", "axis.line.x"),
  axis.line.y         = el_def("element_line", "axis.line"),
  axis.line.y.left    = el_def("element_line", "axis.line.y"),
  axis.line.y.right   = el_def("element_line", "axis.line.y"),
  axis.line.theta     = el_def("element_line", "axis.line.x"),
  axis.line.r         = el_def("element_line", "axis.line.y"),

  axis.text.x         = el_def("element_text", "axis.text"),
  axis.text.x.top     = el_def("element_text", "axis.text.x"),
  axis.text.x.bottom  = el_def("element_text", "axis.text.x"),
  axis.text.y         = el_def("element_text", "axis.text"),
  axis.text.y.left    = el_def("element_text", "axis.text.y"),
  axis.text.y.right   = el_def("element_text", "axis.text.y"),
  axis.text.theta     = el_def("element_text", "axis.text.x"),
  axis.text.r         = el_def("element_text", "axis.text.y"),

  axis.ticks.length   = el_def(c("unit", "rel"), "spacing"),
  axis.ticks.length.x = el_def(c("unit", "rel"), "axis.ticks.length"),
  axis.ticks.length.x.top = el_def(c("unit", "rel"), "axis.ticks.length.x"),
  axis.ticks.length.x.bottom = el_def(c("unit", "rel"), "axis.ticks.length.x"),
  axis.ticks.length.y  = el_def(c("unit", "rel"), "axis.ticks.length"),
  axis.ticks.length.y.left = el_def(c("unit", "rel"), "axis.ticks.length.y"),
  axis.ticks.length.y.right = el_def(c("unit", "rel"), "axis.ticks.length.y"),
  axis.ticks.length.theta = el_def(c("unit", "rel"), "axis.ticks.length.x"),
  axis.ticks.length.r = el_def(c("unit", "rel"), "axis.ticks.length.y"),

  axis.ticks.x        = el_def("element_line", "axis.ticks"),
  axis.ticks.x.top    = el_def("element_line", "axis.ticks.x"),
  axis.ticks.x.bottom = el_def("element_line", "axis.ticks.x"),
  axis.ticks.y        = el_def("element_line", "axis.ticks"),
  axis.ticks.y.left   = el_def("element_line", "axis.ticks.y"),
  axis.ticks.y.right  = el_def("element_line", "axis.ticks.y"),
  axis.ticks.theta    = el_def("element_line", "axis.ticks.x"),
  axis.ticks.r        = el_def("element_line", "axis.ticks.y"),

  axis.title.x        = el_def("element_text", "axis.title"),
  axis.title.x.top    = el_def("element_text", "axis.title.x"),
  axis.title.x.bottom = el_def("element_text", "axis.title.x"),
  axis.title.y        = el_def("element_text", "axis.title"),
  axis.title.y.left   = el_def("element_text", "axis.title.y"),
  axis.title.y.right  = el_def("element_text", "axis.title.y"),

  axis.minor.ticks.x.top    = el_def("element_line", "axis.ticks.x.top"),
  axis.minor.ticks.x.bottom = el_def("element_line", "axis.ticks.x.bottom"),
  axis.minor.ticks.y.left   = el_def("element_line", "axis.ticks.y.left"),
  axis.minor.ticks.y.right  = el_def("element_line", "axis.ticks.y.right"),
  axis.minor.ticks.theta    = el_def("element_line", "axis.ticks.theta"),
  axis.minor.ticks.r        = el_def("element_line", "axis.ticks.r"),

  axis.minor.ticks.length = el_def(c("unit", "rel")),
  axis.minor.ticks.length.x = el_def(c("unit", "rel"), "axis.minor.ticks.length"),
  axis.minor.ticks.length.x.top = el_def(
    c("unit", "rel"), c("axis.minor.ticks.length.x", "axis.ticks.length.x.top")
  ),
  axis.minor.ticks.length.x.bottom = el_def(
    c("unit", "rel"), c("axis.minor.ticks.length.x", "axis.ticks.length.x.bottom")
  ),
  axis.minor.ticks.length.y = el_def(c("unit", "rel"), "axis.minor.ticks.length"),
  axis.minor.ticks.length.y.left = el_def(
    c("unit", "rel"), c("axis.minor.ticks.length.y", "axis.ticks.length.y.left")
  ),
  axis.minor.ticks.length.y.right = el_def(
    c("unit", "rel"), c("axis.minor.ticks.length.y", "axis.ticks.length.y.right")
  ),
  axis.minor.ticks.length.theta = el_def(
    c("unit", "rel"), c("axis.minor.ticks.length.x", "axis.ticks.length.theta"),
  ),
  axis.minor.ticks.length.r = el_def(
    c("unit", "rel"), c("axis.minor.ticks.length.y", "axis.ticks.length.r")
  ),

  legend.background   = el_def("element_rect", "rect"),
  legend.margin       = el_def(c("margin", "rel"), "margins"),
  legend.spacing      = el_def(c("unit", "rel"), "spacing"),
  legend.spacing.x     = el_def(c("unit", "rel"), "legend.spacing"),
  legend.spacing.y     = el_def(c("unit", "rel"), "legend.spacing"),
  legend.key          = el_def("element_rect", "panel.background"),
  legend.key.height   = el_def(c("unit", "rel"), "legend.key.size"),
  legend.key.width    = el_def(c("unit", "rel"), "legend.key.size"),
  legend.key.spacing  = el_def(c("unit", "rel"), "spacing"),
  legend.key.spacing.x = el_def(c("unit", "rel"), "legend.key.spacing"),
  legend.key.spacing.y = el_def(c("unit", "rel"), "legend.key.spacing"),
  legend.frame        = el_def("element_rect", "rect"),
  legend.axis.line    = el_def("element_line", "line"),
  legend.ticks        = el_def("element_line", "legend.axis.line"),
<<<<<<< HEAD
  legend.ticks.length = el_def(c("unit", "rel"), "legend.key.size"),
=======
  legend.ticks.length = el_def(c("rel", "unit"), "legend.key.size"),
>>>>>>> 1df93c43
  legend.text         = el_def("element_text", "text"),
  legend.text.position = el_def("character"),
  legend.title        = el_def("element_text", "title"),
  legend.title.position = el_def("character"),
  legend.byrow        = el_def("logical"),
  legend.position     = el_def("character"),
  legend.position.inside = el_def(c("numeric", "integer")),
  legend.direction    = el_def("character"),

  legend.justification = el_def(c("character", "numeric", "integer")),
  legend.justification.top = el_def(
    c("character", "numeric", "integer"),
    "legend.justification"
  ),
  legend.justification.bottom = el_def(
    c("character", "numeric", "integer"),
    "legend.justification"
  ),
  legend.justification.left = el_def(
    c("character", "numeric", "integer"),
    "legend.justification"
  ),
  legend.justification.right = el_def(
    c("character", "numeric", "integer"),
    "legend.justification"
  ),
  legend.justification.inside = el_def(
    c("character", "numeric", "integer"),
    "legend.justification"
  ),

  legend.location     = el_def("character"),

  legend.box          = el_def("character"),
  legend.box.just     = el_def("character"),
  legend.box.margin   = el_def(c("margin", "rel"), "margins"),
  legend.box.background = el_def("element_rect", "rect"),
  legend.box.spacing  = el_def(c("unit", "rel"), "spacing"),

  panel.background    = el_def("element_rect", "rect"),
  panel.border        = el_def("element_rect", "rect"),
  panel.spacing       = el_def(c("unit", "rel"), "spacing"),
  panel.spacing.x     = el_def(c("unit", "rel"), "panel.spacing"),
  panel.spacing.y     = el_def(c("unit", "rel"), "panel.spacing"),
  panel.grid.major.x  = el_def("element_line", "panel.grid.major"),
  panel.grid.major.y  = el_def("element_line", "panel.grid.major"),
  panel.grid.minor.x  = el_def("element_line", "panel.grid.minor"),
  panel.grid.minor.y  = el_def("element_line", "panel.grid.minor"),
  panel.ontop         = el_def("logical"),

  strip.background    = el_def("element_rect", "rect"),
  strip.background.x  = el_def("element_rect", "strip.background"),
  strip.background.y  = el_def("element_rect", "strip.background"),
  strip.clip          = el_def("character"),
  strip.text.x        = el_def("element_text", "strip.text"),
  strip.text.x.top    = el_def("element_text", "strip.text.x"),
  strip.text.x.bottom = el_def("element_text", "strip.text.x"),
  strip.text.y        = el_def("element_text", "strip.text"),
  strip.text.y.left   = el_def("element_text", "strip.text.y"),
  strip.text.y.right  = el_def("element_text", "strip.text.y"),
  strip.placement     = el_def("character"),
  strip.placement.x   = el_def("character", "strip.placement"),
  strip.placement.y   = el_def("character", "strip.placement"),
  strip.switch.pad.grid = el_def(c("unit", "rel"), "spacing"),
  strip.switch.pad.wrap = el_def(c("unit", "rel"), "spacing"),

  plot.background     = el_def("element_rect", "rect"),
  plot.title          = el_def("element_text", "title"),
  plot.title.position = el_def("character"),
  plot.subtitle       = el_def("element_text", "title"),
  plot.caption        = el_def("element_text", "title"),
  plot.caption.position = el_def("character"),
  plot.tag            = el_def("element_text", "title"),
  plot.tag.position   = el_def(c("character", "numeric", "integer")),  # Need to also accept numbers
  plot.tag.location   = el_def("character"),
  plot.margin         = el_def(c("margin", "rel"), "margins"),

  aspect.ratio        = el_def(c("numeric", "integer"))
)

# Check that an element object has the proper class
#
# Given an element object and the name of the element, this function
# checks it against the element inheritance tree to make sure the
# element is of the correct class
#
# It throws error if invalid, and returns invisible() if valid.
#
# @param el an element
# @param elname the name of the element
# @param element_tree the element tree to validate against
validate_element <- function(el, elname, element_tree, call = caller_env()) {
  eldef <- element_tree[[elname]]

  if (is.null(eldef)) {
    cli::cli_warn("The {.var {elname}} theme element is not defined in the element hierarchy.", call = call)
    return()
  }

  # NULL values for elements are OK
  if (is.null(el)) return()

  if ("margin" %in% eldef$class) {
    if (!is.unit(el) && length(el) == 4)
      cli::cli_abort("The {.var {elname}} theme element must be a {.cls unit} vector of length 4.", call = call)
  } else if (!inherits(el, eldef$class) && !inherits(el, "element_blank")) {
    cli::cli_abort("The {.var {elname}} theme element must be a {.cls {eldef$class}} object.", call = call)
  }
  invisible()
}<|MERGE_RESOLUTION|>--- conflicted
+++ resolved
@@ -519,11 +519,7 @@
   legend.frame        = el_def("element_rect", "rect"),
   legend.axis.line    = el_def("element_line", "line"),
   legend.ticks        = el_def("element_line", "legend.axis.line"),
-<<<<<<< HEAD
-  legend.ticks.length = el_def(c("unit", "rel"), "legend.key.size"),
-=======
   legend.ticks.length = el_def(c("rel", "unit"), "legend.key.size"),
->>>>>>> 1df93c43
   legend.text         = el_def("element_text", "text"),
   legend.text.position = el_def("character"),
   legend.title        = el_def("element_text", "title"),

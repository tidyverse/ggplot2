--- conflicted
+++ resolved
@@ -173,23 +173,6 @@
   )
 }
 
-#' @export
-#' @rdname element
-<<<<<<< HEAD
-is_theme_element <- function(x, type = "any") {
-  switch(
-    type %||% "any",
-    any   = inherits(x, "element"),
-    rect  = inherits(x, "element_rect"),
-    line  = inherits(x, "element_line"),
-    text  = inherits(x, "element_text"),
-    blank = inherits(x, "element_blank"),
-    FALSE
-  )
-}
-
-=======
->>>>>>> 5b0ea0bf
 element_polygon <- function(fill = NULL, colour = NULL, linewidth = NULL,
                             linetype = NULL, color = NULL,
                             inherit.blank = FALSE) {
@@ -262,13 +245,20 @@
   pointsize = 1.5, pointshape = 19,
   fill = NULL, colour = NULL
 )
-<<<<<<< HEAD
-=======
-
-#' @export
-#' @rdname is_tests
-is.theme_element <- function(x) inherits(x, "element")
->>>>>>> 5b0ea0bf
+
+#' @export
+#' @rdname element
+is_theme_element <- function(x, type = "any") {
+  switch(
+    type %||% "any",
+    any   = inherits(x, "element"),
+    rect  = inherits(x, "element_rect"),
+    line  = inherits(x, "element_line"),
+    text  = inherits(x, "element_text"),
+    blank = inherits(x, "element_blank"),
+    FALSE
+  )
+}
 
 #' @export
 print.element <- function(x, ...) utils::str(x)

--- conflicted
+++ resolved
@@ -216,17 +216,10 @@
       S7::S7_object(),
       family = family, face = face, colour = colour, size = size,
       hjust = hjust, vjust = vjust, angle = angle, lineheight = lineheight,
-<<<<<<< HEAD
       margin = margin, debug = debug, inherit.blank = inherit.blank
     )
   }
 )
-=======
-      margin = margin, debug = debug, inherit.blank = inherit.blank),
-    class = c("element_text", "element")
-  )
-}
->>>>>>> 7fb57608
 
 #' @export
 #' @rdname element
@@ -538,7 +531,6 @@
     )
   }
 
-<<<<<<< HEAD
 S7::method(element_grob, element_polygon) <-
   function(element, x = c(0, 0.5, 1, 0.5),
            y = c(0.5, 1, 0.5, 0), fill = NULL,
@@ -559,16 +551,6 @@
       pathId = id, pathId.lengths = id.lengths,
       id = pathId, id.lengths = pathId.lengths
     )
-=======
-  arrow <- if (is.logical(element[["arrow"]]) && !element[["arrow"]]) {
-    NULL
-  } else {
-    element[["arrow"]]
-  }
-  if (is.null(arrow)) {
-    arrow.fill <- colour
-    element$arrow.fill <- element$colour
->>>>>>> 7fb57608
   }
 
 S7::method(element_grob, element_point) <-
@@ -1006,7 +988,6 @@
   # NULL values for elements are OK
   if (is.null(el)) return()
 
-<<<<<<< HEAD
   class <- eldef$class
   if (inherits(class, "S7_class")) {
     inherit_ok <- S7::S7_inherits(el, class)
@@ -1031,13 +1012,6 @@
   # blank elements?
   if (inherit_ok || is_theme_element(el, "blank")) {
     return()
-=======
-  if ("margin" %in% eldef$class) {
-    if (!is.unit(el) && length(el) == 4)
-      cli::cli_abort("The {.var {elname}} theme element must be a {.cls unit} vector of length 4.", call = call)
-  } else if (!inherits(el, eldef$class) && !is_theme_element(el, "blank")) {
-    cli::cli_abort("The {.var {elname}} theme element must be a {.cls {eldef$class}} object.", call = call)
->>>>>>> 7fb57608
   }
 
   class_name <- if (inherits(class, "S7_class")) class@name else class

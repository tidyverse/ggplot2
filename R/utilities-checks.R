
# Extra checks in addition to the ones in import-standalone-types-check.R

# Usage:
# check_object(x, is.data.frame, "a data.frame)
check_object <- function(x,
                         check_fun,
                         what,
                         ...,
                         allow_na = FALSE,
                         allow_null = FALSE,
                         arg = caller_arg(x),
                         call = caller_env()) {

  if (!missing(x)) {
    if (check_fun(x)) {
      return(invisible(NULL))
    }
    if (allow_null && is_null(x)) {
      return(invisible(NULL))
    }
    if (allow_na && all(is.na(x))) {
      return(invisible(NULL))
    }
  }

  stop_input_type(
    x,
    as_cli(what),
    ...,
    allow_null = allow_null,
    arg = arg,
    call = call
  )
}

check_numeric <- function(x,
                          what = "a {.cls numeric} vector",
                          ...,
                          arg = caller_arg(x),
                          call = caller_env()) {
  check_object(x, is.numeric, what, ..., arg = arg, call = call)
}

check_inherits <- function(x,
                           class,
                           what = NULL,
                           ...,
                           allow_null = FALSE,
                           arg = caller_arg(x),
                           call = caller_env()) {

  if (!missing(x)) {
    if (inherits(x, class)) {
      return(invisible(NULL))
    }
    if (allow_null && is_null(x)) {
      return(invisible(NULL))
    }
  }

  what <- what %||% paste(
    "a", oxford_comma(paste0("{.cls ", class, "}")), "object"
  )

  stop_input_type(
    x,
    as_cli(what),
    ...,
    allow_null = allow_null,
    arg = arg,
    call = call
  )
}

check_length <- function(x, length = integer(), ..., min = 0, max = Inf,
                         arg = caller_arg(x), call = caller_env()) {
<<<<<<< HEAD
=======
  if (missing(x)) {
    stop_input_type(x, "a vector", arg = arg, call = call)
  }

>>>>>>> b35cf638
  n <- length(x)
  if (n %in% length) {
    return(invisible(NULL))
  }
<<<<<<< HEAD
  if (length(length) > 0) {
    type <- if (length(length) == 1) {
      switch(as.character(length), "0" = "empty vector", "1" = "scalar", "vector")
    } else {
      "vector"
    }
    cli::cli_abort(
      "{.arg {arg}} must be a {type} of length {.or {length}}, not length {n}.",
      call = call, arg = arg
    )
  }

  range <- pmax(range(min, max), 0)
=======
  fmt <- if (inherits(arg, "AsIs")) identity else function(x) sprintf("`%s`", x)
  if (length(length) > 0) {
    type <- paste0("a vector of length ", oxford_comma(length))
    if (length(length) == 1) {
      type <- switch(
        sprintf("%d", length),
        "0" = "an empty vector",
        "1" = "a scalar of length 1",
        type
      )
    }
    msg <- sprintf(
      "%s must be %s, not length %d.",
      fmt(arg), type, n
    )
    cli::cli_abort(msg, call = call, arg = arg)
  }

  range <- pmax(range(min, max, na.rm = TRUE), 0)
>>>>>>> b35cf638
  if (n >= min & n <= max) {
    return(invisible(NULL))
  }
  if (identical(range[1], range[2])) {
    check_length(x, range[1], arg = arg, call = call)
    return(invisible(NULL))
  }

  type <- if (range[2] == 1) "scalar" else "vector"
<<<<<<< HEAD
  msg  <- "{.arg {arg}} must be a {type} with "

  if (identical(range[2], Inf)) {
    msg <- c(msg, "at least length {range[1]}")
  }
  if (identical(range[1], 0)) {
    msg <- c(msg, "at most length {range[2]}")
  }
  if (length(msg) == 1) {
    msg <- c(msg, "a length between {.and {range}}")
  }
  msg <- paste0(c(msg, ", not length {n}."), collapse = "")
=======

  what <- paste0("a length between ", range[1], " and ", range[2])
  if (identical(range[2], Inf)) {
    what <- paste0("at least length ", range[1])
  }
  if (identical(range[1], 0)) {
    what <- paste0("at most length ", range[2])
  }

  msg <- sprintf(
    "`%s` must be a %s with %s, not length %d.",
    fmt(arg), type, what, n
  )
>>>>>>> b35cf638
  cli::cli_abort(msg, call = call, arg = arg)
}

#' Check graphics device capabilities
#'
#' This function makes an attempt to estimate whether the graphics device is
#' able to render newer graphics features.
#'
#' @param feature A string naming a graphics device feature. One of:
#'   `"clippingPaths"`, `"alpha_masks"`, `"lumi_masks"`, `"compositing"`,
#'   `"blending"`, `"transformations"`, `"gradients"`, `"patterns"`, `"paths"`
#'   or `"glyphs"`. See the 'Features' section below for an explanation
#'   of these terms.
#' @param action A string for what action to take. One of:
#'   * `"test"` returns `TRUE` or `FALSE` indicating support of the feature.
#'   * `"warn"` also returns a logical, but throws an informative warning when
#'   `FALSE`.
#'   * `"abort"` throws an error when the device is estimated to not support
#'   the feature.
#' @param op A string for a specific operation to test for when `feature` is
#'   either `"blending"` or `"compositing"`. If `NULL` (default), support for
#'   all known blending or compositing operations is queried.
#' @param maybe A logical of length 1 determining what the return value should
#'   be in case the device capabilities cannot be assessed. When the current
#'   device is the 'null device', `maybe` is returned.
#' @param call The execution environment of a currently running function, e.g.
#'   [`caller_env()`][rlang::caller_env()]. The function will be mentioned in
#'   warnings and error messages as the source of the warning or error. See
#'   the `call` argument of [`abort()`][rlang::abort()] for more information.
#'
#' @details
#' The procedure for testing is as follows:
#'
#' * First, the \R version is checked against the version wherein a feature was
#'   introduced.
#' * Next, the [dev.capabilities()][grDevices::dev.capabilities()] function is
#'   queried for support of the feature.
#' * If that check is ambiguous, the \pkg{svglite} and \pkg{ragg} devices are
#'   checked for known support.
#' * Lastly, if there is no answer yet, it is checked whether the device is one
#'   of the 'known' devices that supports a feature.
#'
#' @section Features:
#' \describe{
#'   \item{`"clippingPaths"`}{While most devices support rectangular clipping
#'   regions, this feature is about the support for clipping to arbitrary paths.
#'   It can be used to only display a part of a drawing.}
#'   \item{`"alpha_masks"`}{Like clipping regions and paths, alpha masks can also
#'   be used to only display a part of a drawing. In particular a
#'   semi-transparent mask can be used to display a drawing in the opaque parts
#'   of the mask and hide a drawing in transparent part of a mask.}
#'   \item{`"lumi_masks`}{Similar to alpha masks, but using the mask's luminance
#'   (greyscale value) to determine what is drawn. Light values are opaque and
#'   dark values are transparent.}
#'   \item{`"compositing"`}{Compositing allows one to control how to drawings
#'   are drawn in relation to one another. By default, one drawing is drawn
#'   'over' the previous one, but other operators are possible, like 'clear',
#'   'in' and 'out'.}
#'   \item{`"blending"`}{When placing one drawing atop of another, the blend
#'   mode determines how the colours of the drawings relate to one another.}
#'   \item{`"transformations"`}{Performing an affine transformation on a group
#'   can be used to translate, rotate, scale, shear and flip the drawing.}
#'   \item{`"gradients"`}{Gradients can be used to show a transition between
#'   two or more colours as a fill in a drawing. The checks expects both linear
#'   and radial gradients to be supported.}
#'   \item{`"patterns"`}{Patterns can be used to display a repeated, tiled
#'   drawing as a fill in another drawing.}
#'   \item{`"paths"`}{Contrary to 'paths' as polyline or polygon drawings,
#'   `"paths"` refers to the ability to fill and stroke collections of
#'   drawings.}
#'   \item{`"glyphs"`}{Refers to the advanced typesetting feature for
#'   controlling the appearance of individual glyphs.}
#' }
#'
#' @section Limitations:
#'
#' * On Windows machines, bitmap devices such as `png()` or `jpeg()` default
#'   to `type = "windows"`. At the time of writing, these don't support any
#'   new features, in contrast to `type = "cairo"`, which does. Prior to \R
#'   version 4.2.0, the capabilities cannot be resolved and the value of the
#'   `maybe` argument is returned.
#' * With the exception of the \pkg{ragg} and \pkg{svglite} devices, if the
#'   device doesn't report their capabilities via
#'   [dev.capabilities()][grDevices::dev.capabilities()], or the \R version is
#'   below 4.2.0, the `maybe` value is returned.
#' * Even though patterns and gradients where introduced in \R 4.1.0, they
#'   are considered unsupported because providing vectorised patterns and
#'   gradients was only introduced later in \R 4.2.0.
#' * When using the RStudio graphics device, the back end is assumed to be the
#'   next device on the list. This assumption is typically met by default,
#'   unless the device list is purposefully rearranged.
#'
#' @return `TRUE` when the feature is thought to be supported and `FALSE`
#'   otherwise.
#' @export
#' @keywords internal
#'
#' @examples
#' # Typically you'd run `check_device()` inside a function that might produce
#' # advanced graphics.
#' # The check is designed for use in control flow statements in the test mode
#' if (check_device("patterns", action = "test")) {
#'   print("Yay")
#' } else {
#'   print("Nay")
#' }
#'
#' # Automatically throw a warning when unavailable
#' if (check_device("compositing", action = "warn")) {
#'   print("Yay")
#' } else {
#'   print("Nay")
#' }
#'
#' # Possibly throw an error
#' try(check_device("glyphs", action = "abort"))
check_device <- function(feature, action = "warn", op = NULL, maybe = FALSE,
                        call = caller_env()) {

  check_bool(maybe, allow_na = TRUE)

  # Grab device for checking
  dev_cur  <- grDevices::dev.cur()
  dev_name <- names(dev_cur)

  if (dev_name == "null device") {
    return(maybe)
  }

  action <- arg_match0(action, c("test", "warn", "abort"))
  action_fun <- switch(
    action,
    warn  = cli::cli_warn,
    abort = cli::cli_abort,
    function(...) invisible()
  )

  feature <- arg_match0(
    feature,
    c("clippingPaths", "alpha_masks", "lumi_masks", "compositing", "blending",
      "transformations", "glyphs", "patterns", "gradients", "paths",
      ".test_feature")
  )
  # Formatting prettier feature names
  feat_name <- switch(
    feature,
    clippingPaths   = "clipping paths",
    patterns        = "tiled patterns",
    blending        = "blend modes",
    gradients       = "colour gradients",
    glyphs          = "typeset glyphs",
    paths           = "stroking and filling paths",
    transformations = "affine transformations",
    alpha_masks     = "alpha masks",
    lumi_masks      = "luminance masks",
    feature
  )

  # Perform version check
  version <- getRversion()
  capable <- switch(
    feature,
    glyphs = version >= "4.3.0",
    paths =, transformations =, compositing =,
    patterns =, lumi_masks =, blending =,
    gradients = version >= "4.2.0",
    alpha_masks =,
    clippingPaths = version >= "4.1.0",
    TRUE
  )
  if (isFALSE(capable)) {
    action_fun("R {version} does not support {.emph {feature}}.",
               call = call)
    return(FALSE)
  }

  if (dev_name == "RStudioGD") {
    # RStudio opens RStudioGD as the active graphics device, but the back-end
    # appears to be the *next* device. Temporarily set the next device as the
    # device to check capabilities.
    dev_old <- dev_cur
    on.exit(grDevices::dev.set(dev_old), add = TRUE)
    dev_cur  <- grDevices::dev.set(grDevices::dev.next())
    dev_name <- names(dev_cur)
  }

  # {ragg} and {svglite} report capabilities, but need specific version
  if (dev_name %in% c("agg_jpeg", "agg_ppm", "agg_png", "agg_tiff")) {
    check_installed(
      "ragg", version = "1.2.6",
      reason = paste0("for checking device support for ", feat_name, ".")
    )
  }
  if (dev_name == "devSVG") {
    check_installed(
      "svglite", version = "2.1.2",
      reason = paste0("for checking device support for ", feat_name, ".")
    )
  }

  # For blending/compositing, maybe test a specific operation
  if (!is.null(op) && feature %in% c("blending", "compositing")) {
    op <- arg_match0(op, c(.blend_ops, .compo_ops))
    .blend_ops <- .compo_ops <- op
    feat_name <- paste0("'", gsub("\\.", " ", op), "' ", feat_name)
  }

  # The dev.capabilities() approach may work from R 4.2.0 onwards
  if (version >= "4.2.0") {
    capa <- grDevices::dev.capabilities()

    # Test if device explicitly states that it is capable of this feature
    capable <- switch(
      feature,
      clippingPaths = isTRUE(capa$clippingPaths),
      gradients = all(c("LinearGradient", "RadialGradient") %in% capa$patterns),
      alpha_masks = "alpha" %in% capa$masks,
      lumi_masks = "luminance" %in% capa$masks,
      patterns = "TilingPattern" %in% capa$patterns,
      compositing = all(.compo_ops %in% capa$compositing),
      blending = all(.blend_ops %in% capa$compositing),
      transformations = isTRUE(capa$transformations),
      paths = isTRUE(capa$paths),
      glyphs = isTRUE(capa$glyphs),
      NA
    )
    if (isTRUE(capable)) {
      return(TRUE)
    }

    # Test if device explicitly denies that it is capable of this feature
    incapable <- switch(
      feature,
      clippingPaths = isFALSE(capa$clippingPaths),
      gradients = !all(is.na(capa$patterns)) &&
        !all(c("LinearGradient", "RadialGradient") %in% capa$patterns),
      alpha_masks = !is.na(capa$masks) && !("alpha" %in% capa$masks),
      lumi_masks  = !is.na(capa$masks) && !("luminance" %in% capa$masks),
      patterns = !is.na(capa$patterns) && !("TilingPattern" %in% capa$patterns),
      compositing = !all(is.na(capa$compositing)) &&
        !all(.compo_ops %in% capa$compositing),
      blending = !all(is.na(capa$compositing)) &&
        !all(.blend_ops %in% capa$compositing),
      transformations = isFALSE(capa$transformations),
      paths = isFALSE(capa$paths),
      glyphs = isFALSE(capa$glyphs),
      NA
    )

    if (isTRUE(incapable)) {
      action_fun(
        "The {.field {dev_name}} device does not support {.emph {feat_name}}.",
        call = call
      )
      return(FALSE)
    }
  }

  # If vdiffr has neither confirmed nor denied its capabilities, the feature
  # is assumed to be not supported.
  if (dev_name == "devSVG_vdiffr") {
    action_fun(
      "The {.pkg vdiffr} package's device does not support {.emph {feat_name}}.",
      call = call
    )
    return(FALSE)
  }

  # Last resort: list of known support prior to R 4.2.0
  supported <- c("pdf", "cairo_pdf", "cairo_ps", "svg")
  if (feature == "compositing") {
    supported <- setdiff(supported, "pdf")
  }
  if (.Platform$OS.type == "unix") {
    # These devices *can* be supported on Windows, but would have to have
    # type = "cairo", which we can't check.
    supported <- c(supported, "bmp", "jpeg", "png", "tiff")
  }
  if (isTRUE(dev_name %in% supported)) {
    return(TRUE)
  }
  action_fun(
    "Unable to check the capabilities of the {.field {dev_name}} device.",
    call = call
  )
  return(maybe)
}

.compo_ops <- c("clear", "source", "over", "in", "out", "atop", "dest",
                "dest.over", "dest.in", "dest.out", "dest.atop", "xor", "add",
                "saturate")

.blend_ops <- c("multiply", "screen", "overlay", "darken", "lighten",
                "color.dodge", "color.burn", "hard.light", "soft.light",
                "difference", "exclusion")<|MERGE_RESOLUTION|>--- conflicted
+++ resolved
@@ -75,32 +75,14 @@
 
 check_length <- function(x, length = integer(), ..., min = 0, max = Inf,
                          arg = caller_arg(x), call = caller_env()) {
-<<<<<<< HEAD
-=======
   if (missing(x)) {
     stop_input_type(x, "a vector", arg = arg, call = call)
   }
 
->>>>>>> b35cf638
   n <- length(x)
   if (n %in% length) {
     return(invisible(NULL))
   }
-<<<<<<< HEAD
-  if (length(length) > 0) {
-    type <- if (length(length) == 1) {
-      switch(as.character(length), "0" = "empty vector", "1" = "scalar", "vector")
-    } else {
-      "vector"
-    }
-    cli::cli_abort(
-      "{.arg {arg}} must be a {type} of length {.or {length}}, not length {n}.",
-      call = call, arg = arg
-    )
-  }
-
-  range <- pmax(range(min, max), 0)
-=======
   fmt <- if (inherits(arg, "AsIs")) identity else function(x) sprintf("`%s`", x)
   if (length(length) > 0) {
     type <- paste0("a vector of length ", oxford_comma(length))
@@ -120,7 +102,6 @@
   }
 
   range <- pmax(range(min, max, na.rm = TRUE), 0)
->>>>>>> b35cf638
   if (n >= min & n <= max) {
     return(invisible(NULL))
   }
@@ -130,20 +111,6 @@
   }
 
   type <- if (range[2] == 1) "scalar" else "vector"
-<<<<<<< HEAD
-  msg  <- "{.arg {arg}} must be a {type} with "
-
-  if (identical(range[2], Inf)) {
-    msg <- c(msg, "at least length {range[1]}")
-  }
-  if (identical(range[1], 0)) {
-    msg <- c(msg, "at most length {range[2]}")
-  }
-  if (length(msg) == 1) {
-    msg <- c(msg, "a length between {.and {range}}")
-  }
-  msg <- paste0(c(msg, ", not length {n}."), collapse = "")
-=======
 
   what <- paste0("a length between ", range[1], " and ", range[2])
   if (identical(range[2], Inf)) {
@@ -157,7 +124,6 @@
     "`%s` must be a %s with %s, not length %d.",
     fmt(arg), type, what, n
   )
->>>>>>> b35cf638
   cli::cli_abort(msg, call = call, arg = arg)
 }
 

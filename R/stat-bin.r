#' @param binwidth The width of the bins. Can be specified as a numeric value
#'   or as a function that calculates width from unscaled x. Here, "unscaled x"
#'   refers to the original x values in the data, before application of any
#'   scale transformation. When specifying a function along with a grouping
#'   structure, the function will be called once per group.
#'   The default is to use the number of bins in `bins`,
#'   covering the range of the data. You should always override
#'   this value, exploring multiple widths to find the best to illustrate the
#'   stories in your data.
#'
#'   The bin width of a date variable is the number of days in each time; the
#'   bin width of a time variable is the number of seconds.
#' @param bins Number of bins. Overridden by `binwidth`. Defaults to 30.
#' @param center,boundary bin position specifiers. Only one, `center` or
#'   `boundary`, may be specified for a single plot. `center` specifies the
#'   center of one of the bins. `boundary` specifies the boundary between two
#'   bins. Note that if either is above or below the range of the data, things
#'   will be shifted by the appropriate integer multiple of `width`.
#'   For example, to center on integers use `width = 1` and `center = 0`, even
#'   if `0` is outside the range of the data. Alternatively, this same alignment
#'   can be specified with `width = 1` and `boundary = 0.5`, even if `0.5` is
#'   outside the range of the data.
#' @param breaks Alternatively, you can supply a numeric vector giving
#'    the bin boundaries. Overrides `binwidth`, `bins`, `center`,
#'    and `boundary`.
#' @param closed One of `"right"` or `"left"` indicating whether right
#'   or left edges of bins are included in the bin.
#' @param pad If `TRUE`, adds empty bins at either end of x. This ensures
#'   frequency polygons touch 0. Defaults to `FALSE`.
#' @section Computed variables:
#' \describe{
#'   \item{count}{number of points in bin}
#'   \item{density}{density of points in bin, scaled to integrate to 1}
#'   \item{ncount}{count, scaled to maximum of 1}
#'   \item{ndensity}{density, scaled to maximum of 1}
#' }
#'
#' @seealso [stat_count()], which counts the number of cases at each x
#'   position, without binning. It is suitable for both discrete and continuous
#'   x data, whereas `stat_bin()` is suitable only for continuous x data.
#' @export
#' @rdname geom_histogram
stat_bin <- function(mapping = NULL, data = NULL,
                     geom = "bar", position = "stack",
                     ...,
                     binwidth = NULL,
                     bins = NULL,
                     center = NULL,
                     boundary = NULL,
                     breaks = NULL,
                     closed = c("right", "left"),
                     pad = FALSE,
                     na.rm = FALSE,
                     orientation = NA,
                     show.legend = NA,
                     inherit.aes = TRUE) {

  layer(
    data = data,
    mapping = mapping,
    stat = StatBin,
    geom = geom,
    position = position,
    show.legend = show.legend,
    inherit.aes = inherit.aes,
    params = list(
      binwidth = binwidth,
      bins = bins,
      center = center,
      boundary = boundary,
      breaks = breaks,
      closed = closed,
      pad = pad,
      na.rm = na.rm,
      orientation = orientation,
      ...
    )
  )
}

#' @rdname ggplot2-ggproto
#' @format NULL
#' @usage NULL
#' @export
StatBin <- ggproto("StatBin", Stat,
  setup_params = function(data, params) {
<<<<<<< HEAD
    if (!is.null(data$y) || !is.null(params$y)) {
      abort("stat_bin() must not be used with a y aesthetic.")
    }
    if (is.integer(data$x)) {
      abort('StatBin requires a continuous x variable: the x variable is discrete. Perhaps you want stat="count"?')
=======
    params$flipped_aes <- has_flipped_aes(data, params, main_is_orthogonal = FALSE)

    has_x <- !(is.null(data$x) && is.null(params$x))
    has_y <- !(is.null(data$y) && is.null(params$y))
    if (!has_x && !has_y) {
      stop("stat_bin() requires an x or y aesthetic.", call. = FALSE)
    }
    if (has_x && has_y) {
      stop("stat_bin() can only have an x or y aesthetic.", call. = FALSE)
    }

    x <- flipped_names(params$flipped_aes)$x
    if (is.integer(data[[x]])) {
      stop('StatBin requires a continuous ', x, ' variable: the ',
           x, ' variable is discrete. Perhaps you want stat="count"?',
        call. = FALSE)
>>>>>>> fc600512
    }

    if (!is.null(params$drop)) {
      warn("`drop` is deprecated. Please use `pad` instead.")
      params$drop <- NULL
    }
    if (!is.null(params$origin)) {
      warn("`origin` is deprecated. Please use `boundary` instead.")
      params$boundary <- params$origin
      params$origin <- NULL
    }
    if (!is.null(params$right)) {
      warn("`right` is deprecated. Please use `closed` instead.")
      params$closed <- if (params$right) "right" else "left"
      params$right <- NULL
    }
    if (!is.null(params$width)) {
      abort("`width` is deprecated. Do you want `geom_bar()`?")
    }
    if (!is.null(params$boundary) && !is.null(params$center)) {
      abort("Only one of `boundary` and `center` may be specified.")
    }

    if (is.null(params$breaks) && is.null(params$binwidth) && is.null(params$bins)) {
      message_wrap("`stat_bin()` using `bins = 30`. Pick better value with `binwidth`.")
      params$bins <- 30
    }

    params
  },

  extra_params = c("na.rm", "orientation"),

  compute_group = function(data, scales, binwidth = NULL, bins = NULL,
                           center = NULL, boundary = NULL,
                           closed = c("right", "left"), pad = FALSE,
                           breaks = NULL, flipped_aes = FALSE,
                           # The following arguments are not used, but must
                           # be listed so parameters are computed correctly
                           origin = NULL, right = NULL, drop = NULL,
                           width = NULL) {
    x <- flipped_names(flipped_aes)$x
    if (!is.null(breaks)) {
      if (!scales[[x]]$is_discrete()) {
         breaks <- scales[[x]]$transform(breaks)
      }
      bins <- bin_breaks(breaks, closed)
    } else if (!is.null(binwidth)) {
      if (is.function(binwidth)) {
        binwidth <- binwidth(data[[x]])
      }
      bins <- bin_breaks_width(scales[[x]]$dimension(), binwidth,
        center = center, boundary = boundary, closed = closed)
    } else {
      bins <- bin_breaks_bins(scales[[x]]$dimension(), bins, center = center,
        boundary = boundary, closed = closed)
    }
    bins <- bin_vector(data[[x]], bins, weight = data$weight, pad = pad)
    bins$flipped_aes <- flipped_aes
    flip_data(bins, flipped_aes)
  },

  default_aes = aes(x = after_stat(count), y = after_stat(count), weight = 1),

  required_aes = "x|y"
)
<|MERGE_RESOLUTION|>--- conflicted
+++ resolved
@@ -84,30 +84,21 @@
 #' @export
 StatBin <- ggproto("StatBin", Stat,
   setup_params = function(data, params) {
-<<<<<<< HEAD
-    if (!is.null(data$y) || !is.null(params$y)) {
-      abort("stat_bin() must not be used with a y aesthetic.")
-    }
-    if (is.integer(data$x)) {
-      abort('StatBin requires a continuous x variable: the x variable is discrete. Perhaps you want stat="count"?')
-=======
     params$flipped_aes <- has_flipped_aes(data, params, main_is_orthogonal = FALSE)
 
     has_x <- !(is.null(data$x) && is.null(params$x))
     has_y <- !(is.null(data$y) && is.null(params$y))
     if (!has_x && !has_y) {
-      stop("stat_bin() requires an x or y aesthetic.", call. = FALSE)
+      abort("stat_bin() requires an x or y aesthetic.")
     }
     if (has_x && has_y) {
-      stop("stat_bin() can only have an x or y aesthetic.", call. = FALSE)
+      abort("stat_bin() can only have an x or y aesthetic.")
     }
 
     x <- flipped_names(params$flipped_aes)$x
     if (is.integer(data[[x]])) {
-      stop('StatBin requires a continuous ', x, ' variable: the ',
-           x, ' variable is discrete. Perhaps you want stat="count"?',
-        call. = FALSE)
->>>>>>> fc600512
+      abort(glue("StatBin requires a continuous {x} variable: the {x} variable is discrete.",
+                 "Perhaps you want stat=\"count\"?"))
     }
 
     if (!is.null(params$drop)) {

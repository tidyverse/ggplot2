#' @param binwidth Bin width to use. Defaults to 1/\code{bins} of the range of
#'   the data
#' @param bins Number of bins. Overridden by \code{binwidth} or \code{breaks}.
#'   Defaults to 30
#' @param breaks Actual breaks to use. Overrides bin width, bin number and
#'   origin
#' @param origin Origin of first bin
#' @param width Width of bars when used with categorical data
#' @param right If \code{TRUE}, right-closed, left-open, if \code{FALSE},
#'   the default, right-open, left-closed.
#' @param drop If TRUE, remove all bins with zero counts
#' @section Computed variables:
#' \describe{
#'   \item{count}{number of points in bin}
#'   \item{density}{density of points in bin, scaled to integrate to 1}
#'   \item{ncount}{count, scaled to maximum of 1}
#'   \item{ndensity}{density, scaled to maximum of 1}
#' }
#' @export
#' @rdname geom_histogram
stat_bin <- function(mapping = NULL, data = NULL, geom = "bar",
                     position = "stack", width = 0.9, drop = FALSE,
                     right = FALSE, binwidth = NULL, bins = NULL, origin = NULL,
                     breaks = NULL, show.legend = NA, inherit.aes = TRUE, ...) {
  layer(
    data = data,
    mapping = mapping,
    stat = StatBin,
    geom = geom,
    position = position,
    show.legend = show.legend,
    inherit.aes = inherit.aes,
    params = list(
      width = width,
      drop = drop,
      right = right,
      bins = bins,
      binwidth = binwidth,
      origin = origin,
      breaks = breaks,
      ...
    )
  )
}

#' @rdname ggplot2-ggproto
#' @format NULL
#' @usage NULL
#' @export
StatBin <- ggproto("StatBin", Stat,
  setup_params = function(data, params) {
    if (!is.null(data$y) || !is.null(params$y)) {
      stop("stat_bin() must not be used with a y aesthetic.", call. = FALSE)
    }

    if (is.null(params$breaks) && is.null(params$binwidth) && is.null(params$bins)) {
      message_wrap("`stat_bin()` using `bins = 30`. Pick better value with `binwidth`.")
    }

    params
  },

<<<<<<< HEAD
  compute_group = function(data, scales, binwidth = NULL, bins = NULL,
                           origin = NULL, breaks = NULL, width = 0.9, drop = FALSE,
                           right = FALSE) {
    range <- scale_dimension(scales$x)
=======
  compute_group = function(self, data, scales, binwidth = NULL, bins = NULL,
                       origin = NULL, breaks = NULL, width = 0.9, drop = FALSE,
                       right = FALSE, ...) {
    range <- scales$x$dimension()
>>>>>>> eea7fcdb

    bin(data$x, data$weight, binwidth = binwidth, bins = bins,
        origin = origin, breaks = breaks, range = range, width = width,
        drop = drop, right = right)
  },

  default_aes = aes(y = ..count..),
  required_aes = c("x")
)

bin <- function(x, weight=NULL, binwidth=NULL, bins=NULL, origin=NULL, breaks=NULL, range=NULL, width=0.9, drop = FALSE, right = FALSE) {

  if (length(stats::na.omit(x)) == 0) return(data.frame())
  if (is.null(weight))  weight <- rep(1, length(x))
  weight[is.na(weight)] <- 0

  if (is.null(range))    range    <- range(x, na.rm = TRUE, finite = TRUE)
  if (is.null(bins))     bins     <- 30
  if (is.null(binwidth)) binwidth <- diff(range) / bins

  if (is.integer(x)) {
    bins <- x
    x <- sort(unique(bins))
    width <- width
  } else if (diff(range) == 0) {
    width <- width
    bins <- x
  } else {# if (is.numeric(x))
    if (is.null(breaks)) {
      if (is.null(origin)) {
        breaks <- fullseq(range, binwidth, pad = TRUE)
      } else {
        breaks <- seq(origin, max(range) + binwidth, binwidth)
      }
    }

    # Adapt break fuzziness from base::hist - this protects from floating
    # point rounding errors
    diddle <- 1e-07 * stats::median(diff(breaks))
    if (right) {
      fuzz <- c(-diddle, rep.int(diddle, length(breaks) - 1))
    } else {
      fuzz <- c(rep.int(-diddle, length(breaks) - 1), diddle)
    }
    fuzzybreaks <- sort(breaks) + fuzz

    bins <- cut(x, fuzzybreaks, include.lowest = TRUE, right = right)
    left <- breaks[-length(breaks)]
    right <- breaks[-1]
    x <- (left + right)/2
    width <- diff(breaks)
  }

  results <- data.frame(
    count = as.numeric(tapply(weight, bins, sum, na.rm = TRUE)),
    x = x,
    width = width
  )

  if (sum(results$count, na.rm = TRUE) == 0) {
    return(results)
  }

  results$count[is.na(results$count)] <- 0
  results$density <- results$count / results$width / sum(abs(results$count), na.rm = TRUE)
  results$ncount <- results$count / max(abs(results$count), na.rm = TRUE)
  results$ndensity <- results$density / max(abs(results$density), na.rm = TRUE)
  if (drop) {
    results <- results[results$count > 0, , drop = FALSE]
  }
  results
}<|MERGE_RESOLUTION|>--- conflicted
+++ resolved
@@ -60,17 +60,10 @@
     params
   },
 
-<<<<<<< HEAD
   compute_group = function(data, scales, binwidth = NULL, bins = NULL,
                            origin = NULL, breaks = NULL, width = 0.9, drop = FALSE,
                            right = FALSE) {
-    range <- scale_dimension(scales$x)
-=======
-  compute_group = function(self, data, scales, binwidth = NULL, bins = NULL,
-                       origin = NULL, breaks = NULL, width = 0.9, drop = FALSE,
-                       right = FALSE, ...) {
     range <- scales$x$dimension()
->>>>>>> eea7fcdb
 
     bin(data$x, data$weight, binwidth = binwidth, bins = bins,
         origin = origin, breaks = breaks, range = range, width = width,

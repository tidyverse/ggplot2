--- conflicted
+++ resolved
@@ -162,12 +162,7 @@
     flip_data(bins, flipped_aes)
   },
 
-<<<<<<< HEAD
-  default_aes = aes(y = after_stat(count), weight = 1),
-  required_aes = c("x")
-=======
-  default_aes = aes(x = stat(count), y = stat(count), weight = 1),
+  default_aes = aes(x = after_stat(count), y = after_stat(count), weight = 1),
 
   required_aes = "x|y"
->>>>>>> f16f16fb
 )

--- conflicted
+++ resolved
@@ -441,11 +441,7 @@
   eldef <- element_tree[[elname]]
 
   if (is.null(eldef)) {
-<<<<<<< HEAD
-    abort(glue("'{elname}' is not a valid theme element name."))
-=======
-    stop("Theme element `", elname, "` is not defined in the element hierarchy.", call. = FALSE)
->>>>>>> fc600512
+    abort(glue("Theme element `{elname}` is not defined in the element hierarchy."))
   }
 
   # NULL values for elements are OK
@@ -455,21 +451,12 @@
     # Need to be a bit looser here since sometimes it's a string like "top"
     # but sometimes its a vector like c(0,0)
     if (!is.character(el) && !is.numeric(el))
-<<<<<<< HEAD
-      abort(glue("Element {elname} must be a string or numeric vector."))
+      abort(glue("Theme element `{elname}` must be a string or numeric vector."))
   } else if (eldef$class == "margin") {
     if (!is.unit(el) && length(el) == 4)
-      abort(glue("Element {elname} must be a unit vector of length 4."))
+      abort(glue("Theme element `ı{elname}` must be a unit vector of length 4."))
   } else if (!inherits(el, eldef$class) && !inherits(el, "element_blank")) {
-    abort(glue("Element {elname} must be a {eldef$class} object."))
-=======
-      stop("Theme element `", elname, "` must be a string or numeric vector.", call. = FALSE)
-  } else if (eldef$class == "margin") {
-    if (!is.unit(el) && length(el) == 4)
-      stop("Theme element `", elname, "` must be a unit vector of length 4.", call. = FALSE)
-  } else if (!inherits(el, eldef$class) && !inherits(el, "element_blank")) {
-      stop("Theme element `", elname, "` must be an `", eldef$class, "` object.", call. = FALSE)
->>>>>>> fc600512
+      abort(glue("Theme element `{elname}` must be an `{eldef$class}` object."))
   }
   invisible()
 }
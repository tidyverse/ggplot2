--- conflicted
+++ resolved
@@ -103,11 +103,7 @@
 
 #' @export
 #' @rdname is_tests
-<<<<<<< HEAD
 is_position <- function(x) inherits(x, "Position")
-=======
-is.position <- function(x) inherits(x, "Position")
->>>>>>> 5b0ea0bf
 
 #' Convenience function to transform all position variables.
 #'

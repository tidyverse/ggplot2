--- conflicted
+++ resolved
@@ -335,13 +335,6 @@
     }
     data
   },
-<<<<<<< HEAD
-  draw_panels = function(self, panels, layout, x_scales, y_scales, ranges, coord, data, theme, params) {
-    if ((params$free$x || params$free$y) && !coord$is_free()) {
-      cli::cli_abort("{.fn {snake_class(coord)}} doesn't support free scales.")
-    }
-=======
->>>>>>> af8e236e
 
   attach_axes = function(table, layout, ranges, coord, theme, params) {
 
@@ -365,18 +358,10 @@
       y_order <- layout$ROW
     }
 
-<<<<<<< HEAD
-    ranges <- censor_labels(ranges, layout, params$axis_labels)
-    axes <- render_axes(ranges[cols], ranges[rows], coord, theme, transpose = TRUE)
-
-    strips <- self$format_strip_labels(layout, params)
-    strips <- render_strips(strips$cols, strips$rows, theme = theme)
-=======
     # Render individual axes
     ranges <- censor_labels(ranges, layout, axis_labels)
     axes   <- render_axes(ranges[cols], ranges[rows], coord, theme, transpose = TRUE)
     mtx    <- function(x, o) matrix(x[o], dim[1], dim[2], byrow = TRUE)
->>>>>>> af8e236e
 
     if (draw_axes$x) {
       table <- weave_axes(table, lapply(axes$x, mtx, o = x_order))
@@ -395,16 +380,11 @@
     table
   },
 
-  attach_strips = function(table, layout, params, theme) {
-
-    col_vars <- unique0(layout[names(params$cols)])
-    row_vars <- unique0(layout[names(params$rows)])
-    attr(col_vars, "type")  <- "cols"
-    attr(row_vars, "type")  <- "rows"
-    attr(col_vars, "facet") <- "grid"
-    attr(row_vars, "facet") <- "grid"
-
-    strips  <- render_strips(col_vars, row_vars, params$labeller, theme)
+  attach_strips = function(self, table, layout, params, theme) {
+
+    strips <- self$format_strip_labels(layout, params)
+    strips <- render_strips(strips$cols, strips$rows, theme = theme)
+
     padding <- convertUnit(calc_element("strip.switch.pad.grid", theme), "cm")
 
     switch_x <- !is.null(params$switch) && params$switch %in% c("both", "x")

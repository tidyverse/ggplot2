--- conflicted
+++ resolved
@@ -340,24 +340,6 @@
       cli::cli_abort("{.fn {snake_class(coord)}} doesn't support free scales.")
     }
 
-<<<<<<< HEAD
-    # Because within a row or column the scales are static, we only need to
-    # render one set of axes per row/column. If scales are fixed, we only need
-    # to render one set of axes, that we can repeat for other panels.
-    cols <- which(layout$ROW == 1)
-    rows <- which(layout$COL == 1)
-    # Figure out unique x/y scale combinations
-    col_idx <- cols[!duplicated(layout$COORD[cols])]
-    row_idx <- rows[!duplicated(layout$COORD[rows])]
-    # Map all combinations to unique ones
-    col_ord <- vec_match(layout$COORD[cols], layout$COORD[col_idx])
-    row_ord <- vec_match(layout$COORD[rows], layout$COORD[row_idx])
-    # Render the axes for unique combinations
-    axes <- render_axes(ranges[col_idx], ranges[row_idx], coord, theme, transpose = TRUE)
-    # Repeat axes for all combinations
-    axes$x <- lapply(axes$x, `[`, i = col_ord)
-    axes$y <- lapply(axes$y, `[`, i = row_ord)
-=======
     # Fill missing parameters for backward compatibility
     params$draw_axes   <- params$draw_axes   %||% list(x = FALSE, y = FALSE)
     params$axis_labels <- params$axis_labels %||% list(x = TRUE,  y = TRUE)
@@ -379,7 +361,6 @@
 
     ranges <- censor_labels(ranges, layout, params$axis_labels)
     axes <- render_axes(ranges[cols], ranges[rows], coord, theme, transpose = TRUE)
->>>>>>> d3adf172
 
     col_vars <- unique0(layout[names(params$cols)])
     row_vars <- unique0(layout[names(params$rows)])

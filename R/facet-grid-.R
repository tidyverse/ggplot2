--- conflicted
+++ resolved
@@ -148,7 +148,6 @@
     y = any(space %in% c("free_y", "free"))
   )
 
-<<<<<<< HEAD
   draw_axes <- arg_match0(axes, c("margins", "all_x", "all_y", "all"))
   draw_axes <- list(
     x = any(draw_axes %in% c("all_x", "all")),
@@ -163,12 +162,8 @@
     y = !draw_axes$y || any(axis_labels %in% c("all_y", "all"))
   )
 
-  if (!is.null(switch) && !switch %in% c("both", "x", "y")) {
-    cli::cli_abort("{.arg switch} must be either {.val both}, {.val x}, or {.val y}")
-=======
   if (!is.null(switch)) {
     arg_match0(switch, c("both", "x", "y"))
->>>>>>> 5ed2d88d
   }
 
   facets_list <- grid_as_facets_list(rows, cols)

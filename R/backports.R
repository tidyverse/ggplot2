--- conflicted
+++ resolved
@@ -17,13 +17,8 @@
 
 on_load(backport_unit_methods())
 
-<<<<<<< HEAD
 # isFALSE() and isTRUE() are available on R (>=3.5)
-if (getRversion() < 3.5) {
-=======
-# isFALSE() is available on R (>=3.5)
 if (getRversion() < "3.5") {
->>>>>>> d1802487
   isFALSE <- function(x) is.logical(x) && length(x) == 1L && !is.na(x) && !x
   isTRUE  <- function(x) is.logical(x) && length(x) == 1L && !is.na(x) &&  x
 }
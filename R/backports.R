--- conflicted
+++ resolved
@@ -1,17 +1,10 @@
 # Backport fix from R 3.3:
 # https://github.com/wch/r-source/commit/4efc81c98d262f93de9e7911aaa910f5c63cd00f
 if (getRversion() < "3.3") {
-<<<<<<< HEAD
-  absolute.units <- getFromNamespace("absolute.units", "grid")
-  absolute.units.unit <- getFromNamespace("absolute.units.unit", "grid")
-  absolute.units.unit.list <- getFromNamespace("absolute.units.unit.list", "grid")
-  absolute.units.unit.arithmetic <- getFromNamespace("absolute.units.unit.arithmetic", "grid")
-=======
   absolute.units <- utils::getFromNamespace("absolute.units", "grid")
   absolute.units.unit <- utils::getFromNamespace("absolute.units.unit", "grid")
   absolute.units.unit.list <- utils::getFromNamespace("absolute.units.unit.list", "grid")
   absolute.units.unit.arithmetic <- utils::getFromNamespace("absolute.units.unit.arithmetic", "grid")
->>>>>>> 28aec3a9
 
   backport_unit_methods <- function() {
     registerS3method("absolute.units", "unit", absolute.units.unit)
@@ -24,9 +17,6 @@
 
 on_load(backport_unit_methods())
 
-<<<<<<< HEAD
-# isFALSE() is available on R (>=3.5)
-=======
 unitType <- function(x) {
   unit <- attr(x, "unit")
   if (!is.null(unit)) {
@@ -48,7 +38,6 @@
 })
 
 # isFALSE() and isTRUE() are available on R (>=3.5)
->>>>>>> 28aec3a9
 if (getRversion() < "3.5") {
   isFALSE <- function(x) is.logical(x) && length(x) == 1L && !is.na(x) && !x
   isTRUE  <- function(x) is.logical(x) && length(x) == 1L && !is.na(x) &&  x

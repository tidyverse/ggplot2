--- conflicted
+++ resolved
@@ -111,11 +111,7 @@
 
 #' @export
 #' @rdname is_tests
-<<<<<<< HEAD
 is_mapping <- function(x) inherits(x, "uneval")
-=======
-is.mapping <- function(x) inherits(x, "uneval")
->>>>>>> 5b0ea0bf
 
 # Wrap symbolic objects in quosures but pull out constants out of
 # quosures for backward-compatibility

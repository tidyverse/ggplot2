#' @include utilities.R compat-plyr.R
NULL

#' Construct aesthetic mappings
#'
#' Aesthetic mappings describe how variables in the data are mapped to visual
#' properties (aesthetics) of geoms. Aesthetic mappings can be set in
#' [ggplot()] and in individual layers.
#'
#' This function also standardises aesthetic names by converting `color` to `colour`
#' (also in substrings, e.g., `point_color` to `point_colour`) and translating old style
#' R names to ggplot names (e.g., `pch` to `shape` and `cex` to `size`).
#'
#' @section Quasiquotation:
#'
#' `aes()` is a [quoting function][rlang::quotation]. This means that
#' its inputs are quoted to be evaluated in the context of the
#' data. This makes it easy to work with variables from the data frame
#' because you can name those directly. The flip side is that you have
#' to use [quasiquotation][rlang::quasiquotation] to program with
#' `aes()`. See a tidy evaluation tutorial such as the [dplyr
#' programming vignette](https://dplyr.tidyverse.org/articles/programming.html)
#' to learn more about these techniques.
#'
#' @param x,y,... <[`data-masking`][rlang::topic-data-mask]> List of name-value
#'   pairs in the form `aesthetic = variable` describing which variables in the
#'   layer data should be mapped to which aesthetics used by the paired
#'   geom/stat. The expression `variable` is evaluated within the layer data, so
#'   there is no need to refer to the original dataset (i.e., use
#'   `ggplot(df, aes(variable))` instead of `ggplot(df, aes(df$variable))`).
#'   The names for x and y aesthetics are typically omitted because they are so
#'   common; all other aesthetics must be named.
#' @seealso [vars()] for another quoting function designed for
#'   faceting specifications.
#'
#'   Run `vignette("ggplot2-specs")` to see an overview of other aesthetics
#'   that can be modified.
#'
#'   [Delayed evaluation][aes_eval] for working with computed variables.
#'
#' @note
#' Using `I()` to create objects of class 'AsIs' causes scales to ignore the
#' variable and assumes the wrapped variable is direct input for the grid
#' package. Please be aware that variables are sometimes combined, like in
#' some stats or position adjustments, that may yield unexpected results with
#' 'AsIs' variables.
#'
#' @family aesthetics documentation
#' @return An S7 object representing a list with class `mapping`. Components of
#'   the list are either quosures or constants.
#' @export
#' @examples
#' aes(x = mpg, y = wt)
#' aes(mpg, wt)
#'
#' # You can also map aesthetics to functions of variables
#' aes(x = mpg ^ 2, y = wt / cyl)
#'
#' # Or to constants
#' aes(x = 1, colour = "smooth")
#'
#' # Aesthetic names are automatically standardised
#' aes(col = x)
#' aes(fg = x)
#' aes(color = x)
#' aes(colour = x)
#'
#' # aes() is passed to either ggplot() or specific layer. Aesthetics supplied
#' # to ggplot() are used as defaults for every layer.
#' ggplot(mpg, aes(displ, hwy)) + geom_point()
#' ggplot(mpg) + geom_point(aes(displ, hwy))
#'
#' # Tidy evaluation ----------------------------------------------------
#' # aes() automatically quotes all its arguments, so you need to use tidy
#' # evaluation to create wrappers around ggplot2 pipelines. The
#' # simplest case occurs when your wrapper takes dots:
#' scatter_by <- function(data, ...) {
#'   ggplot(data) + geom_point(aes(...))
#' }
#' scatter_by(mtcars, disp, drat)
#'
#' # If your wrapper has a more specific interface with named arguments,
#' # you need the "embrace operator":
#' scatter_by <- function(data, x, y) {
#'   ggplot(data) + geom_point(aes({{ x }}, {{ y }}))
#' }
#' scatter_by(mtcars, disp, drat)
#'
#' # Note that users of your wrapper can use their own functions in the
#' # quoted expressions and all will resolve as it should!
#' cut3 <- function(x) cut_number(x, 3)
#' scatter_by(mtcars, cut3(disp), drat)
aes <- function(x, y, ...) {
  xs <- arg_enquos("x")
  ys <- arg_enquos("y")
  dots <- enquos(...)

  args <- c(xs, ys, dots)
  args <- Filter(Negate(quo_is_missing), args)

  # Pass arguments to helper dummy to throw an error when duplicate
  # `x` and `y` arguments are passed through dots
  local({
    aes <- function(x, y, ...) NULL
    inject(aes(!!!args))
  })

  class_mapping(rename_aes(args), env = parent.frame())
}

#' @export
#' @rdname is_tests
<<<<<<< HEAD
is.mapping <- function(x) S7::S7_inherits(x, class_mapping)
=======
is_mapping <- function(x) inherits(x, "uneval")
>>>>>>> 89b8f4db

# Wrap symbolic objects in quosures but pull out constants out of
# quosures for backward-compatibility
new_aesthetic <- function(x, env = globalenv()) {
  if (is_quosure(x)) {
    if (!quo_is_symbolic(x)) {
      x <- quo_get_expr(x)
    }
    return(x)
  }

  if (is_symbolic(x)) {
    x <- new_quosure(x, env = env)
    return(x)
  }

  x
}

#' @export
`print.ggplot2::mapping` <- function(x, ...) {
  cat("Aesthetic mapping: \n")

  if (length(x) == 0) {
    cat("<empty>\n")
  } else {
    values <- vapply(x, quo_label, character(1))
    bullets <- paste0("* ", format(paste0("`", names(x), "`")), " -> ", values, "\n")

    cat(bullets, sep = "")
  }

  invisible(x)
}

#' @export
"[.ggplot2::mapping" <- function(x, i, ...) {
  class_mapping(NextMethod())
}

# If necessary coerce replacements to quosures for compatibility
#' @export
"[[<-.ggplot2::mapping" <- function(x, i, value) {
  class_mapping(NextMethod())
}
#' @export
"$<-.ggplot2::mapping" <- function(x, i, value) {
  class_mapping(NextMethod())
}
#' @export
"[<-.ggplot2::mapping" <- function(x, i, value) {
  class_mapping(NextMethod())
}

#' Standardise aesthetic names
#'
#' This function standardises aesthetic names by converting `color` to `colour`
#' (also in substrings, e.g. `point_color` to `point_colour`) and translating old style
#' R names to ggplot names (eg. `pch` to `shape`, `cex` to `size`).
#' @param x Character vector of aesthetics names, such as `c("colour", "size", "shape")`.
#' @return Character vector of standardised names.
#' @keywords internal
#' @export
standardise_aes_names <- function(x) {
  # convert US to UK spelling of colour
  x <- sub("color", "colour", x, fixed = TRUE)

  # convert old-style aesthetics names to ggplot version
  convert <- ggplot_global$base_to_ggplot
  convert <- convert[names(convert) %in% x]
  if (length(convert) > 0) {
    x[match(names(convert), x)] <- convert
  }
  x
}

# x is a list of aesthetic mappings, as generated by aes()
rename_aes <- function(x) {
  names(x) <- standardise_aes_names(names(x))
  duplicated_names <- names(x)[duplicated(names(x))]
  if (length(duplicated_names) > 0L) {
    cli::cli_warn("Duplicated aesthetics after name standardisation: {.field {unique0(duplicated_names)}}")
  }
  x
}

# `x` is assumed to be a strict list of quosures;
# it should have no non-quosure constants in it, even though `aes()` allows it.
substitute_aes <- function(x, fun = standardise_aes_symbols, ...) {
  x <- lapply(x, function(aesthetic) {
    as_quosure(fun(quo_get_expr(aesthetic), ...), env = environment(aesthetic))
  })
  class_mapping(x)
}
# x is a quoted expression from inside aes()
standardise_aes_symbols <- function(x) {
  if (is.symbol(x)) {
    name <- standardise_aes_names(as_string(x))
    return(sym(name))
  }
  if (!is.call(x)) {
    return(x)
  }

  # Don't walk through function heads
  x[-1] <- lapply(x[-1], standardise_aes_symbols)

  x
}

# Look up the scale that should be used for a given aesthetic
aes_to_scale <- function(var) {
  var[var %in% ggplot_global$x_aes] <- "x"
  var[var %in% ggplot_global$y_aes] <- "y"

  var
}

# Figure out if an aesthetic is a position aesthetic or not
is_position_aes <- function(vars) {
  aes_to_scale(vars) %in% c("x", "y")
}

#' Define aesthetic mappings programmatically
#'
#' @description
#' `r lifecycle::badge("deprecated")`
#'
#' Aesthetic mappings describe how variables in the data are mapped to visual
#' properties (aesthetics) of geoms. [aes()] uses non-standard
#' evaluation to capture the variable names. `aes_()` and `aes_string()`
#' require you to explicitly quote the inputs either with `""` for
#' `aes_string()`, or with `quote` or `~` for `aes_()`.
#' (`aes_q()` is an alias to `aes_()`). This makes `aes_()` and
#' `aes_string()` easy to program with.
#'
#' `aes_string()` and `aes_()` are particularly useful when writing
#' functions that create plots because you can use strings or quoted
#' names/calls to define the aesthetic mappings, rather than having to use
#' [substitute()] to generate a call to `aes()`.
#'
#' I recommend using `aes_()`, because creating the equivalents of
#' `aes(colour = "my colour")` or \code{aes(x = `X$1`)}
#' with `aes_string()` is quite clunky.
#'
#'
#' @section Life cycle:
#'
#' All these functions are soft-deprecated. Please use tidy evaluation idioms
#' instead. Regarding `aes_string()`, you can replace it with `.data` pronoun.
#' For example, the following code can achieve the same mapping as
#' `aes_string(x_var, y_var)`.
#'
#' ``` r
#' x_var <- "foo"
#' y_var <- "bar"
#' aes(.data[[x_var]], .data[[y_var]])
#' ````
#'
#' For more details, please see `vignette("ggplot2-in-packages")`.
#'
#' @param x,y,... List of name value pairs. Elements must be either
#'   quoted calls, strings, one-sided formulas or constants.
#' @seealso [aes()]
#'
#' @keywords internal
#'
#' @export
aes_ <- function(x, y, ...) {
  deprecate_warn0(
    "3.0.0",
    "aes_()",
    details = "Please use tidy evaluation idioms with `aes()`"
  )
  mapping <- list(...)
  if (!missing(x)) mapping["x"] <- list(x)
  if (!missing(y)) mapping["y"] <- list(y)

  caller_env <- parent.frame()

  as_quosure_aes <- function(x) {
    if (is.formula(x) && length(x) == 2) {
      as_quosure(x)
    } else if (is.null(x) || is.call(x) || is.name(x) || is.atomic(x)) {
      new_aesthetic(x, caller_env)
    } else {
      cli::cli_abort("Aesthetic must be a one-sided formula, call, name, or constant.")
    }
  }
  mapping <- lapply(mapping, as_quosure_aes)
  class_mapping(rename_aes(mapping))
}

#' @rdname aes_
#' @export
aes_string <- function(x, y, ...) {
  deprecate_warn0(
    "3.0.0",
    "aes_string()",
    details = c(
      "Please use tidy evaluation idioms with `aes()`. ",
      'See also `vignette("ggplot2-in-packages")` for more information.'
    )
  )
  mapping <- list(...)
  if (!missing(x)) mapping["x"] <- list(x)
  if (!missing(y)) mapping["y"] <- list(y)

  caller_env <- parent.frame()
  mapping <- lapply(mapping, function(x) {
    if (is.character(x)) {
      x <- parse_expr(x)
    }
    new_aesthetic(x, env = caller_env)
  })

  class_mapping(rename_aes(mapping))
}

#' @export
#' @rdname aes_
aes_q <- aes_

#' Given a character vector, create a set of identity mappings
#'
#' @param vars vector of variable names
#' @keywords internal
#' @export
#' @examples
#' aes_all(names(mtcars))
#' aes_all(c("x", "y", "col", "pch"))
aes_all <- function(vars) {
  names(vars) <- vars
  vars <- rename_aes(vars)

  # Quosure the symbols in the empty environment because they can only
  # refer to the data mask
  x <- class_mapping(lapply(vars, function(x) new_quosure(as.name(x), emptyenv())))
  class(x) <- union("unlabelled", class(x))
  x
}

#' Automatic aesthetic mapping
#'
#' @description
#' `r lifecycle::badge("deprecated")`
#'
#' @param data data.frame or names of variables
#' @param ... aesthetics that need to be explicitly mapped.
#' @keywords internal
#' @export
aes_auto <- function(data = NULL, ...) {
  lifecycle::deprecate_stop("2.0.0", "aes_auto()")
}

mapped_aesthetics <- function(x) {
  if (is.null(x)) {
    return(NULL)
  }

  is_null <- vapply(x, is.null, logical(1))
  names(x)[!is_null]
}


#' Check a mapping for discouraged usage
#'
#' Checks that `$` and `[[` are not used when the target *is* the data
#'
#' @param mapping A mapping created with [aes()]
#' @param data The data to be mapped from
#'
#' @noRd
warn_for_aes_extract_usage <- function(mapping, data) {
  lapply(mapping, function(quosure) {
    warn_for_aes_extract_usage_expr(get_expr(quosure), data, get_env(quosure))
  })
}

warn_for_aes_extract_usage_expr <- function(x, data, env = emptyenv()) {
  if (is_call(x, "[[") || is_call(x, "$")) {
    if (extract_target_is_likely_data(x, data, env)) {
      good_usage <- alternative_aes_extract_usage(x)
      cli::cli_warn(c(
        "Use of {.code {format(x)}} is discouraged.",
        "i" = "Use {.code {good_usage}} instead."
      ))
    }
  } else if (is.call(x)) {
    lapply(x, warn_for_aes_extract_usage_expr, data, env)
  }
}

alternative_aes_extract_usage <- function(x) {
  if (is_call(x, "[[")) {
    good_call <- call2("[[", quote(.data), x[[3]])
    format(good_call)
  } else if (is_call(x, "$")) {
    as.character(x[[3]])
  } else {
    cli::cli_abort("Don't know how to get alternative usage for {.var {x}}.")
  }
}

extract_target_is_likely_data <- function(x, data, env) {
  if (!is.name(x[[2]]) || identical(x[[2]], quote(.data))) {
    return(FALSE)
  }

  tryCatch({
    data_eval <- eval_tidy(x[[2]], data, env)
    identical(unrowname(data_eval), unrowname(data))
  }, error = function(err) FALSE)
}

# Takes a quosure and returns a named list of quosures, expanding
# `!!!` expressions as needed
arg_enquos <- function(name, frame = caller_env()) {
  # First start with `enquo0()` which does not process injection
  # operators
  quo <- inject(enquo0(!!sym(name)), frame)
  expr <- quo_get_expr(quo)

  is_triple_bang <- !is_missing(expr) &&
    is_bang(expr) && is_bang(expr[[2]]) && is_bang(expr[[c(2, 2)]])
  if (is_triple_bang) {
    # Evaluate `!!!` operand and create a list of quosures
    env <- quo_get_env(quo)
    xs <- eval_bare(expr[[2]][[2]][[2]], env)
    xs <- lapply(xs, as_quosure, env = env)
  } else {
    # Redefuse `x` to process injection operators, then store in a
    # length-1 list of quosures
    quo <- inject(enquo(!!sym(name)), frame)
    xs <- set_names(list(quo), name)
  }

  new_quosures(xs)
}<|MERGE_RESOLUTION|>--- conflicted
+++ resolved
@@ -110,11 +110,7 @@
 
 #' @export
 #' @rdname is_tests
-<<<<<<< HEAD
-is.mapping <- function(x) S7::S7_inherits(x, class_mapping)
-=======
-is_mapping <- function(x) inherits(x, "uneval")
->>>>>>> 89b8f4db
+is_mapping <- function(x) S7::S7_inherits(x, class_mapping)
 
 # Wrap symbolic objects in quosures but pull out constants out of
 # quosures for backward-compatibility

#' @rdname ggplot2-ggproto
#' @format NULL
#' @usage NULL
#' @export
#' @include geom-ribbon.R
GeomDensity <- ggproto(
  "GeomDensity", GeomArea,
  default_aes = aes(
    colour = from_theme(colour %||% ink),
    fill   = from_theme(fill %||% NA),
    weight = 1,
    alpha  = NA,
    linewidth = from_theme(borderwidth),
    linetype  = from_theme(bordertype)
  )
)

#' Smoothed density estimates
#'
#' Computes and draws kernel density estimate, which is a smoothed version of
#' the histogram. This is a useful alternative to the histogram for continuous
#' data that comes from an underlying smooth distribution.
#'
#' @eval rd_orientation()
#'
#' @eval rd_aesthetics("geom", "density")
#' @seealso See [geom_histogram()], [geom_freqpoly()] for
#'   other methods of displaying continuous distribution.
#'   See [geom_violin()] for a compact density display.
#' @inheritParams layer
#' @inheritParams geom_bar
#' @inheritParams geom_ribbon
#' @param geom,stat Use to override the default connection between
#'   `geom_density()` and `stat_density()`. For more information about
#'   overriding these connections, see how the [stat][layer_stats] and
#'   [geom][layer_geoms] arguments work.
#' @export
#' @examples
#' ggplot(diamonds, aes(carat)) +
#'   geom_density()
#' # Map the values to y to flip the orientation
#' ggplot(diamonds, aes(y = carat)) +
#'   geom_density()
#'
#' ggplot(diamonds, aes(carat)) +
#'   geom_density(adjust = 1/5)
#' ggplot(diamonds, aes(carat)) +
#'   geom_density(adjust = 5)
#'
#' ggplot(diamonds, aes(depth, colour = cut)) +
#'   geom_density() +
#'   xlim(55, 70)
#' ggplot(diamonds, aes(depth, fill = cut, colour = cut)) +
#'   geom_density(alpha = 0.1) +
#'   xlim(55, 70)
#'
#' # Use `bounds` to adjust computation for known data limits
#' big_diamonds <- diamonds[diamonds$carat >= 1, ]
#' ggplot(big_diamonds, aes(carat)) +
#'   geom_density(color = 'red') +
#'   geom_density(bounds = c(1, Inf), color = 'blue')
#'
#' \donttest{
#' # Stacked density plots: if you want to create a stacked density plot, you
#' # probably want to 'count' (density * n) variable instead of the default
#' # density
#'
#' # Loses marginal densities
#' ggplot(diamonds, aes(carat, fill = cut)) +
#'   geom_density(position = "stack")
#' # Preserves marginal densities
#' ggplot(diamonds, aes(carat, after_stat(count), fill = cut)) +
#'   geom_density(position = "stack")
#'
#' # You can use position="fill" to produce a conditional density estimate
#' ggplot(diamonds, aes(carat, after_stat(count), fill = cut)) +
#'   geom_density(position = "fill")
#' }
<<<<<<< HEAD
geom_density <- make_constructor(
  GeomDensity, stat = "density",
  checks = exprs(
    outline.type <- arg_match0(outline.type, c("both", "upper", "lower", "full"))
=======
geom_density <- function(mapping = NULL, data = NULL,
                         stat = "density", position = "identity",
                         ...,
                         na.rm = FALSE,
                         orientation = NA,
                         show.legend = NA,
                         inherit.aes = TRUE,
                         outline.type = "upper") {
  outline.type <- arg_match0(outline.type, c("both", "upper", "lower", "full"))

  layer(
    data = data,
    mapping = mapping,
    stat = stat,
    geom = GeomDensity,
    position = position,
    show.legend = show.legend,
    inherit.aes = inherit.aes,
    params = list2(
      na.rm = na.rm,
      orientation = orientation,
      outline.type = outline.type,
      ...
    )
  )
}

#' @rdname Geom
#' @format NULL
#' @usage NULL
#' @export
#' @include geom-ribbon.R
GeomDensity <- ggproto("GeomDensity", GeomArea,
  default_aes = aes(
    colour = from_theme(colour %||% ink),
    fill   = from_theme(fill %||% NA),
    weight = 1,
    alpha  = NA,
    linewidth = from_theme(borderwidth),
    linetype  = from_theme(bordertype)
>>>>>>> 4f9b9b4b
  )
)<|MERGE_RESOLUTION|>--- conflicted
+++ resolved
@@ -1,4 +1,4 @@
-#' @rdname ggplot2-ggproto
+#' @rdname Geom
 #' @format NULL
 #' @usage NULL
 #' @export
@@ -76,52 +76,9 @@
 #' ggplot(diamonds, aes(carat, after_stat(count), fill = cut)) +
 #'   geom_density(position = "fill")
 #' }
-<<<<<<< HEAD
 geom_density <- make_constructor(
   GeomDensity, stat = "density",
   checks = exprs(
     outline.type <- arg_match0(outline.type, c("both", "upper", "lower", "full"))
-=======
-geom_density <- function(mapping = NULL, data = NULL,
-                         stat = "density", position = "identity",
-                         ...,
-                         na.rm = FALSE,
-                         orientation = NA,
-                         show.legend = NA,
-                         inherit.aes = TRUE,
-                         outline.type = "upper") {
-  outline.type <- arg_match0(outline.type, c("both", "upper", "lower", "full"))
-
-  layer(
-    data = data,
-    mapping = mapping,
-    stat = stat,
-    geom = GeomDensity,
-    position = position,
-    show.legend = show.legend,
-    inherit.aes = inherit.aes,
-    params = list2(
-      na.rm = na.rm,
-      orientation = orientation,
-      outline.type = outline.type,
-      ...
-    )
-  )
-}
-
-#' @rdname Geom
-#' @format NULL
-#' @usage NULL
-#' @export
-#' @include geom-ribbon.R
-GeomDensity <- ggproto("GeomDensity", GeomArea,
-  default_aes = aes(
-    colour = from_theme(colour %||% ink),
-    fill   = from_theme(fill %||% NA),
-    weight = 1,
-    alpha  = NA,
-    linewidth = from_theme(borderwidth),
-    linetype  = from_theme(bordertype)
->>>>>>> 4f9b9b4b
   )
 )
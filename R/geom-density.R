--- conflicted
+++ resolved
@@ -5,9 +5,13 @@
 #' @include geom-ribbon.R
 GeomDensity <- ggproto(
   "GeomDensity", GeomArea,
-  default_aes = defaults(
-    aes(fill = NA, weight = 1, colour = from_theme(ink), alpha = NA),
-    GeomArea$default_aes
+  default_aes = aes(
+    colour = from_theme(colour %||% ink),
+    fill   = from_theme(fill %||% NA),
+    weight = 1,
+    alpha  = NA,
+    linewidth = from_theme(borderwidth),
+    linetype  = from_theme(bordertype)
   )
 )
 
@@ -72,52 +76,9 @@
 #' ggplot(diamonds, aes(carat, after_stat(count), fill = cut)) +
 #'   geom_density(position = "fill")
 #' }
-<<<<<<< HEAD
 geom_density <- make_constructor(
   GeomDensity, stat = "density",
   checks = exprs(
     outline.type <- arg_match0(outline.type, c("both", "upper", "lower", "full"))
-=======
-geom_density <- function(mapping = NULL, data = NULL,
-                         stat = "density", position = "identity",
-                         ...,
-                         na.rm = FALSE,
-                         orientation = NA,
-                         show.legend = NA,
-                         inherit.aes = TRUE,
-                         outline.type = "upper") {
-  outline.type <- arg_match0(outline.type, c("both", "upper", "lower", "full"))
-
-  layer(
-    data = data,
-    mapping = mapping,
-    stat = stat,
-    geom = GeomDensity,
-    position = position,
-    show.legend = show.legend,
-    inherit.aes = inherit.aes,
-    params = list2(
-      na.rm = na.rm,
-      orientation = orientation,
-      outline.type = outline.type,
-      ...
-    )
   )
-}
-
-#' @rdname ggplot2-ggproto
-#' @format NULL
-#' @usage NULL
-#' @export
-#' @include geom-ribbon.R
-GeomDensity <- ggproto("GeomDensity", GeomArea,
-  default_aes = aes(
-    colour = from_theme(colour %||% ink),
-    fill   = from_theme(fill %||% NA),
-    weight = 1,
-    alpha  = NA,
-    linewidth = from_theme(borderwidth),
-    linetype  = from_theme(bordertype)
->>>>>>> d1b519d0
-  )
-)
+)
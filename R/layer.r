#' Create a new layer
#'
#' A layer is a combination of data, stat and geom with a potential position
#' adjustment. Usually layers are created using `geom_*` or `stat_*`
#' calls but it can also be created directly using this function.
#'
#' @export
#' @inheritParams geom_point
#' @param mapping Set of aesthetic mappings created by [aes()] or
#'   [aes_()]. If specified and `inherit.aes = TRUE` (the
#'   default), it is combined with the default mapping at the top level of the
#'   plot. You must supply `mapping` if there is no plot mapping.
#' @param data The data to be displayed in this layer. There are three
#'    options:
#'
#'    If `NULL`, the default, the data is inherited from the plot
#'    data as specified in the call to [ggplot()].
#'
#'    A `data.frame`, or other object, will override the plot
#'    data. All objects will be fortified to produce a data frame. See
#'    [fortify()] for which variables will be created.
#'
#'    A `function` will be called with a single argument,
#'    the plot data. The return value must be a `data.frame.`, and
#'    will be used as the layer data.
#' @param geom The geometric object to use display the data
#' @param stat The statistical transformation to use on the data for this
#'    layer, as a string.
#' @param position Position adjustment, either as a string, or the result of
#'  a call to a position adjustment function.
#' @param show.legend logical. Should this layer be included in the legends?
<<<<<<< HEAD
#'   \code{NA}, the default, includes if any aesthetics are mapped.
#'   \code{FALSE} never includes, and \code{TRUE} always includes.
#'   It can also be a named logical vector to finely select the aesthetics to
#'   display.
#' @param inherit.aes If \code{FALSE}, overrides the default aesthetics,
=======
#'   `NA`, the default, includes if any aesthetics are mapped.
#'   `FALSE` never includes, and `TRUE` always includes.
#' @param inherit.aes If `FALSE`, overrides the default aesthetics,
>>>>>>> 77fc5c70
#'   rather than combining with them. This is most useful for helper functions
#'   that define both data and aesthetics and shouldn't inherit behaviour from
#'   the default plot specification, e.g. [borders()].
#' @param check.aes,check.param If `TRUE`, the default, will check that
#'   supplied parameters and aesthetics are understood by the `geom` or
#'   `stat`. Use `FALSE` to suppress the checks.
#' @param params Additional parameters to the `geom` and `stat`.
#' @param subset DEPRECATED. An older way of subsetting the dataset used in a
#'   layer.
#' @keywords internal
#' @examples
#' # geom calls are just a short cut for layer
#' ggplot(mpg, aes(displ, hwy)) + geom_point()
#' # shortcut for
#' ggplot(mpg, aes(displ, hwy)) +
#'   layer(geom = "point", stat = "identity", position = "identity",
#'     params = list(na.rm = FALSE)
#'   )
#'
#' # use a function as data to plot a subset of global data
#' ggplot(mpg, aes(displ, hwy)) +
#'   layer(geom = "point", stat = "identity", position = "identity",
#'     data = head, params = list(na.rm = FALSE)
#'   )
#'
layer <- function(geom = NULL, stat = NULL,
                  data = NULL, mapping = NULL,
                  position = NULL, params = list(),
                  inherit.aes = TRUE, check.aes = TRUE, check.param = TRUE,
                  subset = NULL, show.legend = NA) {
  if (is.null(geom))
    stop("Attempted to create layer with no geom.", call. = FALSE)
  if (is.null(stat))
    stop("Attempted to create layer with no stat.", call. = FALSE)
  if (is.null(position))
    stop("Attempted to create layer with no position.", call. = FALSE)

  # Handle show_guide/show.legend
  if (!is.null(params$show_guide)) {
    warning("`show_guide` has been deprecated. Please use `show.legend` instead.",
      call. = FALSE)
    show.legend <- params$show_guide
    params$show_guide <- NULL
  }
  if (!is.logical(show.legend)) {
    warning("`show.legend` must be a logical vector.", call. = FALSE)
    show.legend <- FALSE
  }

  data <- fortify(data)
  if (!is.null(mapping) && !inherits(mapping, "uneval")) {
    stop("Mapping must be created by `aes()` or `aes_()`", call. = FALSE)
  }

  if (is.character(geom))
    geom <- find_subclass("Geom", geom, parent.frame())
  if (is.character(stat))
    stat <- find_subclass("Stat", stat, parent.frame())
  if (is.character(position))
    position <- find_subclass("Position", position, parent.frame())

  # Special case for na.rm parameter needed by all layers
  if (is.null(params$na.rm)) {
    params$na.rm <- FALSE
  }

  # Split up params between aesthetics, geom, and stat
  params <- rename_aes(params)
  aes_params  <- params[intersect(names(params), geom$aesthetics())]
  geom_params <- params[intersect(names(params), geom$parameters(TRUE))]
  stat_params <- params[intersect(names(params), stat$parameters(TRUE))]

  all <- c(geom$parameters(TRUE), stat$parameters(TRUE), geom$aesthetics())

  # Warn about extra params and aesthetics
  extra_param <- setdiff(names(params), all)
  if (check.param && length(extra_param) > 0) {
    warning(
      "Ignoring unknown parameters: ", paste(extra_param, collapse = ", "),
      call. = FALSE,
      immediate. = TRUE
    )
  }

  extra_aes <- setdiff(
    mapped_aesthetics(mapping),
    c(geom$aesthetics(), stat$aesthetics())
  )
  if (check.aes && length(extra_aes) > 0) {
    warning(
      "Ignoring unknown aesthetics: ", paste(extra_aes, collapse = ", "),
      call. = FALSE,
      immediate. = TRUE
    )
  }



  ggproto("LayerInstance", Layer,
    geom = geom,
    geom_params = geom_params,
    stat = stat,
    stat_params = stat_params,
    data = data,
    mapping = mapping,
    aes_params = aes_params,
    subset = subset,
    position = position,
    inherit.aes = inherit.aes,
    show.legend = show.legend
  )
}

Layer <- ggproto("Layer", NULL,
  geom = NULL,
  geom_params = NULL,
  stat = NULL,
  stat_params = NULL,
  data = NULL,
  aes_params = NULL,
  mapping = NULL,
  position = NULL,
  inherit.aes = FALSE,

  print = function(self) {
    if (!is.null(self$mapping)) {
      cat("mapping:", clist(self$mapping), "\n")
    }
    cat(snakeize(class(self$geom)[[1]]), ": ", clist(self$geom_params), "\n",
      sep = "")
    cat(snakeize(class(self$stat)[[1]]), ": ", clist(self$stat_params), "\n",
      sep = "")
    cat(snakeize(class(self$position)[[1]]), "\n")
  },

  layer_data = function(self, plot_data) {
    if (is.waive(self$data)) {
      plot_data
    } else if (is.function(self$data)) {
      data <- self$data(plot_data)
      if (!is.data.frame(data)) {
        stop("Data function must return a data.frame", call. = FALSE)
      }
      data
    } else {
      self$data
    }
  },

  compute_aesthetics = function(self, data, plot) {
    # For annotation geoms, it is useful to be able to ignore the default aes
    if (self$inherit.aes) {
      aesthetics <- defaults(self$mapping, plot$mapping)
    } else {
      aesthetics <- self$mapping
    }

    # Drop aesthetics that are set or calculated
    set <- names(aesthetics) %in% names(self$aes_params)
    calculated <- is_calculated_aes(aesthetics)
    aesthetics <- aesthetics[!set & !calculated]

    # Override grouping if set in layer
    if (!is.null(self$geom_params$group)) {
      aesthetics[["group"]] <- self$aes_params$group
    }

    # Old subsetting method
    if (!is.null(self$subset)) {
      include <- data.frame(plyr::eval.quoted(self$subset, data, plot$env))
      data <- data[rowSums(include, na.rm = TRUE) == ncol(include), ]
    }

    scales_add_defaults(plot$scales, data, aesthetics, plot$plot_env)

    # Evaluate and check aesthetics
    aesthetics <- compact(aesthetics)
    evaled <- lapply(aesthetics, eval, envir = data, enclos = plot$plot_env)

    n <- nrow(data)
    if (n == 0) {
      # No data, so look at longest evaluated aesthetic
      if (length(evaled) == 0) {
        n <- 0
      } else {
        n <- max(vapply(evaled, length, integer(1)))
      }
    }
    check_aesthetics(evaled, n)

    # Set special group and panel vars
    if (empty(data) && n > 0) {
      evaled$PANEL <- 1
    } else {
      evaled$PANEL <- data$PANEL
    }
    evaled <- lapply(evaled, unname)
    evaled <- as.data.frame(tibble::as_tibble(evaled))
    evaled <- add_group(evaled)
    evaled
  },

  compute_statistic = function(self, data, layout) {
    if (empty(data))
      return(data.frame())

    params <- self$stat$setup_params(data, self$stat_params)
    data <- self$stat$setup_data(data, params)
    self$stat$compute_layer(data, params, layout)
  },

  map_statistic = function(self, data, plot) {
    if (empty(data)) return(data.frame())

    # Assemble aesthetics from layer, plot and stat mappings
    aesthetics <- self$mapping
    if (self$inherit.aes) {
      aesthetics <- defaults(aesthetics, plot$mapping)
    }
    aesthetics <- defaults(aesthetics, self$stat$default_aes)
    aesthetics <- compact(aesthetics)

    new <- strip_dots(aesthetics[is_calculated_aes(aesthetics)])
    if (length(new) == 0) return(data)

    # Add map stat output to aesthetics
    stat_data <- plyr::quickdf(lapply(new, eval, data, baseenv()))
    names(stat_data) <- names(new)

    # Add any new scales, if needed
    scales_add_defaults(plot$scales, data, new, plot$plot_env)
    # Transform the values, if the scale say it's ok
    # (see stat_spoke for one exception)
    if (self$stat$retransform) {
      stat_data <- scales_transform_df(plot$scales, stat_data)
    }

    cunion(stat_data, data)
  },

  compute_geom_1 = function(self, data) {
    if (empty(data)) return(data.frame())
    data <- self$geom$setup_data(data, c(self$geom_params, self$aes_params))

    check_required_aesthetics(
      self$geom$required_aes,
      c(names(data), names(self$aes_params)),
      snake_class(self$geom)
    )

    data
  },

  compute_position = function(self, data, layout) {
    if (empty(data)) return(data.frame())

    params <- self$position$setup_params(data)
    data <- self$position$setup_data(data, params)

    self$position$compute_layer(data, params, layout)
  },

  compute_geom_2 = function(self, data) {
    # Combine aesthetics, defaults, & params
    if (empty(data)) return(data)

    self$geom$use_defaults(data, self$aes_params)
  },

  finish_statistics = function(self, data) {
    self$stat$finish_layer(data, self$stat_params)
  },

  draw_geom = function(self, data, layout) {
    if (empty(data)) {
      n <- nrow(layout$layout)
      return(rep(list(zeroGrob()), n))
    }

    data <- self$geom$handle_na(data, self$geom_params)
    self$geom$draw_layer(data, self$geom_params, layout, layout$coord)
  }
)

is.layer <- function(x) inherits(x, "Layer")


find_subclass <- function(super, class, env) {
  name <- paste0(super, camelize(class, first = TRUE))
  obj <- find_global(name, env = env)

  if (is.null(name)) {
    stop("No ", tolower(super), " called ", name, ".", call. = FALSE)
  } else if (!inherits(obj, super)) {
    stop("Found object is not a ", tolower(super), ".", call. = FALSE)
  }

  obj
}<|MERGE_RESOLUTION|>--- conflicted
+++ resolved
@@ -29,17 +29,11 @@
 #' @param position Position adjustment, either as a string, or the result of
 #'  a call to a position adjustment function.
 #' @param show.legend logical. Should this layer be included in the legends?
-<<<<<<< HEAD
-#'   \code{NA}, the default, includes if any aesthetics are mapped.
-#'   \code{FALSE} never includes, and \code{TRUE} always includes.
+#'   `NA`, the default, includes if any aesthetics are mapped.
+#'   `FALSE` never includes, and `TRUE` always includes.
 #'   It can also be a named logical vector to finely select the aesthetics to
 #'   display.
-#' @param inherit.aes If \code{FALSE}, overrides the default aesthetics,
-=======
-#'   `NA`, the default, includes if any aesthetics are mapped.
-#'   `FALSE` never includes, and `TRUE` always includes.
 #' @param inherit.aes If `FALSE`, overrides the default aesthetics,
->>>>>>> 77fc5c70
 #'   rather than combining with them. This is most useful for helper functions
 #'   that define both data and aesthetics and shouldn't inherit behaviour from
 #'   the default plot specification, e.g. [borders()].

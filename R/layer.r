#' Create a new layer
#'
#' A layer is a combination of data, stat and geom with a potential position
#' adjustment. Usually layers are created using `geom_*` or `stat_*`
#' calls but it can also be created directly using this function.
#'
#' @export
#' @param mapping Set of aesthetic mappings created by [aes()] or
#'   [aes_()]. If specified and `inherit.aes = TRUE` (the
#'   default), it is combined with the default mapping at the top level of the
#'   plot. You must supply `mapping` if there is no plot mapping.
#' @param data The data to be displayed in this layer. There are three
#'    options:
#'
#'    If `NULL`, the default, the data is inherited from the plot
#'    data as specified in the call to [ggplot()].
#'
#'    A `data.frame`, or other object, will override the plot
#'    data. All objects will be fortified to produce a data frame. See
#'    [fortify()] for which variables will be created.
#'
#'    A `function` will be called with a single argument,
#'    the plot data. The return value must be a `data.frame`, and
#'    will be used as the layer data. A `function` can be created
#'    from a `formula` (e.g. `~ head(.x, 10)`).
#' @param geom The geometric object to use display the data
#' @param stat The statistical transformation to use on the data for this
#'    layer, as a string.
#' @param position Position adjustment, either as a string, or the result of
#'  a call to a position adjustment function.
#' @param show.legend logical. Should this layer be included in the legends?
#'   `NA`, the default, includes if any aesthetics are mapped.
#'   `FALSE` never includes, and `TRUE` always includes.
#'   It can also be a named logical vector to finely select the aesthetics to
#'   display.
#' @param inherit.aes If `FALSE`, overrides the default aesthetics,
#'   rather than combining with them. This is most useful for helper functions
#'   that define both data and aesthetics and shouldn't inherit behaviour from
#'   the default plot specification, e.g. [borders()].
#' @param check.aes,check.param If `TRUE`, the default, will check that
#'   supplied parameters and aesthetics are understood by the `geom` or
#'   `stat`. Use `FALSE` to suppress the checks.
#' @param params Additional parameters to the `geom` and `stat`.
#' @param key_glyph A legend key drawing function or a string providing the
#'   function name minus the `draw_key_` prefix. See [draw_key] for details.
#' @param layer_class The type of layer object to be constructued. This is
#'   intended for ggplot2 internal use only.
#' @keywords internal
#' @examples
#' # geom calls are just a short cut for layer
#' ggplot(mpg, aes(displ, hwy)) + geom_point()
#' # shortcut for
#' ggplot(mpg, aes(displ, hwy)) +
#'   layer(geom = "point", stat = "identity", position = "identity",
#'     params = list(na.rm = FALSE)
#'   )
#'
#' # use a function as data to plot a subset of global data
#' ggplot(mpg, aes(displ, hwy)) +
#'   layer(geom = "point", stat = "identity", position = "identity",
#'     data = head, params = list(na.rm = FALSE)
#'   )
#'
layer <- function(geom = NULL, stat = NULL,
                  data = NULL, mapping = NULL,
                  position = NULL, params = list(),
                  inherit.aes = TRUE, check.aes = TRUE, check.param = TRUE,
                  show.legend = NA, key_glyph = NULL, layer_class = Layer) {
  if (is.null(geom))
    abort("Attempted to create layer with no geom.")
  if (is.null(stat))
    abort("Attempted to create layer with no stat.")
  if (is.null(position))
    abort("Attempted to create layer with no position.")

  # Handle show_guide/show.legend
  if (!is.null(params$show_guide)) {
    warn("`show_guide` has been deprecated. Please use `show.legend` instead.")
    show.legend <- params$show_guide
    params$show_guide <- NULL
  }
<<<<<<< HEAD
  if (!is.logical(show.legend)) {
    warn("`show.legend` must be a logical vector.")
    show.legend <- FALSE
  }
=======
>>>>>>> fc600512

  # we validate mapping before data because in geoms and stats
  # the mapping is listed before the data argument; this causes
  # less confusing error messages when layers are accidentally
  # piped into each other
  if (!is.null(mapping)) {
    mapping <- validate_mapping(mapping)
  }

  data <- fortify(data)

  geom <- check_subclass(geom, "Geom", env = parent.frame())
  stat <- check_subclass(stat, "Stat", env = parent.frame())
  position <- check_subclass(position, "Position", env = parent.frame())

  # Special case for na.rm parameter needed by all layers
  if (is.null(params$na.rm)) {
    params$na.rm <- FALSE
  }

  # Special case for key_glyph parameter which is handed in through
  # params since all geoms/stats forward ... to params
  if (!is.null(params$key_glyph)) {
    key_glyph <- params$key_glyph
    params$key_glyph <- NULL # remove to avoid warning about unknown parameter
  }

  # Split up params between aesthetics, geom, and stat
  params <- rename_aes(params)
  aes_params  <- params[intersect(names(params), geom$aesthetics())]
  geom_params <- params[intersect(names(params), geom$parameters(TRUE))]
  stat_params <- params[intersect(names(params), stat$parameters(TRUE))]

  all <- c(geom$parameters(TRUE), stat$parameters(TRUE), geom$aesthetics())

  # Warn about extra params and aesthetics
  extra_param <- setdiff(names(params), all)
  if (check.param && length(extra_param) > 0) {
    warning(
      "Ignoring unknown parameters: ", paste(extra_param, collapse = ", "),
      call. = FALSE,
      immediate. = TRUE
    )
  }

  extra_aes <- setdiff(
    mapped_aesthetics(mapping),
    c(geom$aesthetics(), stat$aesthetics())
  )
  if (check.aes && length(extra_aes) > 0) {
    warning(
      "Ignoring unknown aesthetics: ", paste(extra_aes, collapse = ", "),
      call. = FALSE,
      immediate. = TRUE
    )
  }

  # adjust the legend draw key if requested
  geom <- set_draw_key(geom, key_glyph)

  ggproto("LayerInstance", layer_class,
    geom = geom,
    geom_params = geom_params,
    stat = stat,
    stat_params = stat_params,
    data = data,
    mapping = mapping,
    aes_params = aes_params,
    position = position,
    inherit.aes = inherit.aes,
    show.legend = show.legend
  )
}

validate_mapping <- function(mapping) {
  if (!inherits(mapping, "uneval")) {
    msg <- paste0("`mapping` must be created by `aes()`")
    if (inherits(mapping, "ggplot")) {
      msg <- paste0(
        msg, "\n",
        "Did you use %>% instead of +?"
      )
    }

    abort(msg)
  }

  # For backward compatibility with pre-tidy-eval layers
  new_aes(mapping)
}

Layer <- ggproto("Layer", NULL,
  geom = NULL,
  geom_params = NULL,
  stat = NULL,
  stat_params = NULL,
  data = NULL,
  aes_params = NULL,
  mapping = NULL,
  position = NULL,
  inherit.aes = FALSE,

  print = function(self) {
    if (!is.null(self$mapping)) {
      cat("mapping:", clist(self$mapping), "\n")
    }
    cat(snakeize(class(self$geom)[[1]]), ": ", clist(self$geom_params), "\n",
      sep = "")
    cat(snakeize(class(self$stat)[[1]]), ": ", clist(self$stat_params), "\n",
      sep = "")
    cat(snakeize(class(self$position)[[1]]), "\n")
  },

  layer_data = function(self, plot_data) {
    if (is.waive(self$data)) {
      plot_data
    } else if (is.function(self$data)) {
      data <- self$data(plot_data)
      if (!is.data.frame(data)) {
        abort("Data function must return a data.frame")
      }
      data
    } else {
      self$data
    }
  },

  # hook to allow a layer access to the final layer data
  # in input form and to global plot info
  setup_layer = function(self, data, plot) {
    data
  },

  compute_aesthetics = function(self, data, plot) {
    # For annotation geoms, it is useful to be able to ignore the default aes
    if (self$inherit.aes) {
      aesthetics <- defaults(self$mapping, plot$mapping)
    } else {
      aesthetics <- self$mapping
    }

    # Drop aesthetics that are set or calculated
    set <- names(aesthetics) %in% names(self$aes_params)
    calculated <- is_calculated_aes(aesthetics)
    modifiers <- is_scaled_aes(aesthetics)

    aesthetics <- aesthetics[!set & !calculated & !modifiers]

    # Override grouping if set in layer
    if (!is.null(self$geom_params$group)) {
      aesthetics[["group"]] <- self$aes_params$group
    }

    scales_add_defaults(plot$scales, data, aesthetics, plot$plot_env)

    # Evaluate aesthetics
    env <- child_env(baseenv(), stage = stage)
    evaled <- lapply(aesthetics, eval_tidy, data = data, env = env)
    evaled <- compact(evaled)

    # Check for discouraged usage in mapping
    warn_for_aes_extract_usage(aesthetics, data[setdiff(names(data), "PANEL")])

    # Check aesthetic values
    nondata_cols <- check_nondata_cols(evaled)
    if (length(nondata_cols) > 0) {
      msg <- paste0(
        "Aesthetics must be valid data columns. Problematic aesthetic(s): ",
        paste0(vapply(nondata_cols, function(x) {paste0(x, " = ", as_label(aesthetics[[x]]))}, character(1)), collapse = ", "),
        ". \nDid you mistype the name of a data column or forget to add after_stat()?"
      )
      abort(msg)
    }

    n <- nrow(data)
    if (n == 0) {
      # No data, so look at longest evaluated aesthetic
      if (length(evaled) == 0) {
        n <- 0
      } else {
        n <- max(vapply(evaled, length, integer(1)))
      }
    }
    check_aesthetics(evaled, n)

    # Set special group and panel vars
    if (empty(data) && n > 0) {
      evaled$PANEL <- 1
    } else {
      evaled$PANEL <- data$PANEL
    }
    evaled <- lapply(evaled, unname)
    evaled <- as_gg_data_frame(evaled)
    evaled <- add_group(evaled)
    evaled
  },

  compute_statistic = function(self, data, layout) {
    if (empty(data))
      return(new_data_frame())

    params <- self$stat$setup_params(data, self$stat_params)
    data <- self$stat$setup_data(data, params)
    self$stat$compute_layer(data, params, layout)
  },

  map_statistic = function(self, data, plot) {
    if (empty(data)) return(new_data_frame())

    # Assemble aesthetics from layer, plot and stat mappings
    aesthetics <- self$mapping
    if (self$inherit.aes) {
      aesthetics <- defaults(aesthetics, plot$mapping)
    }
    aesthetics <- defaults(aesthetics, self$stat$default_aes)
    aesthetics <- compact(aesthetics)

    new <- strip_dots(aesthetics[is_calculated_aes(aesthetics) | is_staged_aes(aesthetics)])
    if (length(new) == 0) return(data)

    # Add map stat output to aesthetics
    env <- child_env(baseenv(), stat = stat, after_stat = after_stat)
    stage_mask <- child_env(emptyenv(), stage = stage_calculated)
    mask <- new_data_mask(as_environment(data, stage_mask), stage_mask)
    mask$.data <- as_data_pronoun(mask)

    stat_data <- lapply(substitute_aes(new), eval_tidy, mask, env)

    # Check that all columns in aesthetic stats are valid data
    nondata_stat_cols <- check_nondata_cols(stat_data)
    if (length(nondata_stat_cols) > 0) {
      msg <- paste0(
        "Aesthetics must be valid computed stats. Problematic aesthetic(s): ",
        paste0(vapply(nondata_stat_cols, function(x) {paste0(x, " = ", as_label(aesthetics[[x]]))}, character(1)), collapse = ", "),
        ". \nDid you map your stat in the wrong layer?"
      )
      abort(msg)
    }

    names(stat_data) <- names(new)
    stat_data <- new_data_frame(compact(stat_data))

    # Add any new scales, if needed
    scales_add_defaults(plot$scales, data, new, plot$plot_env)
    # Transform the values, if the scale say it's ok
    # (see stat_spoke for one exception)
    if (self$stat$retransform) {
      stat_data <- scales_transform_df(plot$scales, stat_data)
    }

    cunion(stat_data, data)
  },

  compute_geom_1 = function(self, data) {
    if (empty(data)) return(new_data_frame())

    check_required_aesthetics(
      self$geom$required_aes,
      c(names(data), names(self$aes_params)),
      snake_class(self$geom)
    )
    self$geom_params <- self$geom$setup_params(data, c(self$geom_params, self$aes_params))
    self$geom$setup_data(data, self$geom_params)
  },

  compute_position = function(self, data, layout) {
    if (empty(data)) return(new_data_frame())

    params <- self$position$setup_params(data)
    data <- self$position$setup_data(data, params)

    self$position$compute_layer(data, params, layout)
  },

  compute_geom_2 = function(self, data) {
    # Combine aesthetics, defaults, & params
    if (empty(data)) return(data)

    aesthetics <- self$mapping
    modifiers <- aesthetics[is_scaled_aes(aesthetics) | is_staged_aes(aesthetics)]

    self$geom$use_defaults(data, self$aes_params, modifiers)
  },

  finish_statistics = function(self, data) {
    self$stat$finish_layer(data, self$stat_params)
  },

  draw_geom = function(self, data, layout) {
    if (empty(data)) {
      n <- nrow(layout$layout)
      return(rep(list(zeroGrob()), n))
    }

    data <- self$geom$handle_na(data, self$geom_params)
    self$geom$draw_layer(data, self$geom_params, layout, layout$coord)
  }
)

is.layer <- function(x) inherits(x, "Layer")



check_subclass <- function(x, subclass,
                           argname = to_lower_ascii(subclass),
                           env = parent.frame()) {
  if (inherits(x, subclass)) {
    x
  } else if (is.character(x) && length(x) == 1) {
    name <- paste0(subclass, camelize(x, first = TRUE))
    obj <- find_global(name, env = env)

    if (is.null(obj) || !inherits(obj, subclass)) {
      abort(glue("Can't find `{argname}` called '{x}'"))
    } else {
      obj
    }
  } else {
    abort(glue(
      "`{argname}` must be either a string or a {subclass} object, not {obj_desc(x)}"
    ))
  }
}

obj_desc <- function(x) {
  if (isS4(x)) {
    paste0("an S4 object with class ", class(x)[[1]])
  } else if (is.object(x)) {
    if (is.data.frame(x)) {
      "a data frame"
    } else if (is.factor(x)) {
      "a factor"
    } else {
      paste0("an S3 object with class ", paste(class(x), collapse = "/"))
    }
  } else {
    switch(typeof(x),
      "NULL" = "a NULL",
      character = "a character vector",
      integer = "an integer vector",
      logical = "a logical vector",
      double = "a numeric vector",
      list = "a list",
      closure = "a function",
      paste0("a base object of type", typeof(x))
    )
  }
}

# helper function to adjust the draw_key slot of a geom
# if a custom key glyph is requested
set_draw_key <- function(geom, draw_key = NULL) {
  if (is.null(draw_key)) {
    return(geom)
  }
  if (is.character(draw_key)) {
    draw_key <- paste0("draw_key_", draw_key)
  }
  draw_key <- match.fun(draw_key)

  ggproto("", geom, draw_key = draw_key)
}
<|MERGE_RESOLUTION|>--- conflicted
+++ resolved
@@ -79,13 +79,6 @@
     show.legend <- params$show_guide
     params$show_guide <- NULL
   }
-<<<<<<< HEAD
-  if (!is.logical(show.legend)) {
-    warn("`show.legend` must be a logical vector.")
-    show.legend <- FALSE
-  }
-=======
->>>>>>> fc600512
 
   # we validate mapping before data because in geoms and stats
   # the mapping is listed before the data argument; this causes
@@ -124,11 +117,7 @@
   # Warn about extra params and aesthetics
   extra_param <- setdiff(names(params), all)
   if (check.param && length(extra_param) > 0) {
-    warning(
-      "Ignoring unknown parameters: ", paste(extra_param, collapse = ", "),
-      call. = FALSE,
-      immediate. = TRUE
-    )
+    warn(glue("Ignoring unknown parameters: ", paste(extra_param, collapse = ", ")))
   }
 
   extra_aes <- setdiff(
@@ -136,11 +125,7 @@
     c(geom$aesthetics(), stat$aesthetics())
   )
   if (check.aes && length(extra_aes) > 0) {
-    warning(
-      "Ignoring unknown aesthetics: ", paste(extra_aes, collapse = ", "),
-      call. = FALSE,
-      immediate. = TRUE
-    )
+    warn(glue("Ignoring unknown aesthetics: ", paste(extra_aes, collapse = ", ")))
   }
 
   # adjust the legend draw key if requested

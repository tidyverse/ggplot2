#' @section Scales:
#'
#' All \code{scale_*} functions (like \code{scale_x_continuous}) return a
#' \code{Scale*} object (like \code{ScaleContinuous}). The \code{Scale*}
#' object represents a single scale.
#'
#' Each of the \code{Scale*} objects is a \code{\link{ggproto}} object,
#' descended from the top-level \code{Scale}.
#'
#' @rdname ggplot2-ggproto
#' @format NULL
#' @usage NULL
#' @export
Scale <- ggproto("Scale", NULL,

  call = NULL,

  aesthetics = aes(),
  scale_name = NULL,
  palette = function() {
    stop("Not implemented", call. = FALSE)
  },

  range = ggproto(NULL, Range),
  limits = NULL,
  na.value = NA,
  expand = waiver(),

  name = waiver(),
  breaks = waiver(),
  labels = waiver(),
  guide = "legend",
  position = "left",


  is_discrete = function() {
    stop("Not implemented", call. = FALSE)
  },

  # Train scale from a data frame.
  #
  # @return updated range (invisibly)
  # @seealso \code{\link{scale_train}} for scale specific generic method
  train_df = function(self, df) {
    if (empty(df)) return()

    aesthetics <- intersect(self$aesthetics, names(df))
    for (aesthetic in aesthetics) {
      self$train(df[[aesthetic]])
    }
    invisible()
  },

  # Train an individual scale from a vector of data.
  train = function(self, x) {
    stop("Not implemented", call. = FALSE)
  },

  # Reset scale, untraining ranges
  reset = function(self) {
    self$range$reset()
  },

  is_empty = function(self) {
    is.null(self$range$range) && is.null(self$limits)
  },

  # @return list of transformed variables
  transform_df = function(self, df) {
    if (empty(df)) return()

    aesthetics <- intersect(self$aesthetics, names(df))
    if (length(aesthetics) == 0) return()

    lapply(df[aesthetics], self$transform)
  },

  transform = function(self, x) {
    stop("Not implemented", call. = FALSE)
  },

  # @return list of mapped variables
  map_df = function(self, df, i = NULL) {
    if (empty(df)) return()

    aesthetics <- intersect(self$aesthetics, names(df))
    names(aesthetics) <- aesthetics
    if (length(aesthetics) == 0) return()

    if (is.null(i)) {
      lapply(aesthetics, function(j) self$map(df[[j]]))
    } else {
      lapply(aesthetics, function(j) self$map(df[[j]][i]))
    }
  },

  # @kohske
  # map tentatively accept limits argument.
  # map replaces oob (i.e., outside limits) values with NA.
  #
  # Previously limits are always scale_limits(scale).
  # But if this function is called to get breaks,
  # and breaks spans oob, the oob breaks is replaces by NA.
  # This makes impossible to display oob breaks.
  # Now coord_train calls this function with limits determined by coord (with expansion).
  map = function(self, x, limits = self$get_limits()) {
    stop("Not implemented", call. = FALSE)
  },

  #  if scale contains a NULL, use the default scale range
  #  if scale contains a NA, use the default range for that axis, otherwise
  #  use the user defined limit for that axis
  get_limits = function(self) {
    if (self$is_empty()) return(c(0, 1))

    if (!is.null(self$limits)) {
      ifelse(!is.na(self$limits), self$limits, self$range$range)
    } else {
      self$range$range
    }
  },

  # The physical size of the scale.
  # This always returns a numeric vector of length 2, giving the physical
  # dimensions of a scale.
  dimension = function(self, expand = c(0, 0, 0, 0)) {
    stop("Not implemented", call. = FALSE)
  },

  get_breaks = function(self, limits = self$get_limits()) {
    stop("Not implemented", call. = FALSE)
  },

  # The numeric position of scale breaks, used by coord/guide
  break_positions = function(self, range = self$get_limits()) {
    self$map(self$get_breaks(range))
  },

  get_breaks_minor = function(self, n = 2, b = self$break_positions(), limits = self$get_limits()) {
    stop("Not implemented", call. = FALSE)
  },

  get_labels = function(self, breaks = self$get_breaks()) {
    stop("Not implemented", call. = FALSE)
  },

  # Each implementation of a Scale must implement a clone method that makes
  # copies of reference objecsts.
  clone = function(self) {
    stop("Not implemented", call. = FALSE)
  },

  break_info = function(self, range = NULL) {
    stop("Not implemented", call. = FALSE)
  },

  # Only relevant for positional scales
  axis_order = function(self) {
    ord <- c("primary", "secondary")
    if (self$position %in% c("right", "bottom")) {
      ord <- rev(ord)
    }
    ord
  },

  # Here to make it possible for scales to modify the default titles
  make_title = function(title) {
    title
  },
  make_sec_title = function(title) {
    title
  }
)

check_breaks_labels <- function(breaks, labels) {
  if (is.null(breaks)) return(TRUE)
  if (is.null(labels)) return(TRUE)

  bad_labels <- is.atomic(breaks) && is.atomic(labels) &&
    length(breaks) != length(labels)
  if (bad_labels) {
    stop("`breaks` and `labels` must have the same length", call. = FALSE)
  }

  TRUE
}


#' @rdname ggplot2-ggproto
#' @format NULL
#' @usage NULL
#' @export
ScaleContinuous <- ggproto("ScaleContinuous", Scale,
  range = continuous_range(),
  na.value = NA_real_,
  rescaler = rescale, # Used by diverging and n colour gradients x
  oob = censor,
  minor_breaks = waiver(),

  is_discrete = function() FALSE,

  train = function(self, x) {
    if (length(x) == 0) return()
    self$range$train(x)
  },

  transform = function(self, x) {
     new_x <- self$trans$transform(x)
     if (any(is.finite(x) != is.finite(new_x))) {
       type <- if (self$scale_name == "position_c") "continuous" else "discrete"
       axis <- if ("x" %in% self$aesthetics) "x" else "y"
       warning("Transformation introduced infinite values in ", type, " ", axis, "-axis", call. = FALSE)
     }
     new_x
  },

  map = function(self, x, limits = self$get_limits()) {
    x <- self$oob(self$rescaler(x, from = limits))

    uniq <- unique(x)
    pal <- self$palette(uniq)
    scaled <- pal[match(x, uniq)]

    ifelse(!is.na(scaled), scaled, self$na.value)
  },

  dimension = function(self, expand = c(0, 0, 0, 0)) {
    expand_range4(self$get_limits(), expand)
  },

  get_breaks = function(self, limits = self$get_limits()) {
    if (self$is_empty()) return(numeric())

    # Limits in transformed space need to be converted back to data space
    limits <- self$trans$inverse(limits)

    if (is.null(self$breaks)) {
      return(NULL)
    } else if (identical(self$breaks, NA)) {
      stop("Invalid breaks specification. Use NULL, not NA")
    } else if (zero_range(as.numeric(limits))) {
      breaks <- limits[1]
    } else if (is.waive(self$breaks)) {
      breaks <- self$trans$breaks(limits)
    } else if (is.function(self$breaks)) {
      breaks <- self$breaks(limits)
    } else {
      breaks <- self$breaks
    }

    # Breaks in data space need to be converted back to transformed space
    # And any breaks outside the dimensions need to be flagged as missing
    #
    # @kohske
    # TODO: replace NA with something else for flag.
    #       guides cannot discriminate oob from missing value.
    breaks <- censor(self$trans$transform(breaks), self$trans$transform(limits),
                     only.finite = FALSE)
    breaks
  },

  get_breaks_minor = function(self, n = 2, b = self$break_positions(), limits = self$get_limits()) {
    if (zero_range(as.numeric(limits))) {
      return()
    }

    if (is.null(self$minor_breaks)) {
      return(NULL)
    } else if (identical(self$minor_breaks, NA)) {
      stop("Invalid minor_breaks specification. Use NULL, not NA", call. = FALSE)
    } else if (is.waive(self$minor_breaks)) {
      if (is.null(b)) {
        breaks <- NULL
      } else {
        b <- b[!is.na(b)]
        if (length(b) < 2) return()

        bd <- diff(b)[1]
        if (min(limits) < min(b)) b <- c(b[1] - bd, b)
        if (max(limits) > max(b)) b <- c(b, b[length(b)] + bd)
        breaks <- unique(unlist(mapply(seq, b[-length(b)], b[-1], length.out = n + 1,
          SIMPLIFY = FALSE)))
      }
    } else if (is.function(self$minor_breaks)) {
      # Find breaks in data space, and convert to numeric
      breaks <- self$minor_breaks(self$trans$inverse(limits))
      breaks <- self$trans$transform(breaks)
    } else {
      breaks <- self$trans$transform(self$minor_breaks)
    }

    # Any minor breaks outside the dimensions need to be thrown away
    discard(breaks, limits)
  },

  get_labels = function(self, breaks = self$get_breaks()) {
    if (is.null(breaks)) return(NULL)

    breaks <- self$trans$inverse(breaks)

    if (is.null(self$labels)) {
      return(NULL)
    } else if (identical(self$labels, NA)) {
      stop("Invalid labels specification. Use NULL, not NA", call. = FALSE)
    } else if (is.waive(self$labels)) {
      labels <- self$trans$format(breaks)
    } else if (is.function(self$labels)) {
      labels <- self$labels(breaks)
    } else {
      labels <- self$labels
    }
    if (length(labels) != length(breaks)) {
      stop("Breaks and labels are different lengths")
    }
    labels
  },

  clone = function(self) {
    new <- ggproto(NULL, self)
    new$range <- continuous_range()
    new
  },

  break_info = function(self, range = NULL) {
    # range
    if (is.null(range)) range <- self$dimension()

    # major breaks
    major <- self$get_breaks(range)

    # labels
    labels <- self$get_labels(major)

    # drop oob breaks/labels by testing major == NA
    if (!is.null(labels)) labels <- labels[!is.na(major)]
    if (!is.null(major)) major <- major[!is.na(major)]

    # minor breaks
    minor <- self$get_breaks_minor(b = major, limits = range)
    if (!is.null(minor)) minor <- minor[!is.na(minor)]

    # rescale breaks [0, 1], which are used by coord/guide
    major_n <- rescale(major, from = range)
    minor_n <- rescale(minor, from = range)

    list(range = range, labels = labels,
         major = major_n, minor = minor_n,
         major_source = major, minor_source = minor)
  },

  print = function(self, ...) {
    show_range <- function(x) paste0(formatC(x, digits = 3), collapse = " -- ")

    cat("<", class(self)[[1]], ">\n", sep = "")
    cat(" Range:  ", show_range(self$range$range), "\n", sep = "")
    cat(" Limits: ", show_range(self$dimension()), "\n", sep = "")
  }
)


#' @rdname ggplot2-ggproto
#' @format NULL
#' @usage NULL
#' @export
ScaleDiscrete <- ggproto("ScaleDiscrete", Scale,
  drop = TRUE,
  na.value = NA,
  n.breaks.cache = NULL,
  palette.cache = NULL,

  is_discrete = function() TRUE,

  train = function(self, x) {
    if (length(x) == 0) return()
    self$range$train(x, drop = self$drop, na.rm = !self$na.translate)
  },

  transform = function(x) {
    x
  },

  map = function(self, x, limits = self$get_limits()) {
    n <- sum(!is.na(limits))
    if (!is.null(self$n.breaks.cache) && self$n.breaks.cache == n) {
      pal <- self$palette.cache
    } else {
      if (!is.null(self$n.breaks.cache)) warning("Cached palette does not match requested", call. = FALSE)
      pal <- self$palette(n)
      self$palette.cache <- pal
      self$n.breaks.cache <- n
    }

    if (is.null(names(pal))) {
      pal_match <- pal[match(as.character(x), limits)]
    } else {
      pal_match <- pal[match(as.character(x), names(pal))]
      pal_match <- unname(pal_match)
    }

    if (self$na.translate) {
      ifelse(is.na(x) | is.na(pal_match), self$na.value, pal_match)
    } else {
      pal_match
    }
  },

  dimension = function(self, expand = c(0, 0, 0, 0)) {
    expand_range4(length(self$get_limits()), expand)
  },

  get_breaks = function(self, limits = self$get_limits()) {
    if (self$is_empty()) return(numeric())

    if (is.null(self$breaks)) {
      return(NULL)
    } else if (identical(self$breaks, NA)) {
      stop("Invalid breaks specification. Use NULL, not NA", call. = FALSE)
    } else if (is.waive(self$breaks)) {
      breaks <- limits
    } else if (is.function(self$breaks)) {
      breaks <- self$breaks(limits)
    } else {
      breaks <- self$breaks
    }

    # Breaks can only occur only on values in domain
    in_domain <- intersect(breaks, self$get_limits())
    structure(in_domain, pos = match(in_domain, breaks))
  },

  get_breaks_minor = function(...) NULL,

  get_labels = function(self, breaks = self$get_breaks()) {
    if (self$is_empty()) return(character())

    if (is.null(breaks)) return(NULL)

    if (is.null(self$labels)) {
      return(NULL)
    } else if (identical(self$labels, NA)) {
      stop("Invalid labels specification. Use NULL, not NA", call. = FALSE)
    } else if (is.waive(self$labels)) {
      breaks <- self$get_breaks()
      if (is.numeric(breaks)) {
        # Only format numbers, because on Windows, format messes up encoding
        format(breaks, justify = "none")
      } else {
        as.character(breaks)
      }
    } else if (is.function(self$labels)) {
      self$labels(breaks)
    } else {
      if (!is.null(names(self$labels))) {
        # If labels have names, use them to match with breaks
        labels <- breaks

        map <- match(names(self$labels), labels, nomatch = 0)
        labels[map] <- self$labels[map != 0]
        labels
      } else {
        labels <- self$labels

        # Need to ensure that if breaks were dropped, corresponding labels are too
        pos <- attr(breaks, "pos")
        if (!is.null(pos)) {
          labels <- labels[pos]
        }
        labels
      }
    }
  },

  clone = function(self) {
    new <- ggproto(NULL, self)
    new$range <- discrete_range()
    new
  },

  break_info = function(self, range = NULL) {
    # for discrete, limits != range
    limits <- self$get_limits()

    major <- self$get_breaks(limits)
    if (is.null(major)) {
      labels <- major_n <- NULL
    } else {

      labels <- self$get_labels(major)

      major <- self$map(major)
      major <- major[!is.na(major)]

      # rescale breaks [0, 1], which are used by coord/guide
      major_n <- rescale(major, from = range)
    }

    list(range = range, labels = labels,
         major = major_n, minor = NULL,
         major_source = major, minor_source = NULL)
  }
)


#' Continuous scale constructor.
#'
#' @export
#' @inheritParams discrete_scale
#' @param name The name of the scale. Used as axis or legend title. If
#'   \code{NULL}, the default, the name of the scale is taken from the first
#'   mapping used for that aesthetic.
#' @param breaks One of: \itemize{
#'   \item \code{NULL} for no breaks
#'   \item \code{waiver()} for the default breaks computed by the
#'     transformation object
#'   \item A numeric vector of positions
#'   \item A function that takes the limits as input and returns breaks
#'     as output
#' }
#' @param minor_breaks One of: \itemize{
#'   \item \code{NULL} for no minor breaks
#'   \item \code{waiver()} for the default breaks (one minor break between
#'     each major break)
#'   \item A numeric vector of positions
#'   \item A function that given the limits returns a vector of minor breaks.
#' }
#' @param labels One of: \itemize{
#'   \item \code{NULL} for no labels
#'   \item \code{waiver()} for the default labels computed by the
#'     transformation object
#'   \item A character vector giving labels (must be same length as \code{breaks})
#'   \item A function that takes the breaks as input and returns labels
#'     as output
#' }
#' @param limits A numeric vector of length two providing limits of the scale.
#'   Use \code{NA} to refer to the existing minimum or maximum.
#' @param rescaler  Used by diverging and n colour gradients
#'   (i.e. \code{\link{scale_colour_gradient2}}, \code{\link{scale_colour_gradientn}}).
#'   A function used to scale the input values to the range [0, 1].
#' @param oob Function that handles limits outside of the scale limits
#'   (out of bounds). The default replaces out of bounds values with NA.
#' @param na.value Missing values will be replaced with this value.
#' @param trans Either the name of a transformation object, or the
#'   object itself. Built-in transformations include "asn", "atanh",
#'   "boxcox", "exp", "identity", "log", "log10", "log1p", "log2",
#'   "logit", "probability", "probit", "reciprocal", "reverse" and "sqrt".
#'
#'   A transformation object bundles together a transform, it's inverse,
#'   and methods for generating breaks and labels. Transformation objects
#'   are defined in the scales package, and are called \code{name_trans}, e.g.
#'   \code{\link[scales]{boxcox_trans}}. You can create your own
#'   transformation with \code{\link[scales]{trans_new}}.
#' @param expand A numeric vector of length four, giving multiplicative
#'   (1st and 3d element) and additive (2nd and 4th element) range
#'   expansion constants. These constants ensure that the data is placed
#'   some distance away from the axes. The first two elements specify the
#'   expansion for the lower limit, and the last two the expansion for
#'   the upper limit. The vector can also be of length two or three,
#'   and the constants for the lower limit are then reused for the
#'   upper limit, i.e. \code{c(a, b)} is equivalent to
#'   \code{c(a, b, a, b)} and \code{c(a, b, c)} is equivalent to
#'   \code{c(a, b, c, b)}. The defaults are \code{c(0.05, 0, 0.05, 0)}
#'   for continuous variables, and \code{c(0, 0.6, 0, 0.6)} for
#'   discrete variables.
#' @param guide Name of guide object, or object itself.
#' @param position The position of the axis. "left" or "right" for vertical
#' scales, "top" or "bottom" for horizontal scales
#' @param super The super class to use for the constructed scale
#' @keywords internal
continuous_scale <- function(aesthetics, scale_name, palette, name = waiver(),
  breaks = waiver(), minor_breaks = waiver(), labels = waiver(), limits = NULL,
  rescaler = rescale, oob = censor, expand = waiver(), na.value = NA_real_,
  trans = "identity", guide = "legend", position = "left", super = ScaleContinuous) {

  check_breaks_labels(breaks, labels)

  position <- match.arg(position, c("left", "right", "top", "bottom"))

  if (is.null(breaks) && !is_position_aes(aesthetics) && guide != "none") {
    guide <- "none"
  }

  trans <- as.trans(trans)
  if (!is.null(limits)) {
    limits <- trans$transform(limits)
  }

  ggproto(NULL, super,
    call = match.call(),

    aesthetics = aesthetics,
    scale_name = scale_name,
    palette = palette,

    range = continuous_range(),
    limits = limits,
    trans = trans,
    na.value = na.value,
    expand = expand,
    rescaler = rescaler,  # Used by diverging and n colour gradients
    oob = oob,

    name = name,
    breaks = breaks,
    minor_breaks = minor_breaks,

    labels = labels,
    guide = guide,
    position = position
  )
}

#' Discrete scale constructor.
#'
#' @export
#' @param aesthetics the names of the aesthetics that this scale works with
#' @param scale_name the name of the scale
#' @param palette a palette function that when called with a single integer
#'   argument (the number of levels in the scale) returns the values that
#'   they should take
#' @param name the name of the scale - used as the axis label or the legend
#'  title
#' @param drop Should unused factor levels be omitted from the scale?
#'    The default, \code{TRUE}, uses the levels that appear in the data;
#'    \code{FALSE} uses all the levels in the factor.
#' @param breaks control the breaks in the guide.  There are four possible
#'   types of input:
#'   \itemize{
#'     \item \code{NULL}: don't display any breaks
#'     \item a character vector giving the breaks as they should appear on the
#'      axis or in the legend.
#'     \item \code{waiver()} to use the default break computation.
#'     \item a function, that when called with a single argument, a character
#'       vector giving the limits of the scale, returns a character vector
#'       specifying which breaks to display.
#'   }
#'   This parameter does not affect in any way how the data is scaled - it
#'   only affects the appearance of the legend.
#' @param limits A character vector specifying the data range for the scale.
#   The limits control what levels are displayed in the plot, their order,
#'  and the default order of their display in guides.
#' @param labels \code{NULL} for no labels, \code{waiver()} for default
#'   labels (labels the same as breaks), a character vector the same length
#'   as breaks, or a named character vector whose names are used to match
#'   replacement the labels for matching breaks.
<<<<<<< HEAD
#' @param expand A numeric vector of length four, giving multiplicative
#'   (1st and 3d element) and additive (2nd and 4th element) range
#'   expansion constants. These constants ensure that the data is placed
#'   some distance away from the axes. The first two elements specify the
#'   expansion for the lower limit, and the last two the expansion for
#'   the upper limit. The vector can also be of length two or three,
#'   and the constants for the lower limit are then reused for the
#'   upper limit, i.e. \code{c(a, b)} is equivalent to
#'   \code{c(a, b, a, b)} and \code{c(a, b, c)} is equivalent to
#'   \code{c(a, b, c, b)}. The defaults are \code{c(0.05, 0, 0.05, 0)}
#'   for continuous variables, and \code{c(0, 0.6, 0, 0.6)} for
#'   discrete variables.
#' @param na.value how should missing values be displayed?
=======
#' @param expand a numeric vector of length two, giving a multiplicative and
#'   additive constant used to expand the range of the scales so that there
#'   is a small gap between the data and the axes. The defaults are (0,0.6)
#'   for discrete scales and (0.05,0) for continuous scales.
#' @param na.translate Unlike continuous scales, discrete scales can easily show
#'   missing values, and do so by default. If you want to remove missing values
#'   from a discrete scale, specify \code{na.translate = FALSE}.
#' @param na.value If \code{na.translate = TRUE}, what value aesthetic
#'   value should missing be displayed as? Does not apply to position scales
#'   where \code{NA} is always placed at the far right.
>>>>>>> ccb0742e
#' @param guide the name of, or actual function, used to create the
#'   guide. See \code{\link{guides}} for more info.
#' @param position The position of the axis. "left" or "right" for vertical
#' scales, "top" or "bottom" for horizontal scales
#' @param super The super class to use for the constructed scale
#' @keywords internal
discrete_scale <- function(aesthetics, scale_name, palette, name = waiver(),
  breaks = waiver(), labels = waiver(), limits = NULL, expand = waiver(),
  na.translate = TRUE, na.value = NA, drop = TRUE,
  guide = "legend", position = "left", super = ScaleDiscrete) {

  check_breaks_labels(breaks, labels)

  position <- match.arg(position, c("left", "right", "top", "bottom"))

  if (is.null(breaks) && !is_position_aes(aesthetics) && guide != "none") {
    guide <- "none"
  }

  ggproto(NULL, super,
    call = match.call(),

    aesthetics = aesthetics,
    scale_name = scale_name,
    palette = palette,

    range = discrete_range(),
    limits = limits,
    na.value = na.value,
    na.translate = na.translate,
    expand = expand,

    name = name,
    breaks = breaks,
    labels = labels,
    drop = drop,
    guide = guide,
    position = position
  )
}

# In place modification of a scale to change the primary axis
scale_flip_position <- function(scale) {
  scale$position <- switch(scale$position,
    top = "bottom",
    bottom = "top",
    left = "right",
    right = "left",
    scale$position
  )
  invisible()
}<|MERGE_RESOLUTION|>--- conflicted
+++ resolved
@@ -642,7 +642,6 @@
 #'   labels (labels the same as breaks), a character vector the same length
 #'   as breaks, or a named character vector whose names are used to match
 #'   replacement the labels for matching breaks.
-<<<<<<< HEAD
 #' @param expand A numeric vector of length four, giving multiplicative
 #'   (1st and 3d element) and additive (2nd and 4th element) range
 #'   expansion constants. These constants ensure that the data is placed
@@ -655,19 +654,12 @@
 #'   \code{c(a, b, c, b)}. The defaults are \code{c(0.05, 0, 0.05, 0)}
 #'   for continuous variables, and \code{c(0, 0.6, 0, 0.6)} for
 #'   discrete variables.
-#' @param na.value how should missing values be displayed?
-=======
-#' @param expand a numeric vector of length two, giving a multiplicative and
-#'   additive constant used to expand the range of the scales so that there
-#'   is a small gap between the data and the axes. The defaults are (0,0.6)
-#'   for discrete scales and (0.05,0) for continuous scales.
 #' @param na.translate Unlike continuous scales, discrete scales can easily show
 #'   missing values, and do so by default. If you want to remove missing values
 #'   from a discrete scale, specify \code{na.translate = FALSE}.
 #' @param na.value If \code{na.translate = TRUE}, what value aesthetic
 #'   value should missing be displayed as? Does not apply to position scales
 #'   where \code{NA} is always placed at the far right.
->>>>>>> ccb0742e
 #' @param guide the name of, or actual function, used to create the
 #'   guide. See \code{\link{guides}} for more info.
 #' @param position The position of the axis. "left" or "right" for vertical

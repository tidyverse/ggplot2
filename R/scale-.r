
#' Continuous scale constructor
#'
#' @export
#' @param aesthetics The names of the aesthetics that this scale works with.
#' @param scale_name The name of the scale that should be used for error messages
#'   associated with this scale.
#' @param palette A palette function that when called with a numeric vector with
#'   values between 0 and 1 returns the corresponding output values
#'   (e.g., [scales::area_pal()]).
#' @param name The name of the scale. Used as the axis or legend title. If
#'   `waiver()`, the default, the name of the scale is taken from the first
#'   mapping used for that aesthetic. If `NULL`, the legend title will be
#'   omitted.
#' @param breaks One of:
#'   - `NULL` for no breaks
#'   - `waiver()` for the default breaks computed by the
#'     [transformation object][scales::trans_new()]
#'   - A numeric vector of positions
#'   - A function that takes the limits as input and returns breaks
#'     as output (e.g., a function returned by [scales::extended_breaks()])
#' @param minor_breaks One of:
#'   - `NULL` for no minor breaks
#'   - `waiver()` for the default breaks (one minor break between
#'     each major break)
#'   - A numeric vector of positions
#'   - A function that given the limits returns a vector of minor breaks.
#' @param labels One of:
#'   - `NULL` for no labels
#'   - `waiver()` for the default labels computed by the
#'     transformation object
#'   - A character vector giving labels (must be same length as `breaks`)
#'   - A function that takes the breaks as input and returns labels
#'     as output
#' @param limits One of:
#'   - `NULL` to use the default scale range
#'   - A numeric vector of length two providing limits of the scale.
#'     Use `NA` to refer to the existing minimum or maximum
#'   - A function that accepts the existing (automatic) limits and returns
#'     new limits
#'   Note that setting limits on positional scales will **remove** data outside of the limits.
#'   If the purpose is to zoom, use the limit argument in the coordinate system
#'   (see [coord_cartesian()]).
#' @param rescaler A function used to scale the input values to the
#'   range \[0, 1]. This is always [scales::rescale()], except for
#'   diverging and n colour gradients (i.e., [scale_colour_gradient2()],
#'   [scale_colour_gradientn()]). The `rescaler` is ignored by position
#'   scales, which ways use [scales::rescale()].
#' @param oob One of:
#'   - Function that handles limits outside of the scale limits
#'   (out of bounds).
#'   - The default ([scales::censor()]) replaces out of
#'   bounds values with `NA`.
#'   - [scales::squish()] for squishing out of bounds values into range.
#'   - [scales::squish_infinite()] for squishing infitite values into range.
#' @param na.value Missing values will be replaced with this value.
#' @param trans For continuous scales, the name of a transformation object
#'   or the object itself. Built-in transformations include "asn", "atanh",
#'   "boxcox", "date", "exp", "hms", "identity", "log", "log10", "log1p", "log2",
#'   "logit", "modulus", "probability", "probit", "pseudo_log", "reciprocal",
#'   "reverse", "sqrt" and "time".
#'
#'   A transformation object bundles together a transform, its inverse,
#'   and methods for generating breaks and labels. Transformation objects
#'   are defined in the scales package, and are called `<name>_trans` (e.g.,
#'   [scales::boxcox_trans()]). You can create your own
#'   transformation with [scales::trans_new()].
#' @param guide A function used to create a guide or its name. See
#'   [guides()] for more information.
#' @param expand For position scales, a vector of range expansion constants used to add some
#'   padding around the data to ensure that they are placed some distance
#'   away from the axes. Use the convenience function [expansion()]
#'   to generate the values for the `expand` argument. The defaults are to
#'   expand the scale by 5\% on each side for continuous variables, and by
#'   0.6 units on each side for discrete variables.
#' @param position For position scales, The position of the axis.
#' `left` or `right` for y axes, `top` or `bottom` for x axes.
#' @param super The super class to use for the constructed scale
#' @keywords internal
continuous_scale <- function(aesthetics, scale_name, palette, name = waiver(),
                             breaks = waiver(), minor_breaks = waiver(), labels = waiver(), limits = NULL,
                             rescaler = rescale, oob = censor, expand = waiver(), na.value = NA_real_,
                             trans = "identity", guide = "legend", position = "left", super = ScaleContinuous) {

  aesthetics <- standardise_aes_names(aesthetics)

  check_breaks_labels(breaks, labels)

  position <- match.arg(position, c("left", "right", "top", "bottom"))

  # If the scale is non-positional, break = NULL means removing the guide
  if (is.null(breaks) && all(!is_position_aes(aesthetics))) {
    guide <- "none"
  }

  trans <- as.trans(trans)
  if (!is.null(limits) && !is.function(limits)) {
    limits <- trans$transform(limits)
  }

  ggproto(NULL, super,
    call = match.call(),

    aesthetics = aesthetics,
    scale_name = scale_name,
    palette = palette,

    range = continuous_range(),
    limits = limits,
    trans = trans,
    na.value = na.value,
    expand = expand,
    rescaler = rescaler,
    oob = oob,

    name = name,
    breaks = breaks,
    minor_breaks = minor_breaks,

    labels = labels,
    guide = guide,
    position = position
  )
}

#' Discrete scale constructor
#'
#' @export
#' @inheritParams continuous_scale
#' @param palette A palette function that when called with a single integer
#'   argument (the number of levels in the scale) returns the values that
#'   they should take (e.g., [scales::hue_pal()]).
#' @param breaks One of:
#'   - `NULL` for no breaks
#'   - `waiver()` for the default breaks (the scale limits)
#'   - A character vector of breaks
#'   - A function that takes the limits as input and returns breaks
#'     as output
#' @param limits A character vector that defines possible values of the scale
#'   and their order.
#' @param drop Should unused factor levels be omitted from the scale?
#'    The default, `TRUE`, uses the levels that appear in the data;
#'    `FALSE` uses all the levels in the factor.
#' @param na.translate Unlike continuous scales, discrete scales can easily show
#'   missing values, and do so by default. If you want to remove missing values
#'   from a discrete scale, specify `na.translate = FALSE`.
#' @param na.value If `na.translate = TRUE`, what value aesthetic
#'   value should missing be displayed as? Does not apply to position scales
#'   where `NA` is always placed at the far right.
#' @keywords internal
discrete_scale <- function(aesthetics, scale_name, palette, name = waiver(),
                           breaks = waiver(), labels = waiver(), limits = NULL, expand = waiver(),
                           na.translate = TRUE, na.value = NA, drop = TRUE,
                           guide = "legend", position = "left", super = ScaleDiscrete) {

  aesthetics <- standardise_aes_names(aesthetics)

  check_breaks_labels(breaks, labels)

  position <- match.arg(position, c("left", "right", "top", "bottom"))

  # If the scale is non-positional, break = NULL means removing the guide
  if (is.null(breaks) && all(!is_position_aes(aesthetics))) {
    guide <- "none"
  }

  ggproto(NULL, super,
    call = match.call(),

    aesthetics = aesthetics,
    scale_name = scale_name,
    palette = palette,

    range = discrete_range(),
    limits = limits,
    na.value = na.value,
    na.translate = na.translate,
    expand = expand,

    name = name,
    breaks = breaks,
    labels = labels,
    drop = drop,
    guide = guide,
    position = position
  )
}

#' Binning scale constructor
#'
#' @inheritParams continuous_scale
#' @param n.breaks The number of break points to create if breaks are not given
#'   directly.
#' @param nice.breaks Logical. Should breaks be attempted placed at nice values
#'   instead of exactly evenly spaced between the limits. If `TRUE` (default)
#'   the scale will ask the transformation object to create breaks, and this
#'   may result in a different number of breaks than requested. Ignored if
#'   breaks are given explicetly.
#' @param right Should values on the border between bins be part of the right
#'   (upper) bin?
#' @param show.limits should the limits of the scale appear as ticks
#' @keywords internal
binned_scale <- function(aesthetics, scale_name, palette, name = waiver(),
                         breaks = waiver(), labels = waiver(), limits = NULL,
                         rescaler = rescale, oob = squish, expand = waiver(),
                         na.value = NA_real_, n.breaks = NULL, nice.breaks = TRUE,
                         right = TRUE, trans = "identity", show.limits = FALSE,
                         guide = "bins", position = "left", super = ScaleBinned) {

  aesthetics <- standardise_aes_names(aesthetics)

  check_breaks_labels(breaks, labels)

  position <- match.arg(position, c("left", "right", "top", "bottom"))

  if (is.null(breaks) && !is_position_aes(aesthetics) && guide != "none") {
    guide <- "none"
  }

  trans <- as.trans(trans)
  if (!is.null(limits)) {
    limits <- trans$transform(limits)
  }

  ggproto(NULL, super,
    call = match.call(),

    aesthetics = aesthetics,
    scale_name = scale_name,
    palette = palette,

    range = continuous_range(),
    limits = limits,
    trans = trans,
    na.value = na.value,
    expand = expand,
    rescaler = rescaler,
    oob = oob,
    n.breaks = n.breaks,
    nice.breaks = nice.breaks,
    right = right,
    show.limits = show.limits,

    name = name,
    breaks = breaks,

    labels = labels,
    guide = guide,
    position = position
  )
}

#' @section Scales:
#'
#' All `scale_*` functions like [scale_x_continuous()] return a `Scale*`
#' object like `ScaleContinuous`. Each of the `Scale*` objects is a [ggproto()]
#' object, descended from the top-level `Scale`.
#'
#' Properties not documented in [continuous_scale()] or [discrete_scale()]:
#'
#' - `call` The call to [continuous_scale()] or [discrete_scale()] that constructed
#'   the scale.
#'
#' - `range` One of `continuous_range()` or `discrete_range()`.
#'
#'
#' Methods:
#'
#' - `is_discrete()` Returns `TRUE` if the scale is a discrete scale
#'
#' - `is_empty()` Returns `TRUE` if the scale contains no information (i.e.,
#'   it has no information with which to calculate its `limits`).
#'
#' - `clone()` Returns a copy of the scale that can be trained
#'   independently without affecting the original scale.
#'
#' - `transform()` Transforms a vector of values using `self$trans`.
#'   This occurs before the `Stat` is calculated.
#'
#' - `train()` Update the `self$range` of observed (transformed) data values with
#'   a vector of (possibly) new values.
#'
#' - `reset()` Reset the `self$range` of observed data values. For discrete
#'   position scales, only the continuous range is reset.
#'
#' - `map()` Map transformed data values to some output value as
#'   determined by `self$rescale()` and `self$pallete` (except for position scales,
#'   which do not use the default implementation of this method). The output corresponds
#'   to the transformed data value in aesthetic space (e.g., a color, line width, or size).
#'
#' - `rescale()` Rescale transformed data to the the range 0, 1. This is most useful for
#'   position scales. For continuous scales, `rescale()` uses the `rescaler` that
#'   was provided to the constructor. `rescale()` does not apply `self$oob()` to
#'   its input, which means that discrete values outside `limits` will be `NA`, and
#'   values that are outside `range` will have values less than 0 or greater than 1.
#'   This allows guides more control over how out-of-bounds values are displayed.
#'
#' - `transform_df()`, `train_df()`, `map_df()` These `_df` variants
#'   accept a data frame, and apply the `transform`, `train`, and `map` methods
#'   (respectively) to the columns whose names are in `self$aesthetics`.
#'
#' - `get_limits()` Calculates the final scale limits in transformed data space
#'   based on the combination of `self$limits` and/or the range of observed values
#'   (`self$range`).
#'
#' - `get_breaks()` Calculates the final scale breaks in transformed data space
#'   based on on the combination of `self$breaks`, `self$trans$breaks()` (for
#'   continuous scales), and `limits`. Breaks outside of `limits` are assigned
#'   a value of `NA` (continuous scales) or dropped (discrete scales).
#'
#' - `get_labels()` Calculates labels for a given set of (transformed) `breaks`
#'   based on the combination of `self$labels` and `breaks`.
#'
#' - `get_breaks_minor()` For continuous scales, calculates the final scale minor breaks
#'   in transformed data space based on the rescaled `breaks`, the value of `self$minor_breaks`,
#'   and the value of `self$trans$minor_breaks()`. Discrete scales always return `NULL`.
#'
#' - `make_title()` Hook to modify the title that is calculated during guide construction
#'   (for non-position scales) or when the `Layout` calculates the x and y labels
#'   (position scales).
#'
#' These methods are only valid for position (x and y) scales:
#'
#' - `dimension()` For continuous scales, the dimension is the same concept as the limits.
#'   For discrete scales, `dimension()` returns a continuous range, where the limits
#'   would be placed at integer positions. `dimension()` optionally expands
#'   this range given an expantion of length 4 (see [expansion()]).
#'
#' - `break_info()` Returns a `list()` with calculated values needed for the `Coord`
#'   to transform values in transformed data space. Axis and grid guides also use
#'   these values to draw guides. This is called with
#'   a (usually expanded) continuous range, such as that returned by `self$dimension()`
#'   (even for discrete scales). The list has components `major_source`
#'   (`self$get_breaks()` for continuous scales, or `seq_along(self$get_breaks())`
#'   for discrete scales), `major` (the rescaled value of `major_source`, ignoring
#'   `self$rescaler`), `minor` (the rescaled value of `minor_source`, ignoring
#'   `self$rescaler`), `range` (the range that was passed in to `break_info()`),
#'   `labels` (the label values, one for each element in `breaks`).
#'
#' - `axis_order()` One of `c("primary", "secondary")` or `c("secondary", "primary")`
#'
#' - `make_sec_title()` Hook to modify the title for the second axis that is calculated
#'   when the `Layout` calculates the x and y labels.
#'
#' @rdname ggplot2-ggproto
#' @format NULL
#' @usage NULL
#' @export
Scale <- ggproto("Scale", NULL,

  call = NULL,
  aesthetics = aes(),
  scale_name = NULL,
  palette = function() {
    stop("Not implemented", call. = FALSE)
  },

  range = ggproto(NULL, Range),
  limits = NULL,
  na.value = NA,
  expand = waiver(),

  name = waiver(),
  breaks = waiver(),
  labels = waiver(),
  guide = "legend",
  position = "left",


  is_discrete = function() {
    stop("Not implemented", call. = FALSE)
  },

  train_df = function(self, df) {
    if (empty(df)) return()

    aesthetics <- intersect(self$aesthetics, names(df))
    for (aesthetic in aesthetics) {
      self$train(df[[aesthetic]])
    }
    invisible()
  },

  train = function(self, x) {
    stop("Not implemented", call. = FALSE)
  },

  reset = function(self) {
    self$range$reset()
  },

  is_empty = function(self) {
    is.null(self$range$range) && is.null(self$limits)
  },

  transform_df = function(self, df) {
    if (empty(df)) {
      return()
    }

    aesthetics <- intersect(self$aesthetics, names(df))
    if (length(aesthetics) == 0) {
      return()
    }

    lapply(df[aesthetics], self$transform)
  },

  transform = function(self, x) {
    stop("Not implemented", call. = FALSE)
  },

  map_df = function(self, df, i = NULL) {
    if (empty(df)) {
      return()
    }

    aesthetics <- intersect(self$aesthetics, names(df))
    names(aesthetics) <- aesthetics
    if (length(aesthetics) == 0) {
      return()
    }

    if (is.null(i)) {
      lapply(aesthetics, function(j) self$map(df[[j]]))
    } else {
      lapply(aesthetics, function(j) self$map(df[[j]][i]))
    }
  },

  map = function(self, x, limits = self$get_limits()) {
    stop("Not implemented", call. = FALSE)
  },

  rescale = function(self, x, limits = self$get_limits(), range = self$dimension()) {
    stop("Not implemented", call. = FALSE)
  },

  get_limits = function(self) {
    if (self$is_empty()) {
      return(c(0, 1))
    }

    if (is.null(self$limits)) {
      self$range$range
    } else if (is.function(self$limits)) {
      # if limits is a function, it expects to work in data space
      self$trans$transform(self$limits(self$trans$inverse(self$range$range)))
    } else {
      ifelse(is.na(self$limits), self$range$range, self$limits)
    }
  },

  dimension = function(self, expand = expansion(0, 0), limits = self$get_limits()) {
    stop("Not implemented", call. = FALSE)
  },

  get_breaks = function(self, limits = self$get_limits()) {
    stop("Not implemented", call. = FALSE)
  },

  break_positions = function(self, range = self$get_limits()) {
    self$map(self$get_breaks(range))
  },

  get_breaks_minor = function(self, n = 2, b = self$break_positions(), limits = self$get_limits()) {
    stop("Not implemented", call. = FALSE)
  },

  get_labels = function(self, breaks = self$get_breaks()) {
    stop("Not implemented", call. = FALSE)
  },

  clone = function(self) {
    stop("Not implemented", call. = FALSE)
  },

  break_info = function(self, range = NULL) {
    stop("Not implemented", call. = FALSE)
  },

  axis_order = function(self) {
    ord <- c("primary", "secondary")
    if (self$position %in% c("right", "bottom")) {
      ord <- rev(ord)
    }
    ord
  },

  make_title = function(title) {
    title
  },

  make_sec_title = function(title) {
    title
  }
)

check_breaks_labels <- function(breaks, labels) {
  if (is.null(breaks)) {
    return(TRUE)
  }
  if (is.null(labels)) {
    return(TRUE)
  }

  bad_labels <- is.atomic(breaks) && is.atomic(labels) &&
    length(breaks) != length(labels)
  if (bad_labels) {
    stop("`breaks` and `labels` must have the same length", call. = FALSE)
  }

  TRUE
}


#' @rdname ggplot2-ggproto
#' @format NULL
#' @usage NULL
#' @export
ScaleContinuous <- ggproto("ScaleContinuous", Scale,
  range = continuous_range(),
  na.value = NA_real_,
  rescaler = rescale,
  oob = censor,
  minor_breaks = waiver(),
  n_breaks = NULL,

  is_discrete = function() FALSE,

  train = function(self, x) {
    if (length(x) == 0) {
      return()
    }
    self$range$train(x)
  },

  transform = function(self, x) {
     new_x <- self$trans$transform(x)
     axis <- if ("x" %in% self$aesthetics) "x" else "y"
     check_transformation(x, new_x, self$scale_name, axis)
     new_x
  },

  map = function(self, x, limits = self$get_limits()) {
    x <- self$rescale(self$oob(x, range = limits), limits)

    uniq <- unique(x)
    pal <- self$palette(uniq)
    scaled <- pal[match(x, uniq)]

    ifelse(!is.na(scaled), scaled, self$na.value)
  },

  rescale = function(self, x, limits = self$get_limits(), range = limits) {
    self$rescaler(x, from = range)
  },

  dimension = function(self, expand = expansion(0, 0), limits = self$get_limits()) {
    expand_limits_scale(self, expand, limits)
  },

  get_breaks = function(self, limits = self$get_limits()) {
    if (self$is_empty()) {
      return(numeric())
    }

    # Limits in transformed space need to be converted back to data space
    limits <- self$trans$inverse(limits)

    if (is.null(self$breaks)) {
      return(NULL)
    }

    if (identical(self$breaks, NA)) {
      stop("Invalid breaks specification. Use NULL, not NA", call. = FALSE)
    }

    if (zero_range(as.numeric(limits))) {
      breaks <- limits[1]
    } else if (is.waive(self$breaks)) {
      change_breaks <- if (!is.null(self$n_breaks)) {
        if (trans_support_nbreaks(self$trans)) {
          TRUE
        } else {
          warning("The transformation does not support changing number of breaks.\nPlease provide a transformation object that does or avoid using the `n_breaks` argument.", call. = FALSE)
          FALSE
        }
      }
      breaks <- if (change_breaks) {
        self$trans$breaks(limits, self$n_breaks)
      } else {
        self$trans$breaks(limits)
      }
    } else if (is.function(self$breaks)) {
      breaks <- self$breaks(limits)
    } else {
      breaks <- self$breaks
    }

    # Breaks in data space need to be converted back to transformed space
    breaks <- self$trans$transform(breaks)
    # Any breaks outside the dimensions are flagged as missing
    breaks <- censor(breaks, self$trans$transform(limits), only.finite = FALSE)

    breaks
  },

  get_breaks_minor = function(self, n = 2, b = self$break_positions(), limits = self$get_limits()) {
    if (zero_range(as.numeric(limits))) {
      return()
    }

    if (is.null(self$minor_breaks)) {
      return(NULL)
    }

    if (identical(self$minor_breaks, NA)) {
      stop("Invalid minor_breaks specification. Use NULL, not NA", call. = FALSE)
    }

    if (is.waive(self$minor_breaks)) {
      if (is.null(b)) {
        breaks <- NULL
      } else {
        breaks <- self$trans$minor_breaks(b, limits, n)
      }
    } else if (is.function(self$minor_breaks)) {
      # Find breaks in data space, and convert to numeric
      breaks <- self$minor_breaks(self$trans$inverse(limits))
      breaks <- self$trans$transform(breaks)
    } else {
      breaks <- self$trans$transform(self$minor_breaks)
    }

    # Any minor breaks outside the dimensions need to be thrown away
    discard(breaks, limits)
  },

  get_labels = function(self, breaks = self$get_breaks()) {
    if (is.null(breaks)) {
      return(NULL)
    }

    breaks <- self$trans$inverse(breaks)

    if (is.null(self$labels)) {
      return(NULL)
    }

    if (identical(self$labels, NA)) {
      stop("Invalid labels specification. Use NULL, not NA", call. = FALSE)
    }

    if (is.waive(self$labels)) {
      labels <- self$trans$format(breaks)
    } else if (is.function(self$labels)) {
      labels <- self$labels(breaks)
    } else {
      labels <- self$labels
    }

    if (length(labels) != length(breaks)) {
      stop("Breaks and labels are different lengths", call. = FALSE)
    }

    labels
  },

  clone = function(self) {
    new <- ggproto(NULL, self)
    new$range <- continuous_range()
    new
  },

  break_info = function(self, range = NULL) {
    # range
    if (is.null(range)) range <- self$dimension()

    # major breaks
    major <- self$get_breaks(range)

    # labels
    labels <- self$get_labels(major)

    # drop oob breaks/labels by testing major == NA
    if (!is.null(labels)) labels <- labels[!is.na(major)]
    if (!is.null(major)) major <- major[!is.na(major)]

    # minor breaks
    minor <- self$get_breaks_minor(b = major, limits = range)
    if (!is.null(minor)) minor <- minor[!is.na(minor)]

    # rescale breaks [0, 1], which are used by coord/guide
    major_n <- rescale(major, from = range)
    minor_n <- rescale(minor, from = range)

    list(
      range = range,
      labels = labels,
      major = major_n,
      minor = minor_n,
      major_source = major,
      minor_source = minor
    )
  },

  print = function(self, ...) {
    show_range <- function(x) paste0(formatC(x, digits = 3), collapse = " -- ")

    cat("<", class(self)[[1]], ">\n", sep = "")
    cat(" Range:  ", show_range(self$range$range), "\n", sep = "")
    cat(" Limits: ", show_range(self$dimension()), "\n", sep = "")
  }
)


#' @rdname ggplot2-ggproto
#' @format NULL
#' @usage NULL
#' @export
ScaleDiscrete <- ggproto("ScaleDiscrete", Scale,
  drop = TRUE,
  na.value = NA,
  n.breaks.cache = NULL,
  palette.cache = NULL,

  is_discrete = function() TRUE,

  train = function(self, x) {
    if (length(x) == 0) {
      return()
    }
    self$range$train(x, drop = self$drop, na.rm = !self$na.translate)
  },

  transform = function(x) {
    x
  },

  map = function(self, x, limits = self$get_limits()) {
    n <- sum(!is.na(limits))
    if (!is.null(self$n.breaks.cache) && self$n.breaks.cache == n) {
      pal <- self$palette.cache
    } else {
      if (!is.null(self$n.breaks.cache)) {
        warning("Cached palette does not match requested", call. = FALSE)
      }
      pal <- self$palette(n)
      self$palette.cache <- pal
      self$n.breaks.cache <- n
    }

    if (is.null(names(pal))) {
      pal_match <- pal[match(as.character(x), limits)]
    } else {
      pal_match <- pal[match(as.character(x), names(pal))]
      pal_match <- unname(pal_match)
    }

    if (self$na.translate) {
      ifelse(is.na(x) | is.na(pal_match), self$na.value, pal_match)
    } else {
      pal_match
    }
  },

  rescale = function(self, x, limits = self$get_limits(), range = c(1, length(limits))) {
    rescale(x, match(as.character(x), limits), from = range)
  },

  dimension = function(self, expand = expansion(0, 0), limits = self$get_limits()) {
    expand_limits_discrete(limits, expand = expand)
  },

  get_breaks = function(self, limits = self$get_limits()) {
    if (self$is_empty()) {
      return(numeric())
    }

    if (is.null(self$breaks)) {
      return(NULL)
    }

    if (identical(self$breaks, NA)) {
      stop("Invalid breaks specification. Use NULL, not NA", call. = FALSE)
    }

    if (is.waive(self$breaks)) {
      breaks <- limits
    } else if (is.function(self$breaks)) {
      breaks <- self$breaks(limits)
    } else {
      breaks <- self$breaks
    }

    # Breaks only occur only on values in domain
    in_domain <- intersect(breaks, limits)
    structure(in_domain, pos = match(in_domain, breaks))
  },

  get_breaks_minor = function(...) NULL,

  get_labels = function(self, breaks = self$get_breaks()) {
    if (self$is_empty()) {
      return(character())
    }

    if (is.null(breaks)) {
      return(NULL)
    }

    if (is.null(self$labels)) {
      return(NULL)
    }

    if (identical(self$labels, NA)) {
      stop("Invalid labels specification. Use NULL, not NA", call. = FALSE)
    }

    if (is.waive(self$labels)) {
      breaks <- self$get_breaks()
      if (is.numeric(breaks)) {
        # Only format numbers, because on Windows, format messes up encoding
        format(breaks, justify = "none")
      } else {
        as.character(breaks)
      }
    } else if (is.function(self$labels)) {
      self$labels(breaks)
    } else {
      if (!is.null(names(self$labels))) {
        # If labels have names, use them to match with breaks
        labels <- breaks

        map <- match(names(self$labels), labels, nomatch = 0)
        labels[map] <- self$labels[map != 0]
        labels
      } else {
        labels <- self$labels

        # Need to ensure that if breaks were dropped, corresponding labels are too
        pos <- attr(breaks, "pos")
        if (!is.null(pos)) {
          labels <- labels[pos]
        }
        labels
      }
    }
  },

  clone = function(self) {
    new <- ggproto(NULL, self)
    new$range <- discrete_range()
    new
  },

  break_info = function(self, range = NULL) {
    # for discrete, limits != range
    limits <- self$get_limits()

    major <- self$get_breaks(limits)
    if (is.null(major)) {
      labels <- major_n <- NULL
    } else {

      labels <- self$get_labels(major)

      major <- self$map(major)
      major <- major[!is.na(major)]

      # rescale breaks [0, 1], which are used by coord/guide
      major_n <- rescale(major, from = range)
    }

    list(
      range = range,
      labels = labels,
      major = major_n,
      minor = NULL,
      major_source = major,
      minor_source = NULL
    )
  }
)

#' @rdname ggplot2-ggproto
#' @format NULL
#' @usage NULL
#' @export
<<<<<<< HEAD
#' @param aesthetics The names of the aesthetics that this scale works with
#' @param scale_name The name of the scale
#' @param palette A palette function that when called with a numeric vector with
#'   values between 0 and 1 returns the corresponding values in the range the
#'   scale maps to.
#' @param name The name of the scale. Used as the axis or legend title. If
#'   `waiver()`, the default, the name of the scale is taken from the first
#'   mapping used for that aesthetic. If `NULL`, the legend title will be
#'   omitted.
#' @param breaks One of:
#'   - `NULL` for no breaks
#'   - `waiver()` for the default breaks computed by the
#'     transformation object
#'   - A numeric vector of positions
#'   - A function that takes the limits as input and returns breaks
#'     as output
#' @param minor_breaks One of:
#'   - `NULL` for no minor breaks
#'   - `waiver()` for the default breaks (one minor break between
#'     each major break)
#'   - A numeric vector of positions
#'   - A function that given the limits returns a vector of minor breaks.
#' @param n_breaks An integer guiding the number of major breaks. The algorithm
#'   may choose a slightly different number to ensure nice break labels. Will
#'   only have an effect if `breaks = waiver()`. Use `NULL` to use the default
#'   number of breaks given by the transformation.
#' @param labels One of:
#'   - `NULL` for no labels
#'   - `waiver()` for the default labels computed by the
#'     transformation object
#'   - A character vector giving labels (must be same length as `breaks`)
#'   - A function that takes the breaks as input and returns labels
#'     as output
#' @param limits A numeric vector of length two providing limits of the scale.
#'   Use `NA` to refer to the existing minimum or maximum.
#' @param rescaler  Used by diverging and n colour gradients
#'   (i.e. [scale_colour_gradient2()], [scale_colour_gradientn()]).
#'   A function used to scale the input values to the range \[0, 1].
#' @param oob Function that handles limits outside of the scale limits
#'   (out of bounds). The default replaces out of bounds values with `NA`.
#' @inheritParams scale_x_discrete
#' @param na.value Missing values will be replaced with this value.
#' @param trans Either the name of a transformation object, or the
#'   object itself. Built-in transformations include "asn", "atanh",
#'   "boxcox", "exp", "identity", "log", "log10", "log1p", "log2",
#'   "logit", "probability", "probit", "reciprocal", "reverse" and "sqrt".
#'
#'   A transformation object bundles together a transform, its inverse,
#'   and methods for generating breaks and labels. Transformation objects
#'   are defined in the scales package, and are called `name_trans`, e.g.
#'   [scales::boxcox_trans()]. You can create your own
#'   transformation with [scales::trans_new()].
#' @param guide A function used to create a guide or its name. See
#'   [guides()] for more info.
#' @param position The position of the axis. "left" or "right" for vertical
#' scales, "top" or "bottom" for horizontal scales
#' @param super The super class to use for the constructed scale
#' @keywords internal
continuous_scale <- function(aesthetics, scale_name, palette, name = waiver(),
  breaks = waiver(), minor_breaks = waiver(), n_breaks = NULL, labels = waiver(),
  limits = NULL, rescaler = rescale, oob = censor, expand = waiver(), na.value = NA_real_,
  trans = "identity", guide = "legend", position = "left", super = ScaleContinuous) {
=======
ScaleBinned <- ggproto("ScaleBinned", Scale,
  range = continuous_range(),
  na.value = NA_real_,
  rescaler = rescale,
  oob = squish,
  n.breaks = NULL,
  nice.breaks = TRUE,
  right = TRUE,
  after.stat = FALSE,
  show.limits = FALSE,
>>>>>>> 9a45cc89

  is_discrete = function() FALSE,

  train = function(self, x) {
    if (!is.numeric(x)) {
      stop("Binned scales only support continuous data", call. = FALSE)
    }

    if (length(x) == 0) {
      return()
    }
    self$range$train(x)
  },

  transform = function(self, x) {
    new_x <- self$trans$transform(x)
    axis <- if ("x" %in% self$aesthetics) "x" else "y"
    check_transformation(x, new_x, self$scale_name, axis)
    new_x
  },

  map = function(self, x, limits = self$get_limits()) {
    if (self$after.stat) {
      x
    } else {
      breaks <- self$get_breaks(limits)
      breaks <- sort(unique(c(limits[1], breaks, limits[2])))

      x <- self$rescale(self$oob(x, range = limits), limits)
      breaks <- self$rescale(breaks, limits)

      x_binned <- cut(x, breaks,
        labels = FALSE,
        include.lowest = TRUE,
        right = self$right
      )

      if (!is.null(self$palette.cache)) {
        pal <- self$palette.cache
      } else {
        pal <- self$palette(breaks[-1] - diff(breaks) / 2)
        self$palette.cache <- pal
      }

<<<<<<< HEAD
    name = name,
    breaks = breaks,
    minor_breaks = minor_breaks,
    n_breaks = n_breaks,
=======
      pal[x_binned]
    }
  },
>>>>>>> 9a45cc89

  rescale = function(self, x, limits = self$get_limits(), range = limits) {
    self$rescaler(x, from = range)
  },

  dimension = function(self, expand = c(0, 0, 0, 0)) {
    expand_range4(self$get_limits(), expand)
  },

  get_breaks = function(self, limits = self$get_limits()) {
    if (self$is_empty()) return(numeric())

    limits <- self$trans$inverse(limits)

    if (is.null(self$breaks)) {
      return(NULL)
    } else if (identical(self$breaks, NA)) {
      stop("Invalid breaks specification. Use NULL, not NA", call. = FALSE)
    } else if (is.waive(self$breaks)) {
      if (self$nice.breaks) {
        if (!is.null(self$n.breaks) && "n" %in% names(formals(self$trans$breaks))) {
          breaks <- self$trans$breaks(limits, n = self$n.breaks)
        } else {
          if (!is.null(self$n.breaks)) {
            warning("Ignoring n.breaks. Use a trans object that supports setting number of breaks", call. = FALSE)
          }
          breaks <- self$trans$breaks(limits)
        }
      } else {
        n.breaks <- self$n.breaks %||% 5 # same default as trans objects
        breaks <- seq(limits[1], limits[2], length.out = n.breaks + 2)
        breaks <- breaks[-c(1, length(breaks))]
      }

      # Ensure terminal bins are same width if limits not set
      if (is.null(self$limits)) {
        # Remove calculated breaks if they coincide with limits
        breaks <- setdiff(breaks, limits)
        nbreaks <- length(breaks)
        if (nbreaks >= 2) {
          new_limits <- c(2 * breaks[1] - breaks[2], 2 * breaks[nbreaks] - breaks[nbreaks - 1])
          if (breaks[nbreaks] > limits[2]) {
            new_limits[2] <- breaks[nbreaks]
            breaks <- breaks[-nbreaks]
          }
          if (breaks[1] < limits[1]) {
            new_limits[1] <- breaks[1]
            breaks <- breaks[-1]
          }
          limits <- new_limits
        } else {
          bin_size <- max(breaks[1] - limits[1], limits[2] - breaks[1])
          limits <- c(breaks[1] - bin_size, breaks[1] + bin_size)
        }
        self$limits <- self$trans$transform(limits)
      }
    } else if (is.function(self$breaks)) {
      breaks <- self$breaks(limits, self$n_bins)
    } else {
      breaks <- self$breaks
    }

    # Breaks must be within limits
    breaks <- breaks[breaks >= limits[1] & breaks <= limits[2]]
    self$breaks <- breaks

    self$trans$transform(breaks)
  },

  get_breaks_minor = function(...) NULL,

  get_labels = function(self, breaks = self$get_breaks()) {
    if (is.null(breaks)) return(NULL)

    breaks <- self$trans$inverse(breaks)

    if (is.null(self$labels)) {
      return(NULL)
    } else if (identical(self$labels, NA)) {
      stop("Invalid labels specification. Use NULL, not NA", call. = FALSE)
    } else if (is.waive(self$labels)) {
      labels <- self$trans$format(breaks)
    } else if (is.function(self$labels)) {
      labels <- self$labels(breaks)
    } else {
      labels <- self$labels
    }
    if (length(labels) != length(breaks)) {
      stop("Breaks and labels are different lengths")
    }
    labels
  },

  clone = function(self) {
    new <- ggproto(NULL, self)
    new$range <- continuous_range()
    new
  },

  break_info = function(self, range = NULL) {
    # range
    if (is.null(range)) range <- self$dimension()

    # major breaks
    major <- self$get_breaks(range)

    if (!is.null(self$palette.cache)) {
      pal <- self$palette.cache
    } else {
      pal <- self$palette(length(major) + 1)
    }

    if (self$show.limits) {
      limits <- self$get_limits()
      major <- sort(unique(c(limits, major)))
    }

    # labels
    labels <- self$get_labels(major)

    list(range = range, labels = labels,
         major = pal, minor = NULL,
         major_source = major, minor_source = NULL)
  }
)

# In place modification of a scale to change the primary axis
scale_flip_position <- function(scale) {
  scale$position <- switch(scale$position,
    top = "bottom",
    bottom = "top",
    left = "right",
    right = "left",
    scale$position
  )
  invisible()
}
<<<<<<< HEAD
trans_support_nbreaks <- function(trans) {
  "n" %in% names(formals(trans$breaks))
=======

check_transformation <- function(x, transformed, name, axis) {
  if (any(is.finite(x) != is.finite(transformed))) {
    type <- if (name == "position_b") {
      "binned"
    } else if (name == "position_c") {
      "continuous"
    } else {
      "discrete"
    }
    warning("Transformation introduced infinite values in ", type, " ", axis, "-axis", call. = FALSE)
  }
>>>>>>> 9a45cc89
}<|MERGE_RESOLUTION|>--- conflicted
+++ resolved
@@ -25,6 +25,10 @@
 #'     each major break)
 #'   - A numeric vector of positions
 #'   - A function that given the limits returns a vector of minor breaks.
+#' @param n_breaks An integer guiding the number of major breaks. The algorithm
+#'   may choose a slightly different number to ensure nice break labels. Will
+#'   only have an effect if `breaks = waiver()`. Use `NULL` to use the default
+#'   number of breaks given by the transformation.
 #' @param labels One of:
 #'   - `NULL` for no labels
 #'   - `waiver()` for the default labels computed by the
@@ -78,9 +82,11 @@
 #' @param super The super class to use for the constructed scale
 #' @keywords internal
 continuous_scale <- function(aesthetics, scale_name, palette, name = waiver(),
-                             breaks = waiver(), minor_breaks = waiver(), labels = waiver(), limits = NULL,
-                             rescaler = rescale, oob = censor, expand = waiver(), na.value = NA_real_,
-                             trans = "identity", guide = "legend", position = "left", super = ScaleContinuous) {
+                             breaks = waiver(), minor_breaks = waiver(), n_breaks = NULL,
+                             labels = waiver(), limits = NULL, rescaler = rescale,
+                             oob = censor, expand = waiver(), na.value = NA_real_,
+                             trans = "identity", guide = "legend", position = "left",
+                             super = ScaleContinuous) {
 
   aesthetics <- standardise_aes_names(aesthetics)
 
@@ -116,6 +122,7 @@
     name = name,
     breaks = breaks,
     minor_breaks = minor_breaks,
+    n_breaks = n_breaks,
 
     labels = labels,
     guide = guide,
@@ -536,10 +543,10 @@
   },
 
   transform = function(self, x) {
-     new_x <- self$trans$transform(x)
-     axis <- if ("x" %in% self$aesthetics) "x" else "y"
-     check_transformation(x, new_x, self$scale_name, axis)
-     new_x
+    new_x <- self$trans$transform(x)
+    axis <- if ("x" %in% self$aesthetics) "x" else "y"
+    check_transformation(x, new_x, self$scale_name, axis)
+    new_x
   },
 
   map = function(self, x, limits = self$get_limits()) {
@@ -888,70 +895,6 @@
 #' @format NULL
 #' @usage NULL
 #' @export
-<<<<<<< HEAD
-#' @param aesthetics The names of the aesthetics that this scale works with
-#' @param scale_name The name of the scale
-#' @param palette A palette function that when called with a numeric vector with
-#'   values between 0 and 1 returns the corresponding values in the range the
-#'   scale maps to.
-#' @param name The name of the scale. Used as the axis or legend title. If
-#'   `waiver()`, the default, the name of the scale is taken from the first
-#'   mapping used for that aesthetic. If `NULL`, the legend title will be
-#'   omitted.
-#' @param breaks One of:
-#'   - `NULL` for no breaks
-#'   - `waiver()` for the default breaks computed by the
-#'     transformation object
-#'   - A numeric vector of positions
-#'   - A function that takes the limits as input and returns breaks
-#'     as output
-#' @param minor_breaks One of:
-#'   - `NULL` for no minor breaks
-#'   - `waiver()` for the default breaks (one minor break between
-#'     each major break)
-#'   - A numeric vector of positions
-#'   - A function that given the limits returns a vector of minor breaks.
-#' @param n_breaks An integer guiding the number of major breaks. The algorithm
-#'   may choose a slightly different number to ensure nice break labels. Will
-#'   only have an effect if `breaks = waiver()`. Use `NULL` to use the default
-#'   number of breaks given by the transformation.
-#' @param labels One of:
-#'   - `NULL` for no labels
-#'   - `waiver()` for the default labels computed by the
-#'     transformation object
-#'   - A character vector giving labels (must be same length as `breaks`)
-#'   - A function that takes the breaks as input and returns labels
-#'     as output
-#' @param limits A numeric vector of length two providing limits of the scale.
-#'   Use `NA` to refer to the existing minimum or maximum.
-#' @param rescaler  Used by diverging and n colour gradients
-#'   (i.e. [scale_colour_gradient2()], [scale_colour_gradientn()]).
-#'   A function used to scale the input values to the range \[0, 1].
-#' @param oob Function that handles limits outside of the scale limits
-#'   (out of bounds). The default replaces out of bounds values with `NA`.
-#' @inheritParams scale_x_discrete
-#' @param na.value Missing values will be replaced with this value.
-#' @param trans Either the name of a transformation object, or the
-#'   object itself. Built-in transformations include "asn", "atanh",
-#'   "boxcox", "exp", "identity", "log", "log10", "log1p", "log2",
-#'   "logit", "probability", "probit", "reciprocal", "reverse" and "sqrt".
-#'
-#'   A transformation object bundles together a transform, its inverse,
-#'   and methods for generating breaks and labels. Transformation objects
-#'   are defined in the scales package, and are called `name_trans`, e.g.
-#'   [scales::boxcox_trans()]. You can create your own
-#'   transformation with [scales::trans_new()].
-#' @param guide A function used to create a guide or its name. See
-#'   [guides()] for more info.
-#' @param position The position of the axis. "left" or "right" for vertical
-#' scales, "top" or "bottom" for horizontal scales
-#' @param super The super class to use for the constructed scale
-#' @keywords internal
-continuous_scale <- function(aesthetics, scale_name, palette, name = waiver(),
-  breaks = waiver(), minor_breaks = waiver(), n_breaks = NULL, labels = waiver(),
-  limits = NULL, rescaler = rescale, oob = censor, expand = waiver(), na.value = NA_real_,
-  trans = "identity", guide = "legend", position = "left", super = ScaleContinuous) {
-=======
 ScaleBinned <- ggproto("ScaleBinned", Scale,
   range = continuous_range(),
   na.value = NA_real_,
@@ -962,7 +905,6 @@
   right = TRUE,
   after.stat = FALSE,
   show.limits = FALSE,
->>>>>>> 9a45cc89
 
   is_discrete = function() FALSE,
 
@@ -995,9 +937,9 @@
       breaks <- self$rescale(breaks, limits)
 
       x_binned <- cut(x, breaks,
-        labels = FALSE,
-        include.lowest = TRUE,
-        right = self$right
+                      labels = FALSE,
+                      include.lowest = TRUE,
+                      right = self$right
       )
 
       if (!is.null(self$palette.cache)) {
@@ -1007,16 +949,9 @@
         self$palette.cache <- pal
       }
 
-<<<<<<< HEAD
-    name = name,
-    breaks = breaks,
-    minor_breaks = minor_breaks,
-    n_breaks = n_breaks,
-=======
       pal[x_binned]
     }
   },
->>>>>>> 9a45cc89
 
   rescale = function(self, x, limits = self$get_limits(), range = limits) {
     self$rescaler(x, from = range)
@@ -1154,10 +1089,6 @@
   )
   invisible()
 }
-<<<<<<< HEAD
-trans_support_nbreaks <- function(trans) {
-  "n" %in% names(formals(trans$breaks))
-=======
 
 check_transformation <- function(x, transformed, name, axis) {
   if (any(is.finite(x) != is.finite(transformed))) {
@@ -1170,5 +1101,8 @@
     }
     warning("Transformation introduced infinite values in ", type, " ", axis, "-axis", call. = FALSE)
   }
->>>>>>> 9a45cc89
+}
+
+trans_support_nbreaks <- function(trans) {
+  "n" %in% names(formals(trans$breaks))
 }
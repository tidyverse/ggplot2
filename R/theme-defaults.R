#' Complete themes
#'
#' These are complete themes which control all non-data display. Use
#' [theme()] if you just need to tweak the display of an existing
#' theme.
#'
#' @param base_size base font size, given in pts.
#' @param base_family base font family
#' @param header_family font family for titles and headers. The default, `NULL`,
#'   uses theme inheritance to set the font. This setting affects axis titles,
#'   legend titles, the plot title and tag text.
#' @param base_line_size base size for line elements
#' @param base_rect_size base size for rect elements
#' @param ink colour for foreground elements
#' @param paper colour for background elements
#'
#' @details
#' \describe{
#'
#' \item{`theme_gray()`}{
#' The signature ggplot2 theme with a grey background and white gridlines,
#' designed to put the data forward yet make comparisons easy.}
#'
#' \item{`theme_bw()`}{
#' The classic dark-on-light ggplot2 theme. May work better for presentations
#' displayed with a projector.}
#'
#' \item{`theme_linedraw()`}{
#' A theme with only black lines of various widths on white backgrounds,
#' reminiscent of a line drawing. Serves a purpose similar to `theme_bw()`.
#' Note that this theme has some very thin lines (<< 1 pt) which some journals
#' may refuse.}
#'
#' \item{`theme_light()`}{
#' A theme similar to `theme_linedraw()` but with light grey lines and axes,
#' to direct more attention towards the data.}
#'
#' \item{`theme_dark()`}{
#' The dark cousin of `theme_light()`, with similar line sizes but a dark background. Useful to make thin coloured lines pop out.}
#'
#' \item{`theme_minimal()`}{
#' A minimalistic theme with no background annotations.}
#'
#' \item{`theme_classic()`}{
#' A classic-looking theme, with x and y axis lines and no gridlines.}
#'
#' \item{`theme_void()`}{
#' A completely empty theme.}
#'
#' \item{`theme_test()`}{
#' A theme for visual unit tests. It should ideally never change except
#' for new features.}
#'
#' }
#'
#' @seealso
#' The `r link_book("complete themes section", "themes#sec-themes")`
#'
#' @examples
#' mtcars2 <- within(mtcars, {
#'   vs <- factor(vs, labels = c("V-shaped", "Straight"))
#'   am <- factor(am, labels = c("Automatic", "Manual"))
#'   cyl  <- factor(cyl)
#'   gear <- factor(gear)
#' })
#'
#' p1 <- ggplot(mtcars2) +
#'   geom_point(aes(x = wt, y = mpg, colour = gear)) +
#'   labs(
#'     title = "Fuel economy declines as weight increases",
#'     subtitle = "(1973-74)",
#'     caption = "Data from the 1974 Motor Trend US magazine.",
#'     tag = "Figure 1",
#'     x = "Weight (1000 lbs)",
#'     y = "Fuel economy (mpg)",
#'     colour = "Gears"
#'   )
#'
#' p1 + theme_gray() # the default
#' p1 + theme_bw()
#' p1 + theme_linedraw()
#' p1 + theme_light()
#' p1 + theme_dark()
#' p1 + theme_minimal()
#' p1 + theme_classic()
#' p1 + theme_void()
#'
#' # Theme examples with panels
#' \donttest{
#' p2 <- p1 + facet_grid(vs ~ am)
#'
#' p2 + theme_gray() # the default
#' p2 + theme_bw()
#' p2 + theme_linedraw()
#' p2 + theme_light()
#' p2 + theme_dark()
#' p2 + theme_minimal()
#' p2 + theme_classic()
#' p2 + theme_void()
#' }
#' @name ggtheme
#' @aliases NULL
NULL

#' @include theme.R
#' @export
#' @rdname ggtheme
theme_grey <- function(base_size = 11, base_family = "",
                       header_family = NULL,
                       base_line_size = base_size / 22,
                       base_rect_size = base_size / 22,
                       ink = "black", paper = "white") {

  # The half-line (base-fontsize / 2) sets up the basic vertical
  # rhythm of the theme. Most margins will be set to this value.
  # However, when we work with relative sizes, we may want to multiply
  # `half_line` with the appropriate relative size. This applies in
  # particular for axis tick sizes. And also, for axis ticks and
  # axis titles, `half_size` is too large a distance, and we use `half_size/2`
  # instead.
  half_line <- base_size / 2

  # Throughout the theme, we use three font sizes, `base_size` (`rel(1)`)
  # for normal, `rel(0.8)` for small, and `rel(1.2)` for large.

  t <- theme(
    # Elements in this first block aren't used directly, but are inherited
    # by others
    line =               element_line(
                           colour = ink, linewidth = base_line_size,
                           linetype = 1, lineend = "butt"
                         ),
    rect =               element_rect(
                           fill = paper, colour = ink,
                           linewidth = base_rect_size, linetype = 1
                         ),
    text =               element_text(
                            family = base_family, face = "plain",
                            colour = ink, size = base_size,
                            lineheight = 0.9, hjust = 0.5, vjust = 0.5, angle = 0,
                            margin = margin(), debug = FALSE
                         ),

    title =              element_text(family = header_family),

    spacing = unit(half_line, "pt"),
    margins = margin(half_line, half_line, half_line, half_line),

    geom =               element_geom(
                           ink = ink, paper = paper, accent = "#3366FF",
                           thin = base_line_size, thick = base_line_size * 2,
                           linetype = 1L,
                           family = base_family, fontsize = base_size,
                           pointsize = (base_size / 11) * 1.5, pointshape = 19
                         ),

    axis.line =          element_blank(),
    axis.line.x =        NULL,
    axis.line.y =        NULL,
    axis.text =          element_text(size = rel(0.8), colour = col_mix(ink, paper, 0.305)),
    axis.text.x =        element_text(margin = margin(t = 0.8 * half_line / 2), vjust = 1),
    axis.text.x.top =    element_text(margin = margin(b = 0.8 * half_line / 2), vjust = 0),
    axis.text.y =        element_text(margin = margin(r = 0.8 * half_line / 2), hjust = 1),
    axis.text.y.right =  element_text(margin = margin(l = 0.8 * half_line / 2), hjust = 0),
    axis.text.r =        element_text(margin = margin(l = 0.8 * half_line / 2, r = 0.8 * half_line / 2),
                                      hjust = 0.5),
    axis.ticks =         element_line(colour = col_mix(ink, paper, 0.2)),
    axis.ticks.length =  rel(0.5),
    axis.ticks.length.x = NULL,
    axis.ticks.length.x.top = NULL,
    axis.ticks.length.x.bottom = NULL,
    axis.ticks.length.y = NULL,
    axis.ticks.length.y.left = NULL,
    axis.ticks.length.y.right = NULL,
    axis.minor.ticks.length = rel(0.75),
    axis.title.x =       element_text(
                           margin = margin(t = half_line / 2),
                           vjust = 1
                         ),
    axis.title.x.top =   element_text(
                           margin = margin(b = half_line / 2),
                           vjust = 0
                         ),
    axis.title.y =       element_text(
                           angle = 90,
                           margin = margin(r = half_line / 2),
                           vjust = 1
                         ),
    axis.title.y.right = element_text(
                           angle = -90,
                           margin = margin(l = half_line / 2),
                           vjust = 1
                         ),

    legend.background =  element_rect(colour = NA),
    legend.spacing =     rel(2),
    legend.spacing.x =    NULL,
    legend.spacing.y =    NULL,
    legend.margin =      NULL,
    legend.key =         NULL,
    legend.key.size =    unit(1.2, "lines"),
    legend.key.height =  NULL,
    legend.key.width =   NULL,
    legend.key.spacing = NULL,
    legend.text =        element_text(size = rel(0.8)),
    legend.title =       element_text(hjust = 0),
    legend.ticks.length = rel(0.2),
    legend.position =    "right",
    legend.direction =   NULL,
    legend.justification = "center",
    legend.box =         NULL,
    legend.box.margin =  rel(0),
    legend.box.background = element_blank(),
    legend.box.spacing = rel(2),

    panel.background =   element_rect(fill = col_mix(ink, paper, 0.925), colour = NA),
    panel.border =       element_blank(),
    panel.grid =         element_line(colour = paper),
    panel.grid.minor =   element_line(linewidth = rel(0.5)),
    panel.spacing =      NULL,
    panel.spacing.x =    NULL,
    panel.spacing.y =    NULL,
    panel.ontop    =     FALSE,

    strip.background =   element_rect(fill = col_mix(ink, paper, 0.854), colour = NA),
    strip.clip =         "on",
    strip.text =         element_text(
                           colour = col_mix(ink, paper, 0.105),
                           size = rel(0.8),
                           margin = margin(0.8 * half_line, 0.8 * half_line, 0.8 * half_line, 0.8 * half_line)
                         ),
    strip.text.x =       NULL,
    strip.text.y =       element_text(angle = -90),
    strip.text.y.left =  element_text(angle = 90),
    strip.placement =    "inside",
    strip.placement.x =  NULL,
    strip.placement.y =  NULL,
    strip.switch.pad.grid = unit(half_line / 2, "pt"),
    strip.switch.pad.wrap = unit(half_line / 2, "pt"),

    plot.background =    element_rect(colour = paper),
    plot.title =         element_text( # font size "large"
                           size = rel(1.2),
                           hjust = 0, vjust = 1,
                           margin = margin(b = half_line)
                         ),
    plot.title.position = "panel",
    plot.subtitle =      element_text( # font size "regular"
                           hjust = 0, vjust = 1,
                           margin = margin(b = half_line)
                         ),
    plot.caption =       element_text( # font size "small"
                           size = rel(0.8),
                           hjust = 1, vjust = 1,
                           margin = margin(t = half_line)
                         ),
    plot.caption.position = "panel",
    plot.tag =           element_text(
                           size = rel(1.2),
                           hjust = 0.5, vjust = 0.5
                         ),
    plot.tag.position =  'topleft',
    plot.margin =        NULL,

    complete = TRUE
  )

  # make sure all elements are set to NULL if not explicitly defined
  ggplot_global$theme_all_null %+replace% t
}
#' @export
#' @rdname ggtheme
theme_gray <- theme_grey

#' @export
#' @rdname ggtheme
theme_bw <- function(base_size = 11, base_family = "",
                     header_family = NULL,
                     base_line_size = base_size / 22,
                     base_rect_size = base_size / 22,
                     ink = "black", paper = "white") {
  # Starts with theme_grey and then modify some parts
  theme_grey(
    base_size = base_size,
    base_family = base_family,
    header_family = header_family,
    base_line_size = base_line_size,
    base_rect_size = base_rect_size,
    ink = ink,
    paper = paper
  ) %+replace%
    theme(
      # white background and dark border
      panel.background = element_rect(fill = paper, colour = NA),
      panel.border     = element_rect(colour = col_mix(ink, paper, 0.2)),
      # make gridlines dark, same contrast with white as in theme_grey
      panel.grid = element_line(colour = col_mix(ink, paper, 0.925)),
      panel.grid.minor = element_line(linewidth = rel(0.5)),
      # contour strips to match panel contour
      strip.background = element_rect(
        fill = col_mix(ink, paper, 0.851),
        colour = col_mix(ink, paper, 0.2)
      ),

      complete = TRUE
    )
}

#' @export
#' @rdname ggtheme
theme_linedraw <- function(base_size = 11, base_family = "",
                           header_family = NULL,
                           base_line_size = base_size / 22,
                           base_rect_size = base_size / 22,
                           ink = "black", paper = "white") {
  half_line <- base_size / 2

  # Starts with theme_bw and then modify some parts
  # = replace all greys with pure black or white
  theme_bw(
    base_size = base_size,
    base_family = base_family,
    header_family = header_family,
    base_line_size = base_line_size,
    base_rect_size = base_rect_size,
    ink = ink,
    paper = paper
  ) %+replace%
    theme(
      # black text and ticks on the axes
      axis.text        = element_text(colour = ink, size = rel(0.8)),
      axis.ticks       = element_line(colour = ink, linewidth = rel(0.5)),
      # NB: match the *visual* thickness of axis ticks to the panel border
      #     0.5 clipped looks like 0.25

      # pure black panel border and grid lines, but thinner
      panel.border     = element_rect(colour = ink, linewidth = rel(1)),
      panel.grid       = element_line(colour = ink),
      panel.grid.major = element_line(linewidth = rel(0.1)),
      panel.grid.minor = element_line(linewidth = rel(0.05)),

      # strips with black background and white text
      strip.background = element_rect(fill = ink),
      strip.text       = element_text(
                           colour = paper,
                           size = rel(0.8),
                           margin = margin(0.8 * half_line, 0.8 * half_line, 0.8 * half_line, 0.8 * half_line)
                         ),

      complete = TRUE
    )
}

#' @export
#' @rdname ggtheme
theme_light <- function(base_size = 11, base_family = "",
                        header_family = NULL,
                        base_line_size = base_size / 22,
                        base_rect_size = base_size / 22,
                        ink = "black", paper = "white") {
  half_line <- base_size / 2

  # Starts with theme_grey and then modify some parts
  theme_grey(
    base_size = base_size,
    base_family = base_family,
    header_family = header_family,
    base_line_size = base_line_size,
    base_rect_size = base_rect_size,
    ink = ink,
    paper = paper
  ) %+replace%
    theme(
      # white panel with light grey border
      panel.background = element_rect(fill = paper, colour = NA),
      panel.border     = element_rect(colour = col_mix(ink, paper, 0.705), linewidth = rel(1)),
      # light grey, thinner gridlines
      # => make them slightly darker to keep acceptable contrast
      panel.grid       = element_line(colour = col_mix(ink, paper, 0.871)),
      panel.grid.major = element_line(linewidth = rel(0.5)),
      panel.grid.minor = element_line(linewidth = rel(0.25)),

      # match axes ticks thickness to gridlines and colour to panel border
      axis.ticks       = element_line(colour = col_mix(ink, paper, 0.705), linewidth = rel(0.5)),

      # dark strips with light text (inverse contrast compared to theme_grey)
      strip.background = element_rect(fill = col_mix(ink, paper, 0.705), colour = NA),
      strip.text       = element_text(
                           colour = paper,
                           size = rel(0.8),
                           margin = margin(0.8 * half_line, 0.8 * half_line, 0.8 * half_line, 0.8 * half_line)
                         ),

      complete = TRUE
    )

}

#' @export
#' @rdname ggtheme
theme_dark <- function(base_size = 11, base_family = "",
                       header_family = NULL,
                       base_line_size = base_size / 22,
                       base_rect_size = base_size / 22,
                       ink = "black", paper = "white") {
  half_line <- base_size / 2

  # Starts with theme_grey and then modify some parts
  theme_grey(
    base_size = base_size,
    base_family = base_family,
    header_family = header_family,
    base_line_size = base_line_size,
    base_rect_size = base_rect_size,
    ink = ink, paper = paper
  ) %+replace%
    theme(
      # dark panel
      panel.background = element_rect(fill = col_mix(ink, paper, 0.5), colour = NA),
      # inverse grid lines contrast compared to theme_grey
      # make them thinner and try to keep the same visual contrast as in theme_light
      panel.grid       = element_line(colour = col_mix(ink, paper, 0.42)),
      panel.grid.major = element_line(linewidth = rel(0.5)),
      panel.grid.minor = element_line(linewidth = rel(0.25)),

      # match axes ticks thickness to gridlines
      axis.ticks       = element_line(colour = col_mix(ink, paper, 0.2), linewidth = rel(0.5)),

      # dark strips with light text (inverse contrast compared to theme_grey)
      strip.background = element_rect(fill = col_mix(ink, paper, 0.15), colour = NA),
      strip.text       = element_text(
                           colour = col_mix(ink, paper, 0.9),
                           size = rel(0.8),
                           margin = margin(0.8 * half_line, 0.8 * half_line, 0.8 * half_line, 0.8 * half_line)
                         ),

      complete = TRUE
    )
}

#' @export
#' @rdname ggtheme
theme_minimal <- function(base_size = 11, base_family = "",
                          header_family = NULL,
                          base_line_size = base_size / 22,
                          base_rect_size = base_size / 22,
                          ink = "black", paper = "white") {
  # Starts with theme_bw and remove most parts
  theme_bw(
    base_size = base_size,
    base_family = base_family,
    header_family = header_family,
    base_line_size = base_line_size,
    base_rect_size = base_rect_size,
    ink = ink,
    paper = paper
  ) %+replace%
    theme(
      axis.ticks      = element_blank(),
      legend.background = element_blank(),
      legend.key        = element_blank(),
      panel.background  = element_blank(),
      panel.border      = element_blank(),
      strip.background  = element_blank(),
      plot.background   = element_blank(),

      complete = TRUE
    )
}

#' @export
#' @rdname ggtheme
theme_classic <- function(base_size = 11, base_family = "",
                          header_family = NULL,
                          base_line_size = base_size / 22,
                          base_rect_size = base_size / 22,
                          ink = "black", paper = "white") {
  theme_bw(
    base_size = base_size,
    base_family = base_family,
    header_family = header_family,
    base_line_size = base_line_size,
    base_rect_size = base_rect_size,
    ink = ink,
    paper = paper
  ) %+replace%
    theme(
      # no background and no grid
      panel.border     = element_blank(),
      panel.grid.major = element_blank(),
      panel.grid.minor = element_blank(),

      # show axes
<<<<<<< HEAD
      axis.line      = element_line(colour = ink, linewidth = rel(1)),

      # simple, black and white strips
      strip.background = element_rect(fill = paper, colour = ink, linewidth = rel(2)),
=======
      axis.text  = element_text(size = rel(0.8)),
      axis.line  = element_line(lineend = "square"),
      axis.ticks = element_line(),

      # simple, black and white strips
      strip.background = element_rect(linewidth = rel(2)),
>>>>>>> 5971ff46
      # NB: size is 1 but clipped, it looks like the 0.5 of the axes

      complete = TRUE
    )
}

#' @export
#' @rdname ggtheme
theme_void <- function(base_size = 11, base_family = "",
                       header_family = NULL,
                       base_line_size = base_size / 22,
                       base_rect_size = base_size / 22,
                       ink = "black", paper = "white") {
  half_line <- base_size / 2

  # Only keep indispensable text: legend and plot titles
  t <- theme(
    line =               element_blank(),
    rect =               element_blank(),
    text =               element_text(
                            family = base_family, face = "plain",
                            colour = ink, size = base_size,
                            lineheight = 0.9, hjust = 0.5, vjust = 0.5, angle = 0,
                            margin = margin(), debug = FALSE
                         ),
    title =              element_text(family = header_family),
    spacing =            unit(half_line, "pt"),
    margins =            margin(half_line, half_line, half_line, half_line),
    axis.text =          element_blank(),
    axis.title =         element_blank(),
    axis.ticks.length =  rel(0),
    axis.ticks.length.x = NULL,
    axis.ticks.length.x.top = NULL,
    axis.ticks.length.x.bottom = NULL,
    axis.ticks.length.y = NULL,
    axis.ticks.length.y.left = NULL,
    axis.ticks.length.y.right = NULL,
    axis.minor.ticks.length = NULL,
    legend.box =         NULL,
    legend.key.size =    unit(1.2, "lines"),
    legend.position =    "right",
    legend.text =        element_text(size = rel(0.8)),
    legend.title =       element_text(hjust = 0),
    legend.key.spacing = rel(1),
    legend.margin =      rel(0),
    legend.box.margin =  rel(0),
    legend.box.spacing = unit(0.2, "cm"),
    legend.ticks.length = rel(0.2),
    strip.clip =         "on",
    strip.text =         element_text(size = rel(0.8)),
    strip.switch.pad.grid = rel(0.5),
    strip.switch.pad.wrap = rel(0.5),
    panel.ontop =        FALSE,
    panel.spacing =      NULL,
    plot.margin =        rel(0),
    plot.title =         element_text(
                           size = rel(1.2),
                           hjust = 0, vjust = 1,
                           margin = margin(t = half_line)
                         ),
    plot.title.position = "panel",
    plot.subtitle =      element_text(
                           hjust = 0, vjust = 1,
                           margin = margin(t = half_line)
                         ),
    plot.caption =       element_text(
                           size = rel(0.8),
                           hjust = 1, vjust = 1,
                           margin = margin(t = half_line)
                         ),
    plot.caption.position = "panel",
    plot.tag =           element_text(
                           size = rel(1.2),
                           hjust = 0.5, vjust = 0.5
                         ),
    plot.tag.position =  'topleft',

    complete = TRUE
  )

  # make sure all elements are set to NULL if not explicitly defined
  ggplot_global$theme_all_null %+replace% t
}


#' @export
#' @rdname ggtheme
theme_test <- function(base_size = 11, base_family = "",
                       header_family = NULL,
                       base_line_size = base_size / 22,
                       base_rect_size = base_size / 22,
                       ink = "black", paper = "white") {
  half_line <- base_size / 2

  t <- theme(
    line =               element_line(
                           colour = ink, linewidth = base_line_size,
                           linetype = 1, lineend = "butt"
                         ),
    rect =               element_rect(
                           fill = paper, colour = ink,
                           linewidth = base_rect_size, linetype = 1
                         ),
    text =               element_text(
                            family = base_family, face = "plain",
                            colour = ink, size = base_size,
                            lineheight = 0.9, hjust = 0.5, vjust = 0.5, angle = 0,
                            margin = margin(), debug = FALSE
                         ),
    title =              element_text(family = header_family),
    spacing = unit(half_line, "pt"),
    margins = margin(half_line, half_line, half_line, half_line),
    geom =               element_geom(
                           ink = ink, paper = paper, accent = "#3366FF",
                           thin = base_line_size, thick = base_line_size * 2,
                           family = base_family, fontsize = base_size,
                           linetype = 1L,
                           pointsize = (base_size / 11) * 1.5, pointshape = 19
                         ),

    axis.line =          element_blank(),
    axis.line.x =        NULL,
    axis.line.y =        NULL,
    axis.text =          element_text(size = rel(0.8), colour = col_mix(ink, paper, 0.305)),
    axis.text.x =        element_text(margin = margin(t = 0.8 * half_line / 2), vjust = 1),
    axis.text.x.top =    element_text(margin = margin(b = 0.8 * half_line / 2), vjust = 0),
    axis.text.y =        element_text(margin = margin(r = 0.8 * half_line / 2), hjust = 1),
    axis.text.y.right =  element_text(margin = margin(l = 0.8 * half_line / 2), hjust = 0),
    axis.ticks =         element_line(colour = col_mix(ink, paper, 0.2)),
    axis.ticks.length =  rel(0.5),
    axis.ticks.length.x = NULL,
    axis.ticks.length.x.top = NULL,
    axis.ticks.length.x.bottom = NULL,
    axis.ticks.length.y = NULL,
    axis.ticks.length.y.left = NULL,
    axis.ticks.length.y.right = NULL,
    axis.minor.ticks.length = rel(0.75),
    axis.title.x =       element_text(
                           margin = margin(t = half_line / 2),
                           vjust = 1
                         ),
    axis.title.x.top =   element_text(
                           margin = margin(b = half_line / 2),
                           vjust = 0
                         ),
    axis.title.y =       element_text(
                           angle = 90,
                           margin = margin(r = half_line / 2),
                           vjust = 1
                         ),
    axis.title.y.right = element_text(
                           angle = -90,
                           margin = margin(l = half_line / 2),
                           vjust = 1
                         ),

    legend.background =  element_rect(colour = NA),
    legend.spacing =     rel(2),
    legend.spacing.x =   NULL,
    legend.spacing.y =   NULL,
    legend.margin =      margin(0, 0, 0, 0, "cm"),
    legend.key =         NULL,
    legend.key.size =    unit(1.2, "lines"),
    legend.key.height =  NULL,
    legend.key.width =   NULL,
    legend.key.spacing = NULL,
    legend.key.spacing.x = NULL,
    legend.key.spacing.y = NULL,
    legend.text =        element_text(size = rel(0.8)),
    legend.title =       element_text(hjust = 0),
    legend.ticks.length = rel(0.2),
    legend.position =    "right",
    legend.direction =   NULL,
    legend.justification = "center",
    legend.box =         NULL,
    legend.box.margin =  margin(0, 0, 0, 0, "cm"),
    legend.box.background = element_blank(),
    legend.box.spacing = rel(2),

    panel.background =   element_rect(fill = paper, colour = NA),
    panel.border =       element_rect(colour = col_mix(ink, paper, 0.2)),
    panel.grid.major =   element_blank(),
    panel.grid.minor =   element_blank(),
    panel.spacing =      NULL,
    panel.spacing.x =    NULL,
    panel.spacing.y =    NULL,
    panel.ontop    =     FALSE,

    strip.background =   element_rect(fill = col_mix(ink, paper, 0.851), colour = col_mix(ink, paper, 0.2)),
    strip.clip =         "on",
    strip.text =         element_text(
                           colour = col_mix(ink, paper, 0.105),
                           size = rel(0.8),
                           margin = margin(0.8 * half_line, 0.8 * half_line, 0.8 * half_line, 0.8 * half_line)
                         ),
    strip.text.x =       NULL,
    strip.text.y =       element_text(angle = -90),
    strip.text.y.left =  element_text(angle = 90),
    strip.placement =    "inside",
    strip.placement.x =  NULL,
    strip.placement.y =  NULL,
    strip.switch.pad.grid = rel(0.5),
    strip.switch.pad.wrap = rel(0.5),

    plot.background =    element_rect(colour = paper),
    plot.title =         element_text(
                           size = rel(1.2),
                           hjust = 0, vjust = 1,
                           margin = margin(b = half_line)
                         ),
    plot.title.position = "panel",
    plot.subtitle =      element_text(
                           hjust = 0, vjust = 1,
                           margin = margin(b = half_line)
                         ),
    plot.caption =       element_text(
                           size = rel(0.8),
                           hjust = 1, vjust = 1,
                           margin = margin(t = half_line)
                         ),
    plot.caption.position = "panel",
    plot.tag =           element_text(
                           size = rel(1.2),
                           hjust = 0.5, vjust = 0.5
                         ),
    plot.tag.position =  'topleft',
    plot.margin =        NULL,

    complete = TRUE
  )

  # make sure all elements are set to NULL if not explicitly defined
  ggplot_global$theme_all_null %+replace% t
}

theme_all_null <- function() {
  # Set all elements in the element tree to NULL.

  # We read from `.element_tree` instead of `ggplot_global$element_tree`
  # because we don't want to change our results just because a user
  # has defined new theme elements.
  elements <- sapply(
    names(.element_tree),
    function(x) NULL,
    simplify = FALSE, USE.NAMES = TRUE
  )

  args <- c(elements, list(complete = TRUE))
  inject(theme(!!!args))
}<|MERGE_RESOLUTION|>--- conflicted
+++ resolved
@@ -491,19 +491,12 @@
       panel.grid.minor = element_blank(),
 
       # show axes
-<<<<<<< HEAD
-      axis.line      = element_line(colour = ink, linewidth = rel(1)),
-
-      # simple, black and white strips
-      strip.background = element_rect(fill = paper, colour = ink, linewidth = rel(2)),
-=======
       axis.text  = element_text(size = rel(0.8)),
       axis.line  = element_line(lineend = "square"),
       axis.ticks = element_line(),
 
       # simple, black and white strips
       strip.background = element_rect(linewidth = rel(2)),
->>>>>>> 5971ff46
       # NB: size is 1 but clipped, it looks like the 0.5 of the axes
 
       complete = TRUE

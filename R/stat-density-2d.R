--- conflicted
+++ resolved
@@ -97,7 +97,6 @@
   contour_type = "bands"
 )
 
-<<<<<<< HEAD
 #' @export
 #' @rdname geom_density_2d
 #' @param contour If `TRUE`, contour the results of the 2d density
@@ -162,7 +161,7 @@
 #' @usage NULL
 #' @export
 stat_density2d_filled <- stat_density_2d_filled
-=======
+
 precompute_2d_bw <- function(x, y, h = NULL, adjust = 1) {
 
   if (is.null(h)) {
@@ -185,5 +184,4 @@
   }
 
   h
-}
->>>>>>> d1b519d0
+}
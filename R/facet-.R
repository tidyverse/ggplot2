--- conflicted
+++ resolved
@@ -191,11 +191,6 @@
   map_data = function(data, layout, params) {
     cli::cli_abort("Not implemented.")
   },
-<<<<<<< HEAD
-  setup_panel_params = function(self, panel_params, coord, ...) {
-    panel_params
-  },
-=======
 
   ## Layout$train_position() -----------------------------------------------
 
@@ -227,7 +222,6 @@
   #'
   #' A named list with `x` and `y` elements containing a list of panel scales
   #' for each `SCALE_X` and/or `SCALE_Y` level respectively.
->>>>>>> 5ad87369
   init_scales = function(layout, x_scale = NULL, y_scale = NULL, params) {
     scales <- list()
     if (!is.null(x_scale)) {

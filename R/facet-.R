#' @include ggproto.R
NULL

#' @section Facets:
#'
#' All `facet_*` functions returns a `Facet` object or an object of a
#' `Facet` subclass. This object describes how to assign data to different
#' panels, how to apply positional scales and how to lay out the panels, once
#' rendered.
#'
#' Extending facets can range from the simple modifications of current facets,
#' to very laborious rewrites with a lot of [`gtable()`][gtable::gtable()]
#' manipulation. For some examples of both, please see the extension vignette.
#'
#' `Facet` subclasses, like other extendible ggproto classes, have a range
#' of methods that can be modified. Some of these are required for all new
#' subclasses, while other only need to be modified if need arises.
#'
#' The required methods are:
#'
#'   - `compute_layout`: Based on layer data compute a mapping between
#'   panels, axes, and potentially other parameters such as faceting variable
#'   level etc. This method must return a data.frame containing at least the
#'   columns `PANEL`, `SCALE_X`, and `SCALE_Y` each containing
#'   integer keys mapping a PANEL to which axes it should use. In addition the
#'   data.frame can contain whatever other information is necessary to assign
#'   observations to the correct panel as well as determining the position of
#'   the panel.
#'
#'   - `map_data`: This method is supplied the data for each layer in
#'   turn and is expected to supply a `PANEL` column mapping each row to a
#'   panel defined in the layout. Additionally this method can also add or
#'   subtract data points as needed e.g. in the case of adding margins to
#'   `facet_grid()`.
#'
#'   - `draw_panels`: This is where the panels are assembled into a
#'   `gtable` object. The method receives, among others, a list of grobs
#'   defining the content of each panel as generated by the Geoms and Coord
#'   objects. The responsibility of the method is to decorate the panels with
#'   axes and strips as needed, as well as position them relative to each other
#'   in a gtable. For some of the automatic functions to work correctly, each
#'   panel, axis, and strip grob name must be prefixed with "panel", "axis", and
#'   "strip" respectively.
#'
#' In addition to the methods described above, it is also possible to override
#' the default behaviour of one or more of the following methods:
#'
#'   - `setup_params`:
#'
#'   - `setup_panel_params`: modifies the x and y ranges for each panel. This is
#'     used to allow the `Facet` to interact with the `panel_params`.
#' 
#'   - `init_scales`: Given a master scale for x and y, create panel
#'   specific scales for each panel defined in the layout. The default is to
#'   simply clone the master scale.
#'
#'   - `train_scales`: Based on layer data train each set of panel
#'   scales. The default is to train it on the data related to the panel.
#'
#'   - `finish_data`: Make last-minute modifications to layer data
#'   before it is rendered by the Geoms. The default is to not modify it.
#'
#'   - `draw_back`: Add a grob in between the background defined by the
#'   Coord object (usually the axis grid) and the layer stack. The default is to
#'   return an empty grob for each panel.
#'
#'   - `draw_front`: As above except the returned grob is placed
#'   between the layer stack and the foreground defined by the Coord object
#'   (usually empty). The default is, as above, to return an empty grob.
#'
#'   - `draw_labels`: Given the gtable returned by `draw_panels`,
#'   add axis titles to the gtable. The default is to add one title at each side
#'   depending on the position and existence of axes.
#'
#' All extension methods receive the content of the params field as the params
#' argument, so the constructor function will generally put all relevant
#' information into this field. The only exception is the `shrink`
#' parameter which is used to determine if scales are retrained after Stat
#' transformations has been applied.
#'
#' See also the `r link_book("new facets section", "extensions#new-facets")`
#'
#' @rdname ggplot2-ggproto
#' @format NULL
#' @usage NULL
#' @export
Facet <- ggproto("Facet", NULL,
  shrink = FALSE,
  params = list(),

  compute_layout = function(data, params) {
    cli::cli_abort("Not implemented.")
  },
  map_data = function(data, layout, params) {
    cli::cli_abort("Not implemented.")
  },
  setup_panel_params = function(self, panel_params, coord, ...) panel_params,
  init_scales = function(layout, x_scale = NULL, y_scale = NULL, params) {
    scales <- list()
    if (!is.null(x_scale)) {
      scales$x <- lapply(seq_len(max(layout$SCALE_X)), function(i) x_scale$clone())
    }
    if (!is.null(y_scale)) {
      scales$y <- lapply(seq_len(max(layout$SCALE_Y)), function(i) y_scale$clone())
    }
    scales
  },
  train_scales = function(x_scales, y_scales, layout, data, params) {
    # loop over each layer, training x and y scales in turn
    for (layer_data in data) {
      match_id <- NULL

      if (!is.null(x_scales)) {
        x_vars <- intersect(x_scales[[1]]$aesthetics, names(layer_data))
        if (length(x_vars) > 0) {
          match_id <- match(layer_data$PANEL, layout$PANEL)
          SCALE_X <- layout$SCALE_X[match_id]
          scale_apply(layer_data, x_vars, "train", SCALE_X, x_scales)
        }
      }

      if (!is.null(y_scales)) {
        y_vars <- intersect(y_scales[[1]]$aesthetics, names(layer_data))
        if (length(y_vars) > 0) {
          if (is.null(match_id)) {
            match_id <- match(layer_data$PANEL, layout$PANEL)
          }
          SCALE_Y <- layout$SCALE_Y[match_id]

          scale_apply(layer_data, y_vars, "train", SCALE_Y, y_scales)
        }
      }
    }
  },
  draw_back = function(data, layout, x_scales, y_scales, theme, params) {
    rep(list(zeroGrob()), vec_unique_count(layout$PANEL))
  },
  draw_front = function(data, layout, x_scales, y_scales, theme, params) {
    rep(list(zeroGrob()), vec_unique_count(layout$PANEL))
  },
  draw_panels = function(self, panels, layout, x_scales = NULL, y_scales = NULL,
                         ranges, coord, data = NULL, theme, params) {

    free  <- params$free       %||% list(x = FALSE, y = FALSE)
    space <- params$space_free %||% list(x = FALSE, y = FALSE)

    aspect_ratio <- theme$aspect.ratio
    if (!is.null(aspect_ratio) && (space$x || space$y)) {
      cli::cli_abort("Free scales cannot be mixed with a fixed aspect ratio.")
    }

    if (!coord$is_free()) {
      if (space$x && space$y) {
        aspect_ratio <- aspect_ratio %||% coord$ratio
      } else if (free$x || free$y) {
        cli::cli_abort(
          "{.fn {snake_class(self)}} can't use free scales with \\
          {.fn {snake_class(coord)}}."
        )
      }
    }

    table <- self$init_gtable(
      panels, layout, theme, ranges, params,
      aspect_ratio = aspect_ratio %||% coord$aspect(ranges[[1]])
    )

    table <- self$attach_axes(table, layout, ranges, coord, theme, params)
    self$attach_strips(table, layout, params, theme)
  },
  draw_labels = function(panels, layout, x_scales, y_scales, ranges, coord, data, theme, labels, params) {
    panel_dim <-  find_panel(panels)

    xlab_height_top <- grobHeight(labels$x[[1]])
    panels <- gtable_add_rows(panels, xlab_height_top, pos = 0)
    panels <- gtable_add_grob(panels, labels$x[[1]], name = "xlab-t",
      l = panel_dim$l, r = panel_dim$r, t = 1, clip = "off")

    xlab_height_bottom <- grobHeight(labels$x[[2]])
    panels <- gtable_add_rows(panels, xlab_height_bottom, pos = -1)
    panels <- gtable_add_grob(panels, labels$x[[2]], name = "xlab-b",
      l = panel_dim$l, r = panel_dim$r, t = -1, clip = "off")

    panel_dim <-  find_panel(panels)

    ylab_width_left <- grobWidth(labels$y[[1]])
    panels <- gtable_add_cols(panels, ylab_width_left, pos = 0)
    panels <- gtable_add_grob(panels, labels$y[[1]], name = "ylab-l",
      l = 1, b = panel_dim$b, t = panel_dim$t, clip = "off")

    ylab_width_right <- grobWidth(labels$y[[2]])
    panels <- gtable_add_cols(panels, ylab_width_right, pos = -1)
    panels <- gtable_add_grob(panels, labels$y[[2]], name = "ylab-r",
      l = -1, b = panel_dim$b, t = panel_dim$t, clip = "off")

    panels
  },
  setup_params = function(data, params) {
    params$.possible_columns <- unique0(unlist(lapply(data, names)))
    params
  },
  setup_data = function(data, params) {
    data
  },
  finish_data = function(data, layout, x_scales, y_scales, params) {
    data
  },
  init_gtable = function(panels, layout, theme, ranges, params,
                         aspect_ratio = NULL) {

    # Initialise matrix of panels
    dim   <- c(max(layout$ROW), max(layout$COL))
    table <- matrix(list(zeroGrob()), dim[1], dim[2])
    table[cbind(layout$ROW, layout$COL)] <- panels

    # Set initial sizes
    widths  <- unit(rep(1, dim[2]), "null")
    heights <- unit(rep(1 * abs(aspect_ratio %||% 1), dim[1]), "null")

    # When space are free, let panel parameter limits determine size of panel
    space <- params$space_free %||% list(x = FALSE, y = FALSE)
    if (space$x) {
      idx    <- layout$PANEL[layout$ROW == 1]
      widths <- vapply(idx, function(i) diff(ranges[[i]]$x.range), numeric(1))
      widths <- unit(widths, "null")
    }

    if (space$y) {
      idx <- layout$PANEL[layout$COL == 1]
      heights <- vapply(idx, function(i) diff(ranges[[i]]$y.range), numeric(1))
      heights <- unit(heights * abs(aspect_ratio %||% 1), "null")
    }

    # Build gtable
    table <- gtable_matrix(
      "layout", table,
      widths = widths, heights = heights,
      respect = !is.null(aspect_ratio),
      clip = "off", z = matrix(1, dim[1], dim[2])
    )

    # Set panel names
    table$layout$name <- paste(
      "panel",
      rep(seq_len(dim[2]), each = dim[1]),
      rep(seq_len(dim[1]), dim[2]),
      sep = "-"
    )

    # Add spacing between panels
    spacing <- lapply(
      c(x = "panel.spacing.x", y = "panel.spacing.y"),
      calc_element, theme = theme
    )

    table <- gtable_add_col_space(table, spacing$x)
    table <- gtable_add_row_space(table, spacing$y)
    table
  },
  attach_axes = function(table, layout, ranges, coord, theme, params) {
    table
  },
  attach_strips = function(table, layout, params, theme) {
    table
  },
  vars = function() {
    character(0)
  },
  format_strip_labels = function(layout, params) {
    return()
  },
  set_panel_size = function(table, theme) {

    new_widths  <- calc_element("panel.widths",  theme)
    new_heights <- calc_element("panel.heights", theme)

    if (is.null(new_widths) && is.null(new_heights)) {
      return(table)
    }

    if (isTRUE(table$respect)) {
      args <- !c(is.null(new_widths), is.null(new_heights))
      args <- c("panel.widths", "panel.heights")[args]
      cli::cli_warn(
        "Aspect ratios are overruled by {.arg {args}} theme element{?s}."
      )
      table$respect <- FALSE
    }

    rows <- panel_rows(table)
    cols <- panel_cols(table)

    if (length(new_widths) == 1L && nrow(cols) > 1L) {
      # Get total size of non-panel widths in between panels
      extra <- setdiff(seq(min(cols$l), max(cols$r)), union(cols$l, cols$r))
      extra <- unit(sum(width_cm(table$widths[extra])), "cm")
      # Distribute width proportionally
      relative   <- as.numeric(table$widths[cols$l]) # assumed to be simple units
      new_widths <- (new_widths - extra) * (relative / sum(relative))
    }
    if (!is.null(new_widths)) {
      table$widths[cols$l] <- rep(new_widths, length.out = nrow(cols))
    }

    if (length(new_heights) == 1L && nrow(rows) > 1L) {
      # Get total size of non-panel heights in between panels
      extra <- setdiff(seq(min(rows$t), max(rows$t)), union(rows$t, rows$b))
      extra <- unit(sum(height_cm(table$heights[extra])), "cm")
      # Distribute height proportionally
      relative    <- as.numeric(table$heights[rows$t]) # assumed to be simple units
      new_heights <- (new_heights - extra) * (relative / sum(relative))
    }
    if (!is.null(new_heights)) {
      table$heights[rows$t] <- rep(new_heights, length.out = nrow(rows))
    }

    table
  }
)

#' @export
#' @rdname is_tests
is.facet <- function(x) inherits(x, "Facet")

# Helpers -----------------------------------------------------------------

#' Quote faceting variables
#'
#' @description
#' Just like [aes()], `vars()` is a [quoting function][rlang::quotation]
#' that takes inputs to be evaluated in the context of a dataset.
#' These inputs can be:
#'
#' * variable names
#' * complex expressions
#'
#' In both cases, the results (the vectors that the variable
#' represents or the results of the expressions) are used to form
#' faceting groups.
#'
#' @param ... <[`data-masking`][rlang::topic-data-mask]> Variables or
#'   expressions automatically quoted. These are evaluated in the context of the
#'   data to form faceting groups. Can be named (the names are passed to a
#'   [labeller][labellers]).
#'
#' @seealso [aes()], [facet_wrap()], [facet_grid()]
#' @export
#' @examples
#' p <- ggplot(mtcars, aes(wt, disp)) + geom_point()
#' p + facet_wrap(vars(vs, am))
#'
#' # vars() makes it easy to pass variables from wrapper functions:
#' wrap_by <- function(...) {
#'   facet_wrap(vars(...), labeller = label_both)
#' }
#' p + wrap_by(vs)
#' p + wrap_by(vs, am)
#'
#' # You can also supply expressions to vars(). In this case it's often a
#' # good idea to supply a name as well:
#' p + wrap_by(drat = cut_number(drat, 3))
#'
#' # Let's create another function for cutting and wrapping a
#' # variable. This time it will take a named argument instead of dots,
#' # so we'll have to use the "enquote and unquote" pattern:
#' wrap_cut <- function(var, n = 3) {
#'   # Let's enquote the named argument `var` to make it auto-quoting:
#'   var <- enquo(var)
#'
#'   # `as_label()` will create a nice default name:
#'   nm <- as_label(var)
#'
#'   # Now let's unquote everything at the right place. Note that we also
#'   # unquote `n` just in case the data frame has a column named
#'   # `n`. The latter would have precedence over our local variable
#'   # because the data is always masking the environment.
#'   wrap_by(!!nm := cut_number(!!var, !!n))
#' }
#'
#' # Thanks to tidy eval idioms we now have another useful wrapper:
#' p + wrap_cut(drat)
vars <- function(...) {
  quos(...)
}

<<<<<<< HEAD
#' @export
#' @rdname is_tests
is_facet <- function(x) inherits(x, "Facet")

#' @export
#' @rdname is_tests
#' @usage is.facet(x) # Deprecated
is.facet <- function(x) {
  deprecate_soft0("3.5.2", "is.facet()", "is_facet()")
  is_facet(x)
=======
#' Accessing a plot's facet strip labels
#'
#' This functions retrieves labels from facet strips with the labeller applied.
#'
#' @param plot A ggplot or build ggplot object.
#'
#' @return `NULL` if there are no labels, otherwise a list of data.frames
#'   containing the labels.
#' @export
#' @keywords internal
#'
#' @examples
#' # Basic plot
#' p <- ggplot(mpg, aes(displ, hwy)) +
#'   geom_point()
#'
#' get_strip_labels(p) # empty facets
#' get_strip_labels(p + facet_wrap(year ~ cyl))
#' get_strip_labels(p + facet_grid(year ~ cyl))
get_strip_labels <- function(plot = get_last_plot()) {
  plot   <- ggplot_build(plot)
  layout <- plot$layout$layout
  params <- plot$layout$facet_params
  plot$plot$facet$format_strip_labels(layout, params)
>>>>>>> 5b0ea0bf
}

# A "special" value, currently not used but could be used to determine
# if faceting is active
NO_PANEL <- -1L

unique_combs <- function(df) {
  if (length(df) == 0) return()

  unique_values <- lapply(df, ulevels)
  rev(expand.grid(rev(unique_values), stringsAsFactors = FALSE,
    KEEP.OUT.ATTRS = TRUE))
}

df.grid <- function(a, b) {
  if (is.null(a) || nrow(a) == 0) return(b)
  if (is.null(b) || nrow(b) == 0) return(a)

  indexes <- expand.grid(
    i_a = seq_len(nrow(a)),
    i_b = seq_len(nrow(b))
  )
  vec_cbind(
    unrowname(a[indexes$i_a, , drop = FALSE]),
    unrowname(b[indexes$i_b, , drop = FALSE])
  )
}

# A facets spec is a list of facets. A grid facetting needs two facets
# while a wrap facetting flattens all dimensions and thus accepts any
# number of facets.
#
# A facets is a list of grouping variables. They are typically
# supplied as variable names but can be expressions.
#
# as_facets() is complex due to historical baggage but its main
# purpose is to create a facets spec from a formula: a + b ~ c + d
# creates a facets list with two components, each of which bundles two
# facetting variables.

as_facets_list <- function(x) {
  check_vars(x)
  if (is_quosures(x)) {
    x <- quos_auto_name(x)
    return(list(x))
  }

  # This needs to happen early because we might get a formula.
  # facet_grid() directly converted strings to a formula while
  # facet_wrap() called as.quoted(). Hence this is a little more
  # complicated for backward compatibility.
  if (is_string(x)) {
    x <- parse_expr(x)
  }

  # At this level formulas are coerced to lists of lists for backward
  # compatibility with facet_grid(). The LHS and RHS are treated as
  # distinct facet dimensions and `+` defines multiple facet variables
  # inside each dimension.
  if (is_formula(x)) {
    if (length(x) == 2) {
      rows <- f_as_facets(NULL)
      cols <- f_as_facets(x)
    } else {
      rows <- f_as_facets(x[-3])
      cols <- f_as_facets(x[-2])
    }
    return(list(rows, cols))
  }

  # For backward-compatibility with facet_wrap()
  if (!is_bare_list(x)) {
    x <- as_quoted(x)
  }

  # If we have a list there are two possibilities. We may already have
  # a proper facet spec structure. Otherwise we coerce each element
  # with as_quoted() for backward compatibility with facet_grid().
  if (is.list(x)) {
    x <- lapply(x, as_facets)
  }

  x
}

<<<<<<< HEAD
validate_facets <- function(x) {
  if (is_mapping(x)) {
=======
check_vars <- function(x) {
  if (is.mapping(x)) {
>>>>>>> 5b0ea0bf
    cli::cli_abort("Please use {.fn vars} to supply facet variables.")
  }
  # Native pipe have higher precedence than + so any type of gg object can be
  # expected here, not just ggplot
  if (inherits(x, "gg")) {
    cli::cli_abort(c(
      "Please use {.fn vars} to supply facet variables.",
      "i" = "Did you use {.code %>%} or {.code |>} instead of {.code +}?"
    ))
  }
  invisible()
}

# Flatten a list of quosures objects to a quosures object, and compact it
compact_facets <- function(x) {
  x <- as_facets_list(x)
  proxy   <- vec_proxy(x)
  is_list <- vapply(proxy, vec_is_list, logical(1))
  proxy[is_list]  <- lapply(proxy[is_list],  unclass)
  proxy[!is_list] <- lapply(proxy[!is_list], list)
  new <- list_unchop(proxy, ptype = list(), name_spec = "{outer}_{inner}")
  x <- vec_restore(new, x)

  null_or_missing <- vapply(x, function(x) quo_is_null(x) || quo_is_missing(x), logical(1))
  new_quosures(x[!null_or_missing])
}

# Compatibility with plyr::as.quoted()
as_quoted <- function(x) {
  if (is.character(x)) {
    if (length(x) > 1) {
      x <- paste(x, collapse = "; ")
    }
    return(parse_exprs(x))
  }
  if (is.null(x)) {
    return(list())
  }
  if (is_formula(x)) {
    return(simplify(x))
  }
  list(x)
}
# From plyr:::as.quoted.formula
simplify <- function(x) {
  if (length(x) == 2 && is_symbol(x[[1]], "~")) {
    return(simplify(x[[2]]))
  }
  if (length(x) < 3) {
    return(list(x))
  }
  op <- x[[1]]; a <- x[[2]]; b <- x[[3]]

  if (is_symbol(op, c("+", "*", "~"))) {
    c(simplify(a), simplify(b))
  } else if (is_symbol(op, "-")) {
    c(simplify(a), expr(-!!simplify(b)))
  } else {
    list(x)
  }
}

as_facets <- function(x) {
  is_facets <- is.list(x) && length(x) > 0 &&
    all(vapply(x, is_quosure, logical(1)))
  if (is_facets) {
    return(x)
  }

  if (is_formula(x)) {
    # Use different formula method because plyr's does not handle the
    # environment correctly.
    f_as_facets(x)
  } else {
    vars <- as_quoted(x)
    as_quosures(vars, globalenv(), named = TRUE)
  }
}
f_as_facets <- function(f) {
  if (is.null(f)) {
    return(as_quosures(list()))
  }

  env <- f_env(f) %||% globalenv()

  # as.quoted() handles `+` specifications
  vars <- simplify(f)

  # `.` in formulas is discarded
  vars <- vars[!vapply(vars, identical, logical(1), as.name("."))]

  as_quosures(vars, env, named = TRUE)
}

# When evaluating variables in a facet specification, we evaluate bare
# variables and expressions slightly differently. Bare variables should
# always succeed, even if the variable doesn't exist in the data frame:
# that makes it possible to repeat data across multiple factors. But
# when evaluating an expression, you want to see any errors. That does
# mean you can't have background data when faceting by an expression,
# but that seems like a reasonable tradeoff.
eval_facets <- function(facets, data, possible_columns = NULL) {
  vars <- compact(lapply(facets, eval_facet, data, possible_columns = possible_columns))
  data_frame0(!!!vars)
}
eval_facet <- function(facet, data, possible_columns = NULL) {
  # Treat the case when `facet` is a quosure of a symbol specifically
  # to issue a friendlier warning
  if (quo_is_symbol(facet)) {
    facet <- as.character(quo_get_expr(facet))

    if (facet %in% names(data)) {
      out <- data[[facet]]
    } else {
      out <- NULL
    }
    return(out)
  }

  # Key idea: use active bindings so that column names missing in this layer
  # but present in others raise a custom error
  env <- new_environment(data)
  missing_columns <- setdiff(possible_columns, names(data))
  undefined_error <- function(e) cli::cli_abort("", class = "ggplot2_missing_facet_var")
  bindings <- rep_named(missing_columns, list(undefined_error))
  env_bind_active(env, !!!bindings)

  # Create a data mask and install a data pronoun manually (see ?new_data_mask)
  mask <- new_data_mask(env)
  mask$.data <- as_data_pronoun(mask)

  try_fetch(
    eval_tidy(facet, mask),
    ggplot2_missing_facet_var = function(e) NULL
  )
}

layout_null <- function() {
  # PANEL needs to be a factor to be consistent with other facet types
  data_frame0(
    PANEL = factor(1),
    ROW = 1,
    COL = 1,
    SCALE_X = 1,
    SCALE_Y = 1,
    .size = 1L
  )
}

check_layout <- function(x) {
  if (all(c("PANEL", "SCALE_X", "SCALE_Y") %in% names(x))) {
    return()
  }

  cli::cli_abort("Facet layout has a bad format. It must contain columns {.col PANEL}, {.col SCALE_X}, and {.col SCALE_Y}.")
}

check_facet_vars <- function(..., name) {
  vars_names <- c(...)
  reserved_names <- c("PANEL", "ROW", "COL", "SCALE_X", "SCALE_Y")
  problems <- intersect(vars_names, reserved_names)
  if (length(problems) != 0) {
    cli::cli_abort(c(
      "{.val {problems}} {?is/are} not {?an/} allowed name{?/s} for faceting variables.",
      "i" = "Change the name of your data columns to not be {.or {.str {reserved_names}}}."
    ), call = call2(name))
  }
}

#' Get the maximal width/length of a list of grobs
#'
#' @param grobs A list of grobs
#' @param value_only Should the return value be a simple numeric vector giving
#' the maximum in cm
#'
#' @return The largest value. measured in cm as a unit object or a numeric
#' vector depending on `value_only`
#'
#' @keywords internal
#' @export
max_height <- function(grobs, value_only = FALSE) {
  height <- max(unlist(lapply(grobs, height_cm)))
  if (!value_only) height <- unit(height, "cm")
  height
}
#' @rdname max_height
#' @export
max_width <- function(grobs, value_only = FALSE) {
  width <- max(unlist(lapply(grobs, width_cm)))
  if (!value_only) width <- unit(width, "cm")
  width
}
#' Find panels in a gtable
#'
#' These functions help detect the placement of panels in a gtable, if they are
#' named with "panel" in the beginning. `find_panel()` returns the extend of
#' the panel area, while `panel_cols()` and `panel_rows()` returns the
#' columns and rows that contains panels respectively.
#'
#' @param table A gtable
#'
#' @return A data.frame with some or all of the columns t(op), r(ight),
#' b(ottom), and l(eft)
#'
#' @keywords internal
#' @export
find_panel <- function(table) {
  layout <- table$layout
  panels <- layout[grepl("^panel", layout$name), , drop = FALSE]

  data_frame0(
    t = min(.subset2(panels, "t")),
    r = max(.subset2(panels, "r")),
    b = max(.subset2(panels, "b")),
    l = min(.subset2(panels, "l")),
    .size = 1
  )
}
#' @rdname find_panel
#' @export
panel_cols <- function(table) {
  panels <- table$layout[grepl("^panel", table$layout$name), , drop = FALSE]
  unique0(panels[, c('l', 'r')])
}
#' @rdname find_panel
#' @export
panel_rows <- function(table) {
  panels <- table$layout[grepl("^panel", table$layout$name), , drop = FALSE]
  unique0(panels[, c('t', 'b')])
}
#' Take input data and define a mapping between faceting variables and ROW,
#' COL and PANEL keys
#'
#' @param data A list of data.frames, the first being the plot data and the
#' subsequent individual layer data
#' @param env The environment the vars should be evaluated in
#' @param vars A list of quoted symbols matching columns in data
#' @param drop should missing combinations/levels be dropped
#'
#' @return A data.frame with columns for PANEL, ROW, COL, and faceting vars
#'
#' @keywords internal
#' @export
combine_vars <- function(data, env = emptyenv(), vars = NULL, drop = TRUE) {
  possible_columns <- unique0(unlist(lapply(data, names)))
  if (length(vars) == 0) return(data_frame0())

  # For each layer, compute the facet values
  values <- compact(lapply(data, eval_facets, facets = vars, possible_columns = possible_columns))

  # Form the base data.frame which contains all combinations of faceting
  # variables that appear in the data
  has_all <- unlist(lapply(values, length)) == length(vars)
  if (!any(has_all)) {
    missing <- lapply(values, function(x) setdiff(names(vars), names(x)))
    missing_vars <- paste0(
      c("Plot", paste0("Layer ", seq_len(length(data) - 1))),
      " is missing {.var ", missing[seq_along(data)], "}"
    )
    names(missing_vars) <- rep("x", length(data))

    cli::cli_abort(c(
      "At least one layer must contain all faceting variables: {.var {names(vars)}}",
      missing_vars
    ))
  }

  base <- unique0(vec_rbind0(!!!values[has_all]))
  if (!drop) {
    base <- unique_combs(base)
  }

  # Systematically add on missing combinations
  for (value in values[!has_all]) {
    if (empty(value)) next;

    old <- base[setdiff(names(base), names(value))]
    new <- unique0(value[intersect(names(base), names(value))])
    if (drop) {
      new <- unique_combs(new)
    }
    base <- unique0(vec_rbind0(base, df.grid(old, new)))
  }

  if (empty(base)) {
    cli::cli_abort("Faceting variables must have at least one value.")
  }

  base
}
#' Render panel axes
#'
#' These helpers facilitates generating theme compliant axes when
#' building up the plot.
#'
#' @param x,y A list of ranges as available to the draw_panel method in
#' `Facet` subclasses.
#' @param coord A `Coord` object
#' @param theme A `theme` object
#' @param transpose Should the output be transposed?
#'
#' @return A list with the element "x" and "y" each containing axis
#' specifications for the ranges passed in. Each axis specification is a list
#' with a "top" and "bottom" element for x-axes and "left" and "right" element
#' for y-axis, holding the respective axis grobs. Depending on the content of x
#' and y some of the grobs might be zeroGrobs. If `transpose=TRUE` the
#' content of the x and y elements will be transposed so e.g. all left-axes are
#' collected in a left element as a list of grobs.
#'
#' @keywords internal
#' @export
#'
render_axes <- function(x = NULL, y = NULL, coord, theme, transpose = FALSE) {
  axes <- list()
  if (!is.null(x)) {
    axes$x <- lapply(x, coord$render_axis_h, theme)
  }
  if (!is.null(y)) {
    axes$y <- lapply(y, coord$render_axis_v, theme)
  }
  if (transpose) {
    axes <- list(
      x = list(
        top = lapply(axes$x, `[[`, "top"),
        bottom = lapply(axes$x, `[[`, "bottom")
      ),
      y = list(
        left = lapply(axes$y, `[[`, "left"),
        right = lapply(axes$y, `[[`, "right")
      )
    )
  }
  axes
}
#' Render panel strips
#'
#' All positions are rendered and it is up to the facet to decide which to use
#'
#' @param x,y A data.frame with a column for each variable and a row for each
#' combination to draw
#' @param labeller A labeller function
#' @param theme a `theme` object
#'
#' @return A list with an "x" and a "y" element, each containing a "top" and
#' "bottom" or "left" and "right" element respectively. These contains a list of
#' rendered strips as gtables.
#'
#' @keywords internal
#' @export
render_strips <- function(x = NULL, y = NULL, labeller = identity, theme) {
  list(
    x = build_strip(x, labeller, theme, TRUE),
    y = build_strip(y, labeller, theme, FALSE)
  )
}


censor_labels <- function(ranges, layout, labels) {
  if (labels$x && labels$y) {
    return(ranges)
  }
  draw <- matrix(
    TRUE, length(ranges), 4,
    dimnames = list(NULL, c("top", "bottom", "left", "right"))
  )

  if (!labels$x) {
    xmax <- stats::ave(layout$ROW, layout$COL, FUN = max)
    xmin <- stats::ave(layout$ROW, layout$COL, FUN = min)
    draw[which(layout$ROW != xmax), "bottom"] <- FALSE
    draw[which(layout$ROW != xmin), "top"] <- FALSE
  }
  if (!labels$y) {
    ymax <- stats::ave(layout$COL, layout$ROW, FUN = max)
    ymin <- stats::ave(layout$COL, layout$ROW, FUN = min)
    draw[which(layout$COL != ymax), "right"] <- FALSE
    draw[which(layout$COL != ymin), "left"] <- FALSE
  }
  for (i in seq_along(ranges)) {
    ranges[[i]]$draw_labels <- as.list(draw[i, ])
  }
  ranges
}

map_facet_data <- function(data, layout, params) {

  if (empty(data)) {
    return(vec_cbind(data %|W|% NULL, PANEL = integer(0)))
  }

  vars <- params$facet %||% c(params$rows, params$cols)

  if (length(vars) == 0) {
    data$PANEL <- layout$PANEL
    return(data)
  }

  grid_layout <- all(c("rows", "cols") %in% names(params))
  layer_layout <- attr(data, "layout")
  if (identical(layer_layout, "fixed")) {
    n <- vec_size(data)
    data <- vec_rep(data, vec_size(layout))
    data$PANEL <- vec_rep_each(layout$PANEL, n)
    return(data)
  }

  # Compute faceting values
  facet_vals <- eval_facets(vars, data, params$.possible_columns)

  include_margins <- !isFALSE(params$margin %||% FALSE) &&
    nrow(facet_vals) == nrow(data) && grid_layout
  if (include_margins) {
    # Margins are computed on evaluated faceting values (#1864).
    facet_vals <- reshape_add_margins(
      vec_cbind(facet_vals, .index = seq_len(nrow(facet_vals))),
      list(intersect(names(params$rows), names(facet_vals)),
           intersect(names(params$cols), names(facet_vals))),
      params$margins %||% FALSE
    )
    # Apply recycling on original data to fit margins
    # We're using base subsetting here because `data` might have a superclass
    # that isn't handled well by vctrs::vec_slice
    data <- data[facet_vals$.index, , drop = FALSE]
    facet_vals$.index <- NULL
  }

  # If we need to fix rows or columns, we make the corresponding faceting
  # variables missing on purpose
  if (grid_layout) {
    if (identical(layer_layout, "fixed_rows")) {
      facet_vals <- facet_vals[setdiff(names(facet_vals), names(params$cols))]
    }
    if (identical(layer_layout, "fixed_cols")) {
      facet_vals <- facet_vals[setdiff(names(facet_vals), names(params$rows))]
    }
  }

  # If any faceting variables are missing, add them in by
  # duplicating the data
  missing_facets <- setdiff(names(vars), names(facet_vals))
  if (length(missing_facets) > 0) {

    to_add <- unique0(layout[missing_facets])

    data_rep  <- rep.int(seq_len(nrow(data)), nrow(to_add))
    facet_rep <- rep(seq_len(nrow(to_add)), each = nrow(data))

    data <- unrowname(data[data_rep, , drop = FALSE])
    facet_vals <- unrowname(vec_cbind(
      unrowname(facet_vals[data_rep, , drop = FALSE]),
      unrowname(to_add[facet_rep, , drop = FALSE])
    ))
  }

  if (nrow(facet_vals) < 1) {
    # Add PANEL variable
    data$PANEL <- NO_PANEL
    return(data)
  }

  facet_vals[] <- lapply(facet_vals, as_unordered_factor)
  facet_vals[] <- lapply(facet_vals, addNA, ifany = TRUE)
  layout[] <- lapply(layout, as_unordered_factor)

  # Add PANEL variable
  keys <- join_keys(facet_vals, layout, by = names(vars))
  data$PANEL <- layout$PANEL[match(keys$x, keys$y)]

  # Filter panels when layer_layout is an integer
  if (is_integerish(layer_layout)) {
    data <- vec_slice(data, data$PANEL %in% layer_layout)
  }

  data
}<|MERGE_RESOLUTION|>--- conflicted
+++ resolved
@@ -49,7 +49,7 @@
 #'
 #'   - `setup_panel_params`: modifies the x and y ranges for each panel. This is
 #'     used to allow the `Facet` to interact with the `panel_params`.
-#' 
+#'
 #'   - `init_scales`: Given a master scale for x and y, create panel
 #'   specific scales for each panel defined in the layout. The default is to
 #'   simply clone the master scale.
@@ -318,10 +318,6 @@
   }
 )
 
-#' @export
-#' @rdname is_tests
-is.facet <- function(x) inherits(x, "Facet")
-
 # Helpers -----------------------------------------------------------------
 
 #' Quote faceting variables
@@ -383,7 +379,6 @@
   quos(...)
 }
 
-<<<<<<< HEAD
 #' @export
 #' @rdname is_tests
 is_facet <- function(x) inherits(x, "Facet")
@@ -394,7 +389,8 @@
 is.facet <- function(x) {
   deprecate_soft0("3.5.2", "is.facet()", "is_facet()")
   is_facet(x)
-=======
+}
+
 #' Accessing a plot's facet strip labels
 #'
 #' This functions retrieves labels from facet strips with the labeller applied.
@@ -419,7 +415,6 @@
   layout <- plot$layout$layout
   params <- plot$layout$facet_params
   plot$plot$facet$format_strip_labels(layout, params)
->>>>>>> 5b0ea0bf
 }
 
 # A "special" value, currently not used but could be used to determine
@@ -505,13 +500,8 @@
   x
 }
 
-<<<<<<< HEAD
-validate_facets <- function(x) {
+check_vars <- function(x) {
   if (is_mapping(x)) {
-=======
-check_vars <- function(x) {
-  if (is.mapping(x)) {
->>>>>>> 5b0ea0bf
     cli::cli_abort("Please use {.fn vars} to supply facet variables.")
   }
   # Native pipe have higher precedence than + so any type of gg object can be

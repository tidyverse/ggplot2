--- conflicted
+++ resolved
@@ -481,12 +481,8 @@
       el
     })
   }
-  structure(
-    elements,
-    class = c("theme", "gg"),
-    complete = complete,
-    validate = validate
-  )
+
+  class_theme(elements, complete = complete, validate = validate)
 }
 
 fix_theme_deprecations <- function(elements) {
@@ -543,9 +539,6 @@
   if (!any(pals %in% names(elements))) {
     return(elements)
   }
-<<<<<<< HEAD
-  class_theme(elements, complete = complete, validate = validate)
-=======
 
   # Standardise spelling
   elements <- replace_null(
@@ -575,7 +568,6 @@
   }
 
   elements
->>>>>>> 183e7adf
 }
 
 #' @export

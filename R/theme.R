--- conflicted
+++ resolved
@@ -475,12 +475,13 @@
   # If complete theme set all non-blank elements to inherit from blanks
   if (complete) {
     elements <- lapply(elements, function(el) {
-      if (is.theme_element(el) && !inherits(el, "element_blank")) {
-        el$inherit.blank <- TRUE
+      if (is.theme_element(el) && S7::prop_exists(el, "inherit.blank")) {
+        S7::prop(el, "inherit.blank") <- TRUE
       }
       el
     })
   }
+
   structure(
     elements,
     class = c("theme", "gg"),
@@ -535,16 +536,6 @@
   elements
 }
 
-<<<<<<< HEAD
-  # If complete theme set all non-blank elements to inherit from blanks
-  if (complete) {
-    elements <- lapply(elements, function(el) {
-      if (is.theme_element(el) && S7::prop_exists(el, "inherit.blank")) {
-        S7::prop(el, "inherit.blank") <- TRUE
-      }
-      el
-    })
-=======
 validate_theme_palettes <- function(elements) {
 
   pals <- c("palette.colour.discrete", "palette.colour.continuous",
@@ -552,7 +543,6 @@
             "palette.color.discrete",  "palette.color.continuous")
   if (!any(pals %in% names(elements))) {
     return(elements)
->>>>>>> 183e7adf
   }
 
   # Standardise spelling
@@ -799,18 +789,15 @@
 
     # if we have null properties, try to fill in from ggplot_global$theme_default
     el_out <- combine_elements(el_out, ggplot_global$theme_default[[element]])
-<<<<<<< HEAD
-    if (inherits(el_out, "ggplot2::element")) {
+    if (is.theme_element(el_out)) {
       nullprops <- lengths(S7::props(el_out)) == 0
     } else {
       nullprops <- vapply(el_out, is.null, logical(1))
-=======
-    nullprops <- vapply(el_out, is.null, logical(1))
-    if (inherits(el_out, "element_geom")) {
+    }
+    if (S7::S7_inherits(el_out, element_geom)) {
       # Geom elements are expected to have NULL fill/colour, so allow these
       # to be missing
       nullprops[c("colour", "fill")] <- FALSE
->>>>>>> 183e7adf
     }
     if (!any(nullprops)) {
       return(el_out) # no null properties remaining, return element
@@ -870,26 +857,13 @@
       # If old is NULL or element_blank, then just return new
       return(new)
     } else if (is.null(new) || is.character(new) || is.numeric(new) || is.unit(new) ||
-               is.logical(new)) {
+               is.logical(new) || is.function(new)) {
       # If new is NULL, or a string, numeric vector, unit, or logical, just return it
       return(new)
     }
 
-<<<<<<< HEAD
     # otherwise we can't merge
     cli::cli_abort("No method for merging {.cls {class(new)[1]}} into {.cls {class(old)[1]}}.")
-=======
-#' @rdname merge_element
-#' @export
-merge_element.default <- function(new, old) {
-  if (is.null(old) || inherits(old, "element_blank")) {
-    # If old is NULL or element_blank, then just return new
-    return(new)
-  } else if (is.null(new) || is.character(new) || is.numeric(new) || is.unit(new) ||
-             is.logical(new) || is.function(new)) {
-    # If new is NULL, or a string, numeric vector, unit, or logical, just return it
-    return(new)
->>>>>>> 183e7adf
   }
 
 S7::method(merge_element, list(element_blank, S7::class_any)) <-

--- conflicted
+++ resolved
@@ -475,13 +475,8 @@
   # If complete theme set all non-blank elements to inherit from blanks
   if (complete) {
     elements <- lapply(elements, function(el) {
-<<<<<<< HEAD
-      if (is.theme_element(el) && S7::prop_exists(el, "inherit.blank")) {
+      if (is_theme_element(el) && S7::prop_exists(el, "inherit.blank")) {
         S7::prop(el, "inherit.blank") <- TRUE
-=======
-      if (is_theme_element(el) && !is_theme_element(el, "blank")) {
-        el$inherit.blank <- TRUE
->>>>>>> 89b8f4db
       }
       el
     })
@@ -963,11 +958,7 @@
   }
 
   # If neither of e1 or e2 are element_* objects, return e1
-<<<<<<< HEAD
-  if (!is.theme_element(e1) && !is.theme_element(e2)) {
-=======
   if (!is_theme_element(e1) && !is_theme_element(e2)) {
->>>>>>> 89b8f4db
     return(e1)
   }
 

#' Modify components of a theme
#'
#' Themes are a powerful way to customize the non-data components of your plots:
#' i.e. titles, labels, fonts, background, gridlines, and legends. Themes can be
#' used to give plots a consistent customized look. Modify a single plot's theme
#' using `theme()`; see [theme_update()] if you want modify the active theme, to
#' affect all subsequent plots. Use the themes available in [complete
#' themes][theme_bw] if you would like to use a complete theme such as
#' `theme_bw()`, `theme_minimal()`, and more. Theme elements are documented
#' together according to inheritance, read more about theme inheritance below.
#'
#' @section Theme inheritance:
#' Theme elements inherit properties from other theme elements hierarchically.
#' For example, `axis.title.x.bottom` inherits from `axis.title.x` which inherits
#' from `axis.title`, which in turn inherits from `text`. All text elements inherit
#' directly or indirectly from `text`; all lines inherit from
#' `line`, and all rectangular objects inherit from `rect`.
#' This means that you can modify the appearance of multiple elements by
#' setting a single high-level component.
#'
#' Learn more about setting these aesthetics in `vignette("ggplot2-specs")`.
#'
#' @param line all line elements ([element_line()])
#' @param rect all rectangular elements ([element_rect()])
#' @param text all text elements ([element_text()])
#' @param title all title elements: plot, axes, legends ([element_text()];
#'   inherits from `text`)
#' @param point all point elements ([element_point()])
#' @param polygon all polygon elements ([element_polygon()])
#' @param geom defaults for geoms ([element_geom()])
#' @param spacing all spacings ([`unit()`][grid::unit])
#' @param margins all margins ([margin()])
#' @param aspect.ratio aspect ratio of the panel
#'
#' @param axis.title,axis.title.x,axis.title.y,axis.title.x.top,axis.title.x.bottom,axis.title.y.left,axis.title.y.right
#'   labels of axes ([element_text()]). Specify all axes' labels (`axis.title`),
#'   labels by plane (using `axis.title.x` or `axis.title.y`), or individually
#'   for each axis (using `axis.title.x.bottom`, `axis.title.x.top`,
#'   `axis.title.y.left`, `axis.title.y.right`). `axis.title.*.*` inherits from
#'   `axis.title.*` which inherits from `axis.title`, which in turn inherits
#'   from `text`
#' @param axis.text,axis.text.x,axis.text.y,axis.text.x.top,axis.text.x.bottom,axis.text.y.left,axis.text.y.right,axis.text.theta,axis.text.r
#'   tick labels along axes ([element_text()]). Specify all axis tick labels (`axis.text`),
#'   tick labels by plane (using `axis.text.x` or `axis.text.y`), or individually
#'   for each axis (using `axis.text.x.bottom`, `axis.text.x.top`,
#'   `axis.text.y.left`, `axis.text.y.right`). `axis.text.*.*` inherits from
#'   `axis.text.*` which inherits from `axis.text`, which in turn inherits
#'   from `text`
#' @param axis.ticks,axis.ticks.x,axis.ticks.x.top,axis.ticks.x.bottom,axis.ticks.y,axis.ticks.y.left,axis.ticks.y.right,axis.ticks.theta,axis.ticks.r
#'   tick marks along axes ([element_line()]). Specify all tick marks (`axis.ticks`),
#'   ticks by plane (using `axis.ticks.x` or `axis.ticks.y`), or individually
#'   for each axis (using `axis.ticks.x.bottom`, `axis.ticks.x.top`,
#'   `axis.ticks.y.left`, `axis.ticks.y.right`). `axis.ticks.*.*` inherits from
#'   `axis.ticks.*` which inherits from `axis.ticks`, which in turn inherits
#'   from `line`
#' @param axis.minor.ticks.x.top,axis.minor.ticks.x.bottom,axis.minor.ticks.y.left,axis.minor.ticks.y.right,axis.minor.ticks.theta,axis.minor.ticks.r,
#'   minor tick marks along axes ([element_line()]). `axis.minor.ticks.*.*`
#'   inherit from the corresponding major ticks `axis.ticks.*.*`.
#' @param axis.ticks.length,axis.ticks.length.x,axis.ticks.length.x.top,axis.ticks.length.x.bottom,axis.ticks.length.y,axis.ticks.length.y.left,axis.ticks.length.y.right,axis.ticks.length.theta,axis.ticks.length.r
#'   length of tick marks (`unit`). `axis.ticks.length` inherits from `spacing`.
#' @param axis.minor.ticks.length,axis.minor.ticks.length.x,axis.minor.ticks.length.x.top,axis.minor.ticks.length.x.bottom,axis.minor.ticks.length.y,axis.minor.ticks.length.y.left,axis.minor.ticks.length.y.right,axis.minor.ticks.length.theta,axis.minor.ticks.length.r
#'   length of minor tick marks (`unit`), or relative to `axis.ticks.length` when provided with `rel()`.
#' @param axis.line,axis.line.x,axis.line.x.top,axis.line.x.bottom,axis.line.y,axis.line.y.left,axis.line.y.right,axis.line.theta,axis.line.r
#'   lines along axes ([element_line()]). Specify lines along all axes (`axis.line`),
#'   lines for each plane (using `axis.line.x` or `axis.line.y`), or individually
#'   for each axis (using `axis.line.x.bottom`, `axis.line.x.top`,
#'   `axis.line.y.left`, `axis.line.y.right`). `axis.line.*.*` inherits from
#'   `axis.line.*` which inherits from `axis.line`, which in turn inherits
#'   from `line`
#'
#' @param legend.background background of legend ([element_rect()]; inherits
#'   from `rect`)
#' @param legend.margin the margin around each legend ([margin()]); inherits
#'   from `margins`.
#' @param legend.spacing,legend.spacing.x,legend.spacing.y
#'   the spacing between legends (`unit`). `legend.spacing.x` & `legend.spacing.y`
#'   inherit from `legend.spacing` or can be specified separately.
#'   `legend.spacing` inherits from `spacing`.
#' @param legend.key background underneath legend keys ([element_rect()];
#'   inherits from `rect`)
#' @param legend.key.size,legend.key.height,legend.key.width
#'   size of legend keys (`unit`); key background height & width inherit from
#'   `legend.key.size` or can be specified separately. In turn `legend.key.size`
#'   inherits from `spacing`.
#' @param legend.key.spacing,legend.key.spacing.x,legend.key.spacing.y spacing
#'   between legend keys given as a `unit`. Spacing in the horizontal (x) and
#'   vertical (y) direction inherit from `legend.key.spacing` or can be
#'   specified separately. `legend.key.spacing` inherits from `spacing`.
#' @param legend.key.justification Justification for positioning legend keys
#'   when more space is available than needed for display. The default, `NULL`,
#'   stretches keys into the available space. Can be a location like `"center"`
#'   or `"top"`, or a two-element numeric vector.
#' @param legend.frame frame drawn around the bar ([element_rect()]).
#' @param legend.ticks tick marks shown along bars or axes ([element_line()])
#' @param legend.ticks.length length of tick marks in legend
#'   ([`unit()`][grid::unit]); inherits from `legend.key.size`.
#' @param legend.axis.line lines along axes in legends ([element_line()])
#' @param legend.text legend item labels ([element_text()]; inherits from
#'   `text`)
#' @param legend.text.position placement of legend text relative to legend keys
#'   or bars ("top", "right", "bottom" or "left"). The legend text placement
#'   might be incompatible with the legend's direction for some guides.
#' @param legend.title title of legend ([element_text()]; inherits from
#'   `title`)
#' @param legend.title.position placement of legend title relative to the main
#'   legend ("top", "right", "bottom" or "left").
#' @param legend.position the default position of legends ("none", "left",
#'   "right", "bottom", "top", "inside")
#' @param legend.position.inside A numeric vector of length two setting the
#'   placement of legends that have the `"inside"` position.
#' @param legend.direction layout of items in legends ("horizontal" or
#'   "vertical")
#' @param legend.byrow whether the legend-matrix is filled by columns
#'   (`FALSE`, the default) or by rows (`TRUE`).
#' @param legend.justification anchor point for positioning legend inside plot
#'   ("center" or two-element numeric vector) or the justification according to
#'   the plot area when positioned outside the plot
#' @param legend.justification.top,legend.justification.bottom,legend.justification.left,legend.justification.right,legend.justification.inside
#'   Same as `legend.justification` but specified per `legend.position` option.
#' @param legend.location Relative placement of legends outside the plot as a
#'   string. Can be `"panel"` (default) to align legends to the panels or
#'   `"plot"` to align legends to the plot as a whole.
#' @param legend.box arrangement of multiple legends ("horizontal" or
#'   "vertical")
#' @param legend.box.just justification of each legend within the overall
#'   bounding box, when there are multiple legends ("top", "bottom", "left",
#'   "right", "center" or "centre")
#' @param legend.box.margin margins around the full legend area, as specified
#'   using [margin()]; inherits from `margins`.
#' @param legend.box.background background of legend area ([element_rect()];
#'   inherits from `rect`)
#' @param legend.box.spacing The spacing between the plotting area and the
#'   legend box (`unit`); inherits from `spacing`.
#'
#' @param panel.background background of plotting area, drawn underneath plot
#'   ([element_rect()]; inherits from `rect`)
#' @param panel.border border around plotting area, drawn on top of plot so that
#'   it covers tick marks and grid lines. This should be used with
#'   `fill = NA`
#'   ([element_rect()]; inherits from `rect`)
#' @param panel.spacing,panel.spacing.x,panel.spacing.y spacing between facet
#'   panels (`unit`). `panel.spacing.x` & `panel.spacing.y` inherit from `panel.spacing`
#'   or can be specified separately. `panel.spacing` inherits from `spacing`.
#' @param panel.grid,panel.grid.major,panel.grid.minor,panel.grid.major.x,panel.grid.major.y,panel.grid.minor.x,panel.grid.minor.y
#'   grid lines ([element_line()]). Specify major grid lines,
#'   or minor grid lines separately (using `panel.grid.major` or `panel.grid.minor`)
#'   or individually for each axis (using `panel.grid.major.x`, `panel.grid.minor.x`,
#'   `panel.grid.major.y`, `panel.grid.minor.y`).  Y axis grid lines are horizontal
#'   and x axis grid lines are vertical. `panel.grid.*.*` inherits from
#'   `panel.grid.*` which inherits from `panel.grid`, which in turn inherits
#'   from `line`
#' @param panel.widths,panel.heights Sizes for panels (`units`). Can be a
#'   single unit to set the total size for the panel area, or a unit vector to
#'   set the size of individual panels.
#' @param panel.ontop option to place the panel (background, gridlines) over
#'   the data layers (`logical`). Usually used with a transparent or blank
#'   `panel.background`.
#'
#' @param plot.background background of the entire plot ([element_rect()];
#'   inherits from `rect`)
#' @param plot.title plot title (text appearance) ([element_text()]; inherits
#'   from `title`) left-aligned by default
#' @param plot.subtitle plot subtitle (text appearance) ([element_text()];
#'   inherits from `title`) left-aligned by default
#' @param plot.caption caption below the plot (text appearance)
#'   ([element_text()]; inherits from `title`) right-aligned by default
#' @param plot.title.position,plot.caption.position Alignment of the plot title/subtitle
#'   and caption.  The setting for `plot.title.position` applies to both
#'   the title and the subtitle. A value of "panel" (the default) means that
#'   titles and/or caption are aligned to the plot panels. A value of "plot" means
#'   that titles and/or caption are aligned to the entire plot (minus any space
#'   for margins and plot tag).
#' @param plot.tag upper-left label to identify a plot (text appearance)
#'   ([element_text()]; inherits from `title`) left-aligned by default
#' @param plot.tag.location The placement of the tag as a string, one of
#'   `"panel"`, `"plot"` or `"margin"`. Respectively, these will place the tag
#'   inside the panel space, anywhere in the plot as a whole, or in the margin
#'   around the panel space.
#' @param plot.tag.position The position of the tag as a string ("topleft",
#'   "top", "topright", "left", "right", "bottomleft", "bottom", "bottomright")
#'   or a coordinate. If a coordinate, can be a numeric vector of length 2 to
#'   set the x,y-coordinate relative to the whole plot. The coordinate option
#'   is unavailable for `plot.tag.location = "margin"`.
#' @param plot.margin margin around entire plot (`unit` with the sizes of
#'   the top, right, bottom, and left margins); inherits from `margin`.
#'
#' @param strip.background,strip.background.x,strip.background.y
#'   background of facet labels ([element_rect()];
#'   inherits from `rect`). Horizontal facet background (`strip.background.x`)
#'   & vertical facet background (`strip.background.y`) inherit from
#'   `strip.background` or can be specified separately
#' @param strip.placement placement of strip with respect to axes,
#'    either "inside" or "outside". Only important when axes and strips are
#'    on the same side of the plot.
#' @param strip.clip should strip background edges and strip labels be clipped
#'   to the extend of the strip background? Options are `"on"` to clip, `"off"`
#'   to disable clipping or `"inherit"` (default) to take the clipping setting
#'   from the parent viewport.
#' @param strip.text,strip.text.x,strip.text.y,strip.text.x.top,strip.text.x.bottom,strip.text.y.left,strip.text.y.right
#'   facet labels ([element_text()]; inherits from  `text`). Horizontal facet labels (`strip.text.x`) & vertical
#'   facet labels (`strip.text.y`) inherit from `strip.text` or can be specified
#'   separately. Facet strips have dedicated position-dependent theme elements
#'   (`strip.text.x.top`, `strip.text.x.bottom`, `strip.text.y.left`, `strip.text.y.right`)
#'   that inherit from `strip.text.x` and `strip.text.y`, respectively.
#'   As a consequence, some theme stylings need to be applied to
#'   the position-dependent elements rather than to the parent elements
#' @param strip.switch.pad.grid,strip.switch.pad.wrap space between strips and
#'   axes when strips are switched (`unit`); inherits from `spacing`.
#'
#' @param ... additional element specifications not part of base ggplot2. In general,
#'   these should also be defined in the `element tree` argument. [Splicing][rlang::splice] a list is also supported.
#' @param complete set this to `TRUE` if this is a complete theme, such as
#'   the one returned by [theme_grey()]. Complete themes behave
#'   differently when added to a ggplot object. Also, when setting
#'   `complete = TRUE` all elements will be set to inherit from blank
#'   elements.
#' @param validate `TRUE` to run `check_element()`, `FALSE` to bypass checks.
#' @export
#' @seealso
#'   [+.gg()] and [%+replace%],
#'   [element_blank()], [element_line()],
#'   [element_rect()], and [element_text()] for
#'   details of the specific theme elements.
#'
#' The `r link_book(c("modifying theme components", "theme elements sections"), c("themes#modifying-theme-components", "themes#sec-theme-elements"))`
#' @examples
#' p1 <- ggplot(mtcars, aes(wt, mpg)) +
#'   geom_point() +
#'   labs(title = "Fuel economy declines as weight increases")
#' p1
#'
#' # Plot ---------------------------------------------------------------------
#' p1 + theme(plot.title = element_text(size = rel(2)))
#' p1 + theme(plot.background = element_rect(fill = "green"))
#'
#' # Panels --------------------------------------------------------------------
#'
#' p1 + theme(panel.background = element_rect(fill = "white", colour = "grey50"))
#' p1 + theme(panel.border = element_rect(linetype = "dashed"))
#' p1 + theme(panel.grid.major = element_line(colour = "black"))
#' p1 + theme(
#'   panel.grid.major.y = element_blank(),
#'   panel.grid.minor.y = element_blank()
#' )
#'
#' # Put gridlines on top of data
#' p1 + theme(
#'   panel.background = element_rect(fill = NA),
#'   panel.grid.major = element_line(colour = "grey50"),
#'   panel.ontop = TRUE
#' )
#'
#' # Axes ----------------------------------------------------------------------
#' # Change styles of axes texts and lines
#' p1 + theme(axis.line = element_line(linewidth = 3, colour = "grey80"))
#' p1 + theme(axis.text = element_text(colour = "blue"))
#' p1 + theme(axis.ticks = element_line(linewidth = 2))
#'
#' # Change the appearance of the y-axis title
#' p1 + theme(axis.title.y = element_text(size = rel(1.5), angle = 90))
#'
#' # Make ticks point outwards on y-axis and inwards on x-axis
#' p1 + theme(
#'   axis.ticks.length.y = unit(.25, "cm"),
#'   axis.ticks.length.x = unit(-.25, "cm"),
#'   axis.text.x = element_text(margin = margin(t = .3, unit = "cm"))
#' )
#'
#' \donttest{
#' # Legend --------------------------------------------------------------------
#' p2 <- ggplot(mtcars, aes(wt, mpg)) +
#'   geom_point(aes(colour = factor(cyl), shape = factor(vs))) +
#'   labs(
#'     x = "Weight (1000 lbs)",
#'     y = "Fuel economy (mpg)",
#'     colour = "Cylinders",
#'     shape = "Transmission"
#'    )
#' p2
#'
#' # Position
#' p2 + theme(legend.position = "none")
#' p2 + theme(legend.justification = "top")
#' p2 + theme(legend.position = "bottom")
#'
#' # Or place legends inside the plot using relative coordinates between 0 and 1
#' # legend.justification sets the corner that the position refers to
#' p2 + theme(
#'   legend.position = "inside",
#'   legend.position.inside = c(.95, .95),
#'   legend.justification = c("right", "top"),
#'   legend.box.just = "right",
#'   legend.margin = margin_auto(6)
#' )
#'
#' # The legend.box properties work similarly for the space around
#' # all the legends
#' p2 + theme(
#'   legend.box.background = element_rect(),
#'   legend.box.margin = margin_auto(6)
#' )
#'
#' # You can also control the display of the keys
#' # and the justification related to the plot area can be set
#' p2 + theme(legend.key = element_rect(fill = "white", colour = "black"))
#' p2 + theme(legend.text = element_text(size = 8, colour = "red"))
#' p2 + theme(legend.title = element_text(face = "bold"))
#'
#' # Strips --------------------------------------------------------------------
#'
#' p3 <- ggplot(mtcars, aes(wt, mpg)) +
#'   geom_point() +
#'   facet_wrap(~ cyl)
#' p3
#'
#' p3 + theme(strip.background = element_rect(colour = "black", fill = "white"))
#' p3 + theme(strip.text.x = element_text(colour = "white", face = "bold"))
#' # More direct strip.text.x here for top
#' # as in the facet_wrap the default strip.position is "top"
#' p3 + theme(strip.text.x.top = element_text(colour = "white", face = "bold"))
#' p3 + theme(panel.spacing = unit(1, "lines"))
#' }
theme <- function(...,
                  line,
                  rect,
                  text,
                  title,
                  point,
                  polygon,
                  geom,
                  spacing,
                  margins,
                  aspect.ratio,
                  axis.title,
                  axis.title.x,
                  axis.title.x.top,
                  axis.title.x.bottom,
                  axis.title.y,
                  axis.title.y.left,
                  axis.title.y.right,
                  axis.text,
                  axis.text.x,
                  axis.text.x.top,
                  axis.text.x.bottom,
                  axis.text.y,
                  axis.text.y.left,
                  axis.text.y.right,
                  axis.text.theta,
                  axis.text.r,
                  axis.ticks,
                  axis.ticks.x,
                  axis.ticks.x.top,
                  axis.ticks.x.bottom,
                  axis.ticks.y,
                  axis.ticks.y.left,
                  axis.ticks.y.right,
                  axis.ticks.theta,
                  axis.ticks.r,
                  axis.minor.ticks.x.top,
                  axis.minor.ticks.x.bottom,
                  axis.minor.ticks.y.left,
                  axis.minor.ticks.y.right,
                  axis.minor.ticks.theta,
                  axis.minor.ticks.r,
                  axis.ticks.length,
                  axis.ticks.length.x,
                  axis.ticks.length.x.top,
                  axis.ticks.length.x.bottom,
                  axis.ticks.length.y,
                  axis.ticks.length.y.left,
                  axis.ticks.length.y.right,
                  axis.ticks.length.theta,
                  axis.ticks.length.r,
                  axis.minor.ticks.length,
                  axis.minor.ticks.length.x,
                  axis.minor.ticks.length.x.top,
                  axis.minor.ticks.length.x.bottom,
                  axis.minor.ticks.length.y,
                  axis.minor.ticks.length.y.left,
                  axis.minor.ticks.length.y.right,
                  axis.minor.ticks.length.theta,
                  axis.minor.ticks.length.r,
                  axis.line,
                  axis.line.x,
                  axis.line.x.top,
                  axis.line.x.bottom,
                  axis.line.y,
                  axis.line.y.left,
                  axis.line.y.right,
                  axis.line.theta,
                  axis.line.r,
                  legend.background,
                  legend.margin,
                  legend.spacing,
                  legend.spacing.x,
                  legend.spacing.y,
                  legend.key,
                  legend.key.size,
                  legend.key.height,
                  legend.key.width,
                  legend.key.spacing,
                  legend.key.spacing.x,
                  legend.key.spacing.y,
                  legend.key.justification,
                  legend.frame,
                  legend.ticks,
                  legend.ticks.length,
                  legend.axis.line,
                  legend.text,
                  legend.text.position,
                  legend.title,
                  legend.title.position,
                  legend.position,
                  legend.position.inside,
                  legend.direction,
                  legend.byrow,
                  legend.justification,
                  legend.justification.top,
                  legend.justification.bottom,
                  legend.justification.left,
                  legend.justification.right,
                  legend.justification.inside,
                  legend.location,
                  legend.box,
                  legend.box.just,
                  legend.box.margin,
                  legend.box.background,
                  legend.box.spacing,
                  panel.background,
                  panel.border,
                  panel.spacing,
                  panel.spacing.x,
                  panel.spacing.y,
                  panel.grid,
                  panel.grid.major,
                  panel.grid.minor,
                  panel.grid.major.x,
                  panel.grid.major.y,
                  panel.grid.minor.x,
                  panel.grid.minor.y,
                  panel.ontop,
                  panel.widths,
                  panel.heights,
                  plot.background,
                  plot.title,
                  plot.title.position,
                  plot.subtitle,
                  plot.caption,
                  plot.caption.position,
                  plot.tag,
                  plot.tag.position,
                  plot.tag.location,
                  plot.margin,
                  strip.background,
                  strip.background.x,
                  strip.background.y,
                  strip.clip,
                  strip.placement,
                  strip.text,
                  strip.text.x,
                  strip.text.x.bottom,
                  strip.text.x.top,
                  strip.text.y,
                  strip.text.y.left,
                  strip.text.y.right,
                  strip.switch.pad.grid,
                  strip.switch.pad.wrap,
                  complete = FALSE,
                  validate = TRUE) {
  elements <- find_args(..., complete = NULL, validate = NULL)

  if (!is.null(elements$axis.ticks.margin)) {
    deprecate_warn0(
      "2.0.0", "theme(axis.ticks.margin)",
      details = "Please set `margin` property of `axis.text` instead"
    )
    elements$axis.ticks.margin <- NULL
  }
  if (!is.null(elements$panel.margin)) {
    deprecate_warn0(
      "2.2.0", "theme(panel.margin)", "theme(panel.spacing)"
    )
    elements$panel.spacing <- elements$panel.margin
    elements$panel.margin <- NULL
  }
  if (!is.null(elements$panel.margin.x)) {
    deprecate_warn0(
      "2.2.0", "theme(panel.margin.x)", "theme(panel.spacing.x)"
    )
    elements$panel.spacing.x <- elements$panel.margin.x
    elements$panel.margin.x <- NULL
  }
  if (!is.null(elements$panel.margin.y)) {
    deprecate_warn0(
      "2.2.0", "theme(panel.margin.y)", "theme(panel.spacing.y)"
    )
    elements$panel.spacing.y <- elements$panel.margin.y
    elements$panel.margin.y <- NULL
  }
  if (is.unit(elements$legend.margin) && !is.margin(elements$legend.margin)) {
    cli::cli_warn(c(
      "{.var legend.margin} must be specified using {.fn margin}",
      "i" = "For the old behavior use {.var legend.spacing}"
    ))
    elements$legend.spacing <- elements$legend.margin
    elements$legend.margin <- margin()
  }
  if (!is.null(elements$legend.title.align)) {
    deprecate_soft0(
      "3.5.0", "theme(legend.title.align)",
      I("theme(legend.title = element_text(hjust))")
    )
    if (is.null(elements[["legend.title"]])) {
      elements$legend.title <- element_text(hjust = elements$legend.title.align)
    } else {
      elements$legend.title$hjust <- elements$legend.title$hjust %||%
        elements$legend.title.align
    }
    elements$legend.title.align <- NULL
  }
  if (!is.null(elements$legend.text.align)) {
    deprecate_soft0(
      "3.5.0", "theme(legend.text.align)",
      I("theme(legend.text = element_text(hjust))")
    )
    if (is.null(elements[["legend.text"]])) {
      elements$legend.text <- element_text(hjust = elements$legend.text.align)
    } else {
      elements$legend.text$hjust <- elements$legend.text$hjust %||%
        elements$legend.text.align
    }
    elements$legend.text.align <- NULL
  }
  if (is.numeric(elements[["legend.position"]])) {
    deprecate_soft0(
      "3.5.0", I("A numeric `legend.position` argument in `theme()`"),
      "theme(legend.position.inside)"
    )
    elements$legend.position.inside <- elements$legend.position
    elements$legend.position <- "inside"
  }

  # If complete theme set all non-blank elements to inherit from blanks
  if (complete) {
    elements <- lapply(elements, function(el) {
      if (is.theme_element(el) && !inherits(el, "element_blank")) {
        el$inherit.blank <- TRUE
      }
      el
    })
  }
  structure(
    elements,
    class = c("theme", "gg"),
    complete = complete,
    validate = validate
  )
}

#' @export
#' @rdname is_tests
is.theme <- function(x) inherits(x, "theme")

# check whether theme is complete
is_theme_complete <- function(x) isTRUE(attr(x, "complete", exact = TRUE))

# check whether theme should be validated
is_theme_validate <- function(x) {
  validate <- attr(x, "validate", exact = TRUE)
  isTRUE(validate %||% TRUE)
}

check_theme <- function(theme, tree = get_element_tree(), call = caller_env()) {
  if (!is_theme_validate(theme)) {
    return()
  }
  elnames <- names(theme)
  elnames[startsWith(elnames, "geom.")] <- "geom"

  mapply(
<<<<<<< HEAD
    validate_element, theme, elnames,
=======
    check_element, theme, names(theme),
>>>>>>> e727e2bd
    MoreArgs = list(element_tree = tree, call = call)
  )
}

#' Complete a theme
#'
#' This function takes a theme and completes it so that it can be used
#' downstream to render theme elements. Missing elements are filled in and
#' every item is validated to the specifications of the element tree.
#'
#' @param theme An incomplete [theme][theme()] object to complete, or `NULL`
#'   to complete the default theme.
#' @param default A complete [theme][theme()] to fill in missing pieces.
#'   Defaults to the global theme settings.
#'
#' @keywords internal
#' @return A [theme][theme()] object.
#' @export
#'
#' @examples
#' my_theme <- theme(line = element_line(colour = "red"))
#' complete_theme(my_theme)
complete_theme <- function(theme = NULL, default = theme_get()) {
  if (!is_bare_list(theme)) {
    check_object(theme, is.theme, "a {.cls theme} object", allow_null = TRUE)
  }
  check_object(default, is.theme, "a {.cls theme} object")
  theme <- plot_theme(list(theme = theme), default = default)

  # Using `theme(!!!theme)` drops `NULL` entries, so strip most attributes and
  # construct a new theme
  attributes(theme) <- list(names = attr(theme, "names"))
  structure(
    theme,
    class = c("theme", "gg"),
    complete = TRUE, # This theme is complete and has no missing elements
    validate = FALSE # Settings have already been validated
  )
}

# Combine plot defaults with current theme to get complete theme for a plot
plot_theme <- function(x, default = get_theme()) {
  theme <- x$theme

  # apply theme defaults appropriately if needed
  if (is_theme_complete(theme)) {
    # for complete themes, we fill in missing elements but don't do any element merging
    # can't use `defaults()` because it strips attributes
    missing <- setdiff(names(default), names(theme))
    theme[missing] <- default[missing]
  } else {
    # otherwise, we can just add the theme to the default theme
    theme <- default + theme
  }

  # if we're still missing elements relative to fallback default, fill in those
  missing <- setdiff(names(ggplot_global$theme_default), names(theme))
  theme[missing] <- ggplot_global$theme_default[missing]

  # Check that all elements have the correct class (element_text, unit, etc)
  check_theme(theme)

  # Remove elements that are not registered
  # We accept unregistered `geom.*` elements
  remove <- setdiff(names(theme), names(get_element_tree()))
  remove <- remove[!startsWith(remove, "geom.")]
  theme[remove] <- NULL
  theme
}

#' Modify properties of an element in a theme object
#'
#' @param t1 A theme object
#' @param t2 A theme object that is to be added to `t1`
#' @param t2name A name of the t2 object. This is used for printing
#'   informative error messages.
#' @keywords internal
add_theme <- function(t1, t2, t2name, call = caller_env()) {
  if (is.null(t2)) {
    return(t1)
  }
  if (!is.list(t2)) { # in various places in the code base, simple lists are used as themes
    cli::cli_abort("Can't add {.arg {t2name}} to a theme object.", call = call)
  }

  # If t2 is a complete theme or t1 is NULL, just return t2
  if (is_theme_complete(t2) || is.null(t1))
    return(t2)

  # Iterate over the elements that are to be updated
  try_fetch(
    for (item in names(t2)) {
      x <- merge_element(t2[[item]], t1[[item]])

      # Assign it back to t1
      # This is like doing t1[[item]] <- x, except that it preserves NULLs.
      # The other form will simply drop NULL values
      t1[item] <- list(x)
    },
    error = function(cnd) {
      cli::cli_abort("Can't merge the {.var {item}} theme element.", parent = cnd, call = call)
    }
  )

  # make sure the "complete" attribute is set; this can be missing
  # when t1 is an empty list
  attr(t1, "complete") <- is_theme_complete(t1)

  # Only validate if both themes should be validated
  attr(t1, "validate") <-
    is_theme_validate(t1) && is_theme_validate(t2)

  t1
}


#' Calculate the element properties, by inheriting properties from its parents
#'
#' @param element The name of the theme element to calculate
#' @param theme A theme object (like [theme_grey()])
#' @param verbose If TRUE, print out which elements this one inherits from
#' @param skip_blank If TRUE, elements of type `element_blank` in the
#'   inheritance hierarchy will be ignored.
#' @keywords internal
#' @export
#' @examples
#' t <- theme_grey()
#' calc_element('text', t)
#'
#' # Compare the "raw" element definition to the element with calculated inheritance
#' t$axis.text.x
#' calc_element('axis.text.x', t, verbose = TRUE)
#'
#' # This reports that axis.text.x inherits from axis.text,
#' # which inherits from text. You can view each of them with:
#' t$axis.text.x
#' t$axis.text
#' t$text
calc_element <- function(element, theme, verbose = FALSE, skip_blank = FALSE,
                         call = caller_env()) {
  if (verbose) cli::cli_inform(paste0(element, " --> "))

  el_out <- theme[[element]]

  # If result is element_blank, we skip it if `skip_blank` is `TRUE`,
  # and otherwise we don't inherit anything from parents
  if (inherits(el_out, "element_blank")) {
    if (isTRUE(skip_blank)) {
      el_out <- NULL
    } else {
      if (verbose) cli::cli_inform("{.fn element_blank} (no inheritance)")
      return(el_out)
    }
  }

  # Obtain the element tree
  element_tree <- get_element_tree()

  # If the element is defined (and not just inherited), check that
  # it is of the class specified in element_tree
  if (!is.null(el_out) &&
      !inherits(el_out, element_tree[[element]]$class)) {
    cli::cli_abort("Theme element {.var {element}} must have class {.cls {ggplot_global$element_tree[[element]]$class}}.", call = call)
  }

  # Get the names of parents from the inheritance tree
  pnames <- element_tree[[element]]$inherit

  # If no parents, this is a "root" node. Just return this element.
  if (is.null(pnames)) {
    if (verbose) cli::cli_inform("nothing (top level)")

    # Check that all the properties of this element are non-NULL
    nullprops <- vapply(el_out, is.null, logical(1))
    if (!any(nullprops)) {
      return(el_out) # no null properties, return element as is
    }

    # if we have null properties, try to fill in from ggplot_global$theme_default
    el_out <- combine_elements(el_out, ggplot_global$theme_default[[element]])
    nullprops <- vapply(el_out, is.null, logical(1))
    if (!any(nullprops)) {
      return(el_out) # no null properties remaining, return element
    }

    cli::cli_abort("Theme element {.var {element}} has {.code NULL} property without default: {.field {names(nullprops)[nullprops]}}.", call = call)
  }

  # Calculate the parent objects' inheritance
  if (verbose) cli::cli_inform("{pnames}")
  parents <- lapply(
    pnames,
    calc_element,
    theme,
    verbose = verbose,
    # once we've started skipping blanks, we continue doing so until the end of the
    # recursion; we initiate skipping blanks if we encounter an element that
    # doesn't inherit blank.
    skip_blank = skip_blank || (!is.null(el_out) && !isTRUE(el_out$inherit.blank)),
    call = call
  )

  # Combine the properties of this element with all parents
  Reduce(combine_elements, parents, el_out)
}

#' Merge a parent element into a child element
#'
#' This is a generic and element classes must provide an implementation of this
#' method
#'
#' @param new The child element in the theme hierarchy
#' @param old The parent element in the theme hierarchy
#' @return A modified version of `new` updated with the properties of
#' `old`
#' @keywords internal
#' @export
#' @examples
#' new <- element_text(colour = "red")
#' old <- element_text(colour = "blue", size = 10)
#'
#' # Adopt size but ignore colour
#' merge_element(new, old)
#'
merge_element <- function(new, old) {
  UseMethod("merge_element")
}

#' @rdname merge_element
#' @export
merge_element.default <- function(new, old) {
  if (is.null(old) || inherits(old, "element_blank")) {
    # If old is NULL or element_blank, then just return new
    return(new)
  } else if (is.null(new) || is.character(new) || is.numeric(new) || is.unit(new) ||
             is.logical(new)) {
    # If new is NULL, or a string, numeric vector, unit, or logical, just return it
    return(new)
  }

  # otherwise we can't merge
  cli::cli_abort("No method for merging {.cls {class(new)[1]}} into {.cls {class(old)[1]}}.")
}

#' @rdname merge_element
#' @export
merge_element.element_blank <- function(new, old) {
  # If new is element_blank, just return it
  new
}

#' @rdname merge_element
#' @export
merge_element.element <- function(new, old) {
  if (is.null(old) || inherits(old, "element_blank")) {
    # If old is NULL or element_blank, then just return new
    return(new)
  }

  # actual merging can only happen if classes match
  if (!inherits(new, class(old)[1])) {
    cli::cli_abort("Only elements of the same class can be merged.")
  }

  # Override NULL properties of new with the values in old
  # Get logical vector of NULL properties in new
  idx <- vapply(new, is.null, logical(1))
  # Get the names of TRUE items
  idx <- names(idx[idx])

  # Update non-NULL items
  new[idx] <- old[idx]

  new
}

#' @rdname merge_element
#' @export
merge_element.margin <- function(new, old) {
  if (is.null(old) || inherits(old, "element_blank")) {
    return(new)
  }
  if (anyNA(new)) {
    new[is.na(new)] <- old[is.na(new)]
  }
  new
}

#' Combine the properties of two elements
#'
#' @param e1 An element object
#' @param e2 An element object from which e1 inherits
#'
#' @noRd
#'
combine_elements <- function(e1, e2) {

  # If e2 is NULL, nothing to inherit
  if (is.null(e2) || inherits(e1, "element_blank")) {
    return(e1)
  }

  # If e1 is NULL inherit everything from e2
  if (is.null(e1)) {
    return(e2)
  }

  # Inheritance of rel objects
  if (is.rel(e1)) {
    # Both e1 and e2 are rel, give product as another rel
    if (is.rel(e2)) {
      return(rel(unclass(e1) * unclass(e2)))
    }
    # If e2 is a unit/numeric, return modified unit/numeric
    # Note that unit objects are considered numeric
    if (is.numeric(e2) || is.unit(e2)) {
      return(unclass(e1) * e2)
    }
    return(e1)
  }

  if (inherits(e1, "margin") && inherits(e2, "margin")) {
    if (anyNA(e2)) {
      e2[is.na(e2)] <- unit(0, "pt")
    }
    if (anyNA(e1)) {
      e1[is.na(e1)] <- e2[is.na(e1)]
    }
  }

  # If neither of e1 or e2 are element_* objects, return e1
  if (!inherits(e1, "element") && !inherits(e2, "element")) {
    return(e1)
  }

  # If e2 is element_blank, and e1 inherits blank inherit everything from e2,
  # otherwise ignore e2
  if (inherits(e2, "element_blank")) {
    if (e1$inherit.blank) {
      return(e2)
    } else {
      return(e1)
    }
  }

  # If e1 has any NULL properties, inherit them from e2
  n <- names(e1)[vapply(e1, is.null, logical(1))]
  e1[n] <- e2[n]

  # Calculate relative sizes
  if (is.rel(e1$size)) {
    e1$size <- e2$size * unclass(e1$size)
  }

  # Calculate relative linewidth
  if (is.rel(e1$linewidth)) {
    e1$linewidth <- e2$linewidth * unclass(e1$linewidth)
  }

  if (inherits(e1, "element_text")) {
    e1$margin <- combine_elements(e1$margin, e2$margin)
  }

  # If e2 is 'richer' than e1, fill e2 with e1 parameters
  is_subclass <- !any(inherits(e2, class(e1), which = TRUE) == 0)
  is_subclass <- is_subclass && length(setdiff(class(e2), class(e1)) > 0)
  if (is_subclass) {
    new <- defaults(e1, e2)
    e2[names(new)] <- new
    return(e2)
  }

  e1
}

#' @export
`$.theme` <- function(x, ...) {
  .subset2(x, ...)
}

#' @export
print.theme <- function(x, ...) utils::str(x)<|MERGE_RESOLUTION|>--- conflicted
+++ resolved
@@ -578,11 +578,7 @@
   elnames[startsWith(elnames, "geom.")] <- "geom"
 
   mapply(
-<<<<<<< HEAD
-    validate_element, theme, elnames,
-=======
-    check_element, theme, names(theme),
->>>>>>> e727e2bd
+    check_element, theme, elnames,
     MoreArgs = list(element_tree = tree, call = call)
   )
 }

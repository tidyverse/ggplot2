#' Modify components of a theme
#'
#' Themes are a powerful way to customize the non-data components of your plots:
#' i.e. titles, labels, fonts, background, gridlines, and legends. Themes can be
#' used to give plots a consistent customized look. Modify a single plot's theme
#' using `theme()`; see [theme_update()] if you want modify the active theme, to
#' affect all subsequent plots. Use the themes available in [complete
#' themes][theme_bw] if you would like to use a complete theme such as
#' `theme_bw()`, `theme_minimal()`, and more. Theme elements are documented
#' together according to inheritance, read more about theme inheritance below.
#'
#' @section Theme inheritance:
#' Theme elements inherit properties from other theme elements hierarchically.
#' For example, `axis.title.x.bottom` inherits from `axis.title.x` which inherits
#' from `axis.title`, which in turn inherits from `text`. All text elements inherit
#' directly or indirectly from `text`; all lines inherit from
#' `line`, and all rectangular objects inherit from `rect`.
#' This means that you can modify the appearance of multiple elements by
#' setting a single high-level component.
#'
#' Learn more about setting these aesthetics in `vignette("ggplot2-specs")`.
#'
#' @param line all line elements ([element_line()])
#' @param rect all rectangular elements ([element_rect()])
#' @param text all text elements ([element_text()])
#' @param title all title elements: plot, axes, legends ([element_text()];
#'   inherits from `text`)
#' @param point all point elements ([element_point()])
#' @param polygon all polygon elements ([element_polygon()])
#' @param geom defaults for geoms ([element_geom()])
#' @param spacing all spacings ([`unit()`][grid::unit])
#' @param margins all margins ([margin()])
#' @param aspect.ratio aspect ratio of the panel
#'
#' @param axis.title,axis.title.x,axis.title.y,axis.title.x.top,axis.title.x.bottom,axis.title.y.left,axis.title.y.right
#'   labels of axes ([element_text()]). Specify all axes' labels (`axis.title`),
#'   labels by plane (using `axis.title.x` or `axis.title.y`), or individually
#'   for each axis (using `axis.title.x.bottom`, `axis.title.x.top`,
#'   `axis.title.y.left`, `axis.title.y.right`). `axis.title.*.*` inherits from
#'   `axis.title.*` which inherits from `axis.title`, which in turn inherits
#'   from `text`
#' @param axis.text,axis.text.x,axis.text.y,axis.text.x.top,axis.text.x.bottom,axis.text.y.left,axis.text.y.right,axis.text.theta,axis.text.r
#'   tick labels along axes ([element_text()]). Specify all axis tick labels (`axis.text`),
#'   tick labels by plane (using `axis.text.x` or `axis.text.y`), or individually
#'   for each axis (using `axis.text.x.bottom`, `axis.text.x.top`,
#'   `axis.text.y.left`, `axis.text.y.right`). `axis.text.*.*` inherits from
#'   `axis.text.*` which inherits from `axis.text`, which in turn inherits
#'   from `text`
#' @param axis.ticks,axis.ticks.x,axis.ticks.x.top,axis.ticks.x.bottom,axis.ticks.y,axis.ticks.y.left,axis.ticks.y.right,axis.ticks.theta,axis.ticks.r
#'   tick marks along axes ([element_line()]). Specify all tick marks (`axis.ticks`),
#'   ticks by plane (using `axis.ticks.x` or `axis.ticks.y`), or individually
#'   for each axis (using `axis.ticks.x.bottom`, `axis.ticks.x.top`,
#'   `axis.ticks.y.left`, `axis.ticks.y.right`). `axis.ticks.*.*` inherits from
#'   `axis.ticks.*` which inherits from `axis.ticks`, which in turn inherits
#'   from `line`
#' @param axis.minor.ticks.x.top,axis.minor.ticks.x.bottom,axis.minor.ticks.y.left,axis.minor.ticks.y.right,axis.minor.ticks.theta,axis.minor.ticks.r,
#'   minor tick marks along axes ([element_line()]). `axis.minor.ticks.*.*`
#'   inherit from the corresponding major ticks `axis.ticks.*.*`.
#' @param axis.ticks.length,axis.ticks.length.x,axis.ticks.length.x.top,axis.ticks.length.x.bottom,axis.ticks.length.y,axis.ticks.length.y.left,axis.ticks.length.y.right,axis.ticks.length.theta,axis.ticks.length.r
#'   length of tick marks (`unit`). `axis.ticks.length` inherits from `spacing`.
#' @param axis.minor.ticks.length,axis.minor.ticks.length.x,axis.minor.ticks.length.x.top,axis.minor.ticks.length.x.bottom,axis.minor.ticks.length.y,axis.minor.ticks.length.y.left,axis.minor.ticks.length.y.right,axis.minor.ticks.length.theta,axis.minor.ticks.length.r
#'   length of minor tick marks (`unit`), or relative to `axis.ticks.length` when provided with `rel()`.
#' @param axis.line,axis.line.x,axis.line.x.top,axis.line.x.bottom,axis.line.y,axis.line.y.left,axis.line.y.right,axis.line.theta,axis.line.r
#'   lines along axes ([element_line()]). Specify lines along all axes (`axis.line`),
#'   lines for each plane (using `axis.line.x` or `axis.line.y`), or individually
#'   for each axis (using `axis.line.x.bottom`, `axis.line.x.top`,
#'   `axis.line.y.left`, `axis.line.y.right`). `axis.line.*.*` inherits from
#'   `axis.line.*` which inherits from `axis.line`, which in turn inherits
#'   from `line`
#'
#' @param legend.background background of legend ([element_rect()]; inherits
#'   from `rect`)
#' @param legend.margin the margin around each legend ([margin()]); inherits
#'   from `margins`.
#' @param legend.spacing,legend.spacing.x,legend.spacing.y
#'   the spacing between legends (`unit`). `legend.spacing.x` & `legend.spacing.y`
#'   inherit from `legend.spacing` or can be specified separately.
#'   `legend.spacing` inherits from `spacing`.
#' @param legend.key background underneath legend keys ([element_rect()];
#'   inherits from `rect`)
#' @param legend.key.size,legend.key.height,legend.key.width
#'   size of legend keys (`unit`); key background height & width inherit from
#'   `legend.key.size` or can be specified separately. In turn `legend.key.size`
#'   inherits from `spacing`.
#' @param legend.key.spacing,legend.key.spacing.x,legend.key.spacing.y spacing
#'   between legend keys given as a `unit`. Spacing in the horizontal (x) and
#'   vertical (y) direction inherit from `legend.key.spacing` or can be
#'   specified separately. `legend.key.spacing` inherits from `spacing`.
#' @param legend.key.justification Justification for positioning legend keys
#'   when more space is available than needed for display. The default, `NULL`,
#'   stretches keys into the available space. Can be a location like `"center"`
#'   or `"top"`, or a two-element numeric vector.
#' @param legend.frame frame drawn around the bar ([element_rect()]).
#' @param legend.ticks tick marks shown along bars or axes ([element_line()])
#' @param legend.ticks.length length of tick marks in legend
#'   ([`unit()`][grid::unit]); inherits from `legend.key.size`.
#' @param legend.axis.line lines along axes in legends ([element_line()])
#' @param legend.text legend item labels ([element_text()]; inherits from
#'   `text`)
#' @param legend.text.position placement of legend text relative to legend keys
#'   or bars ("top", "right", "bottom" or "left"). The legend text placement
#'   might be incompatible with the legend's direction for some guides.
#' @param legend.title title of legend ([element_text()]; inherits from
#'   `title`)
#' @param legend.title.position placement of legend title relative to the main
#'   legend ("top", "right", "bottom" or "left").
#' @param legend.position the default position of legends ("none", "left",
#'   "right", "bottom", "top", "inside")
#' @param legend.position.inside A numeric vector of length two setting the
#'   placement of legends that have the `"inside"` position.
#' @param legend.direction layout of items in legends ("horizontal" or
#'   "vertical")
#' @param legend.byrow whether the legend-matrix is filled by columns
#'   (`FALSE`, the default) or by rows (`TRUE`).
#' @param legend.justification anchor point for positioning legend inside plot
#'   ("center" or two-element numeric vector) or the justification according to
#'   the plot area when positioned outside the plot
#' @param legend.justification.top,legend.justification.bottom,legend.justification.left,legend.justification.right,legend.justification.inside
#'   Same as `legend.justification` but specified per `legend.position` option.
#' @param legend.location Relative placement of legends outside the plot as a
#'   string. Can be `"panel"` (default) to align legends to the panels or
#'   `"plot"` to align legends to the plot as a whole.
#' @param legend.box arrangement of multiple legends ("horizontal" or
#'   "vertical")
#' @param legend.box.just justification of each legend within the overall
#'   bounding box, when there are multiple legends ("top", "bottom", "left",
#'   "right", "center" or "centre")
#' @param legend.box.margin margins around the full legend area, as specified
#'   using [margin()]; inherits from `margins`.
#' @param legend.box.background background of legend area ([element_rect()];
#'   inherits from `rect`)
#' @param legend.box.spacing The spacing between the plotting area and the
#'   legend box (`unit`); inherits from `spacing`.
#'
#' @param panel.background background of plotting area, drawn underneath plot
#'   ([element_rect()]; inherits from `rect`)
#' @param panel.border border around plotting area, drawn on top of plot so that
#'   it covers tick marks and grid lines. This should be used with
#'   `fill = NA`
#'   ([element_rect()]; inherits from `rect`)
#' @param panel.spacing,panel.spacing.x,panel.spacing.y spacing between facet
#'   panels (`unit`). `panel.spacing.x` & `panel.spacing.y` inherit from `panel.spacing`
#'   or can be specified separately. `panel.spacing` inherits from `spacing`.
#' @param panel.grid,panel.grid.major,panel.grid.minor,panel.grid.major.x,panel.grid.major.y,panel.grid.minor.x,panel.grid.minor.y
#'   grid lines ([element_line()]). Specify major grid lines,
#'   or minor grid lines separately (using `panel.grid.major` or `panel.grid.minor`)
#'   or individually for each axis (using `panel.grid.major.x`, `panel.grid.minor.x`,
#'   `panel.grid.major.y`, `panel.grid.minor.y`).  Y axis grid lines are horizontal
#'   and x axis grid lines are vertical. `panel.grid.*.*` inherits from
#'   `panel.grid.*` which inherits from `panel.grid`, which in turn inherits
#'   from `line`
#' @param panel.widths,panel.heights Sizes for panels (`units`). Can be a
#'   single unit to set the total size for the panel area, or a unit vector to
#'   set the size of individual panels.
#' @param panel.ontop option to place the panel (background, gridlines) over
#'   the data layers (`logical`). Usually used with a transparent or blank
#'   `panel.background`.
#'
#' @param plot.background background of the entire plot ([element_rect()];
#'   inherits from `rect`)
#' @param plot.title plot title (text appearance) ([element_text()]; inherits
#'   from `title`) left-aligned by default
#' @param plot.subtitle plot subtitle (text appearance) ([element_text()];
#'   inherits from `title`) left-aligned by default
#' @param plot.caption caption below the plot (text appearance)
#'   ([element_text()]; inherits from `title`) right-aligned by default
#' @param plot.title.position,plot.caption.position Alignment of the plot title/subtitle
#'   and caption.  The setting for `plot.title.position` applies to both
#'   the title and the subtitle. A value of "panel" (the default) means that
#'   titles and/or caption are aligned to the plot panels. A value of "plot" means
#'   that titles and/or caption are aligned to the entire plot (minus any space
#'   for margins and plot tag).
#' @param plot.tag upper-left label to identify a plot (text appearance)
#'   ([element_text()]; inherits from `title`) left-aligned by default
#' @param plot.tag.location The placement of the tag as a string, one of
#'   `"panel"`, `"plot"` or `"margin"`. Respectively, these will place the tag
#'   inside the panel space, anywhere in the plot as a whole, or in the margin
#'   around the panel space.
#' @param plot.tag.position The position of the tag as a string ("topleft",
#'   "top", "topright", "left", "right", "bottomleft", "bottom", "bottomright")
#'   or a coordinate. If a coordinate, can be a numeric vector of length 2 to
#'   set the x,y-coordinate relative to the whole plot. The coordinate option
#'   is unavailable for `plot.tag.location = "margin"`.
#' @param plot.margin margin around entire plot (`unit` with the sizes of
#'   the top, right, bottom, and left margins); inherits from `margin`.
#'
#' @param strip.background,strip.background.x,strip.background.y
#'   background of facet labels ([element_rect()];
#'   inherits from `rect`). Horizontal facet background (`strip.background.x`)
#'   & vertical facet background (`strip.background.y`) inherit from
#'   `strip.background` or can be specified separately
#' @param strip.placement placement of strip with respect to axes,
#'    either "inside" or "outside". Only important when axes and strips are
#'    on the same side of the plot.
#' @param strip.clip should strip background edges and strip labels be clipped
#'   to the extend of the strip background? Options are `"on"` to clip, `"off"`
#'   to disable clipping or `"inherit"` (default) to take the clipping setting
#'   from the parent viewport.
#' @param strip.text,strip.text.x,strip.text.y,strip.text.x.top,strip.text.x.bottom,strip.text.y.left,strip.text.y.right
#'   facet labels ([element_text()]; inherits from  `text`). Horizontal facet labels (`strip.text.x`) & vertical
#'   facet labels (`strip.text.y`) inherit from `strip.text` or can be specified
#'   separately. Facet strips have dedicated position-dependent theme elements
#'   (`strip.text.x.top`, `strip.text.x.bottom`, `strip.text.y.left`, `strip.text.y.right`)
#'   that inherit from `strip.text.x` and `strip.text.y`, respectively.
#'   As a consequence, some theme stylings need to be applied to
#'   the position-dependent elements rather than to the parent elements
#' @param strip.switch.pad.grid,strip.switch.pad.wrap space between strips and
#'   axes when strips are switched (`unit`); inherits from `spacing`.
#'
#' @param ... additional element specifications not part of base ggplot2. In general,
#'   these should also be defined in the `element tree` argument. [Splicing][rlang::splice] a list is also supported.
#' @param complete set this to `TRUE` if this is a complete theme, such as
#'   the one returned by [theme_grey()]. Complete themes behave
#'   differently when added to a ggplot object. Also, when setting
#'   `complete = TRUE` all elements will be set to inherit from blank
#'   elements.
#' @param validate `TRUE` to run `check_element()`, `FALSE` to bypass checks.
#' @export
#' @seealso
#'   [+.gg()] and [%+replace%],
#'   [element_blank()], [element_line()],
#'   [element_rect()], and [element_text()] for
#'   details of the specific theme elements.
#'
#' The `r link_book(c("modifying theme components", "theme elements sections"), c("themes#modifying-theme-components", "themes#sec-theme-elements"))`
#' @examples
#' p1 <- ggplot(mtcars, aes(wt, mpg)) +
#'   geom_point() +
#'   labs(title = "Fuel economy declines as weight increases")
#' p1
#'
#' # Plot ---------------------------------------------------------------------
#' p1 + theme(plot.title = element_text(size = rel(2)))
#' p1 + theme(plot.background = element_rect(fill = "green"))
#'
#' # Panels --------------------------------------------------------------------
#'
#' p1 + theme(panel.background = element_rect(fill = "white", colour = "grey50"))
#' p1 + theme(panel.border = element_rect(linetype = "dashed"))
#' p1 + theme(panel.grid.major = element_line(colour = "black"))
#' p1 + theme(
#'   panel.grid.major.y = element_blank(),
#'   panel.grid.minor.y = element_blank()
#' )
#'
#' # Put gridlines on top of data
#' p1 + theme(
#'   panel.background = element_rect(fill = NA),
#'   panel.grid.major = element_line(colour = "grey50"),
#'   panel.ontop = TRUE
#' )
#'
#' # Axes ----------------------------------------------------------------------
#' # Change styles of axes texts and lines
#' p1 + theme(axis.line = element_line(linewidth = 3, colour = "grey80"))
#' p1 + theme(axis.text = element_text(colour = "blue"))
#' p1 + theme(axis.ticks = element_line(linewidth = 2))
#'
#' # Change the appearance of the y-axis title
#' p1 + theme(axis.title.y = element_text(size = rel(1.5), angle = 90))
#'
#' # Make ticks point outwards on y-axis and inwards on x-axis
#' p1 + theme(
#'   axis.ticks.length.y = unit(.25, "cm"),
#'   axis.ticks.length.x = unit(-.25, "cm"),
#'   axis.text.x = element_text(margin = margin(t = .3, unit = "cm"))
#' )
#'
#' \donttest{
#' # Legend --------------------------------------------------------------------
#' p2 <- ggplot(mtcars, aes(wt, mpg)) +
#'   geom_point(aes(colour = factor(cyl), shape = factor(vs))) +
#'   labs(
#'     x = "Weight (1000 lbs)",
#'     y = "Fuel economy (mpg)",
#'     colour = "Cylinders",
#'     shape = "Transmission"
#'    )
#' p2
#'
#' # Position
#' p2 + theme(legend.position = "none")
#' p2 + theme(legend.justification = "top")
#' p2 + theme(legend.position = "bottom")
#'
#' # Or place legends inside the plot using relative coordinates between 0 and 1
#' # legend.justification sets the corner that the position refers to
#' p2 + theme(
#'   legend.position = "inside",
#'   legend.position.inside = c(.95, .95),
#'   legend.justification = c("right", "top"),
#'   legend.box.just = "right",
#'   legend.margin = margin_auto(6)
#' )
#'
#' # The legend.box properties work similarly for the space around
#' # all the legends
#' p2 + theme(
#'   legend.box.background = element_rect(),
#'   legend.box.margin = margin_auto(6)
#' )
#'
#' # You can also control the display of the keys
#' # and the justification related to the plot area can be set
#' p2 + theme(legend.key = element_rect(fill = "white", colour = "black"))
#' p2 + theme(legend.text = element_text(size = 8, colour = "red"))
#' p2 + theme(legend.title = element_text(face = "bold"))
#'
#' # Strips --------------------------------------------------------------------
#'
#' p3 <- ggplot(mtcars, aes(wt, mpg)) +
#'   geom_point() +
#'   facet_wrap(~ cyl)
#' p3
#'
#' p3 + theme(strip.background = element_rect(colour = "black", fill = "white"))
#' p3 + theme(strip.text.x = element_text(colour = "white", face = "bold"))
#' # More direct strip.text.x here for top
#' # as in the facet_wrap the default strip.position is "top"
#' p3 + theme(strip.text.x.top = element_text(colour = "white", face = "bold"))
#' p3 + theme(panel.spacing = unit(1, "lines"))
#' }
theme <- function(...,
                  line,
                  rect,
                  text,
                  title,
                  point,
                  polygon,
                  geom,
                  spacing,
                  margins,
                  aspect.ratio,
                  axis.title,
                  axis.title.x,
                  axis.title.x.top,
                  axis.title.x.bottom,
                  axis.title.y,
                  axis.title.y.left,
                  axis.title.y.right,
                  axis.text,
                  axis.text.x,
                  axis.text.x.top,
                  axis.text.x.bottom,
                  axis.text.y,
                  axis.text.y.left,
                  axis.text.y.right,
                  axis.text.theta,
                  axis.text.r,
                  axis.ticks,
                  axis.ticks.x,
                  axis.ticks.x.top,
                  axis.ticks.x.bottom,
                  axis.ticks.y,
                  axis.ticks.y.left,
                  axis.ticks.y.right,
                  axis.ticks.theta,
                  axis.ticks.r,
                  axis.minor.ticks.x.top,
                  axis.minor.ticks.x.bottom,
                  axis.minor.ticks.y.left,
                  axis.minor.ticks.y.right,
                  axis.minor.ticks.theta,
                  axis.minor.ticks.r,
                  axis.ticks.length,
                  axis.ticks.length.x,
                  axis.ticks.length.x.top,
                  axis.ticks.length.x.bottom,
                  axis.ticks.length.y,
                  axis.ticks.length.y.left,
                  axis.ticks.length.y.right,
                  axis.ticks.length.theta,
                  axis.ticks.length.r,
                  axis.minor.ticks.length,
                  axis.minor.ticks.length.x,
                  axis.minor.ticks.length.x.top,
                  axis.minor.ticks.length.x.bottom,
                  axis.minor.ticks.length.y,
                  axis.minor.ticks.length.y.left,
                  axis.minor.ticks.length.y.right,
                  axis.minor.ticks.length.theta,
                  axis.minor.ticks.length.r,
                  axis.line,
                  axis.line.x,
                  axis.line.x.top,
                  axis.line.x.bottom,
                  axis.line.y,
                  axis.line.y.left,
                  axis.line.y.right,
                  axis.line.theta,
                  axis.line.r,
                  legend.background,
                  legend.margin,
                  legend.spacing,
                  legend.spacing.x,
                  legend.spacing.y,
                  legend.key,
                  legend.key.size,
                  legend.key.height,
                  legend.key.width,
                  legend.key.spacing,
                  legend.key.spacing.x,
                  legend.key.spacing.y,
                  legend.key.justification,
                  legend.frame,
                  legend.ticks,
                  legend.ticks.length,
                  legend.axis.line,
                  legend.text,
                  legend.text.position,
                  legend.title,
                  legend.title.position,
                  legend.position,
                  legend.position.inside,
                  legend.direction,
                  legend.byrow,
                  legend.justification,
                  legend.justification.top,
                  legend.justification.bottom,
                  legend.justification.left,
                  legend.justification.right,
                  legend.justification.inside,
                  legend.location,
                  legend.box,
                  legend.box.just,
                  legend.box.margin,
                  legend.box.background,
                  legend.box.spacing,
                  panel.background,
                  panel.border,
                  panel.spacing,
                  panel.spacing.x,
                  panel.spacing.y,
                  panel.grid,
                  panel.grid.major,
                  panel.grid.minor,
                  panel.grid.major.x,
                  panel.grid.major.y,
                  panel.grid.minor.x,
                  panel.grid.minor.y,
                  panel.ontop,
                  panel.widths,
                  panel.heights,
                  plot.background,
                  plot.title,
                  plot.title.position,
                  plot.subtitle,
                  plot.caption,
                  plot.caption.position,
                  plot.tag,
                  plot.tag.position,
                  plot.tag.location,
                  plot.margin,
                  strip.background,
                  strip.background.x,
                  strip.background.y,
                  strip.clip,
                  strip.placement,
                  strip.text,
                  strip.text.x,
                  strip.text.x.bottom,
                  strip.text.x.top,
                  strip.text.y,
                  strip.text.y.left,
                  strip.text.y.right,
                  strip.switch.pad.grid,
                  strip.switch.pad.wrap,
                  complete = FALSE,
                  validate = TRUE) {

  elements <- find_args(..., complete = NULL, validate = NULL)
  elements <- fix_theme_deprecations(elements)
  elements <- validate_theme_palettes(elements)

  # If complete theme set all non-blank elements to inherit from blanks
  if (complete) {
    elements <- lapply(elements, function(el) {
      if (is_theme_element(el) && S7::prop_exists(el, "inherit.blank")) {
        S7::prop(el, "inherit.blank") <- TRUE
      }
      el
    })
  }

<<<<<<< HEAD
  structure(
    elements,
    class = c("theme", "gg"),
    complete = complete,
    validate = validate
  )
=======
  class_theme(elements, complete = complete, validate = validate)
>>>>>>> 38ae2876
}

fix_theme_deprecations <- function(elements) {
  if (is.unit(elements$legend.margin) && !is_margin(elements$legend.margin)) {
    cli::cli_warn(c(
      "{.var legend.margin} must be specified using {.fn margin}",
      "i" = "For the old behavior use {.var legend.spacing}"
    ))
    elements$legend.spacing <- elements$legend.margin
    elements$legend.margin <- margin()
  }
  if (!is.null(elements$legend.title.align)) {
    deprecate_soft0(
      "3.5.0", "theme(legend.title.align)",
      I("theme(legend.title = element_text(hjust))")
    )
    if (is.null(elements[["legend.title"]])) {
      elements$legend.title <- element_text(hjust = elements$legend.title.align)
    } else {
      elements$legend.title$hjust <- elements$legend.title$hjust %||%
        elements$legend.title.align
    }
    elements$legend.title.align <- NULL
  }
  if (!is.null(elements$legend.text.align)) {
    deprecate_soft0(
      "3.5.0", "theme(legend.text.align)",
      I("theme(legend.text = element_text(hjust))")
    )
    if (is.null(elements[["legend.text"]])) {
      elements$legend.text <- element_text(hjust = elements$legend.text.align)
    } else {
      elements$legend.text$hjust <- elements$legend.text$hjust %||%
        elements$legend.text.align
    }
    elements$legend.text.align <- NULL
  }
  if (is.numeric(elements[["legend.position"]])) {
    deprecate_soft0(
      "3.5.0", I("A numeric `legend.position` argument in `theme()`"),
      "theme(legend.position.inside)"
    )
    elements$legend.position.inside <- elements$legend.position
    elements$legend.position <- "inside"
  }
  elements
}

validate_theme_palettes <- function(elements) {

  pals <- c("palette.colour.discrete", "palette.colour.continuous",
            "palette.fill.discrete",   "palette.fill.continuous",
            "palette.color.discrete",  "palette.color.continuous")
  if (!any(pals %in% names(elements))) {
    return(elements)
  }

  # Standardise spelling
  elements <- replace_null(
    elements,
    palette.colour.discrete   = elements$palette.color.discrete,
    palette.colour.continuous = elements$palette.color.continuous
  )
  elements$palette.color.discrete   <- NULL
  elements$palette.color.continuous <- NULL

  # Check for incompatible options
  pals <- c("palette.colour.discrete", "palette.colour.continuous",
            "palette.fill.discrete",   "palette.fill.continuous")
  opts <- c("ggplot2.discrete.colour", "ggplot2.continuous.colour",
            "ggplot2.discrete.fill",   "ggplot2.continuous.fill")
  index <- which(pals %in% names(elements))

  for (i in index) {
    if (is.null(getOption(opts[i]))) {
      next
    }
    cli::cli_warn(c(
      "The {.code options('{opts[i]}')} setting is incompatible with the \\
        {.arg {pals[i]}} theme setting.",
      i = "You can set {.code options({opts[i]} = NULL)}."
    ))
  }

  elements
}

#' @export
#' @rdname is_tests
is_theme <- function(x) S7::S7_inherits(x, class_theme)

#' @export
#' @rdname is_tests
#' @usage is.theme(x) # Deprecated
is.theme <- function(x) {
  deprecate_soft0("3.5.2", "is.theme()", "is_theme()")
  is_theme(x)
}

# check whether theme is complete
is_theme_complete <- function(x) {
  is_theme(x) && isTRUE(x@complete)
}

# check whether theme should be validated
is_theme_validate <- function(x) {
  !is_theme(x) || isTRUE(x@validate)
}

check_theme <- function(theme, tree = get_element_tree(), call = caller_env()) {
  if (!is_theme_validate(theme)) {
    return()
  }
  elnames <- names(theme)
  elnames[startsWith(elnames, "geom.")] <- "geom"

  mapply(
    check_element, theme, elnames,
    MoreArgs = list(element_tree = tree, call = call)
  )
}

#' Complete a theme
#'
#' This function takes a theme and completes it so that it can be used
#' downstream to render theme elements. Missing elements are filled in and
#' every item is validated to the specifications of the element tree.
#'
#' @param theme An incomplete [theme][theme()] object to complete, or `NULL`
#'   to complete the default theme.
#' @param default A complete [theme][theme()] to fill in missing pieces.
#'   Defaults to the global theme settings.
#'
#' @keywords internal
#' @return A [theme][theme()] object.
#' @export
#'
#' @examples
#' my_theme <- theme(line = element_line(colour = "red"))
#' complete_theme(my_theme)
complete_theme <- function(theme = NULL, default = theme_get()) {
  if (!is_bare_list(theme)) {
    check_object(theme, is_theme, "a {.cls theme} object", allow_null = TRUE)
  }
  check_object(default, is_theme, "a {.cls theme} object")
  theme <- plot_theme(list(theme = theme), default = default)
  theme@complete <- TRUE
  theme@validate <- FALSE
  theme
}

# Combine plot defaults with current theme to get complete theme for a plot
plot_theme <- function(x, default = get_theme()) {
  if (S7::S7_inherits(x)) {
    theme <- x@theme
  } else {
    theme <- x$theme
  }


  # apply theme defaults appropriately if needed
  if (is_theme_complete(theme)) {
    # for complete themes, we fill in missing elements but don't do any element merging
    # can't use `defaults()` because it strips attributes
    missing <- setdiff(names(default), names(theme))
    theme[missing] <- default[missing]
  } else {
    # otherwise, we can just add the theme to the default theme
    theme <- default + theme
  }

  # if we're still missing elements relative to fallback default, fill in those
  missing <- setdiff(names(ggplot_global$theme_default), names(theme))
  theme[missing] <- ggplot_global$theme_default[missing]

  # Check that all elements have the correct class (element_text, unit, etc)
  check_theme(theme)

  # Remove elements that are not registered
  # We accept unregistered `geom.*` elements
  remove <- setdiff(names(theme), names(get_element_tree()))
  remove <- remove[!startsWith(remove, "geom.")]
  theme[remove] <- NULL
  theme
}

#' Modify properties of an element in a theme object
#'
#' @param t1 A theme object
#' @param t2 A theme object that is to be added to `t1`
#' @param t2name A name of the t2 object. This is used for printing
#'   informative error messages.
#' @keywords internal
add_theme <- function(t1, t2, t2name, call = caller_env()) {
  if (is.null(t2)) {
    return(t1)
  }
  if (!is.list(t2)) { # in various places in the code base, simple lists are used as themes
    cli::cli_abort("Can't add {.arg {t2name}} to a theme object.", call = call)
  }

  # If t2 is a complete theme or t1 is NULL, just return t2
  if (is_theme_complete(t2) || is.null(t1))
    return(t2)

  # Iterate over the elements that are to be updated
  try_fetch(
    for (item in names(t2)) {
      x <- merge_element(t2[[item]], t1[[item]])

      # Assign it back to t1
      # This is like doing t1[[item]] <- x, except that it preserves NULLs.
      # The other form will simply drop NULL values
      t1[item] <- list(x)
    },
    error = function(cnd) {
      cli::cli_abort("Can't merge the {.var {item}} theme element.", parent = cnd, call = call)
    }
  )

  if (!is_theme(t1) && is.list(t1)) {
    t1 <- theme(!!!t1)
  }

  # Only validate if both themes should be validated
  t1@validate <- is_theme_validate(t1) && is_theme_validate(t2)

  t1
}


#' Calculate the element properties, by inheriting properties from its parents
#'
#' @param element The name of the theme element to calculate
#' @param theme A theme object (like [theme_grey()])
#' @param verbose If TRUE, print out which elements this one inherits from
#' @param skip_blank If TRUE, elements of type `element_blank` in the
#'   inheritance hierarchy will be ignored.
#' @keywords internal
#' @export
#' @examples
#' t <- theme_grey()
#' calc_element('text', t)
#'
#' # Compare the "raw" element definition to the element with calculated inheritance
#' t$axis.text.x
#' calc_element('axis.text.x', t, verbose = TRUE)
#'
#' # This reports that axis.text.x inherits from axis.text,
#' # which inherits from text. You can view each of them with:
#' t$axis.text.x
#' t$axis.text
#' t$text
calc_element <- function(element, theme, verbose = FALSE, skip_blank = FALSE,
                         call = caller_env()) {
  if (verbose) cli::cli_inform(paste0(element, " --> "))

  el_out <- theme[[element]]

  # If result is element_blank, we skip it if `skip_blank` is `TRUE`,
  # and otherwise we don't inherit anything from parents
  if (is_theme_element(el_out, "blank")) {
    if (isTRUE(skip_blank)) {
      el_out <- NULL
    } else {
      if (verbose) cli::cli_inform("{.fn element_blank} (no inheritance)")
      return(el_out)
    }
  }

  # Obtain the element tree
  element_tree <- get_element_tree()

  # If the element is defined (and not just inherited), check that
  # it is of the class specified in element_tree
  if (!is.null(el_out)) {
    class <- element_tree[[element]]$class
    if (inherits(class, "S7_class")) {
      if (!S7::S7_inherits(el_out, class)) {
        cli::cli_abort("Theme element {.var {element}} must have class {.cls {class@name}}.", call = call)
      }
    } else {
      if (!inherits(el_out, class)) {
        cli::cli_abort("Theme element {.var {element}} must have class {.cls {ggplot_global$element_tree[[element]]$class}}.", call = call)
      }
    }
  }

  # Get the names of parents from the inheritance tree
  pnames <- element_tree[[element]]$inherit

  # If no parents, this is a "root" node. Just return this element.
  if (is.null(pnames)) {
    if (verbose) cli::cli_inform("nothing (top level)")

    # Check that all the properties of this element are non-NULL
    if (is_theme_element(el_out)) {
      nullprops <- lengths(S7::props(el_out)) == 0
    } else {
      nullprops <- vapply(el_out, is.null, logical(1))
    }
    if (!any(nullprops)) {
      return(el_out) # no null properties, return element as is
    }

    # if we have null properties, try to fill in from ggplot_global$theme_default
    el_out <- combine_elements(el_out, ggplot_global$theme_default[[element]])
    if (is_theme_element(el_out)) {
      nullprops <- lengths(S7::props(el_out)) == 0
    } else {
      nullprops <- vapply(el_out, is.null, logical(1))
    }
    if (is_theme_element(el_out, "geom")) {
      # Geom elements are expected to have NULL fill/colour, so allow these
      # to be missing
      nullprops[c("colour", "fill")] <- FALSE
    }
    if (!any(nullprops)) {
      return(el_out) # no null properties remaining, return element
    }

    cli::cli_abort("Theme element {.var {element}} has {.code NULL} property without default: {.field {names(nullprops)[nullprops]}}.", call = call)
  }

  # Calculate the parent objects' inheritance
  if (verbose) cli::cli_inform("{pnames}")

  # once we've started skipping blanks, we continue doing so until the end of the
  # recursion; we initiate skipping blanks if we encounter an element that
  # doesn't inherit blank.
  skip_blank <- skip_blank ||
    (!is.null(el_out) && !isTRUE(try_prop(el_out, "inherit.blank")))

  parents <- lapply(
    pnames,
    calc_element,
    theme,
    verbose = verbose,
    skip_blank = skip_blank,
    call = call
  )

  # Combine the properties of this element with all parents
  Reduce(combine_elements, parents, el_out)
}

#' Merge a parent element into a child element
#'
#' This is a generic and element classes must provide an implementation of this
#' method
#'
#' @param new The child element in the theme hierarchy
#' @param old The parent element in the theme hierarchy
#' @return A modified version of `new` updated with the properties of
#' `old`
#' @keywords internal
#' @export
#' @examples
#' new <- element_text(colour = "red")
#' old <- element_text(colour = "blue", size = 10)
#'
#' # Adopt size but ignore colour
#' merge_element(new, old)
#'
merge_element <- S7::new_generic("merge_element", c("new", "old"))

S7::method(merge_element, list(S7::class_any, S7::class_any))  <-
  function(new, old, ...) {
    if (is.null(old) || is_theme_element(old, "blank")) {
      # If old is NULL or element_blank, then just return new
      return(new)
    } else if (is.null(new) || is.character(new) || is.numeric(new) || is.unit(new) ||
               is.logical(new) || is.function(new)) {
      # If new is NULL, or a string, numeric vector, unit, or logical, just return it
      return(new)
    }

    # otherwise we can't merge
    cli::cli_abort("No method for merging {.cls {class(new)[1]}} into {.cls {class(old)[1]}}.")
  }

S7::method(merge_element, list(element_blank, S7::class_any)) <-
  function(new, old, ...) {
    # If new is element_blank, just return it
    new
  }

S7::method(merge_element, list(element, S7::class_any)) <-
  function(new, old, ...) {
    if (is.null(old) || is_theme_element(old, "blank")) {
      # If old is NULL or element_blank, then just return new
      return(new)
    }

    # actual merging can only happen if classes match
    if (!inherits(new, class(old)[1])) {
      cli::cli_abort("Only elements of the same class can be merged.")
    }

    # Override NULL properties of new with the values in old
    # Get logical vector of NULL properties in new
    idx <- lengths(S7::props(new)) == 0
    # Get the names of TRUE items
    idx <- names(idx[idx])

    # Update non-NULL items
    S7::props(new)[idx] <- S7::props(old, idx)

    new
}

S7::method(merge_element, list(margin, S7::class_any)) <-
  function(new, old, ...) {
    if (is.null(old) || is_theme_element(old, "blank")) {
      return(new)
    }
    if (anyNA(new)) {
      new[is.na(new)] <- old[is.na(new)]
    }
    new
  }

#' Combine the properties of two elements
#'
#' @param e1 An element object
#' @param e2 An element object from which e1 inherits
#'
#' @noRd
#'
combine_elements <- function(e1, e2) {

  # If e2 is NULL, nothing to inherit
  if (is.null(e2) || is_theme_element(e1, "blank")) {
    return(e1)
  }

  # If e1 is NULL inherit everything from e2
  if (is.null(e1)) {
    return(e2)
  }

  # Inheritance of rel objects
  if (is.rel(e1)) {
    # Both e1 and e2 are rel, give product as another rel
    if (is.rel(e2)) {
      return(rel(unclass(e1) * unclass(e2)))
    }
    # If e2 is a unit/numeric, return modified unit/numeric
    # Note that unit objects are considered numeric
    if (is.numeric(e2) || is.unit(e2)) {
      return(unclass(e1) * e2)
    }
    return(e1)
  }

  if (is_margin(e1) && is_margin(e2)) {
    if (anyNA(e2)) {
      e2[is.na(e2)] <- unit(0, "pt")
    }
    if (anyNA(e1)) {
      e1[is.na(e1)] <- e2[is.na(e1)]
    }
  }

  # If neither of e1 or e2 are element_* objects, return e1
  if (!is_theme_element(e1) && !is_theme_element(e2)) {
    return(e1)
  }

  # If e2 is element_blank, and e1 inherits blank inherit everything from e2,
  # otherwise ignore e2
  if (is_theme_element(e2, "blank")) {
    if (isTRUE(try_prop(e1, "inherit.blank"))) {
      return(e2)
    } else {
      return(e1)
    }
  }

  # If e1 has any NULL properties, inherit them from e2
  n <- S7::prop_names(e1)[lengths(S7::props(e1)) == 0]
  S7::props(e1)[n] <- S7::props(e2)[n]

  # Calculate relative sizes
  if (is.rel(try_prop(e1, "size"))) {
    e1@size <- e2@size * unclass(e1@size)
  }

  # Calculate relative linewidth
  if (is.rel(try_prop(e1, "linewidth"))) {
    e1@linewidth <- e2@linewidth * unclass(e1@linewidth)
  }

  if (is_theme_element(e1, "text")) {
    e1@margin <- combine_elements(e1@margin, e2@margin)
  }

  # If e2 is 'richer' than e1, fill e2 with e1 parameters
  is_subclass <- !any(inherits(e2, class(e1), which = TRUE) == 0)
  is_subclass <- is_subclass && length(setdiff(class(e2), class(e1)) > 0)
  if (is_subclass) {
    new <- defaults(S7::props(e1), S7::props(e2))
    S7::props(e2)[names(new)] <- new
    return(e2)
  }

  e1
}

#' @export
`$.ggplot2::theme` <- function(x, ...) {
  .subset2(x, ...)
}

#' @export
`print.ggplot2::theme` <- function(x, ...) utils::str(x)<|MERGE_RESOLUTION|>--- conflicted
+++ resolved
@@ -482,16 +482,7 @@
     })
   }
 
-<<<<<<< HEAD
-  structure(
-    elements,
-    class = c("theme", "gg"),
-    complete = complete,
-    validate = validate
-  )
-=======
   class_theme(elements, complete = complete, validate = validate)
->>>>>>> 38ae2876
 }
 
 fix_theme_deprecations <- function(elements) {

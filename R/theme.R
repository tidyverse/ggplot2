--- conflicted
+++ resolved
@@ -25,12 +25,9 @@
 #' @param text all text elements ([element_text()])
 #' @param title all title elements: plot, axes, legends ([element_text()];
 #'   inherits from `text`)
-<<<<<<< HEAD
 #' @param geom defaults for geoms ([element_geom()])
-=======
 #' @param spacing all spacings ([`unit()`][grid::unit])
 #' @param margins all margins ([margin()])
->>>>>>> 5199cee6
 #' @param aspect.ratio aspect ratio of the panel
 #'
 #' @param axis.title,axis.title.x,axis.title.y,axis.title.x.top,axis.title.x.bottom,axis.title.y.left,axis.title.y.right
@@ -319,12 +316,9 @@
                   rect,
                   text,
                   title,
-<<<<<<< HEAD
                   geom,
-=======
                   spacing,
                   margins,
->>>>>>> 5199cee6
                   aspect.ratio,
                   axis.title,
                   axis.title.x,

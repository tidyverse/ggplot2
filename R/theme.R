#' Modify components of a theme
#'
#' Themes are a powerful way to customize the non-data components of your plots:
#' i.e. titles, labels, fonts, background, gridlines, and legends. Themes can be
#' used to give plots a consistent customized look. Modify a single plot's theme
#' using `theme()`; see [theme_update()] if you want modify the active theme, to
#' affect all subsequent plots. Use the themes available in [complete
#' themes][theme_bw] if you would like to use a complete theme such as
#' `theme_bw()`, `theme_minimal()`, and more. Theme elements are documented
#' together according to inheritance, read more about theme inheritance below.
#'
#' @section Theme inheritance:
#' Theme elements inherit properties from other theme elements hierarchically.
#' For example, `axis.title.x.bottom` inherits from `axis.title.x` which inherits
#' from `axis.title`, which in turn inherits from `text`. All text elements inherit
#' directly or indirectly from `text`; all lines inherit from
#' `line`, and all rectangular objects inherit from `rect`.
#' This means that you can modify the appearance of multiple elements by
#' setting a single high-level component.
#'
#' Learn more about setting these aesthetics in `vignette("ggplot2-specs")`.
#'
#' @param line all line elements ([element_line()])
#' @param rect all rectangular elements ([element_rect()])
#' @param text all text elements ([element_text()])
#' @param title all title elements: plot, axes, legends ([element_text()];
#'   inherits from `text`)
#' @param point all point elements ([element_point()])
#' @param polygon all polygon elements ([element_polygon()])
#' @param geom defaults for geoms ([element_geom()])
#' @param spacing all spacings ([`unit()`][grid::unit])
#' @param margins all margins ([margin()])
#' @param aspect.ratio aspect ratio of the panel
#'
#' @param axis.title,axis.title.x,axis.title.y,axis.title.x.top,axis.title.x.bottom,axis.title.y.left,axis.title.y.right
#'   labels of axes ([element_text()]). Specify all axes' labels (`axis.title`),
#'   labels by plane (using `axis.title.x` or `axis.title.y`), or individually
#'   for each axis (using `axis.title.x.bottom`, `axis.title.x.top`,
#'   `axis.title.y.left`, `axis.title.y.right`). `axis.title.*.*` inherits from
#'   `axis.title.*` which inherits from `axis.title`, which in turn inherits
#'   from `text`
#' @param axis.text,axis.text.x,axis.text.y,axis.text.x.top,axis.text.x.bottom,axis.text.y.left,axis.text.y.right,axis.text.theta,axis.text.r
#'   tick labels along axes ([element_text()]). Specify all axis tick labels (`axis.text`),
#'   tick labels by plane (using `axis.text.x` or `axis.text.y`), or individually
#'   for each axis (using `axis.text.x.bottom`, `axis.text.x.top`,
#'   `axis.text.y.left`, `axis.text.y.right`). `axis.text.*.*` inherits from
#'   `axis.text.*` which inherits from `axis.text`, which in turn inherits
#'   from `text`
#' @param axis.ticks,axis.ticks.x,axis.ticks.x.top,axis.ticks.x.bottom,axis.ticks.y,axis.ticks.y.left,axis.ticks.y.right,axis.ticks.theta,axis.ticks.r
#'   tick marks along axes ([element_line()]). Specify all tick marks (`axis.ticks`),
#'   ticks by plane (using `axis.ticks.x` or `axis.ticks.y`), or individually
#'   for each axis (using `axis.ticks.x.bottom`, `axis.ticks.x.top`,
#'   `axis.ticks.y.left`, `axis.ticks.y.right`). `axis.ticks.*.*` inherits from
#'   `axis.ticks.*` which inherits from `axis.ticks`, which in turn inherits
#'   from `line`
#' @param axis.minor.ticks.x.top,axis.minor.ticks.x.bottom,axis.minor.ticks.y.left,axis.minor.ticks.y.right,axis.minor.ticks.theta,axis.minor.ticks.r,
#'   minor tick marks along axes ([element_line()]). `axis.minor.ticks.*.*`
#'   inherit from the corresponding major ticks `axis.ticks.*.*`.
#' @param axis.ticks.length,axis.ticks.length.x,axis.ticks.length.x.top,axis.ticks.length.x.bottom,axis.ticks.length.y,axis.ticks.length.y.left,axis.ticks.length.y.right,axis.ticks.length.theta,axis.ticks.length.r
#'   length of tick marks (`unit`). `axis.ticks.length` inherits from `spacing`.
#' @param axis.minor.ticks.length,axis.minor.ticks.length.x,axis.minor.ticks.length.x.top,axis.minor.ticks.length.x.bottom,axis.minor.ticks.length.y,axis.minor.ticks.length.y.left,axis.minor.ticks.length.y.right,axis.minor.ticks.length.theta,axis.minor.ticks.length.r
#'   length of minor tick marks (`unit`), or relative to `axis.ticks.length` when provided with `rel()`.
#' @param axis.line,axis.line.x,axis.line.x.top,axis.line.x.bottom,axis.line.y,axis.line.y.left,axis.line.y.right,axis.line.theta,axis.line.r
#'   lines along axes ([element_line()]). Specify lines along all axes (`axis.line`),
#'   lines for each plane (using `axis.line.x` or `axis.line.y`), or individually
#'   for each axis (using `axis.line.x.bottom`, `axis.line.x.top`,
#'   `axis.line.y.left`, `axis.line.y.right`). `axis.line.*.*` inherits from
#'   `axis.line.*` which inherits from `axis.line`, which in turn inherits
#'   from `line`
#'
#' @param legend.background background of legend ([element_rect()]; inherits
#'   from `rect`)
#' @param legend.margin the margin around each legend ([margin()]); inherits
#'   from `margins`.
#' @param legend.spacing,legend.spacing.x,legend.spacing.y
#'   the spacing between legends (`unit`). `legend.spacing.x` & `legend.spacing.y`
#'   inherit from `legend.spacing` or can be specified separately.
#'   `legend.spacing` inherits from `spacing`.
#' @param legend.key background underneath legend keys ([element_rect()];
#'   inherits from `rect`)
#' @param legend.key.size,legend.key.height,legend.key.width
#'   size of legend keys (`unit`); key background height & width inherit from
#'   `legend.key.size` or can be specified separately. In turn `legend.key.size`
#'   inherits from `spacing`.
#' @param legend.key.spacing,legend.key.spacing.x,legend.key.spacing.y spacing
#'   between legend keys given as a `unit`. Spacing in the horizontal (x) and
#'   vertical (y) direction inherit from `legend.key.spacing` or can be
#'   specified separately. `legend.key.spacing` inherits from `spacing`.
#' @param legend.key.justification Justification for positioning legend keys
#'   when more space is available than needed for display. The default, `NULL`,
#'   stretches keys into the available space. Can be a location like `"center"`
#'   or `"top"`, or a two-element numeric vector.
#' @param legend.frame frame drawn around the bar ([element_rect()]).
#' @param legend.ticks tick marks shown along bars or axes ([element_line()])
#' @param legend.ticks.length length of tick marks in legend
#'   ([`unit()`][grid::unit]); inherits from `legend.key.size`.
#' @param legend.axis.line lines along axes in legends ([element_line()])
#' @param legend.text legend item labels ([element_text()]; inherits from
#'   `text`)
#' @param legend.text.position placement of legend text relative to legend keys
#'   or bars ("top", "right", "bottom" or "left"). The legend text placement
#'   might be incompatible with the legend's direction for some guides.
#' @param legend.title title of legend ([element_text()]; inherits from
#'   `title`)
#' @param legend.title.position placement of legend title relative to the main
#'   legend ("top", "right", "bottom" or "left").
#' @param legend.position the default position of legends ("none", "left",
#'   "right", "bottom", "top", "inside")
#' @param legend.position.inside A numeric vector of length two setting the
#'   placement of legends that have the `"inside"` position.
#' @param legend.direction layout of items in legends ("horizontal" or
#'   "vertical")
#' @param legend.byrow whether the legend-matrix is filled by columns
#'   (`FALSE`, the default) or by rows (`TRUE`).
#' @param legend.justification anchor point for positioning legend inside plot
#'   ("center" or two-element numeric vector) or the justification according to
#'   the plot area when positioned outside the plot
#' @param legend.justification.top,legend.justification.bottom,legend.justification.left,legend.justification.right,legend.justification.inside
#'   Same as `legend.justification` but specified per `legend.position` option.
#' @param legend.location Relative placement of legends outside the plot as a
#'   string. Can be `"panel"` (default) to align legends to the panels or
#'   `"plot"` to align legends to the plot as a whole.
#' @param legend.box arrangement of multiple legends ("horizontal" or
#'   "vertical")
#' @param legend.box.just justification of each legend within the overall
#'   bounding box, when there are multiple legends ("top", "bottom", "left",
#'   "right", "center" or "centre")
#' @param legend.box.margin margins around the full legend area, as specified
#'   using [margin()]; inherits from `margins`.
#' @param legend.box.background background of legend area ([element_rect()];
#'   inherits from `rect`)
#' @param legend.box.spacing The spacing between the plotting area and the
#'   legend box (`unit`); inherits from `spacing`.
#'
#' @param panel.background background of plotting area, drawn underneath plot
#'   ([element_rect()]; inherits from `rect`)
#' @param panel.border border around plotting area, drawn on top of plot so that
#'   it covers tick marks and grid lines. This should be used with
#'   `fill = NA`
#'   ([element_rect()]; inherits from `rect`)
#' @param panel.spacing,panel.spacing.x,panel.spacing.y spacing between facet
#'   panels (`unit`). `panel.spacing.x` & `panel.spacing.y` inherit from `panel.spacing`
#'   or can be specified separately. `panel.spacing` inherits from `spacing`.
#' @param panel.grid,panel.grid.major,panel.grid.minor,panel.grid.major.x,panel.grid.major.y,panel.grid.minor.x,panel.grid.minor.y
#'   grid lines ([element_line()]). Specify major grid lines,
#'   or minor grid lines separately (using `panel.grid.major` or `panel.grid.minor`)
#'   or individually for each axis (using `panel.grid.major.x`, `panel.grid.minor.x`,
#'   `panel.grid.major.y`, `panel.grid.minor.y`).  Y axis grid lines are horizontal
#'   and x axis grid lines are vertical. `panel.grid.*.*` inherits from
#'   `panel.grid.*` which inherits from `panel.grid`, which in turn inherits
#'   from `line`
#' @param panel.widths,panel.heights Sizes for panels (`units`). Can be a
#'   single unit to set the total size for the panel area, or a unit vector to
#'   set the size of individual panels.
#' @param panel.ontop option to place the panel (background, gridlines) over
#'   the data layers (`logical`). Usually used with a transparent or blank
#'   `panel.background`.
#'
#' @param plot.background background of the entire plot ([element_rect()];
#'   inherits from `rect`)
#' @param plot.title plot title (text appearance) ([element_text()]; inherits
#'   from `title`) left-aligned by default
#' @param plot.subtitle plot subtitle (text appearance) ([element_text()];
#'   inherits from `title`) left-aligned by default
#' @param plot.caption caption below the plot (text appearance)
#'   ([element_text()]; inherits from `title`) right-aligned by default
#' @param plot.title.position,plot.caption.position Alignment of the plot title/subtitle
#'   and caption.  The setting for `plot.title.position` applies to both
#'   the title and the subtitle. A value of "panel" (the default) means that
#'   titles and/or caption are aligned to the plot panels. A value of "plot" means
#'   that titles and/or caption are aligned to the entire plot (minus any space
#'   for margins and plot tag).
#' @param plot.tag upper-left label to identify a plot (text appearance)
#'   ([element_text()]; inherits from `title`) left-aligned by default
#' @param plot.tag.location The placement of the tag as a string, one of
#'   `"panel"`, `"plot"` or `"margin"`. Respectively, these will place the tag
#'   inside the panel space, anywhere in the plot as a whole, or in the margin
#'   around the panel space.
#' @param plot.tag.position The position of the tag as a string ("topleft",
#'   "top", "topright", "left", "right", "bottomleft", "bottom", "bottomright")
#'   or a coordinate. If a coordinate, can be a numeric vector of length 2 to
#'   set the x,y-coordinate relative to the whole plot. The coordinate option
#'   is unavailable for `plot.tag.location = "margin"`.
#' @param plot.margin margin around entire plot (`unit` with the sizes of
#'   the top, right, bottom, and left margins); inherits from `margin`.
#'
#' @param strip.background,strip.background.x,strip.background.y
#'   background of facet labels ([element_rect()];
#'   inherits from `rect`). Horizontal facet background (`strip.background.x`)
#'   & vertical facet background (`strip.background.y`) inherit from
#'   `strip.background` or can be specified separately
#' @param strip.placement placement of strip with respect to axes,
#'    either "inside" or "outside". Only important when axes and strips are
#'    on the same side of the plot.
#' @param strip.clip should strip background edges and strip labels be clipped
#'   to the extend of the strip background? Options are `"on"` to clip, `"off"`
#'   to disable clipping or `"inherit"` (default) to take the clipping setting
#'   from the parent viewport.
#' @param strip.text,strip.text.x,strip.text.y,strip.text.x.top,strip.text.x.bottom,strip.text.y.left,strip.text.y.right
#'   facet labels ([element_text()]; inherits from  `text`). Horizontal facet labels (`strip.text.x`) & vertical
#'   facet labels (`strip.text.y`) inherit from `strip.text` or can be specified
#'   separately. Facet strips have dedicated position-dependent theme elements
#'   (`strip.text.x.top`, `strip.text.x.bottom`, `strip.text.y.left`, `strip.text.y.right`)
#'   that inherit from `strip.text.x` and `strip.text.y`, respectively.
#'   As a consequence, some theme stylings need to be applied to
#'   the position-dependent elements rather than to the parent elements
#' @param strip.switch.pad.grid,strip.switch.pad.wrap space between strips and
#'   axes when strips are switched (`unit`); inherits from `spacing`.
#'
#' @param ... additional element specifications not part of base ggplot2. In general,
#'   these should also be defined in the `element tree` argument. [Splicing][rlang::splice] a list is also supported.
#' @param complete set this to `TRUE` if this is a complete theme, such as
#'   the one returned by [theme_grey()]. Complete themes behave
#'   differently when added to a ggplot object. Also, when setting
#'   `complete = TRUE` all elements will be set to inherit from blank
#'   elements.
#' @param validate `TRUE` to run `check_element()`, `FALSE` to bypass checks.
#' @export
#' @seealso
#'   [+.gg()] and [%+replace%],
#'   [element_blank()], [element_line()],
#'   [element_rect()], and [element_text()] for
#'   details of the specific theme elements.
#'
#' The `r link_book(c("modifying theme components", "theme elements sections"), c("themes#modifying-theme-components", "themes#sec-theme-elements"))`
#' @examples
#' p1 <- ggplot(mtcars, aes(wt, mpg)) +
#'   geom_point() +
#'   labs(title = "Fuel economy declines as weight increases")
#' p1
#'
#' # Plot ---------------------------------------------------------------------
#' p1 + theme(plot.title = element_text(size = rel(2)))
#' p1 + theme(plot.background = element_rect(fill = "green"))
#'
#' # Panels --------------------------------------------------------------------
#'
#' p1 + theme(panel.background = element_rect(fill = "white", colour = "grey50"))
#' p1 + theme(panel.border = element_rect(linetype = "dashed"))
#' p1 + theme(panel.grid.major = element_line(colour = "black"))
#' p1 + theme(
#'   panel.grid.major.y = element_blank(),
#'   panel.grid.minor.y = element_blank()
#' )
#'
#' # Put gridlines on top of data
#' p1 + theme(
#'   panel.background = element_rect(fill = NA),
#'   panel.grid.major = element_line(colour = "grey50"),
#'   panel.ontop = TRUE
#' )
#'
#' # Axes ----------------------------------------------------------------------
#' # Change styles of axes texts and lines
#' p1 + theme(axis.line = element_line(linewidth = 3, colour = "grey80"))
#' p1 + theme(axis.text = element_text(colour = "blue"))
#' p1 + theme(axis.ticks = element_line(linewidth = 2))
#'
#' # Change the appearance of the y-axis title
#' p1 + theme(axis.title.y = element_text(size = rel(1.5), angle = 90))
#'
#' # Make ticks point outwards on y-axis and inwards on x-axis
#' p1 + theme(
#'   axis.ticks.length.y = unit(.25, "cm"),
#'   axis.ticks.length.x = unit(-.25, "cm"),
#'   axis.text.x = element_text(margin = margin(t = .3, unit = "cm"))
#' )
#'
#' \donttest{
#' # Legend --------------------------------------------------------------------
#' p2 <- ggplot(mtcars, aes(wt, mpg)) +
#'   geom_point(aes(colour = factor(cyl), shape = factor(vs))) +
#'   labs(
#'     x = "Weight (1000 lbs)",
#'     y = "Fuel economy (mpg)",
#'     colour = "Cylinders",
#'     shape = "Transmission"
#'    )
#' p2
#'
#' # Position
#' p2 + theme(legend.position = "none")
#' p2 + theme(legend.justification = "top")
#' p2 + theme(legend.position = "bottom")
#'
#' # Or place legends inside the plot using relative coordinates between 0 and 1
#' # legend.justification sets the corner that the position refers to
#' p2 + theme(
#'   legend.position = "inside",
#'   legend.position.inside = c(.95, .95),
#'   legend.justification = c("right", "top"),
#'   legend.box.just = "right",
#'   legend.margin = margin_auto(6)
#' )
#'
#' # The legend.box properties work similarly for the space around
#' # all the legends
#' p2 + theme(
#'   legend.box.background = element_rect(),
#'   legend.box.margin = margin_auto(6)
#' )
#'
#' # You can also control the display of the keys
#' # and the justification related to the plot area can be set
#' p2 + theme(legend.key = element_rect(fill = "white", colour = "black"))
#' p2 + theme(legend.text = element_text(size = 8, colour = "red"))
#' p2 + theme(legend.title = element_text(face = "bold"))
#'
#' # Strips --------------------------------------------------------------------
#'
#' p3 <- ggplot(mtcars, aes(wt, mpg)) +
#'   geom_point() +
#'   facet_wrap(~ cyl)
#' p3
#'
#' p3 + theme(strip.background = element_rect(colour = "black", fill = "white"))
#' p3 + theme(strip.text.x = element_text(colour = "white", face = "bold"))
#' # More direct strip.text.x here for top
#' # as in the facet_wrap the default strip.position is "top"
#' p3 + theme(strip.text.x.top = element_text(colour = "white", face = "bold"))
#' p3 + theme(panel.spacing = unit(1, "lines"))
#' }
theme <- function(...,
                  line,
                  rect,
                  text,
                  title,
                  point,
                  polygon,
                  geom,
                  spacing,
                  margins,
                  aspect.ratio,
                  axis.title,
                  axis.title.x,
                  axis.title.x.top,
                  axis.title.x.bottom,
                  axis.title.y,
                  axis.title.y.left,
                  axis.title.y.right,
                  axis.text,
                  axis.text.x,
                  axis.text.x.top,
                  axis.text.x.bottom,
                  axis.text.y,
                  axis.text.y.left,
                  axis.text.y.right,
                  axis.text.theta,
                  axis.text.r,
                  axis.ticks,
                  axis.ticks.x,
                  axis.ticks.x.top,
                  axis.ticks.x.bottom,
                  axis.ticks.y,
                  axis.ticks.y.left,
                  axis.ticks.y.right,
                  axis.ticks.theta,
                  axis.ticks.r,
                  axis.minor.ticks.x.top,
                  axis.minor.ticks.x.bottom,
                  axis.minor.ticks.y.left,
                  axis.minor.ticks.y.right,
                  axis.minor.ticks.theta,
                  axis.minor.ticks.r,
                  axis.ticks.length,
                  axis.ticks.length.x,
                  axis.ticks.length.x.top,
                  axis.ticks.length.x.bottom,
                  axis.ticks.length.y,
                  axis.ticks.length.y.left,
                  axis.ticks.length.y.right,
                  axis.ticks.length.theta,
                  axis.ticks.length.r,
                  axis.minor.ticks.length,
                  axis.minor.ticks.length.x,
                  axis.minor.ticks.length.x.top,
                  axis.minor.ticks.length.x.bottom,
                  axis.minor.ticks.length.y,
                  axis.minor.ticks.length.y.left,
                  axis.minor.ticks.length.y.right,
                  axis.minor.ticks.length.theta,
                  axis.minor.ticks.length.r,
                  axis.line,
                  axis.line.x,
                  axis.line.x.top,
                  axis.line.x.bottom,
                  axis.line.y,
                  axis.line.y.left,
                  axis.line.y.right,
                  axis.line.theta,
                  axis.line.r,
                  legend.background,
                  legend.margin,
                  legend.spacing,
                  legend.spacing.x,
                  legend.spacing.y,
                  legend.key,
                  legend.key.size,
                  legend.key.height,
                  legend.key.width,
                  legend.key.spacing,
                  legend.key.spacing.x,
                  legend.key.spacing.y,
                  legend.key.justification,
                  legend.frame,
                  legend.ticks,
                  legend.ticks.length,
                  legend.axis.line,
                  legend.text,
                  legend.text.position,
                  legend.title,
                  legend.title.position,
                  legend.position,
                  legend.position.inside,
                  legend.direction,
                  legend.byrow,
                  legend.justification,
                  legend.justification.top,
                  legend.justification.bottom,
                  legend.justification.left,
                  legend.justification.right,
                  legend.justification.inside,
                  legend.location,
                  legend.box,
                  legend.box.just,
                  legend.box.margin,
                  legend.box.background,
                  legend.box.spacing,
                  panel.background,
                  panel.border,
                  panel.spacing,
                  panel.spacing.x,
                  panel.spacing.y,
                  panel.grid,
                  panel.grid.major,
                  panel.grid.minor,
                  panel.grid.major.x,
                  panel.grid.major.y,
                  panel.grid.minor.x,
                  panel.grid.minor.y,
                  panel.ontop,
                  panel.widths,
                  panel.heights,
                  plot.background,
                  plot.title,
                  plot.title.position,
                  plot.subtitle,
                  plot.caption,
                  plot.caption.position,
                  plot.tag,
                  plot.tag.position,
                  plot.tag.location,
                  plot.margin,
                  strip.background,
                  strip.background.x,
                  strip.background.y,
                  strip.clip,
                  strip.placement,
                  strip.text,
                  strip.text.x,
                  strip.text.x.bottom,
                  strip.text.x.top,
                  strip.text.y,
                  strip.text.y.left,
                  strip.text.y.right,
                  strip.switch.pad.grid,
                  strip.switch.pad.wrap,
                  complete = FALSE,
                  validate = TRUE) {
  elements <- find_args(..., complete = NULL, validate = NULL)

<<<<<<< HEAD
  elements <- fix_theme_deprecations(elements)
  elements <- validate_theme_palettes(elements)

  # If complete theme set all non-blank elements to inherit from blanks
  if (complete) {
    elements <- lapply(elements, function(el) {
      if (is.theme_element(el) && !inherits(el, "element_blank")) {
        el$inherit.blank <- TRUE
      }
      el
    })
  }
  structure(
    elements,
    class = c("theme", "gg"),
    complete = complete,
    validate = validate
  )
}

fix_theme_deprecations <- function(elements) {
  if (!is.null(elements$axis.ticks.margin)) {
    deprecate_warn0(
      "2.0.0", "theme(axis.ticks.margin)",
      details = "Please set `margin` property of `axis.text` instead"
    )
    elements$axis.ticks.margin <- NULL
  }
  if (!is.null(elements$panel.margin)) {
    deprecate_warn0(
      "2.2.0", "theme(panel.margin)", "theme(panel.spacing)"
    )
    elements$panel.spacing <- elements$panel.margin
    elements$panel.margin <- NULL
  }
  if (!is.null(elements$panel.margin.x)) {
    deprecate_warn0(
      "2.2.0", "theme(panel.margin.x)", "theme(panel.spacing.x)"
    )
    elements$panel.spacing.x <- elements$panel.margin.x
    elements$panel.margin.x <- NULL
  }
  if (!is.null(elements$panel.margin.y)) {
    deprecate_warn0(
      "2.2.0", "theme(panel.margin.y)", "theme(panel.spacing.y)"
    )
    elements$panel.spacing.y <- elements$panel.margin.y
    elements$panel.margin.y <- NULL
  }
=======
>>>>>>> 63b263ba
  if (is.unit(elements$legend.margin) && !is.margin(elements$legend.margin)) {
    cli::cli_warn(c(
      "{.var legend.margin} must be specified using {.fn margin}",
      "i" = "For the old behavior use {.var legend.spacing}"
    ))
    elements$legend.spacing <- elements$legend.margin
    elements$legend.margin <- margin()
  }
  if (!is.null(elements$legend.title.align)) {
    deprecate_soft0(
      "3.5.0", "theme(legend.title.align)",
      I("theme(legend.title = element_text(hjust))")
    )
    if (is.null(elements[["legend.title"]])) {
      elements$legend.title <- element_text(hjust = elements$legend.title.align)
    } else {
      elements$legend.title$hjust <- elements$legend.title$hjust %||%
        elements$legend.title.align
    }
    elements$legend.title.align <- NULL
  }
  if (!is.null(elements$legend.text.align)) {
    deprecate_soft0(
      "3.5.0", "theme(legend.text.align)",
      I("theme(legend.text = element_text(hjust))")
    )
    if (is.null(elements[["legend.text"]])) {
      elements$legend.text <- element_text(hjust = elements$legend.text.align)
    } else {
      elements$legend.text$hjust <- elements$legend.text$hjust %||%
        elements$legend.text.align
    }
    elements$legend.text.align <- NULL
  }
  if (is.numeric(elements[["legend.position"]])) {
    deprecate_soft0(
      "3.5.0", I("A numeric `legend.position` argument in `theme()`"),
      "theme(legend.position.inside)"
    )
    elements$legend.position.inside <- elements$legend.position
    elements$legend.position <- "inside"
  }
  elements
}

validate_theme_palettes <- function(elements) {

  pals <- c("palette.colour.discrete", "palette.colour.continuous",
            "palette.fill.discrete",   "palette.fill.continuous",
            "palette.color.discrete",  "palette.color.continuous")
  if (!any(pals %in% names(elements))) {
    return(elements)
  }

  # Standardise spelling
  elements <- replace_null(
    elements,
    palette.colour.discrete   = elements$palette.color.discrete,
    palette.colour.continuous = elements$palette.color.continuous
  )
  elements$palette.color.discrete   <- NULL
  elements$palette.color.continuous <- NULL

  # Check for incompatible options
  pals <- c("palette.colour.discrete", "palette.colour.continuous",
            "palette.fill.discrete",   "palette.fill.continuous")
  opts <- c("ggplot2.discrete.colour", "ggplot2.continuous.colour",
            "ggplot2.discrete.fill",   "ggplot2.continuous.fill")
  index <- which(pals %in% names(elements))

  for (i in index) {
    if (is.null(getOption(opts[i]))) {
      next
    }
    cli::cli_warn(c(
      "The {.code options('{opts[i]}')} setting is incompatible with the \\
        {.arg {pals[i]}} theme setting.",
      i = "You can set {.code options({opts[i]} = NULL)}."
    ))
  }

  elements
}

#' @export
#' @rdname is_tests
is.theme <- function(x) inherits(x, "theme")

# check whether theme is complete
is_theme_complete <- function(x) isTRUE(attr(x, "complete", exact = TRUE))

# check whether theme should be validated
is_theme_validate <- function(x) {
  validate <- attr(x, "validate", exact = TRUE)
  isTRUE(validate %||% TRUE)
}

check_theme <- function(theme, tree = get_element_tree(), call = caller_env()) {
  if (!is_theme_validate(theme)) {
    return()
  }
  elnames <- names(theme)
  elnames[startsWith(elnames, "geom.")] <- "geom"

  mapply(
    check_element, theme, elnames,
    MoreArgs = list(element_tree = tree, call = call)
  )
}

#' Complete a theme
#'
#' This function takes a theme and completes it so that it can be used
#' downstream to render theme elements. Missing elements are filled in and
#' every item is validated to the specifications of the element tree.
#'
#' @param theme An incomplete [theme][theme()] object to complete, or `NULL`
#'   to complete the default theme.
#' @param default A complete [theme][theme()] to fill in missing pieces.
#'   Defaults to the global theme settings.
#'
#' @keywords internal
#' @return A [theme][theme()] object.
#' @export
#'
#' @examples
#' my_theme <- theme(line = element_line(colour = "red"))
#' complete_theme(my_theme)
complete_theme <- function(theme = NULL, default = theme_get()) {
  if (!is_bare_list(theme)) {
    check_object(theme, is.theme, "a {.cls theme} object", allow_null = TRUE)
  }
  check_object(default, is.theme, "a {.cls theme} object")
  theme <- plot_theme(list(theme = theme), default = default)

  # Using `theme(!!!theme)` drops `NULL` entries, so strip most attributes and
  # construct a new theme
  attributes(theme) <- list(names = attr(theme, "names"))
  structure(
    theme,
    class = c("theme", "gg"),
    complete = TRUE, # This theme is complete and has no missing elements
    validate = FALSE # Settings have already been validated
  )
}

# Combine plot defaults with current theme to get complete theme for a plot
plot_theme <- function(x, default = get_theme()) {
  theme <- x$theme

  # apply theme defaults appropriately if needed
  if (is_theme_complete(theme)) {
    # for complete themes, we fill in missing elements but don't do any element merging
    # can't use `defaults()` because it strips attributes
    missing <- setdiff(names(default), names(theme))
    theme[missing] <- default[missing]
  } else {
    # otherwise, we can just add the theme to the default theme
    theme <- default + theme
  }

  # if we're still missing elements relative to fallback default, fill in those
  missing <- setdiff(names(ggplot_global$theme_default), names(theme))
  theme[missing] <- ggplot_global$theme_default[missing]

  # Check that all elements have the correct class (element_text, unit, etc)
  check_theme(theme)

  # Remove elements that are not registered
  # We accept unregistered `geom.*` elements
  remove <- setdiff(names(theme), names(get_element_tree()))
  remove <- remove[!startsWith(remove, "geom.")]
  theme[remove] <- NULL
  theme
}

#' Modify properties of an element in a theme object
#'
#' @param t1 A theme object
#' @param t2 A theme object that is to be added to `t1`
#' @param t2name A name of the t2 object. This is used for printing
#'   informative error messages.
#' @keywords internal
add_theme <- function(t1, t2, t2name, call = caller_env()) {
  if (is.null(t2)) {
    return(t1)
  }
  if (!is.list(t2)) { # in various places in the code base, simple lists are used as themes
    cli::cli_abort("Can't add {.arg {t2name}} to a theme object.", call = call)
  }

  # If t2 is a complete theme or t1 is NULL, just return t2
  if (is_theme_complete(t2) || is.null(t1))
    return(t2)

  # Iterate over the elements that are to be updated
  try_fetch(
    for (item in names(t2)) {
      x <- merge_element(t2[[item]], t1[[item]])

      # Assign it back to t1
      # This is like doing t1[[item]] <- x, except that it preserves NULLs.
      # The other form will simply drop NULL values
      t1[item] <- list(x)
    },
    error = function(cnd) {
      cli::cli_abort("Can't merge the {.var {item}} theme element.", parent = cnd, call = call)
    }
  )

  # make sure the "complete" attribute is set; this can be missing
  # when t1 is an empty list
  attr(t1, "complete") <- is_theme_complete(t1)

  # Only validate if both themes should be validated
  attr(t1, "validate") <-
    is_theme_validate(t1) && is_theme_validate(t2)

  t1
}


#' Calculate the element properties, by inheriting properties from its parents
#'
#' @param element The name of the theme element to calculate
#' @param theme A theme object (like [theme_grey()])
#' @param verbose If TRUE, print out which elements this one inherits from
#' @param skip_blank If TRUE, elements of type `element_blank` in the
#'   inheritance hierarchy will be ignored.
#' @keywords internal
#' @export
#' @examples
#' t <- theme_grey()
#' calc_element('text', t)
#'
#' # Compare the "raw" element definition to the element with calculated inheritance
#' t$axis.text.x
#' calc_element('axis.text.x', t, verbose = TRUE)
#'
#' # This reports that axis.text.x inherits from axis.text,
#' # which inherits from text. You can view each of them with:
#' t$axis.text.x
#' t$axis.text
#' t$text
calc_element <- function(element, theme, verbose = FALSE, skip_blank = FALSE,
                         call = caller_env()) {
  if (verbose) cli::cli_inform(paste0(element, " --> "))

  el_out <- theme[[element]]

  # If result is element_blank, we skip it if `skip_blank` is `TRUE`,
  # and otherwise we don't inherit anything from parents
  if (inherits(el_out, "element_blank")) {
    if (isTRUE(skip_blank)) {
      el_out <- NULL
    } else {
      if (verbose) cli::cli_inform("{.fn element_blank} (no inheritance)")
      return(el_out)
    }
  }

  # Obtain the element tree
  element_tree <- get_element_tree()

  # If the element is defined (and not just inherited), check that
  # it is of the class specified in element_tree
  if (!is.null(el_out) &&
      !inherits(el_out, element_tree[[element]]$class)) {
    cli::cli_abort("Theme element {.var {element}} must have class {.cls {ggplot_global$element_tree[[element]]$class}}.", call = call)
  }

  # Get the names of parents from the inheritance tree
  pnames <- element_tree[[element]]$inherit

  # If no parents, this is a "root" node. Just return this element.
  if (is.null(pnames)) {
    if (verbose) cli::cli_inform("nothing (top level)")

    # Check that all the properties of this element are non-NULL
    nullprops <- vapply(el_out, is.null, logical(1))
    if (!any(nullprops)) {
      return(el_out) # no null properties, return element as is
    }

    # if we have null properties, try to fill in from ggplot_global$theme_default
    el_out <- combine_elements(el_out, ggplot_global$theme_default[[element]])
    nullprops <- vapply(el_out, is.null, logical(1))
    if (inherits(el_out, "element_geom")) {
      # Geom elements are expected to have NULL fill/colour, so allow these
      # to be missing
      nullprops[c("colour", "fill")] <- FALSE
    }
    if (!any(nullprops)) {
      return(el_out) # no null properties remaining, return element
    }

    cli::cli_abort("Theme element {.var {element}} has {.code NULL} property without default: {.field {names(nullprops)[nullprops]}}.", call = call)
  }

  # Calculate the parent objects' inheritance
  if (verbose) cli::cli_inform("{pnames}")
  parents <- lapply(
    pnames,
    calc_element,
    theme,
    verbose = verbose,
    # once we've started skipping blanks, we continue doing so until the end of the
    # recursion; we initiate skipping blanks if we encounter an element that
    # doesn't inherit blank.
    skip_blank = skip_blank || (!is.null(el_out) && !isTRUE(el_out$inherit.blank)),
    call = call
  )

  # Combine the properties of this element with all parents
  Reduce(combine_elements, parents, el_out)
}

#' Merge a parent element into a child element
#'
#' This is a generic and element classes must provide an implementation of this
#' method
#'
#' @param new The child element in the theme hierarchy
#' @param old The parent element in the theme hierarchy
#' @return A modified version of `new` updated with the properties of
#' `old`
#' @keywords internal
#' @export
#' @examples
#' new <- element_text(colour = "red")
#' old <- element_text(colour = "blue", size = 10)
#'
#' # Adopt size but ignore colour
#' merge_element(new, old)
#'
merge_element <- function(new, old) {
  UseMethod("merge_element")
}

#' @rdname merge_element
#' @export
merge_element.default <- function(new, old) {
  if (is.null(old) || inherits(old, "element_blank")) {
    # If old is NULL or element_blank, then just return new
    return(new)
  } else if (is.null(new) || is.character(new) || is.numeric(new) || is.unit(new) ||
             is.logical(new)) {
    # If new is NULL, or a string, numeric vector, unit, or logical, just return it
    return(new)
  }

  # otherwise we can't merge
  cli::cli_abort("No method for merging {.cls {class(new)[1]}} into {.cls {class(old)[1]}}.")
}

#' @rdname merge_element
#' @export
merge_element.element_blank <- function(new, old) {
  # If new is element_blank, just return it
  new
}

#' @rdname merge_element
#' @export
merge_element.element <- function(new, old) {
  if (is.null(old) || inherits(old, "element_blank")) {
    # If old is NULL or element_blank, then just return new
    return(new)
  }

  # actual merging can only happen if classes match
  if (!inherits(new, class(old)[1])) {
    cli::cli_abort("Only elements of the same class can be merged.")
  }

  # Override NULL properties of new with the values in old
  # Get logical vector of NULL properties in new
  idx <- vapply(new, is.null, logical(1))
  # Get the names of TRUE items
  idx <- names(idx[idx])

  # Update non-NULL items
  new[idx] <- old[idx]

  new
}

#' @rdname merge_element
#' @export
merge_element.margin <- function(new, old) {
  if (is.null(old) || inherits(old, "element_blank")) {
    return(new)
  }
  if (anyNA(new)) {
    new[is.na(new)] <- old[is.na(new)]
  }
  new
}

#' Combine the properties of two elements
#'
#' @param e1 An element object
#' @param e2 An element object from which e1 inherits
#'
#' @noRd
#'
combine_elements <- function(e1, e2) {

  # If e2 is NULL, nothing to inherit
  if (is.null(e2) || inherits(e1, "element_blank")) {
    return(e1)
  }

  # If e1 is NULL inherit everything from e2
  if (is.null(e1)) {
    return(e2)
  }

  # Inheritance of rel objects
  if (is.rel(e1)) {
    # Both e1 and e2 are rel, give product as another rel
    if (is.rel(e2)) {
      return(rel(unclass(e1) * unclass(e2)))
    }
    # If e2 is a unit/numeric, return modified unit/numeric
    # Note that unit objects are considered numeric
    if (is.numeric(e2) || is.unit(e2)) {
      return(unclass(e1) * e2)
    }
    return(e1)
  }

  if (inherits(e1, "margin") && inherits(e2, "margin")) {
    if (anyNA(e2)) {
      e2[is.na(e2)] <- unit(0, "pt")
    }
    if (anyNA(e1)) {
      e1[is.na(e1)] <- e2[is.na(e1)]
    }
  }

  # If neither of e1 or e2 are element_* objects, return e1
  if (!inherits(e1, "element") && !inherits(e2, "element")) {
    return(e1)
  }

  # If e2 is element_blank, and e1 inherits blank inherit everything from e2,
  # otherwise ignore e2
  if (inherits(e2, "element_blank")) {
    if (e1$inherit.blank) {
      return(e2)
    } else {
      return(e1)
    }
  }

  # If e1 has any NULL properties, inherit them from e2
  n <- names(e1)[vapply(e1, is.null, logical(1))]
  e1[n] <- e2[n]

  # Calculate relative sizes
  if (is.rel(e1$size)) {
    e1$size <- e2$size * unclass(e1$size)
  }

  # Calculate relative linewidth
  if (is.rel(e1$linewidth)) {
    e1$linewidth <- e2$linewidth * unclass(e1$linewidth)
  }

  if (inherits(e1, "element_text")) {
    e1$margin <- combine_elements(e1$margin, e2$margin)
  }

  # If e2 is 'richer' than e1, fill e2 with e1 parameters
  is_subclass <- !any(inherits(e2, class(e1), which = TRUE) == 0)
  is_subclass <- is_subclass && length(setdiff(class(e2), class(e1)) > 0)
  if (is_subclass) {
    new <- defaults(e1, e2)
    e2[names(new)] <- new
    return(e2)
  }

  e1
}

#' @export
`$.theme` <- function(x, ...) {
  .subset2(x, ...)
}

#' @export
print.theme <- function(x, ...) utils::str(x)<|MERGE_RESOLUTION|>--- conflicted
+++ resolved
@@ -467,9 +467,8 @@
                   strip.switch.pad.wrap,
                   complete = FALSE,
                   validate = TRUE) {
+
   elements <- find_args(..., complete = NULL, validate = NULL)
-
-<<<<<<< HEAD
   elements <- fix_theme_deprecations(elements)
   elements <- validate_theme_palettes(elements)
 
@@ -491,36 +490,6 @@
 }
 
 fix_theme_deprecations <- function(elements) {
-  if (!is.null(elements$axis.ticks.margin)) {
-    deprecate_warn0(
-      "2.0.0", "theme(axis.ticks.margin)",
-      details = "Please set `margin` property of `axis.text` instead"
-    )
-    elements$axis.ticks.margin <- NULL
-  }
-  if (!is.null(elements$panel.margin)) {
-    deprecate_warn0(
-      "2.2.0", "theme(panel.margin)", "theme(panel.spacing)"
-    )
-    elements$panel.spacing <- elements$panel.margin
-    elements$panel.margin <- NULL
-  }
-  if (!is.null(elements$panel.margin.x)) {
-    deprecate_warn0(
-      "2.2.0", "theme(panel.margin.x)", "theme(panel.spacing.x)"
-    )
-    elements$panel.spacing.x <- elements$panel.margin.x
-    elements$panel.margin.x <- NULL
-  }
-  if (!is.null(elements$panel.margin.y)) {
-    deprecate_warn0(
-      "2.2.0", "theme(panel.margin.y)", "theme(panel.spacing.y)"
-    )
-    elements$panel.spacing.y <- elements$panel.margin.y
-    elements$panel.margin.y <- NULL
-  }
-=======
->>>>>>> 63b263ba
   if (is.unit(elements$legend.margin) && !is.margin(elements$legend.margin)) {
     cli::cli_warn(c(
       "{.var legend.margin} must be specified using {.fn margin}",

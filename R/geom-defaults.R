#' Modify geom/stat aesthetic defaults for future plots
#'
#' Functions to update or reset the default aesthetics of geoms and stats.
#'
#' @param stat,geom Name of geom/stat to modify (like `"point"` or
#'   `"bin"`), or a Geom/Stat object (like `GeomPoint` or
#'   `StatBin`).
#' @param new One of the following:
#'  * A named list of aesthetics to serve as new defaults.
#'  * `NULL` to reset the defaults.
#' @keywords internal
#' @note
#' Please note that geom defaults can be set *en masse* via the `theme(geom)`
#' argument.
#' @export
#' @examples
#'
#' # updating a geom's default aesthetic settings
#' # example: change geom_point()'s default color
#' GeomPoint$default_aes
#' update_geom_defaults("point", aes(color = "red"))
#' GeomPoint$default_aes
#' ggplot(mtcars, aes(mpg, wt)) + geom_point()
#'
#' # reset single default
#' update_geom_defaults("point", NULL)
#'
#' # reset all defaults
#' reset_geom_defaults()
#'
#' # updating a stat's default aesthetic settings
#' # example: change stat_bin()'s default y-axis to the density scale
#' StatBin$default_aes
#' update_stat_defaults("bin", aes(y = after_stat(density)))
#' StatBin$default_aes
#' ggplot(data.frame(x = rnorm(1e3)), aes(x)) +
#'   geom_histogram() +
#'   geom_function(fun = dnorm, color = "red")
#'
#' # reset single default
#' update_stat_defaults("bin", NULL)
#'
#' # reset all defaults
#' reset_stat_defaults()
#'
#' @rdname update_defaults
update_geom_defaults <- function(geom, new) {
  update_defaults(geom, "Geom", new, env = parent.frame())
}

#' @rdname update_defaults
#' @export
update_stat_defaults <- function(stat, new) {
  update_defaults(stat, "Stat", new, env = parent.frame())
}

<<<<<<< HEAD
#' Resolve and get geom defaults
#'
#' @param geom Some definition of a geom:
#' * A `function` that creates a layer, e.g. `geom_path()`.
#' * A layer created by such function
#' * A string naming a geom class in snake case without the `geom_`-prefix,
#'   e.g. `"contour_filled"`.
#' * A geom class object.
#' @param theme A [`theme`] object. Defaults to the current global theme.
#'
#' @return A list of aesthetics
#' @export
#' @keywords internal
#'
#' @examples
#' # Using a function
#' get_geom_defaults(geom_raster)
#'
#' # Using a layer includes static aesthetics as default
#' get_geom_defaults(geom_tile(fill = "white"))
#'
#' # Using a class name
#' get_geom_defaults("density_2d")
#'
#' # Using a class
#' get_geom_defaults(GeomPoint)
#'
#' # Changed theme
#' get_geom_defaults("point", theme(geom = element_geom(ink = "purple")))
get_geom_defaults <- function(geom, theme = theme_get()) {
  theme <- theme %||% list(geom = .default_geom_element)

  if (is.function(geom)) {
    geom <- geom()
  }
  if (is.layer(geom)) {
    data <- data_frame0(.id = 1L)
    data <- geom$compute_geom_2(data = data, theme = theme)
    data$.id <- NULL
    return(data)
  }
  if (is.character(geom)) {
    geom <- check_subclass(geom, "Geom")
  }
  if (inherits(geom, "Geom")) {
    out <- geom$use_defaults(data = NULL, theme = theme)
    return(out)
  }
  stop_input_type(geom, as_cli("a layer function, string or {.cls Geom} object"))
}

=======
#' @rdname update_defaults
#' @export
reset_geom_defaults <- function() reset_defaults("geom")

#' @rdname update_defaults
#' @export
reset_stat_defaults <- function() reset_defaults("stat")
>>>>>>> 5971ff46

cache_defaults <- new_environment()

update_defaults <- function(name, subclass, new, env = parent.frame()) {
  obj   <- check_subclass(name, subclass, env = env)
  index <- snake_class(obj)

  if (is.null(new)) { # Reset from cache

    old <- cache_defaults[[index]]
    if (!is.null(old)) {
      new <- update_defaults(name, subclass, new = old, env = env)
    }
    invisible(new)

  } else { # Update default aesthetics

    old <- obj$default_aes
    # Only update cache the first time defaults are changed
    if (!exists(index, envir = cache_defaults)) {
      cache_defaults[[index]] <- old
    }
    new <- rename_aes(new)
    name_order <- unique(c(names(old), names(new)))
    new <- defaults(new, old)[name_order]
    obj$default_aes[names(new)] <- new
    invisible(old)

  }
}

reset_defaults <- function(type) {
  # Lookup matching names in cache
  prefix <- paste0("^", type, "_")
  full_names <- grep(prefix, ls(cache_defaults), value = TRUE)
  # Early exit if there is nothing to reset
  if (length(full_names) < 1) {
    return(invisible())
  }
  # Format names without prefix
  short_names <- gsub(prefix, "", full_names)
  names(short_names) <- full_names

  # Run updates
  update <- switch(type, geom = update_geom_defaults, update_stat_defaults)
  invisible(lapply(short_names, update, new = NULL))
}<|MERGE_RESOLUTION|>--- conflicted
+++ resolved
@@ -54,7 +54,6 @@
   update_defaults(stat, "Stat", new, env = parent.frame())
 }
 
-<<<<<<< HEAD
 #' Resolve and get geom defaults
 #'
 #' @param geom Some definition of a geom:
@@ -106,7 +105,6 @@
   stop_input_type(geom, as_cli("a layer function, string or {.cls Geom} object"))
 }
 
-=======
 #' @rdname update_defaults
 #' @export
 reset_geom_defaults <- function() reset_defaults("geom")
@@ -114,7 +112,6 @@
 #' @rdname update_defaults
 #' @export
 reset_stat_defaults <- function() reset_defaults("stat")
->>>>>>> 5971ff46
 
 cache_defaults <- new_environment()
 

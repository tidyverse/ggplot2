--- conflicted
+++ resolved
@@ -61,17 +61,7 @@
 #' @rdname update_defaults
 #' @export
 update_stat_defaults <- function(stat, new) {
-<<<<<<< HEAD
-  g <- check_subclass(stat, "Stat", env = parent.frame())
-  old <- g$default_aes
-  new <- rename_aes(new)
-  new_names_order <- unique(c(names(old), names(new)))
-  new <- defaults(new, old)[new_names_order]
-  g$default_aes[names(new)] <- new
-  invisible()
-=======
   update_defaults(stat, "Stat", new, env = parent.frame())
->>>>>>> 5b0ea0bf
 }
 
 #' Resolve and get geom defaults
@@ -100,45 +90,25 @@
 #'
 #' # Using a class
 #' get_geom_defaults(GeomPoint)
-<<<<<<< HEAD
-get_geom_defaults <- function(geom, theme = theme_get()) {
-  theme <- theme %||% list()
-=======
 #'
 #' # Changed theme
 #' get_geom_defaults("point", theme(geom = element_geom(ink = "purple")))
 get_geom_defaults <- function(geom, theme = theme_get()) {
   theme <- theme %||% list(geom = .default_geom_element)
->>>>>>> 5b0ea0bf
 
   if (is.function(geom)) {
     geom <- geom()
   }
-<<<<<<< HEAD
   if (is_layer(geom)) {
     data <- data_frame0(.id = 1L)
-    data <- geom$compute_geom_2(data = data)
-=======
-  if (is.layer(geom)) {
-    data <- data_frame0(.id = 1L)
     data <- geom$compute_geom_2(data = data, theme = theme)
->>>>>>> 5b0ea0bf
     data$.id <- NULL
     return(data)
   }
   if (is.character(geom)) {
-<<<<<<< HEAD
-    geom <- check_subclass(geom, "Geom")
-  }
-  if (inherits(geom, "Geom")) {
-    out <- geom$use_defaults(data = NULL)
-    return(out)
-  }
-  stop_input_type(geom, as_cli("a layer function, string or {.cls Geom} object"))
-=======
     geom <- validate_subclass(geom, "Geom")
   }
-  if (is.geom(geom)) {
+  if (is_geom(geom)) {
     out <- geom$use_defaults(data = NULL, theme = theme)
     return(out)
   }
@@ -198,5 +168,4 @@
   # Run updates
   update <- switch(type, geom = update_geom_defaults, update_stat_defaults)
   invisible(lapply(short_names, update, new = NULL))
->>>>>>> 5b0ea0bf
 }
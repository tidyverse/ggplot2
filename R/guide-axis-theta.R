#' @include guide-axis.R
NULL

#' Angle axis guide
#'
#' This is a specialised guide used in `coord_radial()` to represent the theta
#' position scale.
#'
#' @inheritParams guide_axis
#'
#' @note
#' The axis labels in this guide are insensitive to `hjust` and `vjust`
#' settings. The distance from the tick marks to the labels is determined by
#' the largest `margin` size set in the theme.
#'
#' @export
#'
#' @examples
#' # A plot using coord_radial
#' p <- ggplot(mtcars, aes(disp, mpg)) +
#'   geom_point() +
#'   coord_radial()
#'
#' # The `angle` argument can be used to set relative angles
#' p + guides(theta = guide_axis_theta(angle = 0))
guide_axis_theta <- function(title = waiver(), theme = NULL, angle = waiver(),
                             minor.ticks = FALSE, cap = "none", order = 0,
                             position = waiver()) {

  check_bool(minor.ticks)
  if (is.logical(cap)) {
    check_bool(cap)
    cap <- if (cap) "both" else "none"
  }
  cap <- arg_match0(cap, c("none", "both", "upper", "lower"))

  new_guide(
    title = title,

    # customisations
    angle = angle,
    cap = cap,
    minor.ticks  = minor.ticks,
    theme = theme,

    # parameter
    available_aes = c("x", "y", "theta"),

    # general
    order = order,
    position = position,
    name = "axis",
    super = GuideAxisTheta
  )
}

#' @rdname Guide
#' @format NULL
#' @usage NULL
#' @export
GuideAxisTheta <- ggproto(
  "GuideAxisTheta", GuideAxis,

  transform = function(params, coord, panel_params) {

    position <- params$position

    if (!is.null(position)) {
      opposite_var <- setdiff(c("x", "y"), params$aesthetic)
      opposite_value <- switch(position, top = , right = , theta.sec = -Inf, Inf)
      if (is.unsorted(panel_params$inner_radius %||% NA)) {
        opposite_value <- -opposite_value
      }
      if (nrow(params$key) > 0) {
        params$key[[opposite_var]] <- opposite_value
      }
      if (nrow(params$decor) > 0) {
        params$decor[[opposite_var]] <- opposite_value
      }
    }

    params <- GuideAxis$transform(params, coord, panel_params)

    key <- params$key
    n <- vec_size(key)
    if (n < 1) {
      return(params)
    }

    if (!("theta" %in% names(key))) {
      # We likely have a linear coord, so we match the text angles to
      # standard axes to be visually similar.
      key$theta <- switch(
        params$position,
        top    = 0,
        bottom = 1   * pi,
        left   = 1.5 * pi,
        right  = 0.5 * pi
      )
    } else {
      if (params$position == 'theta.sec') {
        key$theta <- key$theta + pi
      }

      # If the first and last positions are close together, we merge the
      # labels of these positions
      if (n > 1L &&
        (key$theta[n] - key$theta[1]) %% (2 * pi) < 0.05 &&
        !is.null(key$.label)) {
        if (is.expression(key$.label[[1]])) {
          combined <- substitute(
            paste(a, "/", b),
            list(a = key$.label[[1]], b = key$.label[[n]])
          )
        } else {
          combined <- paste(key$.label[1], key$.label[n], sep = "/")
        }
        key$.label[[n]] <- combined
        key <- vec_slice(key, -1)
      }
    }

    params$key <- key
    params
  },

  setup_params = function(params) {
    # Theta axis doesn't need to setup any position specific parameters.
    params
  },

  setup_elements = function(params, elements, theme) {
    theme <- add_theme(theme, params$theme)

    axis_elem <- c("line", "text", "ticks", "minor", "major_length", "minor_length")
    is_char <- vapply(elements[axis_elem], is.character, logical(1))
    axis_elem <- axis_elem[is_char]

    aes <- params$theme_suffix %||% switch(
      params$position,
      theta     = "x.bottom",
      theta.sec = "x.top",
      paste0(params$aesthetic, ".", params$position)
    )

    elements[axis_elem] <- lapply(
      paste(unlist(elements[axis_elem]), aes, sep = "."),
      calc_element, theme = theme
    )

    # Offset distance from axis arc to text positions
    if (!params$minor.ticks) {
      elements$minor_length <- unit(0, "pt")
    }

    offset <- max(unit(0, "pt"), elements$major_length, elements$minor_length)
    elements$offset <- offset + max(elements$text@margin %||% unit(0, "pt"))
    elements
  },

  override_elements = function(params, elements, theme) {
    # We don't override any label angles/hjust/vjust because these depend on
    # theta of label.
    elements
  },

  build_decor = function(decor, grobs, elements, params) {
    if (is.null(params$stack_offset) || !("theta" %in% names(decor))) {
      # Just use regular method if we do not need to offset the guide
      decor <- GuideAxis$build_decor(decor, grobs, elements, params)
      return(decor)
    }
    if (empty(decor)) {
      return(zeroGrob())
    }
    if (params$position == "theta.sec") {
      decor$theta <- decor$theta + pi
    }
    # Add the stacking offset to positions
    x <- unit(decor$x, "npc") + sin(decor$theta) * params$stack_offset
    y <- unit(decor$y, "npc") + cos(decor$theta) * params$stack_offset
    element_grob(elements$line, x = x, y = y)
  },

  build_labels = function(key, elements, params) {

    if (is_theme_element(elements$text, "blank")) {
      return(zeroGrob())
    }

    key <- vec_slice(key, !vec_detect_missing(key$.label %||% NA))

    # Early exit if drawing no labels
    labels <- validate_labels(key$.label)
    if (length(labels) < 1) {
      return(zeroGrob())
    }

    # Resolve text angle
<<<<<<< HEAD
    if (is.waiver(params$angle) || is.null(params$angle)) {
      angle <- elements$text@angle
=======
    if (is_waiver(params$angle) || is.null(params$angle)) {
      angle <- elements$text$angle
>>>>>>> 7fb57608
    } else {
      angle <- flip_text_angle(params$angle - rad2deg(key$theta))
    }
    # Text angle in radians
    rad <- deg2rad(angle)
    # Position angle in radians
    theta <- key$theta

    # Add the stacking offset if necessary
    offset <- elements$offset
    if (!is.null(params$stack_offset)) {
      offset <- offset + params$stack_offset
    }

    # Offset distance to displace text away from outer circle line
    xoffset <- offset * sin(theta)
    yoffset <- offset * cos(theta)

    # Note that element_grob expects 1 angle for *all* labels, so we're
    # rendering one grob per label to propagate angle properly
    element_grob(
      elements$text,
      label = labels,
      x     = unit(key$x, "npc") + xoffset,
      y     = unit(key$y, "npc") + yoffset,
      hjust = 0.5 - sin(theta + rad) / 2,
      vjust = 0.5 - cos(theta + rad) / 2,
      angle = angle
    )
  },

  build_ticks = function(key, elements, params, position = params$position) {
    offset <- params$stack_offset
    major <- theta_tickmarks(
      vec_slice(key, (key$.type %||% "major") == "major"),
      elements$ticks, elements$major_length, offset = offset
    )
    minor <- theta_tickmarks(
      vec_slice(key, (key$.type %||% "major") == "minor"),
      elements$minor, elements$minor_length, offset = offset
    )

    grobTree(major, minor, name = "ticks")
  },

  draw_early_exit = function(self, params, elements) {
    line <- self$build_decor(decor = params$decor, elements = elements,
                             params = params)
    gTree(children = gList(line), offset = unit(0, "cm"))
  },

  measure_grobs = function(grobs, params, elements) {
    # As this guide is expected to be placed in the interior of coord_radial,
    # we don't need to measure grob sizes nor arrange the layout.
    # There is a fallback in `$assemble_drawing()` that takes care of this
    # for non-polar coordinates.
    if (is.null(params$stack_offset)) {
      return(NULL)
    }

    # However, when this guide is part of a stacked axis guide, we need to
    # know the width of the 'ring' that this guide occupies to correctly
    # position the next guide

    offset <- convertUnit(elements$offset, "cm", valueOnly = TRUE)

    key <- params$key
    key <- vec_slice(key, !is.na(key$.label) & nzchar(key$.label))
    labels <- validate_labels(key$.label)
    if (length(labels) == 0 || is_theme_element(elements$text, "blank")) {
      return(list(offset = offset))
    }

    # Resolve text angle
<<<<<<< HEAD
    if (is.waiver(params$angle %||% waiver())) {
      angle <- elements$text@angle
=======
    if (is_waiver(params$angle %||% waiver())) {
      angle <- elements$text$angle
>>>>>>> 7fb57608
    } else {
      angle <- flip_text_angle(params$angle - rad2deg(key$theta))
    }
    angle <- key$theta + deg2rad(angle)

    # Set margin
    margin <- rep(max(elements$text@margin), length.out = 4)

    # Measure size of each individual label
    single_labels <- lapply(labels, function(lab) {
      element_grob(
        elements$text, label = lab,
        margin = margin, margin_x = TRUE, margin_y = TRUE
      )
    })
    widths  <- width_cm(single_labels)
    heights <- height_cm(single_labels)

    # Set text justification
    hjust <- 0.5 - sin(angle) / 2
    vjust <- 0.5 - cos(angle) / 2

    # Calculate text bounding box
    xmin <- widths * -hjust
    xmax <- widths * (1 - hjust)

    ymin <- heights * -vjust
    ymax <- heights * (1 - vjust)

    # Convert to corner coordinates
    x <- vec_interleave(xmin, xmin, xmax, xmax)
    y <- vec_interleave(ymin, ymax, ymax, ymin)

    # Rotate y coordinate to get maximum height
    rotate <- rep(angle, each = 4)
    height <- x * sin(rotate) + y * cos(rotate)
    list(offset = max(height))
  },

  arrange_layout = function(key, sizes, params, elements) {
    NULL
  },

  assemble_drawing = function(grobs, layout, sizes, params, elements) {

    # Fix order of grobs
    grobs <- grobs[c("title", "labels", "ticks", "decor")]

    if (params$position %in% c("theta", "theta.sec")) {
      # We append an 'offset' slot in case this guide is part
      # of a stacked guide
      grobs <- inject(gList(!!!grobs))
      offset <- unit(sizes$offset %||% 0, "cm")
      return(gTree(offset = offset, children = grobs))
    }

    # As a fallback, we adjust the viewport to act like regular axes.
    if (params$position %in% c("top", "bottom")) {
      height <- sum(
        elements$offset,
        unit(max(height_cm(grobs$labels)), "cm")
      )
      vp <- viewport(
        y = unit(as.numeric(params$position == "bottom"), "npc"),
        height = height, width = unit(1, "npc"),
        just = opposite_position(params$position)
      )
    } else {
      width <- sum(
        elements$offset,
        unit(max(width_cm(grobs$labels)), "cm")
      )
      vp <- viewport(
        x = unit(as.numeric(params$position == "left"), "npc"),
        height = unit(1, "npc"), width = width,
        just = opposite_position(params$position)
      )
    }

    absoluteGrob(
      inject(gList(!!!grobs)),
      width  = vp$width,
      height = vp$height,
      vp = vp
    )
  }
)

theta_tickmarks <- function(key, element, length, offset = NULL) {
  n_breaks <- nrow(key)
  if (n_breaks < 1 || is_theme_element(element, "blank")) {
    return(zeroGrob())
  }

  length <- rep(length, length.out = n_breaks * 2)
  angle  <- rep(key$theta, each = 2)
  x      <- rep(key$x,     each = 2)
  y      <- rep(key$y,     each = 2)
  length <- rep(c(0, 1),  times = n_breaks) * length
  if (!is.null(offset)) {
    length <- length + offset
  }

  minor <- element_grob(
    element,
    x = unit(x, "npc") + sin(angle) * length,
    y = unit(y, "npc") + cos(angle) * length,
    id.lengths = rep(2, n_breaks)
  )
}<|MERGE_RESOLUTION|>--- conflicted
+++ resolved
@@ -197,13 +197,8 @@
     }
 
     # Resolve text angle
-<<<<<<< HEAD
-    if (is.waiver(params$angle) || is.null(params$angle)) {
+    if (is_waiver(params$angle) || is.null(params$angle)) {
       angle <- elements$text@angle
-=======
-    if (is_waiver(params$angle) || is.null(params$angle)) {
-      angle <- elements$text$angle
->>>>>>> 7fb57608
     } else {
       angle <- flip_text_angle(params$angle - rad2deg(key$theta))
     }
@@ -278,13 +273,8 @@
     }
 
     # Resolve text angle
-<<<<<<< HEAD
-    if (is.waiver(params$angle %||% waiver())) {
+    if (is_waiver(params$angle %||% waiver())) {
       angle <- elements$text@angle
-=======
-    if (is_waiver(params$angle %||% waiver())) {
-      angle <- elements$text$angle
->>>>>>> 7fb57608
     } else {
       angle <- flip_text_angle(params$angle - rad2deg(key$theta))
     }

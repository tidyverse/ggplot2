<<<<<<< HEAD
#' Connect observations
#'
#' Connect successive points with lines of different shapes.
#'
#' @inheritParams layer
#' @inheritParams geom_point
#' @param connection A specification of how two points are connected. Can be one
#'  of the folloing:
#'  * A string giving a named connection. These options are:
#'      * `"hv"` to first jump horizontally, then vertically.
#'      * `"vh"` to first jump vertically, then horizontally.
#'      * `"mid"` to step half-way between adjacent x-values.
#'      * `"linear"` to use a straight segment.
#'  * A numeric matrix with two columns giving x and y coordinates respectively.
#'    The coordinates should describe points on a path that connect point A
#'    at location (0, 0) and point B at location (1, 1). At least one of these
#'    two points is expected to be included in the coordinates.
#'
#' @aesthetics StatConnect
#' @export
#'
#' @examples
#' ggplot(head(economics, 20), aes(date, unemploy)) +
#'   stat_connect(connection = "hv")
#'
#' # Setup custom connections
#' x <- seq(0, 1, length.out = 20)[-1]
#' smooth <- cbind(x, scales::rescale(1 / (1 + exp(-(x * 10 - 5)))))
#' zigzag <- cbind(c(0.4, 0.6, 1), c(0.75, 0.25, 1))
#'
#' ggplot(head(economics, 10), aes(date, unemploy)) +
#'   geom_point() +
#'   stat_connect(aes(colour = "zigzag"), connection = zigzag) +
#'   stat_connect(aes(colour = "smooth"), connection = smooth)
stat_connect <- function(
    mapping = NULL,
    data = NULL,
    geom = "path",
    position = "identity",
    ...,
    connection = "hv",
    na.rm = FALSE,
    show.legend = NA,
    inherit.aes = TRUE) {
  layer(
    data = data,
    mapping = mapping,
    stat = StatConnect,
    geom = geom,
    position = position,
    show.legend = show.legend,
    inherit.aes = inherit.aes,
    params = list2(
      na.rm = na.rm,
      connection = connection,
      ...
    )
  )
}

#' @rdname ggplot2-ggproto
=======
#' @rdname Stat
>>>>>>> 863cb95e
#' @format NULL
#' @usage NULL
#' @export
StatConnect <- ggproto(
  "StatConnect", Stat,

  required_aes = c("x|xmin|xmax", "y|ymin|ymax"),

  setup_params = function(data, params) {
    params$flipped_aes <- has_flipped_aes(
      data, params,
      range_is_orthogonal = TRUE, ambiguous = TRUE
    )

    connection <- params$connection %||% "hv"

    if (is.character(connection)) {
      check_string(connection)
      connection <- switch(
        arg_match0(connection, c("hv", "vh", "mid", "linear")),
        hv     = matrix(c(1, 1, 0, 1),     2, 2),
        vh     = matrix(c(0, 0, 0, 1),     2, 2),
        mid    = matrix(c(0.5, 0.5, 0, 1), 2, 2),
        linear = matrix(c(0, 1, 0, 1),     2, 2)
      )
    }

    if (!is.matrix(connection) ||
        !typeof(connection) %in% c("integer", "double") ||
        !identical(dim(connection)[2], 2L)) {
      extra <- ""
      if (!is.null(dim(connection)[2])) {
        extra <- paste0(" with ", dim(connection)[2], " column(s)")
      }
      cli::cli_abort(
        "{.arg connection} must be a numeric {.cls matrix} with 2 columns, \\
        not {.obj_type_friendly {connection}}{extra}."
      )
    }

    if (any(!is.finite(connection))) {
      cli::cli_abort(
        "{.arg connection} cannot contain missing or other non-finite values."
      )
    }

    if (nrow(connection) < 1) {
      connection <- NULL
    }

    params$connection <- connection
    params
  },

  compute_group = function(data, scales, connection = "hv", flipped_aes = FALSE) {

    data <- flip_data(data, flipped_aes)

    n <- nrow(data)
    if (n <= 1) {
      return(vec_slice(data, 0))
    }

    if (!is.matrix(connection)) {
      return(data)
    }
    m <- nrow(connection)

    before <- rep(seq_len(n - 1), each = m)
    after  <- rep(seq_len(n)[-1], each = m)

    data <- vec_slice(data, order(data$x %||% data$xmin))

    # Interpolate x
    # Note that `length(x) != length(xjust)`, but these are kept in sync due to
    # the matrix recycling rules (effectively `rep(xjust, ncol(x))`)
    x <- as.matrix(data[intersect(names(data), ggplot_global$x_aes)])
    xjust  <- rep(connection[, 1], n - 1L)
    x <- vec_slice(x, before) * (1 - xjust) + vec_slice(x, after) * xjust

    # Interpolate y
    y <- as.matrix(data[intersect(names(data), ggplot_global$y_aes)])
    yjust  <- rep(connection[, 2], n - 1L)
    y <- vec_slice(y, before) * (1 - yjust) + vec_slice(y, after) * yjust

    # Reconstitute data
    new_data <- vec_slice(data, before)
    new_data[colnames(x)] <- split_matrix(x)
    new_data[colnames(y)] <- split_matrix(y)

    # Esnure data starts and ends are intact
    if (!all(connection[1, ] == c(0, 0))) {
      new_data <- vec_c(vec_slice(data, 1), new_data)
    }
    if (!all(connection[m, ] == c(1, 1))) {
      new_data <- vec_c(new_data, vec_slice(data, n))
    }
    flip_data(new_data, flipped_aes)
  }

)

#' Connect observations
#'
#' Connect successive points with lines of different shapes.
#'
#' @inheritParams layer
#' @inheritParams geom_point
#' @param connection A specification of how two points are connected. Can be one
#'  of the folloing:
#'  * A string giving a named connection. These options are:
#'      * `"hv"` to first jump horizontally, then vertically.
#'      * `"vh"` to first jump vertically, then horizontally.
#'      * `"mid"` to step half-way between adjacent x-values.
#'      * `"linear"` to use a straight segment.
#'  * A numeric matrix with two columns giving x and y coordinates respectively.
#'    The coordinates should describe points on a path that connect point A
#'    at location (0, 0) and point B at location (1, 1). At least one of these
#'    two points is expected to be included in the coordinates.
#'
#' @eval rd_aesthetics("stat", "connect")
#' @export
#'
#' @examples
#' ggplot(head(economics, 20), aes(date, unemploy)) +
#'   stat_connect(connection = "hv")
#'
#' # Setup custom connections
#' x <- seq(0, 1, length.out = 20)[-1]
#' smooth <- cbind(x, scales::rescale(1 / (1 + exp(-(x * 10 - 5)))))
#' zigzag <- cbind(c(0.4, 0.6, 1), c(0.75, 0.25, 1))
#'
#' ggplot(head(economics, 10), aes(date, unemploy)) +
#'   geom_point() +
#'   stat_connect(aes(colour = "zigzag"), connection = zigzag) +
#'   stat_connect(aes(colour = "smooth"), connection = smooth)
stat_connect <- make_constructor(StatConnect, geom = "path")<|MERGE_RESOLUTION|>--- conflicted
+++ resolved
@@ -1,68 +1,4 @@
-<<<<<<< HEAD
-#' Connect observations
-#'
-#' Connect successive points with lines of different shapes.
-#'
-#' @inheritParams layer
-#' @inheritParams geom_point
-#' @param connection A specification of how two points are connected. Can be one
-#'  of the folloing:
-#'  * A string giving a named connection. These options are:
-#'      * `"hv"` to first jump horizontally, then vertically.
-#'      * `"vh"` to first jump vertically, then horizontally.
-#'      * `"mid"` to step half-way between adjacent x-values.
-#'      * `"linear"` to use a straight segment.
-#'  * A numeric matrix with two columns giving x and y coordinates respectively.
-#'    The coordinates should describe points on a path that connect point A
-#'    at location (0, 0) and point B at location (1, 1). At least one of these
-#'    two points is expected to be included in the coordinates.
-#'
-#' @aesthetics StatConnect
-#' @export
-#'
-#' @examples
-#' ggplot(head(economics, 20), aes(date, unemploy)) +
-#'   stat_connect(connection = "hv")
-#'
-#' # Setup custom connections
-#' x <- seq(0, 1, length.out = 20)[-1]
-#' smooth <- cbind(x, scales::rescale(1 / (1 + exp(-(x * 10 - 5)))))
-#' zigzag <- cbind(c(0.4, 0.6, 1), c(0.75, 0.25, 1))
-#'
-#' ggplot(head(economics, 10), aes(date, unemploy)) +
-#'   geom_point() +
-#'   stat_connect(aes(colour = "zigzag"), connection = zigzag) +
-#'   stat_connect(aes(colour = "smooth"), connection = smooth)
-stat_connect <- function(
-    mapping = NULL,
-    data = NULL,
-    geom = "path",
-    position = "identity",
-    ...,
-    connection = "hv",
-    na.rm = FALSE,
-    show.legend = NA,
-    inherit.aes = TRUE) {
-  layer(
-    data = data,
-    mapping = mapping,
-    stat = StatConnect,
-    geom = geom,
-    position = position,
-    show.legend = show.legend,
-    inherit.aes = inherit.aes,
-    params = list2(
-      na.rm = na.rm,
-      connection = connection,
-      ...
-    )
-  )
-}
-
-#' @rdname ggplot2-ggproto
-=======
 #' @rdname Stat
->>>>>>> 863cb95e
 #' @format NULL
 #' @usage NULL
 #' @export
@@ -183,7 +119,7 @@
 #'    at location (0, 0) and point B at location (1, 1). At least one of these
 #'    two points is expected to be included in the coordinates.
 #'
-#' @eval rd_aesthetics("stat", "connect")
+#' @aesthetics StatConnect
 #' @export
 #'
 #' @examples

#' @rdname ggplot2-ggproto
#' @format NULL
#' @usage NULL
#' @export
StatEllipse <- ggproto(
  "StatEllipse", Stat,
  required_aes = c("x", "y"),

  setup_params = function(data, params) {
    params$type <- params$type %||% "t"
    if (identical(params$type, "t")) {
      check_installed("MASS", "for calculating ellipses with `type = \"t\"`.")
    }
    params
  },

  compute_group = function(data, scales, type = "t", level = 0.95,
                           segments = 51, na.rm = FALSE) {
    calculate_ellipse(data = data, vars = c("x", "y"), type = type,
                      level = level, segments = segments)
  }
)

#' Compute normal data ellipses
#'
#' The method for calculating the ellipses has been modified from
#' `car::dataEllipse` (Fox and Weisberg 2011, Friendly and Monette 2013)
#'
#' @references John Fox and Sanford Weisberg (2011). An \R Companion to
#'   Applied Regression, Second Edition. Thousand Oaks CA: Sage. URL:
#'   \url{https://www.john-fox.ca/Companion/}
#' @references Michael Friendly. Georges Monette. John Fox. "Elliptical Insights: Understanding Statistical Methods through Elliptical Geometry."
#' Statist. Sci. 28 (1) 1 - 39, February 2013. URL: \url{https://projecteuclid.org/journals/statistical-science/volume-28/issue-1/Elliptical-Insights-Understanding-Statistical-Methods-through-Elliptical-Geometry/10.1214/12-STS402.full}
#'
#' @param level The level at which to draw an ellipse,
#'   or, if `type="euclid"`, the radius of the circle to be drawn.
#' @param type The type of ellipse.
#'   The default `"t"` assumes a multivariate t-distribution, and
#'   `"norm"` assumes a multivariate normal distribution.
#'   `"euclid"` draws a circle with the radius equal to `level`,
#'   representing the euclidean distance from the center.
#'   This ellipse probably won't appear circular unless `coord_fixed()` is applied.
#' @param segments The number of segments to be used in drawing the ellipse.
#' @inheritParams layer
#' @inheritParams geom_point
#' @eval rd_aesthetics("stat", "ellipse")
#' @export
#' @examples
#' ggplot(faithful, aes(waiting, eruptions)) +
#'   geom_point() +
#'   stat_ellipse()
#'
#' ggplot(faithful, aes(waiting, eruptions, color = eruptions > 3)) +
#'   geom_point() +
#'   stat_ellipse()
#'
#' ggplot(faithful, aes(waiting, eruptions, color = eruptions > 3)) +
#'   geom_point() +
#'   stat_ellipse(type = "norm", linetype = 2) +
#'   stat_ellipse(type = "t")
#'
#' ggplot(faithful, aes(waiting, eruptions, color = eruptions > 3)) +
#'   geom_point() +
#'   stat_ellipse(type = "norm", linetype = 2) +
#'   stat_ellipse(type = "euclid", level = 3) +
#'   coord_fixed()
#'
#' ggplot(faithful, aes(waiting, eruptions, fill = eruptions > 3)) +
#'   stat_ellipse(geom = "polygon")
<<<<<<< HEAD
stat_ellipse <- make_constructor(StatEllipse, geom = "path")
=======
stat_ellipse <- function(mapping = NULL, data = NULL,
                         geom = "path", position = "identity",
                         ...,
                         type = "t",
                         level = 0.95,
                         segments = 51,
                         na.rm = FALSE,
                         show.legend = NA,
                         inherit.aes = TRUE) {
  layer(
    data = data,
    mapping = mapping,
    stat = StatEllipse,
    geom = geom,
    position = position,
    show.legend = show.legend,
    inherit.aes = inherit.aes,
    params = list2(
      type = type,
      level = level,
      segments = segments,
      na.rm = na.rm,
      ...
    )
  )
}

#' @rdname ggplot2-ggproto
#' @format NULL
#' @usage NULL
#' @export
StatEllipse <- ggproto("StatEllipse", Stat,
  required_aes = c("x", "y"),
  optional_aes = "weight",
  dropped_aes = "weight",

  setup_params = function(data, params) {
    params$type <- params$type %||% "t"
    if (identical(params$type, "t")) {
      check_installed("MASS", "for calculating ellipses with `type = \"t\"`.")
    }
    params
  },

  compute_group = function(data, scales, type = "t", level = 0.95,
                           segments = 51, na.rm = FALSE) {
    calculate_ellipse(data = data, vars = c("x", "y"), type = type,
                      level = level, segments = segments)
  }
)
>>>>>>> 1bfb3c9b

calculate_ellipse <- function(data, vars, type, level, segments){
  dfn <- 2
  dfd <- nrow(data) - 1

  weight <- data$weight %||% rep(1, nrow(data))
  weight <- weight / sum(weight)

  if (!type %in% c("t", "norm", "euclid")) {
    cli::cli_inform("Unrecognized ellipse type")
    ellipse <- matrix(NA_real_, ncol = 2)
  } else if (dfd < 3) {
    cli::cli_inform("Too few points to calculate an ellipse")
    ellipse <- matrix(NA_real_, ncol = 2)
  } else {
    if (type == "t") {
      # Prone to convergence problems when `sum(weight) != nrow(data)`
      v <- MASS::cov.trob(data[,vars], wt = weight * nrow(data))
    } else if (type == "norm") {
      v <- stats::cov.wt(data[,vars], wt = weight)
    } else if (type == "euclid") {
      v <- stats::cov.wt(data[,vars], wt = weight)
      v$cov <- diag(rep(min(diag(v$cov)), 2))
    }
    shape <- v$cov
    center <- v$center
    chol_decomp <- chol(shape)
    if (type == "euclid") {
      radius <- level/max(chol_decomp)
    } else {
      radius <- sqrt(dfn * stats::qf(level, dfn, dfd))
    }
    angles <- (0:segments) * 2 * pi/segments
    unit.circle <- cbind(cos(angles), sin(angles))
    ellipse <- t(center + radius * t(unit.circle %*% chol_decomp))
  }

  colnames(ellipse) <- vars
  mat_2_df(ellipse)
}<|MERGE_RESOLUTION|>--- conflicted
+++ resolved
@@ -5,6 +5,8 @@
 StatEllipse <- ggproto(
   "StatEllipse", Stat,
   required_aes = c("x", "y"),
+  optional_aes = "weight",
+  dropped_aes = "weight",
 
   setup_params = function(data, params) {
     params$type <- params$type %||% "t"
@@ -67,60 +69,7 @@
 #'
 #' ggplot(faithful, aes(waiting, eruptions, fill = eruptions > 3)) +
 #'   stat_ellipse(geom = "polygon")
-<<<<<<< HEAD
 stat_ellipse <- make_constructor(StatEllipse, geom = "path")
-=======
-stat_ellipse <- function(mapping = NULL, data = NULL,
-                         geom = "path", position = "identity",
-                         ...,
-                         type = "t",
-                         level = 0.95,
-                         segments = 51,
-                         na.rm = FALSE,
-                         show.legend = NA,
-                         inherit.aes = TRUE) {
-  layer(
-    data = data,
-    mapping = mapping,
-    stat = StatEllipse,
-    geom = geom,
-    position = position,
-    show.legend = show.legend,
-    inherit.aes = inherit.aes,
-    params = list2(
-      type = type,
-      level = level,
-      segments = segments,
-      na.rm = na.rm,
-      ...
-    )
-  )
-}
-
-#' @rdname ggplot2-ggproto
-#' @format NULL
-#' @usage NULL
-#' @export
-StatEllipse <- ggproto("StatEllipse", Stat,
-  required_aes = c("x", "y"),
-  optional_aes = "weight",
-  dropped_aes = "weight",
-
-  setup_params = function(data, params) {
-    params$type <- params$type %||% "t"
-    if (identical(params$type, "t")) {
-      check_installed("MASS", "for calculating ellipses with `type = \"t\"`.")
-    }
-    params
-  },
-
-  compute_group = function(data, scales, type = "t", level = 0.95,
-                           segments = 51, na.rm = FALSE) {
-    calculate_ellipse(data = data, vars = c("x", "y"), type = type,
-                      level = level, segments = segments)
-  }
-)
->>>>>>> 1bfb3c9b
 
 calculate_ellipse <- function(data, vars, type, level, segments){
   dfn <- 2

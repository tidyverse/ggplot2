#' Evenly spaced colours for discrete data
#'
#' Maps each level to an evenly spaced hue on the colour wheel.
#' It does not generate colour-blind safe palettes.
#'
#' @param na.value Colour to use for missing values
#' @inheritDotParams discrete_scale -aesthetics -expand -position -scale_name -palette
#' @param aesthetics Character string or vector of character strings listing the
#'   name(s) of the aesthetic(s) that this scale works with. This can be useful, for
#'   example, to apply colour settings to the `colour` and `fill` aesthetics at the
#'   same time, via `aesthetics = c("colour", "fill")`.
#' @inheritParams scales::pal_hue
#' @inheritParams discrete_scale
#' @rdname scale_hue
#' @export
#' @family colour scales
#' @seealso
#' The documentation on [colour aesthetics][aes_colour_fill_alpha].
#'
#' The `r link_book("hue and grey scales section", "scales-colour#hue-and-grey-scales")`
#' @examples
#' \donttest{
#' set.seed(596)
#' dsamp <- diamonds[sample(nrow(diamonds), 1000), ]
#' (d <- ggplot(dsamp, aes(carat, price)) + geom_point(aes(colour = clarity)))
#'
#' # Change scale label
#' d + scale_colour_hue()
#' d + scale_colour_hue("clarity")
#' d + scale_colour_hue(expression(clarity[beta]))
#'
#' # Adjust luminosity and chroma
#' d + scale_colour_hue(l = 40, c = 30)
#' d + scale_colour_hue(l = 70, c = 30)
#' d + scale_colour_hue(l = 70, c = 150)
#' d + scale_colour_hue(l = 80, c = 150)
#'
#' # Change range of hues used
#' d + scale_colour_hue(h = c(0, 90))
#' d + scale_colour_hue(h = c(90, 180))
#' d + scale_colour_hue(h = c(180, 270))
#' d + scale_colour_hue(h = c(270, 360))
#'
#' # Vary opacity
#' # (only works with pdf, quartz and cairo devices)
#' d <- ggplot(dsamp, aes(carat, price, colour = clarity))
#' d + geom_point(alpha = 0.9)
#' d + geom_point(alpha = 0.5)
#' d + geom_point(alpha = 0.2)
#'
#' # Colour of missing values is controlled with na.value:
#' miss <- factor(sample(c(NA, 1:5), nrow(mtcars), replace = TRUE))
#' ggplot(mtcars, aes(mpg, wt)) +
#'   geom_point(aes(colour = miss))
#' ggplot(mtcars, aes(mpg, wt)) +
#'   geom_point(aes(colour = miss)) +
#'   scale_colour_hue(na.value = "black")
#' }
scale_colour_hue <- function(name = waiver(), ..., h = c(0, 360) + 15, c = 100,
                             l = 65, h.start = 0, direction = 1,
                             na.value = "grey50", aesthetics = "colour") {
  discrete_scale(
    aesthetics, name = name,
    palette = pal_hue(h, c, l, h.start, direction),
    na.value = na.value, ...
  )
}

#' @rdname scale_hue
#' @export
scale_fill_hue <- function(name = waiver(), ..., h = c(0, 360) + 15, c = 100,
                           l = 65, h.start = 0, direction = 1,
                           na.value = "grey50", aesthetics = "fill") {
  discrete_scale(
    aesthetics, name = name,
    palette = pal_hue(h, c, l, h.start, direction),
    na.value = na.value, ...
  )
}


#' Discrete colour scales
#'
#' The default discrete colour scale. Defaults to [scale_fill_hue()]/[scale_fill_brewer()]
#' unless `type` (which defaults to the `ggplot2.discrete.fill`/`ggplot2.discrete.colour` options)
#' is specified.
#'
#' @param ... Additional parameters passed on to the scale type,
#' @inheritParams discrete_scale
#' @param type One of the following:
#'   * A character vector of color codes. The codes are used for a 'manual' color
#'   scale as long as the number of codes exceeds the number of data levels
#'   (if there are more levels than codes, [scale_colour_hue()]/[scale_fill_hue()]
#'   are used to construct the default scale). If this is a named vector, then the color values
#'   will be matched to levels based on the names of the vectors. Data values that
#'   don't match will be set as `na.value`.
#'   * A list of character vectors of color codes. The minimum length vector that exceeds the
#'   number of data levels is chosen for the color scaling. This is useful if you
#'   want to change the color palette based on the number of levels.
#'   * A function that returns a discrete colour/fill scale (e.g., [scale_fill_hue()],
#'   [scale_fill_brewer()], etc).
#' @export
#' @seealso
#' The `r link_book("discrete colour scales section", "scales-colour#sec-colour-discrete")`
#' @examples
#' # Template function for creating densities grouped by a variable
#' cty_by_var <- function(var) {
#'   ggplot(mpg, aes(cty, colour = factor({{var}}), fill = factor({{var}}))) +
#'     geom_density(alpha = 0.2)
#' }
#'
#' # The default, scale_fill_hue(), is not colour-blind safe
#' cty_by_var(class)
#'
#' # (Temporarily) set the default to Okabe-Ito (which is colour-blind safe)
#' okabe <- c("#E69F00", "#56B4E9", "#009E73", "#F0E442", "#0072B2", "#D55E00", "#CC79A7")
#' withr::with_options(
#'   list(ggplot2.discrete.fill = okabe),
#'   print(cty_by_var(class))
#' )
#'
#' # Define a collection of palettes to alter the default based on number of levels to encode
#' discrete_palettes <- list(
#'   c("skyblue", "orange"),
#'   RColorBrewer::brewer.pal(3, "Set2"),
#'   RColorBrewer::brewer.pal(6, "Accent")
#' )
#' withr::with_options(
#'   list(ggplot2.discrete.fill = discrete_palettes), {
#'   # 1st palette is used when there 1-2 levels (e.g., year)
#'   print(cty_by_var(year))
#'   # 2nd palette is used when there are 3 levels
#'   print(cty_by_var(drv))
#'   # 3rd palette is used when there are 4-6 levels
#'   print(cty_by_var(fl))
#' })
#'
<<<<<<< HEAD
scale_colour_discrete <- function(..., type = getOption("ggplot2.discrete.colour")) {
  # TODO: eventually `type` should default to a set of colour-blind safe color codes (e.g. Okabe-Ito)
  type <- type %||% scale_colour_hue
  args <- list2(...)
  args$call <- args$call %||% current_call()

  if (!is.function(type)) {
    scale <- exec(scale_colour_qualitative, !!!args, type = type)
    return(scale)
  }
  if (!any(c("...", "call") %in% fn_fmls_names(type))) {
    args$call <- NULL
  }
  scale <- exec(type, !!!args)
  check_scale_type(scale, "scale_colour_discrete", "colour", scale_is_discrete = TRUE)
  return(scale)
=======
scale_colour_discrete <- function(..., aesthetics = "colour", na.value = "grey50",
                                  type = getOption("ggplot2.discrete.colour")) {
  if (!is.null(type)) {
    scale <- scale_backward_compatibility(
      ..., na.value = na.value, scale = type,
      aesthetic = "colour", type = "discrete"
    )
    return(scale)
  }
  discrete_scale(
    aesthetics, palette = NULL, na.value = na.value,
    ...
  )
>>>>>>> b35cf638
}

#' @rdname scale_colour_discrete
#' @export
<<<<<<< HEAD
scale_fill_discrete <- function(..., type = getOption("ggplot2.discrete.fill")) {
  # TODO: eventually `type` should default to a set of colour-blind safe color codes (e.g. Okabe-Ito)
  type <- type %||% scale_fill_hue
  args <- list2(...)
  args$call <- args$call %||% current_call()

  if (!is.function(type)) {
    scale <- exec(scale_fill_qualitative, !!!args, type = type)
    return(scale)
  }

  if (!any(c("...", "call") %in% fn_fmls_names(type))) {
    args$call <- NULL
  }
  scale <- exec(type, !!!args)
  check_scale_type(scale, "scale_fill_discrete", "fill", scale_is_discrete = TRUE)
  scale
=======
scale_fill_discrete <- function(..., aesthetics = "fill", na.value = "grey50",
                                type = getOption("ggplot2.discrete.fill")) {
  if (!is.null(type)) {
    scale <- scale_backward_compatibility(
      ..., na.value = na.value, scale = type,
      aesthetic = "fill", type = "discrete"
    )
    return(scale)
  }
  discrete_scale(
    aesthetics, palette = NULL, na.value = na.value,
    ...
  )
>>>>>>> b35cf638
}

scale_colour_qualitative <- function(name = waiver(), ..., type = NULL,
                                     h = c(0, 360) + 15, c = 100, l = 65,
                                     h.start = 0, direction = 1,
                                     na.value = "grey50",
                                     aesthetics = "colour") {
  discrete_scale(
    aesthetics, name = name,
    palette = pal_qualitative(type, h, c, l, h.start, direction),
    na.value = na.value, ...
  )
}

scale_fill_qualitative <- function(name = waiver(), ..., type = NULL,
                                   h = c(0, 360) + 15, c = 100, l = 65,
                                   h.start = 0, direction = 1,
                                   na.value = "grey50", aesthetics = "fill") {
  discrete_scale(
    aesthetics, name = name,
    palette = pal_qualitative(type, h, c, l, h.start, direction),
    na.value = na.value, ...
  )
}

#' Given set(s) of colour codes (i.e., type), find the smallest set that can support n levels
#' @param type a character vector or a list of character vectors
#' @noRd
pal_qualitative <- function(type, h, c, l, h.start, direction) {
  type_list <- type
  if (!is.list(type_list)) {
    type_list <- list(type_list)
  }
  if (!all(vapply(type_list, is.character, logical(1)))) {
    stop_input_type(type, "a character vector or list of character vectors")
  }
  type_lengths <- lengths(type_list)
  function(n) {
    # If there are more levels than color codes default to pal_hue()
    if (max(type_lengths) < n) {
      return(scales::pal_hue(h, c, l, h.start, direction)(n))
    }
    # Use the minimum length vector that exceeds the number of levels (n)
    i <- which(type_lengths >= n)
    i <- i[which.min(type_lengths[i])]
    type_list[[i]]
  }
}<|MERGE_RESOLUTION|>--- conflicted
+++ resolved
@@ -135,24 +135,6 @@
 #'   print(cty_by_var(fl))
 #' })
 #'
-<<<<<<< HEAD
-scale_colour_discrete <- function(..., type = getOption("ggplot2.discrete.colour")) {
-  # TODO: eventually `type` should default to a set of colour-blind safe color codes (e.g. Okabe-Ito)
-  type <- type %||% scale_colour_hue
-  args <- list2(...)
-  args$call <- args$call %||% current_call()
-
-  if (!is.function(type)) {
-    scale <- exec(scale_colour_qualitative, !!!args, type = type)
-    return(scale)
-  }
-  if (!any(c("...", "call") %in% fn_fmls_names(type))) {
-    args$call <- NULL
-  }
-  scale <- exec(type, !!!args)
-  check_scale_type(scale, "scale_colour_discrete", "colour", scale_is_discrete = TRUE)
-  return(scale)
-=======
 scale_colour_discrete <- function(..., aesthetics = "colour", na.value = "grey50",
                                   type = getOption("ggplot2.discrete.colour")) {
   if (!is.null(type)) {
@@ -166,30 +148,10 @@
     aesthetics, palette = NULL, na.value = na.value,
     ...
   )
->>>>>>> b35cf638
 }
 
 #' @rdname scale_colour_discrete
 #' @export
-<<<<<<< HEAD
-scale_fill_discrete <- function(..., type = getOption("ggplot2.discrete.fill")) {
-  # TODO: eventually `type` should default to a set of colour-blind safe color codes (e.g. Okabe-Ito)
-  type <- type %||% scale_fill_hue
-  args <- list2(...)
-  args$call <- args$call %||% current_call()
-
-  if (!is.function(type)) {
-    scale <- exec(scale_fill_qualitative, !!!args, type = type)
-    return(scale)
-  }
-
-  if (!any(c("...", "call") %in% fn_fmls_names(type))) {
-    args$call <- NULL
-  }
-  scale <- exec(type, !!!args)
-  check_scale_type(scale, "scale_fill_discrete", "fill", scale_is_discrete = TRUE)
-  scale
-=======
 scale_fill_discrete <- function(..., aesthetics = "fill", na.value = "grey50",
                                 type = getOption("ggplot2.discrete.fill")) {
   if (!is.null(type)) {
@@ -203,7 +165,6 @@
     aesthetics, palette = NULL, na.value = na.value,
     ...
   )
->>>>>>> b35cf638
 }
 
 scale_colour_qualitative <- function(name = waiver(), ..., type = NULL,

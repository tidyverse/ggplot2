--- conflicted
+++ resolved
@@ -1,4 +1,4 @@
-#' @include guide-legend.r
+#' @include guide-legend.R
 NULL
 
 #' A binned version of guide_legend
@@ -250,7 +250,6 @@
     } else {
       limit_lab <- scale$get_labels(limits)
     }
-<<<<<<< HEAD
     if (!breaks[1] %in% limits) {
       labels <- c(limit_lab[1], labels)
     } else {
@@ -258,24 +257,6 @@
     }
     if (!breaks[length(breaks)] %in% limits) {
       labels <- c(labels, limit_lab[2])
-=======
-
-    if (length(matched) > 0) {
-      # Filter out set aesthetics that can't be applied to the legend
-      n <- lengths(layer$aes_params)
-      params <- layer$aes_params[n == 1]
-
-      aesthetics <- layer$computed_mapping
-      modifiers <- aesthetics[is_scaled_aes(aesthetics) | is_staged_aes(aesthetics)]
-
-      data <- try_fetch(
-        layer$geom$use_defaults(guide$key[matched], params, modifiers),
-        error = function(cnd) {
-          cli::cli_warn("Failed to apply {.fn after_scale} modifications to legend", parent = cnd)
-          layer$geom$use_defaults(guide$key[matched], params, list())
-        }
-      )
->>>>>>> d7f22413
     } else {
       key$.show[nrow(key)] <- TRUE
     }

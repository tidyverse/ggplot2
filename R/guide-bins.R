--- conflicted
+++ resolved
@@ -72,47 +72,10 @@
   ...
 ) {
 
-<<<<<<< HEAD
   theme <- deprecated_guide_args(theme, ...)
-=======
-  if (!(is.null(keywidth) || is.unit(keywidth))) {
-    keywidth <- unit(keywidth, default.unit)
-  }
-  if (!(is.null(keyheight) || is.unit(keyheight))) {
-    keyheight <- unit(keyheight, default.unit)
-  }
-  if (!is.unit(ticks.length)) {
-    ticks.length <- unit(ticks.length, default.unit)
-  }
-  if (!is.null(title.position)) {
-    title.position <- arg_match0(title.position, .trbl)
-  }
   if (!is.null(position)) {
     position <- arg_match0(position, c(.trbl, "inside"))
   }
-  if (!is.null(direction)) {
-    direction <- arg_match0(direction, c("horizontal", "vertical"))
-  }
-  if (!is.null(label.position)) {
-    label.position <- arg_match0(label.position, .trbl)
-  }
-
-  if (is.logical(axis)) {
-    axis <- if (axis) element_line() else element_rect()
-  }
-  if (inherits(axis, "element_line")) {
-    axis$colour    <- axis.colour    %||% axis$colour      %||% "black"
-    axis$linewidth <- axis.linewidth %||% axis$linewidth   %||% (0.5 / .pt)
-    axis$arrow     <- axis.arrow     %||% axis$arrow
-  } else {
-    axis <- element_blank()
-  }
-
-  if (is.null(ticks)) {
-    ticks <- axis
-    ticks$arrow <- NULL
-  }
->>>>>>> e51ca467
 
   new_guide(
     # title

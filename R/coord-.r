#' @section Coordinate systems:
#'
#' All `coord_*()` functions (like `coord_trans()`) return a `Coord*`
#' object (like `CoordTrans`).
#'
#' Each of the `Coord*` objects is a [ggproto()] object,
#' descended from the top-level `Coord`.  To create a new type of Coord
#' object, you typically will want to implement one or more of the following:
#'
#'   - `aspect`: Returns the desired aspect ratio for the plot.
#'   - `labels`: Returns a list containing labels for x and y.
#'   - `render_fg`: Renders foreground elements.
#'   - `render_bg`: Renders background elements.
#'   - `render_axis_h`: Renders the horizontal axes.
#'   - `render_axis_v`: Renders the vertical axes.
#'   - `backtransform_range(panel_params)`: Extracts the panel range provided
#'     in `panel_params` (created by `setup_panel_params()`, see below) and
#'     back-transforms to data coordinates. This back-transformation can be needed
#'     for coords such as `coord_trans()` where the range in the transformed
#'     coordinates differs from the range in the untransformed coordinates. Returns
#'     a list of two ranges, `x` and `y`, and these correspond to the variables
#'     mapped to the `x` and `y` aesthetics, even for coords such as `coord_flip()`
#'     where the `x` aesthetic is shown along the y direction and vice versa.
#'   - `range(panel_params)`: Extracts the panel range provided
#'     in `panel_params` (created by `setup_panel_params()`, see below) and
#'     returns it. Unlike `backtransform_range()`, this function does not perform
#'     any back-transformation and instead returns final transformed coordinates. Returns
#'     a list of two ranges, `x` and `y`, and these correspond to the variables
#'     mapped to the `x` and `y` aesthetics, even for coords such as `coord_flip()`
#'     where the `x` aesthetic is shown along the y direction and vice versa.
#'   - `transform`: Transforms x and y coordinates.
#'   - `distance`: Calculates distance.
#'   - `is_linear`: Returns `TRUE` if the coordinate system is
#'     linear; `FALSE` otherwise.
#'   - `is_free`: Returns `TRUE` if the coordinate system supports free
#'     positional scales; `FALSE` otherwise.
#'   - `setup_panel_params(scale_x, scale_y, params)`: Determines the appropriate
#'     x and y ranges for each panel, and also calculates anything else needed to
#'     render the panel and axes, such as tick positions and labels for major
#'     and minor ticks. Returns all this information in a named list.
#'   - `setup_data(data, params)`: Allows the coordinate system to
#'     manipulate the plot data. Should return list of data frames.
#'   - `setup_layout(layout, params)`: Allows the coordinate
#'     system to manipulate the `layout` data frame which assigns
#'     data to panels and scales.
#'
#' @rdname ggplot2-ggproto
#' @format NULL
#' @usage NULL
#' @export
Coord <- ggproto("Coord",

  # Is this the default coordinate system?
  default = FALSE,

  # should drawing be clipped to the extent of the plot panel?
  # "on" = yes, "off" = no
  clip = "on",

  aspect = function(ranges) NULL,

  labels = function(self, labels, panel_params) {
    labels
  },

  render_fg = function(panel_params, theme) element_render(theme, "panel.border"),

  render_bg = function(self, panel_params, theme) {
    cli::cli_abort("{.fn {snake_class(self)}} has not implemented a {.fn render_bg} method")
  },

  render_axis_h = function(self, panel_params, theme) {
    cli::cli_abort("{.fn {snake_class(self)}} has not implemented a {.fn render_axis_h} method")
  },

  render_axis_v = function(self, panel_params, theme) {
    cli::cli_abort("{.fn {snake_class(self)}} has not implemented a {.fn render_axis_v} method")
  },

  # transform range given in transformed coordinates
  # back into range in given in (possibly scale-transformed)
  # data coordinates
  backtransform_range = function(self, panel_params) {
    cli::cli_abort("{.fn {snake_class(self)}} has not implemented a {.fn backtransform_range} method")
  },

  # return range stored in panel_params
  range = function(self, panel_params) {
    cli::cli_abort("{.fn {snake_class(self)}} has not implemented a {.fn range} method")
  },

  setup_panel_params = function(scale_x, scale_y, params = list()) {
    list()
  },

  setup_panel_guides = function(self, panel_params, guides, params = list()) {
    aesthetics <- c("x", "y", "x.sec", "y.sec")
    names(aesthetics) <- aesthetics
    is_sec <- grepl("sec$", aesthetics)

    # TODO: This should ideally happen in the `guides()` function or earlier.
    if (!inherits(guides, "Guides")) {
      guides <- guides_list(
        guides,
        .missing = params$guide_missing %||% guide_none()
      )
    }

    # Do guide setup
    guides <- guides$setup(
      panel_params, aesthetics,
      default = params$guide_default %||% guide_axis(),
      missing = params$guide_missing %||% guide_none()
    )
    guide_params <- guides$get_params(aesthetics)

    # Resolve positions
    scale_position <- lapply(panel_params[aesthetics], `[[`, "position")
    guide_position <- lapply(guide_params, `[[`, "position")
    guide_position[!is_sec] <- Map(
      `%|W|%`, guide_position[!is_sec], scale_position[!is_sec]
    )
    opposite <- c(
      "top"  = "bottom", "bottom" = "top",
      "left" = "right",   "right" = "left"
    )
    guide_position[is_sec] <- Map(
      function(sec, prim) sec %|W|% unname(opposite[prim]),
      sec  = guide_position[is_sec],
      prim = guide_position[!is_sec]
    )
    guide_params <- Map(
      `[[<-`, x = guide_params, value = "position", i = guide_position
    )

    # Update positions
    guides$update_params(guide_params)

    panel_params$guides <- guides
    panel_params
  },

  train_panel_guides = function(self, panel_params, layers, default_mapping, params = list()) {

    aesthetics <- c("x", "y", "x.sec", "y.sec")

    # If the panel_params doesn't contain the scale, there's no guide for the aesthetic
<<<<<<< HEAD
    aesthetics <- intersect(aesthetics, names(panel_params$guides$aesthetics))

    guides <- panel_params$guides$get_guide(aesthetics)
    empty  <- vapply(guides, inherits, logical(1), "GuideNone")
    guide_params <- panel_params$guides$get_params(aesthetics)
    aesthetics <- aesthetics[!empty]

    guide_params[!empty] <- Map(
      function(guide, guide_param, scale) {
        guide_param <- guide$train(guide_param, scale)
        guide_param <- guide$transform(guide_param, self, panel_params)
        guide_param <- guide$geom(guide_param, layers, default_mapping)
        guide_param
      },
      guide = guides[!empty],
      guide_param = guide_params[!empty],
      scale = panel_params[aesthetics]
    )
=======
    aesthetics <- intersect(aesthetics, names(panel_params$guides))
    
    names(aesthetics) <- aesthetics
>>>>>>> 0d0de37d

    panel_params$guides$update_params(guide_params)

    panel_params
  },

  transform = function(data, range) NULL,

  distance = function(x, y, panel_params) NULL,

  is_linear = function() FALSE,

  # Does the coordinate system support free scaling of axes in a faceted plot?
  # Will generally have to return FALSE for coordinate systems that enforce a fixed aspect ratio.
  is_free = function() FALSE,

  setup_params = function(data) {
    list(
      guide_default = guide_axis(),
      guide_missing = guide_none()
    )
  },

  setup_data = function(data, params = list()) {
    data
  },

  setup_layout = function(layout, params) {
    layout
  },

  # Optionally, modify list of x and y scales in place. Currently
  # used as a fudge for CoordFlip and CoordPolar
  modify_scales = function(scales_x, scales_y) {
    invisible()
  }
)

#' Is this object a coordinate system?
#'
#' @export is.Coord
#' @keywords internal
is.Coord <- function(x) inherits(x, "Coord")

# Renders an axis with the correct orientation or zeroGrob if no axis should be
# generated
render_axis <- function(panel_params, axis, scale, position, theme) {
  if (axis == "primary") {
    draw_axis(panel_params[[paste0(scale, ".major")]], panel_params[[paste0(scale, ".labels")]], position, theme)
  } else if (axis == "secondary" && !is.null(panel_params[[paste0(scale, ".sec.major")]])) {
    draw_axis(panel_params[[paste0(scale, ".sec.major")]], panel_params[[paste0(scale, ".sec.labels")]], position, theme)
  } else {
    zeroGrob()
  }
}<|MERGE_RESOLUTION|>--- conflicted
+++ resolved
@@ -145,8 +145,8 @@
     aesthetics <- c("x", "y", "x.sec", "y.sec")
 
     # If the panel_params doesn't contain the scale, there's no guide for the aesthetic
-<<<<<<< HEAD
     aesthetics <- intersect(aesthetics, names(panel_params$guides$aesthetics))
+    names(aesthetics) <- aesthetics
 
     guides <- panel_params$guides$get_guide(aesthetics)
     empty  <- vapply(guides, inherits, logical(1), "GuideNone")
@@ -164,11 +164,6 @@
       guide_param = guide_params[!empty],
       scale = panel_params[aesthetics]
     )
-=======
-    aesthetics <- intersect(aesthetics, names(panel_params$guides))
-    
-    names(aesthetics) <- aesthetics
->>>>>>> 0d0de37d
 
     panel_params$guides$update_params(guide_params)
 

bins <- function(breaks, closed = c("right", "left"),
                 fuzz = 1e-08 * stats::median(diff(breaks))) {
  if (!is.numeric(breaks)) abort("`breaks` must be a numeric vector")
  closed <- match.arg(closed)

  breaks <- sort(breaks)
  # Adapted base::hist - this protects from floating point rounding errors
  if (closed == "right") {
    fuzzes <- c(-fuzz, rep.int(fuzz, length(breaks) - 1))
  } else {
    fuzzes <- c(rep.int(-fuzz, length(breaks) - 1), fuzz)
  }

  structure(
    list(
      breaks = breaks,
      fuzzy = breaks + fuzzes,
      right_closed = closed == "right"
    ),
    class = "ggplot2_bins"
  )
}

is_bins <- function(x) inherits(x, "ggplot2_bins")

#' @export
print.ggplot2_bins <- function(x, ...) {
  n <- length(x$breaks)
  cat("<Bins>\n")

  if (x$right_closed) {
    left <- c("[", rep("(", n - 2))
    right <- rep("]", n - 1)
  } else {
    left <- rep("[", n - 1)
    right <- c(rep(")", n - 2), "]")
  }

  breaks <- format(x$breaks)
  bins <- paste0("* ", left, breaks[-n], ",", breaks[-1], right)
  cat(bins, sep = "\n")
  cat("\n")
}

# Compute parameters -----------------------------------------------------------

bin_breaks <- function(breaks, closed = c("right", "left")) {
  bins(breaks, closed)
}

bin_breaks_width <- function(x_range, width = NULL, center = NULL,
                             boundary = NULL, closed = c("right", "left")) {
  if (length(x_range) != 2) abort("`x_range` must have two elements")

  # if (length(x_range) == 0) {
  #   return(bin_params(numeric()))
  # }
  if (!(is.numeric(width) && length(width) == 1)) abort("`width` must be a numeric scalar")
  if (width <= 0) {
    abort("`binwidth` must be positive")
  }

  if (!is.null(boundary) && !is.null(center)) {
    abort("Only one of 'boundary' and 'center' may be specified.")
  } else if (is.null(boundary)) {
    if (is.null(center)) {
      # If neither edge nor center given, compute both using tile layer's
      # algorithm. This puts min and max of data in outer half of their bins.
      boundary <- width / 2

    } else {
      # If center given but not boundary, compute boundary.
      boundary <- center - width / 2
    }
  }

  # Find the left side of left-most bin: inputs could be Dates or POSIXct, so
  # coerce to numeric first.
  x_range <- as.numeric(x_range)
  width <- as.numeric(width)
  boundary <- as.numeric(boundary)
  shift <- floor((x_range[1] - boundary) / width)
  origin <- boundary + shift * width

  # Small correction factor so that we don't get an extra bin when, for
  # example, origin = 0, max(x) = 20, width = 10.
  max_x <- x_range[2] + (1 - 1e-08) * width
  breaks <- seq(origin, max_x, width)

<<<<<<< HEAD
  if (length(breaks) > 1e6) {
    abort("The number of histogram bins must be less than 1,000,000.\nDid you make `binwidth` too small?")
=======
  if (length(breaks) == 1) {
    # In exceptionally rare cases, the above can fail and produce only a
    # single break (see issue #3606). We fix this by adding a second break.
    breaks <- c(breaks, breaks + width)
  } else if (length(breaks) > 1e6) {
    stop("The number of histogram bins must be less than 1,000,000.\nDid you make `binwidth` too small?", call. = FALSE)
>>>>>>> fc600512
  }

  bin_breaks(breaks, closed = closed)
}

bin_breaks_bins <- function(x_range, bins = 30, center = NULL,
                            boundary = NULL, closed = c("right", "left")) {
  if (length(x_range) != 2) abort("`x_range` must have two elements")

  bins <- as.integer(bins)
  if (bins < 1) {
    abort("Need at least one bin.")
  } else if (zero_range(x_range)) {
    # 0.1 is the same width as the expansion `default_expansion()` gives for 0-width data
    width <- 0.1
  } else if (bins == 1) {
    width <- diff(x_range)
    boundary <- x_range[1]
  } else {
    width <- (x_range[2] - x_range[1]) / (bins - 1)
  }

  bin_breaks_width(x_range, width, boundary = boundary, center = center,
    closed = closed)
}


# Compute bins ------------------------------------------------------------

bin_vector <- function(x, bins, weight = NULL, pad = FALSE) {
  if (!is_bins(bins)) abort("`bins` must be a ggplot2_bins object")

  if (all(is.na(x))) {
    return(bin_out(length(x), NA, NA, xmin = NA, xmax = NA))
  }

  if (is.null(weight)) {
    weight <- rep(1, length(x))
  } else {
    weight[is.na(weight)] <- 0
  }

  bin_idx <- cut(x, bins$fuzzy, right = bins$right_closed,
    include.lowest = TRUE)
  bin_count <- as.numeric(tapply(weight, bin_idx, sum, na.rm = TRUE))
  bin_count[is.na(bin_count)] <- 0

  bin_x <- (bins$breaks[-length(bins$breaks)] + bins$breaks[-1]) / 2
  bin_widths <- diff(bins$breaks)

  # Pad row of 0s at start and end
  if (pad) {
    bin_count <- c(0, bin_count, 0)

    width1 <- bin_widths[1]
    widthn <- bin_widths[length(bin_widths)]

    bin_widths <- c(width1, bin_widths, widthn)
    bin_x <- c(bin_x[1] - width1, bin_x, bin_x[length(bin_x)] + widthn)
  }

  # Add row for missings
  if (any(is.na(bins))) {
    bin_count <- c(bin_count, sum(is.na(bins)))
    bin_widths <- c(bin_widths, NA)
    bin_x <- c(bin_x, NA)
  }

  bin_out(bin_count, bin_x, bin_widths)
}

bin_out <- function(count = integer(0), x = numeric(0), width = numeric(0),
  xmin = x - width / 2, xmax = x + width / 2) {
  density <- count / width / sum(abs(count))

  new_data_frame(list(
    count = count,
    x = x,
    xmin = xmin,
    xmax = xmax,
    width = width,
    density = density,
    ncount = count / max(abs(count)),
    ndensity = density / max(abs(density))
  ), n = length(count))
}<|MERGE_RESOLUTION|>--- conflicted
+++ resolved
@@ -87,17 +87,12 @@
   max_x <- x_range[2] + (1 - 1e-08) * width
   breaks <- seq(origin, max_x, width)
 
-<<<<<<< HEAD
-  if (length(breaks) > 1e6) {
-    abort("The number of histogram bins must be less than 1,000,000.\nDid you make `binwidth` too small?")
-=======
   if (length(breaks) == 1) {
     # In exceptionally rare cases, the above can fail and produce only a
     # single break (see issue #3606). We fix this by adding a second break.
     breaks <- c(breaks, breaks + width)
   } else if (length(breaks) > 1e6) {
-    stop("The number of histogram bins must be less than 1,000,000.\nDid you make `binwidth` too small?", call. = FALSE)
->>>>>>> fc600512
+    abort("The number of histogram bins must be less than 1,000,000.\nDid you make `binwidth` too small?")
   }
 
   bin_breaks(breaks, closed = closed)

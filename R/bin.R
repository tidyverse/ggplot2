bins <- function(breaks, closed = c("right", "left"),
                 fuzz = 1e-08 * stats::median(diff(breaks))) {
  stopifnot(is.numeric(breaks))
  closed <- match.arg(closed)

  breaks <- sort(breaks)
  # Adapted base::hist - this protects from floating point rounding errors
  if (closed == "right") {
    fuzzes <- c(-fuzz, rep.int(fuzz, length(breaks) - 1))
  } else {
    fuzzes <- c(rep.int(-fuzz, length(breaks) - 1), fuzz)
  }

  structure(
    list(
      breaks = breaks,
      fuzzy = breaks + fuzzes,
      right_closed = closed == "right"
    ),
    class = "ggplot2_bins"
  )
}

is_bins <- function(x) inherits(x, "ggplot2_bins")

#' @export
print.ggplot2_bins <- function(x, ...) {
  n <- length(x$breaks)
  cat("<Bins>\n")

  if (x$right_closed) {
    left <- c("[", rep("(", n - 2))
    right <- rep("]", n - 1)
  } else {
    left <- rep("[", n - 1)
    right <- c(rep(")", n - 2), "]")
  }

  breaks <- format(x$breaks)
  bins <- paste0("* ", left, breaks[-n], ",", breaks[-1], right)
  cat(bins, sep = "\n")
  cat("\n")
}

# Compute parameters -----------------------------------------------------------

bin_breaks <- function(breaks, closed = c("right", "left")) {
  bins(breaks, closed)
}

bin_breaks_width <- function(x_range, width = NULL, center = NULL,
                             boundary = NULL, closed = c("right", "left")) {
  stopifnot(length(x_range) == 2)

  # if (length(x_range) == 0) {
  #   return(bin_params(numeric()))
  # }
  stopifnot(is.numeric(width), length(width) == 1)
  if (width <= 0) {
    stop("`binwidth` must be positive", call. = FALSE)
  }

  if (!is.null(boundary) && !is.null(center)) {
    stop("Only one of 'boundary' and 'center' may be specified.")
  } else if (is.null(boundary)) {
    if (is.null(center)) {
      # If neither edge nor center given, compute both using tile layer's
      # algorithm. This puts min and max of data in outer half of their bins.
      boundary <- width / 2

    } else {
      # If center given but not boundary, compute boundary.
      boundary <- center - width / 2
    }
  }

  # Find the left side of left-most bin: inputs could be Dates or POSIXct, so
  # coerce to numeric first.
  x_range <- as.numeric(x_range)
  width <- as.numeric(width)
  boundary <- as.numeric(boundary)
  shift <- floor((x_range[1] - boundary) / width)
  origin <- boundary + shift * width

  # Small correction factor so that we don't get an extra bin when, for
  # example, origin = 0, max(x) = 20, width = 10.
  max_x <- x_range[2] + (1 - 1e-08) * width
  breaks <- seq(origin, max_x, width)

<<<<<<< HEAD
  if (length(breaks > 1e6)) {
    stop("Number of bins exceeds the maximum of 1e6", call. = FALSE)
=======
  if (length(breaks) > 1e6) {
    stop("Number of bins exceed the maximum of 1e6", call. = FALSE)
>>>>>>> d7487ba6
  }

  bin_breaks(breaks, closed = closed)
}

bin_breaks_bins <- function(x_range, bins = 30, center = NULL,
                            boundary = NULL, closed = c("right", "left")) {
  stopifnot(length(x_range) == 2)

  bins <- as.integer(bins)
  if (bins < 1) {
    stop("Need at least one bin.", call. = FALSE)
  } else if (bins == 1) {
    width <- diff(x_range)
    boundary <- x_range[1]
  } else {
    width <- (x_range[2] - x_range[1]) / (bins - 1)
  }

  bin_breaks_width(x_range, width, boundary = boundary, center = center,
    closed = closed)
}


# Compute bins ------------------------------------------------------------

bin_vector <- function(x, bins, weight = NULL, pad = FALSE) {
  stopifnot(is_bins(bins))

  if (all(is.na(x))) {
    return(bin_out(length(x), NA, NA, xmin = NA, xmax = NA))
  }

  if (is.null(weight)) {
    weight <- rep(1, length(x))
  } else {
    weight[is.na(weight)] <- 0
  }

  bin_idx <- cut(x, bins$fuzzy, right = bins$right_closed,
    include.lowest = TRUE)
  bin_count <- as.numeric(tapply(weight, bin_idx, sum, na.rm = TRUE))
  bin_count[is.na(bin_count)] <- 0

  bin_x <- (bins$breaks[-length(bins$breaks)] + bins$breaks[-1]) / 2
  bin_widths <- diff(bins$breaks)

  # Pad row of 0s at start and end
  if (pad) {
    bin_count <- c(0, bin_count, 0)

    width1 <- bin_widths[1]
    widthn <- bin_widths[length(bin_widths)]

    bin_widths <- c(width1, bin_widths, widthn)
    bin_x <- c(bin_x[1] - width1, bin_x, bin_x[length(bin_x)] + widthn)
  }

  # Add row for missings
  if (any(is.na(bins))) {
    bin_count <- c(bin_count, sum(is.na(bins)))
    bin_widths <- c(bin_widths, NA)
    bin_x <- c(bin_x, NA)
  }

  bin_out(bin_count, bin_x, bin_widths)
}

bin_out <- function(count = integer(0), x = numeric(0), width = numeric(0),
  xmin = x - width / 2, xmax = x + width / 2) {
  density <- count / width / sum(abs(count))

  new_data_frame(list(
    count = count,
    x = x,
    xmin = xmin,
    xmax = xmax,
    width = width,
    density = density,
    ncount = count / max(abs(count)),
    ndensity = density / max(abs(density))
  ), n = length(count))
}<|MERGE_RESOLUTION|>--- conflicted
+++ resolved
@@ -87,13 +87,8 @@
   max_x <- x_range[2] + (1 - 1e-08) * width
   breaks <- seq(origin, max_x, width)
 
-<<<<<<< HEAD
-  if (length(breaks > 1e6)) {
+  if (length(breaks) > 1e6) {
     stop("Number of bins exceeds the maximum of 1e6", call. = FALSE)
-=======
-  if (length(breaks) > 1e6) {
-    stop("Number of bins exceed the maximum of 1e6", call. = FALSE)
->>>>>>> d7487ba6
   }
 
   bin_breaks(breaks, closed = closed)

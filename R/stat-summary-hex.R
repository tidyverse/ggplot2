<<<<<<< HEAD
#' @rdname ggplot2-ggproto
=======
#' @export
#' @rdname stat_summary_2d
#' @inheritParams stat_bin_hex
stat_summary_hex <- function(mapping = NULL, data = NULL,
                             geom = "hex", position = "identity",
                             ...,
                             bins = 30,
                             binwidth = NULL,
                             drop = TRUE,
                             fun = "mean",
                             fun.args = list(),
                             na.rm = FALSE,
                             show.legend = NA,
                             inherit.aes = TRUE) {
  layer(
    data = data,
    mapping = mapping,
    stat = StatSummaryHex,
    geom = geom,
    position = position,
    show.legend = show.legend,
    inherit.aes = inherit.aes,
    params = list2(
      bins = bins,
      binwidth = binwidth,
      drop = drop,
      fun = fun,
      fun.args = fun.args,
      na.rm = na.rm,
      ...
    )
  )
}

#' @rdname Stat
>>>>>>> 4f9b9b4b
#' @format NULL
#' @usage NULL
#' @export
StatSummaryHex <- ggproto(
  "StatSummaryHex", Stat,
  default_aes = aes(fill = after_stat(value)),

  required_aes = c("x", "y", "z"),

  dropped_aes = "z", # z gets dropped during statistical transformation

  compute_group = function(data, scales, binwidth = NULL, bins = 30, drop = TRUE,
                           fun = "mean", fun.args = list()) {
    check_installed("hexbin", reason = "for `stat_summary_hex()`.")

    binwidth <- binwidth %||% hex_binwidth(bins, scales)
    fun <- as_function(fun)
    hexBinSummarise(data$x, data$y, data$z, binwidth,
                    fun = fun, fun.args = fun.args, drop = drop)
  }
)

#' @export
#' @rdname stat_summary_2d
#' @inheritParams stat_bin_hex
stat_summary_hex <- make_constructor(StatSummaryHex, geom = "hex")<|MERGE_RESOLUTION|>--- conflicted
+++ resolved
@@ -1,42 +1,4 @@
-<<<<<<< HEAD
-#' @rdname ggplot2-ggproto
-=======
-#' @export
-#' @rdname stat_summary_2d
-#' @inheritParams stat_bin_hex
-stat_summary_hex <- function(mapping = NULL, data = NULL,
-                             geom = "hex", position = "identity",
-                             ...,
-                             bins = 30,
-                             binwidth = NULL,
-                             drop = TRUE,
-                             fun = "mean",
-                             fun.args = list(),
-                             na.rm = FALSE,
-                             show.legend = NA,
-                             inherit.aes = TRUE) {
-  layer(
-    data = data,
-    mapping = mapping,
-    stat = StatSummaryHex,
-    geom = geom,
-    position = position,
-    show.legend = show.legend,
-    inherit.aes = inherit.aes,
-    params = list2(
-      bins = bins,
-      binwidth = binwidth,
-      drop = drop,
-      fun = fun,
-      fun.args = fun.args,
-      na.rm = na.rm,
-      ...
-    )
-  )
-}
-
 #' @rdname Stat
->>>>>>> 4f9b9b4b
 #' @format NULL
 #' @usage NULL
 #' @export

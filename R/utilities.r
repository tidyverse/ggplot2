#' @export
#' @examples
#' ggplot(mpg, aes(displ, hwy)) +
#'   geom_point(alpha = 0.5, colour = "blue")
#'
#' ggplot(mpg, aes(displ, hwy)) +
#'   geom_point(colour = alpha("blue", 0.5))
scales::alpha

"%||%" <- function(a, b) {
  if (!is.null(a)) a else b
}

"%|W|%" <- function(a, b) {
  if (!is.waive(a)) a else b
}

# Check required aesthetics are present
# This is used by geoms and stats to give a more helpful error message
# when required aesthetics are missing.
#
# @param character vector of required aesthetics
# @param character vector of present aesthetics
# @param name of object for error message
# @keyword internal
check_required_aesthetics <- function(required, present, name) {
  missing_aes <- setdiff(required, present)
  if (length(missing_aes) == 0) return()

  stop(name, " requires the following missing aesthetics: ",
    paste(missing_aes, collapse = ", "), call. = FALSE)
}

# Concatenate a named list for output
# Print a \code{list(a=1, b=2)} as \code{(a=1, b=2)}
#
# @param list to concatenate
# @keyword internal
#X clist(list(a=1, b=2))
#X clist(par()[1:5])
clist <- function(l) {
  paste(paste(names(l), l, sep = " = ", collapse = ", "), sep = "")
}

try_require <- function(package, fun) {
  if (requireNamespace(package, quietly = TRUE)) {
    library(package, character.only = TRUE)
    return(invisible())
  }

  stop("Package `", package, "` required for `", fun , "`.\n",
    "Please install and try again.", call. = FALSE)
}

# Return unique columns
# This is used for figuring out which columns are constant within a group
#
# @keyword internal
uniquecols <- function(df) {
  df <- df[1, sapply(df, function(x) length(unique(x)) == 1), drop = FALSE]
  rownames(df) <- 1:nrow(df)
  df
}

#' Convenience function to remove missing values from a data.frame
#'
#' Remove all non-complete rows, with a warning if \code{na.rm = FALSE}.
#' ggplot is somewhat more accommodating of missing values than R generally.
#' For those stats which require complete data, missing values will be
#' automatically removed with a warning. If \code{na.rm = TRUE} is supplied
#' to the statistic, the warning will be suppressed.
#'
#' @param df data.frame
#' @param na.rm If true, will suppress warning message.
#' @param vars Character vector of variables to check for missings in
#' @param name Optional function name to improve error message.
#' @param finite If \code{TRUE}, will also remove non-finite values.
#' @keywords internal
#' @export
remove_missing <- function(df, na.rm = FALSE, vars = names(df), name = "",
                           finite = FALSE) {
  stopifnot(is.logical(na.rm))

  vars <- intersect(vars, names(df))
  if (name != "") name <- paste(" (", name, ")", sep = "")

  if (finite) {
    missing <- !finite.cases(df[, vars, drop = FALSE])
    str <- "non-finite"
  } else {
    missing <- !stats::complete.cases(df[, vars, drop = FALSE])
    str <- "missing"
  }

  if (any(missing)) {
    df <- df[!missing, ]
    if (!na.rm) {
      warning_wrap(
        "Removed ", sum(missing), " rows containing ", str, " values", name, "."
      )
    }
  }

  df
}

finite.cases <- function(x) UseMethod("finite.cases")
# Returns a logical vector of same length as nrow(x). If all data on a row
# is finite (not NA, NaN, Inf, or -Inf) return TRUE; otherwise FALSE.
#' @export
finite.cases.data.frame <- function(x) {
  finite_cases <- vapply(x, is.finite, logical(nrow(x)))

  # Need a special case test when x has exactly one row, because rowSums
  # doesn't respect dimensions for 1x1 matrices. vapply returns a vector (not
  # a matrix when the input has one row.
  if (is.vector(finite_cases)) {
    all(finite_cases)
  } else {
    # Find all the rows where all are TRUE
    rowSums(as.matrix(finite_cases)) == ncol(x)
  }
}

#' Used in examples to illustrate when errors should occur.
#'
#' @param expr code to evaluate.
#' @export
#' @keywords internal
#' @examples
#' should_stop(stop("Hi!"))
#' should_stop(should_stop("Hi!"))
should_stop <- function(expr) {
  res <- try(print(force(expr)), TRUE)
  if (!inherits(res, "try-error")) stop("No error!", call. = FALSE)
  invisible()
}


#' A waiver object.
#'
#' A waiver is a "flag" object, similar to \code{NULL}, that indicates the
#' calling function should just use the default value.  It is used in certain
#' functions to distinguish between displaying nothing (\code{NULL}) and
#' displaying a default value calculated elsewhere (\code{waiver()})
#'
#' @export
#' @keywords internal
waiver <- function() structure(NULL, class = "waiver")

is.waive <- function(x) inherits(x, "waiver")


rescale01 <- function(x) {
  rng <- range(x, na.rm = TRUE)
  (x - rng[1]) / (rng[2] - rng[1])
}

#' Give a deprecation error, warning, or message, depending on version number.
#'
#' Version numbers have the format <major>.<minor>.<subminor>, like 0.9.2.
#' This function compares the current version number of ggplot2 against the
#' specified \code{version}, which is the most recent version before the
#' function (or other object) was deprecated.
#'
#' \code{gg_dep} will give an error, warning, or message, depending on the
#' difference between the current ggplot2 version and the specified
#' \code{version}.
#'
#' If the current major number is greater than \code{version}'s major number,
#' or if the current minor number is more than 1 greater than \code{version}'s
#' minor number, give an error.
#'
#' If the current minor number differs from \code{version}'s minor number by
#' one, give a warning.
#'
#' If the current subminor number differs from \code{version}'s subminor
#' number, print a message.
#'
#' @param version The last version of ggplot2 where this function was good
#'   (in other words, the last version where it was not deprecated).
#' @param msg The message to print.
#' @keywords internal
#' @export
gg_dep <- function(version, msg) {
  v <- as.package_version(version)
  cv <- utils::packageVersion("ggplot2")

  # If current major number is greater than last-good major number, or if
  #  current minor number is more than 1 greater than last-good minor number,
  #  give error.
  if (cv[[1,1]] > v[[1,1]]  ||  cv[[1,2]] > v[[1,2]] + 1) {
    stop(msg, " (Defunct; last used in version ", version, ")",
      call. = FALSE)

  # If minor number differs by one, give warning
  } else if (cv[[1,2]] > v[[1,2]]) {
    warning(msg, " (Deprecated; last used in version ", version, ")",
      call. = FALSE)

  # If only subminor number is greater, give message
  } else if (cv[[1,3]] > v[[1,3]]) {
    message(msg, " (Deprecated; last used in version ", version, ")")
  }

  invisible()
}

has_name <- function(x) {
  nms <- names(x)
  if (is.null(nms)) {
    return(rep(FALSE, length(x)))
  }

  !is.na(nms) & nms != ""
}

# Convert a snake_case string to camelCase
camelize <- function(x, first = FALSE) {
  x <- gsub("_(.)", "\\U\\1", x, perl = TRUE)
  if (first) x <- firstUpper(x)
  x
}

snakeize <- function(x) {
  x <- gsub("([A-Za-z])([A-Z])([a-z])", "\\1_\\2\\3", x)
  x <- gsub(".", "_", x, fixed = TRUE)
  x <- gsub("([a-z])([A-Z])", "\\1_\\2", x)
  tolower(x)
}

firstUpper <- function(s) {
  paste(toupper(substring(s, 1,1)), substring(s, 2), sep = "")
}

snake_class <- function(x) {
  snakeize(class(x)[1])
}

empty <- function(df) {
  is.null(df) || nrow(df) == 0 || ncol(df) == 0
}

is.discrete <- function(x) {
  is.factor(x) || is.character(x) || is.logical(x)
}

compact <- function(x) {
  null <- vapply(x, is.null, logical(1))
  x[!null]
}

is.formula <- function(x) inherits(x, "formula")

deparse2 <- function(x) {
  y <- deparse(x, backtick = TRUE)
  if (length(y) == 1) {
    y
  } else {
    paste0(y[[1]], "...")
  }
}

message_wrap <- function(...) {
  msg <- paste(..., collapse = "", sep = "")
  wrapped <- strwrap(msg, width = getOption("width") - 2)
  message(paste0(wrapped, collapse = "\n"))
}

warning_wrap <- function(...) {
  msg <- paste(..., collapse = "", sep = "")
  wrapped <- strwrap(msg, width = getOption("width") - 2)
  warning(paste0(wrapped, collapse = "\n"), call. = FALSE)
}

dispatch_args <- function(f, ...) {
  args <- list(...)
  formals <- formals(f)
  formals[names(args)] <- args
  formals(f) <- formals
  f
}

is_missing_arg <- function(x) identical(x, quote(expr = ))
# Get all arguments in a function as a list. Will fail if an ellipsis argument
# named .ignore
# @param ... passed on in case enclosing function uses ellipsis in argument list
<<<<<<< HEAD
#' @importFrom utils modifyList
=======
>>>>>>> e1c800dd
find_args <- function(...) {
  env <- parent.frame()
  args <- names(formals(sys.function(sys.parent(1))))

  vals <- mget(args, envir = env)
  vals <- vals[!vapply(vals, is_missing_arg, logical(1))]

<<<<<<< HEAD
  utils::modifyList(vals, list(..., `...` = NULL))
=======
  modifyList(vals, list(..., `...` = NULL))
>>>>>>> e1c800dd
}

# Used in annotations to ensure printed even when no
# global data
dummy_data <- function() data.frame(x = NA)

# Needed to trigger package loading
#' @importFrom tibble tibble
NULL<|MERGE_RESOLUTION|>--- conflicted
+++ resolved
@@ -285,10 +285,6 @@
 # Get all arguments in a function as a list. Will fail if an ellipsis argument
 # named .ignore
 # @param ... passed on in case enclosing function uses ellipsis in argument list
-<<<<<<< HEAD
-#' @importFrom utils modifyList
-=======
->>>>>>> e1c800dd
 find_args <- function(...) {
   env <- parent.frame()
   args <- names(formals(sys.function(sys.parent(1))))
@@ -296,11 +292,7 @@
   vals <- mget(args, envir = env)
   vals <- vals[!vapply(vals, is_missing_arg, logical(1))]
 
-<<<<<<< HEAD
   utils::modifyList(vals, list(..., `...` = NULL))
-=======
-  modifyList(vals, list(..., `...` = NULL))
->>>>>>> e1c800dd
 }
 
 # Used in annotations to ensure printed even when no

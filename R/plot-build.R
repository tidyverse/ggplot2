#' Build ggplot for rendering.
#'
#' `ggplot_build()` takes the plot object, and performs all steps necessary
#' to produce an object that can be rendered.  This function outputs two pieces:
#' a list of data frames (one for each layer), and a panel object, which
#' contain all information about axis limits, breaks etc.
#'
#' `get_layer_data()`, `get_layer_grob()`, and `get_panel_scales()` are helper
#' functions that return the data, grob, or scales associated with a given
#' layer. These are useful for tests.
#'
#' @param plot ggplot object
#' @param i An integer. In `get_layer_data()`, the data to return (in the order added to the
#'   plot). In `get_layer_grob()`, the grob to return (in the order added to the
#'   plot). In `get_panel_scales()`, the row of a facet to return scales for.
#' @param j An integer. In `get_panel_scales()`, the column of a facet to return
#'   scales for.
#' @seealso
#' [print.ggplot()] and [benchplot()] for
#' functions that contain the complete set of steps for generating
#' a ggplot2 plot.
#'
#' The `r link_book("build step section", "internals#sec-ggplotbuild")`
#' @keywords internal
#' @export
ggplot_build <- S7::new_generic("ggplot_build", "plot", fun = function(plot) {
  # Attaching the plot env to be fetched by deprecations etc.
  if (S7::S7_inherits(plot) && S7::prop_exists(plot, "plot_env")) {
    attach_plot_env(plot@plot_env)
  }
  S7::S7_dispatch()
})

S7::method(ggplot_build, class_ggplot_built) <- function(plot) {
  plot # This is a no-op
}

S7::method(ggplot_build, class_ggplot) <- function(plot) {
  plot <- plot_clone(plot)
  if (length(plot@layers) == 0) {
    plot <- plot + geom_blank()
  }

  layers <- plot@layers
  data <- rep(list(NULL), length(layers))

  scales <- plot@scales

  # Allow all layers to make any final adjustments based
  # on raw input data and plot info
  data <- by_layer(function(l, d) l$layer_data(plot@data), layers, data, "computing layer data")
  data <- by_layer(function(l, d) l$setup_layer(d, plot), layers, data, "setting up layer")

  # Initialise panels, add extra data for margins & missing faceting
  # variables, and add on a PANEL variable to data
  layout <- create_layout(plot@facet, plot@coordinates, plot@layout)
  data <- layout$setup(data, plot@data, plot@plot_env)

  # Compute aesthetics to produce data with generalised variable names
  data <- by_layer(function(l, d) l$compute_aesthetics(d, plot), layers, data, "computing aesthetics")
  plot@labels <- setup_plot_labels(plot, layers, data)
  data <- .ignore_data(data)

  # Transform all scales
  data <- lapply(data, scales$transform_df)

  # Map and train positions so that statistics have access to ranges
  # and all positions are numeric
  scale_x <- function() scales$get_scales("x")
  scale_y <- function() scales$get_scales("y")

  layout$train_position(data, scale_x(), scale_y())
  data <- layout$map_position(data)
  data <- .expose_data(data)

  # Apply and map statistics
  data <- by_layer(function(l, d) l$compute_statistic(d, layout), layers, data, "computing stat")
  data <- by_layer(function(l, d) l$map_statistic(d, plot), layers, data, "mapping stat to aesthetics")

  # Make sure missing (but required) aesthetics are added
  plot@scales$add_missing(c("x", "y"), plot@plot_env)

  # Reparameterise geoms from (e.g.) y and width to ymin and ymax
  data <- by_layer(function(l, d) l$compute_geom_1(d), layers, data, "setting up geom")

  # Apply position adjustments
  data <- by_layer(function(l, d) l$compute_position(d, layout), layers, data, "computing position")

  # Reset position scales, then re-train and map.  This ensures that facets
  # have control over the range of a plot: is it generated from what is
  # displayed, or does it include the range of underlying data
  data <- .ignore_data(data)
  layout$reset_scales()
  layout$train_position(data, scale_x(), scale_y())
  layout$setup_panel_params()
  data <- layout$map_position(data)

  # Hand off position guides to layout
  layout$setup_panel_guides(plot@guides, plot@layers)

  # Complete the plot's theme
  plot@theme <- plot_theme(plot)

  # Train and map non-position scales and guides
  npscales <- scales$non_position_scales()
  if (npscales$n() > 0) {
    npscales$set_palettes(plot@theme)
    lapply(data, npscales$train_df)
    plot@guides <- plot@guides$build(npscales, plot@layers, plot@labels, data, plot@theme)
    data <- lapply(data, npscales$map_df)
  } else {
    # Only keep custom guides if there are no non-position scales
    plot@guides <- plot@guides$get_custom()
  }
  data <- .expose_data(data)

  # Fill in defaults etc.
  data <- by_layer(
    function(l, d) l$compute_geom_2(d, theme = plot@theme),
    layers, data, "setting up geom aesthetics"
  )

  # Let layer stat have a final say before rendering
  data <- by_layer(function(l, d) l$finish_statistics(d), layers, data, "finishing layer stat")

  # Let Layout modify data before rendering
  data <- layout$finish_data(data)

  # Consolidate alt-text
  plot@labels$alt <- get_alt_text(plot)

  class_ggplot_built(data = data, layout = layout, plot = plot)
}

#' @export
#' @rdname ggplot_build
get_layer_data <- function(plot = get_last_plot(), i = 1L) {
  ggplot_build(plot)@data[[i]]
}
#' @export
#' @rdname ggplot_build
layer_data <- get_layer_data

#' @export
#' @rdname ggplot_build
get_panel_scales <- function(plot = get_last_plot(), i = 1L, j = 1L) {
  b <- ggplot_build(plot)

  layout <- b@layout$layout
  selected <- layout[layout$ROW == i & layout$COL == j, , drop = FALSE]

  list(
    x = b@layout$panel_scales_x[[selected$SCALE_X]],
    y = b@layout$panel_scales_y[[selected$SCALE_Y]]
  )
}

#' @export
#' @rdname ggplot_build
layer_scales <- get_panel_scales

#' @export
#' @rdname ggplot_build
get_layer_grob <- function(plot = get_last_plot(), i = 1L) {
  b <- ggplot_build(plot)

  b@plot@layers[[i]]$draw_geom(b@data[[i]], b@layout)
}

#' @export
#' @rdname ggplot_build
layer_grob <- get_layer_grob

#' Build a plot with all the usual bits and pieces.
#'
#' This function builds all grobs necessary for displaying the plot, and
#' stores them in a special data structure called a [gtable()].
#' This object is amenable to programmatic manipulation, should you want
#' to (e.g.) make the legend box 2 cm wide, or combine multiple plots into
#' a single display, preserving aspect ratios across the plots.
#'
#' @seealso
#' [print.ggplot()] and [benchplot()] for
#' for functions that contain the complete set of steps for generating
#' a ggplot2 plot.
#'
#' The `r link_book("gtable step section", "internals#sec-ggplotgtable")`
#' @return a [gtable()] object
#' @keywords internal
#' @param data plot data generated by [ggplot_build()]
#' @export
ggplot_gtable <- S7::new_generic("ggplot_gtable", "data", function(data) {
  attach_plot_env(data@plot@plot_env)
  S7::S7_dispatch()
})

S7::method(ggplot_gtable, class_ggplot_built) <- function(data) {
  plot <- data@plot
  layout <- data@layout
  data <- data@data
  theme <- plot@theme

  geom_grobs <- by_layer(function(l, d) l$draw_geom(d, layout), plot@layers, data, "converting geom to grob")

  plot_table <- layout$render(geom_grobs, data, theme, plot@labels)

  # Legends
  legend_box <- plot@guides$assemble(theme)
  plot_table <- table_add_legends(plot_table, legend_box, theme)

  # Title
  title <- element_render(
    theme, "plot.title", plot@labels$title,
    margin_y = TRUE, margin_x = TRUE
  )
  title_height <- grobHeight(title)

  # Subtitle
  subtitle <- element_render(
    theme, "plot.subtitle", plot@labels$subtitle,
    margin_y = TRUE, margin_x = TRUE
  )
  subtitle_height <- grobHeight(subtitle)

  # whole plot annotation
  caption <- element_render(
    theme, "plot.caption", plot@labels$caption,
    margin_y = TRUE, margin_x = TRUE
  )
  caption_height <- grobHeight(caption)

  # positioning of title and subtitle is governed by plot.title.position
  # positioning of caption is governed by plot.caption.position
  #   "panel" means align to the panel(s)
  #   "plot" means align to the entire plot (except margins and tag)
  title_pos <- arg_match0(
    theme$plot.title.position %||% "panel",
    c("panel", "plot"),
    arg_nm = "plot.title.position",
    error_call = expr(theme())
  )

  caption_pos <- arg_match0(
    theme$plot.caption.position %||% "panel",
    values = c("panel", "plot"),
    arg_nm = "plot.caption.position",
    error_call = expr(theme())
  )

  pans <- plot_table$layout[grepl("^panel", plot_table$layout$name), , drop = FALSE]
  if (title_pos == "panel") {
    title_l <- min(pans$l)
    title_r <- max(pans$r)
  } else {
    title_l <- 1
    title_r <- ncol(plot_table)
  }
  if (caption_pos == "panel") {
    caption_l <- min(pans$l)
    caption_r <- max(pans$r)
  } else {
    caption_l <- 1
    caption_r <- ncol(plot_table)
  }

  plot_table <- gtable_add_rows(plot_table, subtitle_height, pos = 0)
  plot_table <- gtable_add_grob(plot_table, subtitle, name = "subtitle",
    t = 1, b = 1, l = title_l, r = title_r, clip = "off")

  plot_table <- gtable_add_rows(plot_table, title_height, pos = 0)
  plot_table <- gtable_add_grob(plot_table, title, name = "title",
    t = 1, b = 1, l = title_l, r = title_r, clip = "off")

  plot_table <- gtable_add_rows(plot_table, caption_height, pos = -1)
  plot_table <- gtable_add_grob(plot_table, caption, name = "caption",
    t = -1, b = -1, l = caption_l, r = caption_r, clip = "off")

  plot_table <- table_add_tag(plot_table, plot@labels$tag, theme)

  # Margins
  plot_margin <- calc_element("plot.margin", theme) %||% margin()
  plot_table  <- gtable_add_padding(plot_table, plot_margin)

  if (is.theme_element(theme$plot.background)) {
    plot_table <- gtable_add_grob(plot_table,
      element_render(theme, "plot.background"),
      t = 1, l = 1, b = -1, r = -1, name = "background", z = -Inf)
    plot_table$layout <- plot_table$layout[c(nrow(plot_table$layout), 1:(nrow(plot_table$layout) - 1)),]
    plot_table$grobs <- plot_table$grobs[c(nrow(plot_table$layout), 1:(nrow(plot_table$layout) - 1))]
  }

  # add alt-text as attribute
  attr(plot_table, "alt-label") <- plot@labels$alt

  plot_table
}

#' Generate a ggplot2 plot grob.
#'
#' @param x ggplot2 object
#' @keywords internal
#' @export
ggplotGrob <- function(x) {
  ggplot_gtable(ggplot_build(x))
}

<<<<<<< HEAD
S7::method(as.gtable, class_ggplot) <- function(x, ...) ggplotGrob(x)
S7::method(as.gtable, class_ggplot_built) <- function(x, ...) ggplotGrob(x)
=======
#' @export
as.gtable.ggplot <- function(x, ...) ggplotGrob(x)

#' @export
as.gtable.ggplot_built <- function(x, ...) ggplot_gtable(x)
>>>>>>> 183e7adf

# Apply function to layer and matching data
by_layer <- function(f, layers, data, step = NULL) {
  ordinal <- label_ordinal()
  out <- vector("list", length(data))
  try_fetch(
    for (i in seq_along(data)) {
      out[[i]] <- f(l = layers[[i]], d = data[[i]])
    },
    error = function(cnd) {
      cli::cli_abort(c(
        "Problem while {step}.",
        "i" = "Error occurred in the {ordinal(i)} layer."),
        call = layers[[i]]$constructor,
        parent = cnd
      )
    }
  )
  out
}

# Add the tag element to the gtable
table_add_tag <- function(table, label, theme) {
  # Initialise the tag margins
  table <- gtable_add_padding(table, unit(0, "pt"))

  # Early exit when label is absent or element is blank
  if (length(label) < 1) {
    return(table)
  }
  element <- calc_element("plot.tag", theme)
  if (inherits(element, "element_blank")) {
    return(table)
  }

  # Resolve position
  position <- calc_element("plot.tag.position", theme) %||% "topleft"
  location <- calc_element("plot.tag.location", theme) %||%
    (if (is.numeric(position)) "plot" else "margin")

  if (is.numeric(position)) {
    if (location == "margin") {
      cli::cli_abort(paste0(
        "A {.cls numeric} {.arg plot.tag.position} cannot be used with ",
        "`{.val margin}` as {.arg plot.tag.location}."
      ),
      call = expr(theme()))
    }
    check_length(
      position, 2L, call = expr(theme()),
      arg = I("A {.cls numeric} {.arg plot.tag.position}")
    )
    top <- left <- right <- bottom <- FALSE
  } else {
    # Break position into top/left/right/bottom
    position <- arg_match0(
      position[1],
      c("topleft", "top", "topright", "left",
        "right", "bottomleft", "bottom", "bottomright"),
      arg_nm = "plot.tag.position",
      error_call = expr(theme())
    )
    top    <- position %in% c("topleft",    "top",    "topright")
    left   <- position %in% c("topleft",    "left",   "bottomleft")
    right  <- position %in% c("topright",   "right",  "bottomright")
    bottom <- position %in% c("bottomleft", "bottom", "bottomright")
  }

  # Resolve tag and sizes
  tag <- element_grob(element, label = label, margin_y = TRUE, margin_x = TRUE)
  height <- grobHeight(tag)
  width  <- grobWidth(tag)

  if (location %in% c("plot", "panel")) {
    if (!is.numeric(position)) {
      if (right || left) {
        x <- (1 - element$hjust) * width
        if (right) {
          x <- unit(1, "npc") - x
        }
      } else {
        x <- unit(element$hjust, "npc")
      }
      if (top || bottom) {
        y <- (1 - element$vjust) * height
        if (top) {
          y <- unit(1, "npc") - y
        }
      } else {
        y <- unit(element$vjust, "npc")
      }
    } else {
      x <- unit(position[1], "npc")
      y <- unit(position[2], "npc")
    }
    # Re-render with manual positions
    tag <- element_grob(
      element, x = x, y = y, label = label,
      margin_y = TRUE, margin_x = TRUE
    )
    if (location == "plot") {
      table <- gtable_add_grob(
        table, tag, name = "tag", clip = "off",
        t = 1, b = nrow(table), l = 1, r = ncol(table)
      )
      return(table)
    }
  }

  if (location == "panel") {
    place <- find_panel(table)
  } else {
    n_col <- ncol(table)
    n_row <- nrow(table)
    # Actually fill margin with relevant units
    if (top)    table$heights <- unit.c(height, table$heights[-1])
    if (left)   table$widths  <- unit.c(width,  table$widths[-1])
    if (right)  table$widths  <- unit.c(table$widths[-n_col],  width)
    if (bottom) table$heights <- unit.c(table$heights[-n_row], height)
    place <- data_frame0(t = 1L, r = n_col, b = n_row, l = 1L)
  }

  # Shrink placement to position
  if (top)    place$b <- place$t
  if (left)   place$r <- place$l
  if (right)  place$l <- place$r
  if (bottom) place$t <- place$b

  gtable_add_grob(
    table, tag, name = "tag", clip = "off",
    t = place$t, l = place$l, b = place$b, r = place$r
  )
}

# Add the legends to the gtable
table_add_legends <- function(table, legends, theme) {

  if (is.zero(legends)) {
    legends <- rep(list(zeroGrob()), 5)
    names(legends) <- c(.trbl, "inside")
  }

  # Extract sizes
  widths <- heights <- set_names(
    rep(list(unit(0, "cm")), length(legends)),
    names(legends)
  )

  empty <- vapply(legends, is.zero, logical(1))
  widths[!empty]  <- lapply(legends[!empty], gtable_width)
  heights[!empty] <- lapply(legends[!empty], gtable_height)
  spacing <- calc_element("legend.box.spacing", theme) %||% unit(0.2, "cm")

  # If legend is missing, set spacing to zero for that legend
  zero    <- unit(0, "pt")
  spacing <- lapply(empty, function(is_empty) if (is_empty) zero else spacing)

  location <- switch(
    theme$legend.location %||% "panel",
    "plot" = plot_extent,
    find_panel
  )

  place <- location(table)

  # Add right legend
  table <- gtable_add_cols(table, spacing$right, pos = -1)
  table <- gtable_add_cols(table, widths$right,  pos = -1)
  table <- gtable_add_grob(
    table, legends$right, clip = "off",
    t = place$t, b = place$b, l = -1, r = -1,
    name = "guide-box-right"
  )

  # Add left legend
  table <- gtable_add_cols(table, spacing$left, pos = 0)
  table <- gtable_add_cols(table, widths$left,  pos = 0)
  table <- gtable_add_grob(
    table, legends$left, clip = "off",
    t = place$t, b = place$b, l = 1, r = 1,
    name = "guide-box-left"
  )

  place <- location(table)

  # Add bottom legend
  table <- gtable_add_rows(table, spacing$bottom, pos = -1)
  table <- gtable_add_rows(table, heights$bottom, pos = -1)
  table <- gtable_add_grob(
    table, legends$bottom, clip = "off",
    t = -1, b = -1, l = place$l, r = place$r,
    name = "guide-box-bottom"
  )

  # Add top legend
  table <- gtable_add_rows(table, spacing$top, pos = 0)
  table <- gtable_add_rows(table, heights$top, pos = 0)
  table <- gtable_add_grob(
    table, legends$top, clip = "off",
    t = 1, b = 1, l = place$l, r = place$r,
    name = "guide-box-top"
  )

  # Add manual legend
  place <- find_panel(table)
  table <- gtable_add_grob(
    table, legends$inside, clip = "off",
    t = place$t, b = place$b, l = place$l, r = place$r,
    name = "guide-box-inside"
  )

  table
}

plot_extent <- function(table) {
  layout <- table$layout
  data_frame0(
    t = min(layout[["t"]]),
    r = max(layout[["r"]]),
    b = max(layout[["b"]]),
    l = min(layout[["l"]]),
    .size = 1L
  )
}<|MERGE_RESOLUTION|>--- conflicted
+++ resolved
@@ -304,16 +304,8 @@
   ggplot_gtable(ggplot_build(x))
 }
 
-<<<<<<< HEAD
 S7::method(as.gtable, class_ggplot) <- function(x, ...) ggplotGrob(x)
-S7::method(as.gtable, class_ggplot_built) <- function(x, ...) ggplotGrob(x)
-=======
-#' @export
-as.gtable.ggplot <- function(x, ...) ggplotGrob(x)
-
-#' @export
-as.gtable.ggplot_built <- function(x, ...) ggplot_gtable(x)
->>>>>>> 183e7adf
+S7::method(as.gtable, class_ggplot_built) <- function(x, ...) ggplot_gtable(x)
 
 # Apply function to layer and matching data
 by_layer <- function(f, layers, data, step = NULL) {

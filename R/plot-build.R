#' Build ggplot for rendering.
#'
#' `ggplot_build()` takes the plot object, and performs all steps necessary
#' to produce an object that can be rendered.  This function outputs two pieces:
#' a list of data frames (one for each layer), and a panel object, which
#' contain all information about axis limits, breaks etc.
#'
#' `layer_data()`, `layer_grob()`, and `layer_scales()` are helper
#' functions that return the data, grob, or scales associated with a given
#' layer. These are useful for tests.
#'
#' @param plot ggplot object
#' @param i An integer. In `layer_data()`, the data to return (in the order added to the
#'   plot). In `layer_grob()`, the grob to return (in the order added to the
#'   plot). In `layer_scales()`, the row of a facet to return scales for.
#' @param j An integer. In `layer_scales()`, the column of a facet to return
#'   scales for.
#' @seealso [print.ggplot()] and [benchplot()] for
#'  functions that contain the complete set of steps for generating
#'  a ggplot2 plot.
#' @keywords internal
#' @export
ggplot_build <- function(plot) {
  # Attaching the plot env to be fetched by deprecations etc.
  attach_plot_env(plot$plot_env)

  UseMethod('ggplot_build')
}

#' @export
ggplot_build.ggplot <- function(plot) {
  plot <- plot_clone(plot)
  if (length(plot$layers) == 0) {
    plot <- plot + geom_blank()
  }

  layers <- plot$layers
  data <- rep(list(NULL), length(layers))

  scales <- plot$scales

  # Allow all layers to make any final adjustments based
  # on raw input data and plot info
  data <- by_layer(function(l, d) l$layer_data(plot$data), layers, data, "computing layer data")
  data <- by_layer(function(l, d) l$setup_layer(d, plot), layers, data, "setting up layer")

  # Initialise panels, add extra data for margins & missing faceting
  # variables, and add on a PANEL variable to data
  layout <- create_layout(plot$facet, plot$coordinates)
  data <- layout$setup(data, plot$data, plot$plot_env)

  # Compute aesthetics to produce data with generalised variable names
  data <- by_layer(function(l, d) l$compute_aesthetics(d, plot), layers, data, "computing aesthetics")

  # Transform all scales
  data <- lapply(data, scales$transform_df)

  # Map and train positions so that statistics have access to ranges
  # and all positions are numeric
  scale_x <- function() scales$get_scales("x")
  scale_y <- function() scales$get_scales("y")

  layout$train_position(data, scale_x(), scale_y())
  data <- layout$map_position(data)

  # Apply and map statistics
  data <- by_layer(function(l, d) l$compute_statistic(d, layout), layers, data, "computing stat")
  data <- by_layer(function(l, d) l$map_statistic(d, plot), layers, data, "mapping stat to aesthetics")

  # Make sure missing (but required) aesthetics are added
  plot$scales$add_missing(c("x", "y"), plot$plot_env)

  # Reparameterise geoms from (e.g.) y and width to ymin and ymax
  data <- by_layer(function(l, d) l$compute_geom_1(d), layers, data, "setting up geom")

  # Apply position adjustments
  data <- by_layer(function(l, d) l$compute_position(d, layout), layers, data, "computing position")

  # Reset position scales, then re-train and map.  This ensures that facets
  # have control over the range of a plot: is it generated from what is
  # displayed, or does it include the range of underlying data
  layout$reset_scales()
  layout$train_position(data, scale_x(), scale_y())
  layout$setup_panel_params()
  data <- layout$map_position(data)

  # Hand off position guides to layout
  layout$setup_panel_guides(plot$guides, plot$layers)

  # Train and map non-position scales and guides
  npscales <- scales$non_position_scales()
  if (npscales$n() > 0) {
    lapply(data, npscales$train_df)
    plot$guides <- plot$guides$build(npscales, plot$layers, plot$labels, data)
    data <- lapply(data, npscales$map_df)
  } else {
    # Assign empty guides if there are no non-position scales
    plot$guides <- guides_list()
  }

  # Fill in defaults etc.
  data <- by_layer(function(l, d) l$compute_geom_2(d), layers, data, "setting up geom aesthetics")

  # Let layer stat have a final say before rendering
  data <- by_layer(function(l, d) l$finish_statistics(d), layers, data, "finishing layer stat")

  # Let Layout modify data before rendering
  data <- layout$finish_data(data)

  # Consolidate alt-text
  plot$labels$alt <- get_alt_text(plot)

  structure(
    list(data = data, layout = layout, plot = plot),
    class = "ggplot_built"
  )
}

#' @export
#' @rdname ggplot_build
layer_data <- function(plot = last_plot(), i = 1L) {
  ggplot_build(plot)$data[[i]]
}

#' @export
#' @rdname ggplot_build
layer_scales <- function(plot = last_plot(), i = 1L, j = 1L) {
  b <- ggplot_build(plot)

  layout <- b$layout$layout
  selected <- layout[layout$ROW == i & layout$COL == j, , drop = FALSE]

  list(
    x = b$layout$panel_scales_x[[selected$SCALE_X]],
    y = b$layout$panel_scales_y[[selected$SCALE_Y]]
  )
}

#' @export
#' @rdname ggplot_build
layer_grob <- function(plot = last_plot(), i = 1L) {
  b <- ggplot_build(plot)

  b$plot$layers[[i]]$draw_geom(b$data[[i]], b$layout)
}

#' Build a plot with all the usual bits and pieces.
#'
#' This function builds all grobs necessary for displaying the plot, and
#' stores them in a special data structure called a [gtable()].
#' This object is amenable to programmatic manipulation, should you want
#' to (e.g.) make the legend box 2 cm wide, or combine multiple plots into
#' a single display, preserving aspect ratios across the plots.
#'
#' @seealso [print.ggplot()] and [benchplot()] for
#'  for functions that contain the complete set of steps for generating
#'  a ggplot2 plot.
#' @return a [gtable()] object
#' @keywords internal
#' @param data plot data generated by [ggplot_build()]
#' @export
ggplot_gtable <- function(data) {
  # Attaching the plot env to be fetched by deprecations etc.
  attach_plot_env(data$plot$plot_env)

  UseMethod('ggplot_gtable')
}

#' @export
ggplot_gtable.ggplot_built <- function(data) {
  plot <- data$plot
  layout <- data$layout
  data <- data$data
  theme <- plot_theme(plot)

  geom_grobs <- by_layer(function(l, d) l$draw_geom(d, layout), plot$layers, data, "converting geom to grob")

  plot_table <- layout$render(geom_grobs, data, theme, plot$labels)

  # Legends
  position <- theme$legend.position %||% "right"
  if (length(position) == 2) {
    position <- "manual"
  }

<<<<<<< HEAD
  legend_box <- plot$guides$build(
    plot$scales, plot$layers, plot$mapping, position, theme, plot$labels
  )
  plot_table <- table_add_legends(plot_table, legend_box, theme)
=======
  legend_box <- plot$guides$assemble(theme, position)

  if (is.zero(legend_box)) {
    position <- "none"
  } else {
    # these are a bad hack, since it modifies the contents of viewpoint directly...
    legend_width  <- gtable_width(legend_box)
    legend_height <- gtable_height(legend_box)

    # Set the justification of the legend box
    # First value is xjust, second value is yjust
    just <- valid.just(theme$legend.justification)
    xjust <- just[1]
    yjust <- just[2]

    if (position == "manual") {
      xpos <- theme$legend.position[1]
      ypos <- theme$legend.position[2]

      # x and y are specified via theme$legend.position (i.e., coords)
      legend_box <- editGrob(
        legend_box,
        vp = viewport(
          x = xpos,
          y = ypos,
          just = c(xjust, yjust),
          height = legend_height,
          width = legend_width
        )
      )
    } else {
      # x and y are adjusted using justification of legend box (i.e., theme$legend.justification)
      legend_box <- editGrob(
        legend_box,
        vp = viewport(
          x = xjust,
          y = yjust,
          just = c(xjust, yjust),
          height = legend_height,
          width = legend_width
        )
      )
      legend_box <- gtable_add_rows(legend_box, unit(yjust, 'null'))
      legend_box <- gtable_add_rows(legend_box, unit(1 - yjust, 'null'), 0)
      legend_box <- gtable_add_cols(legend_box, unit(xjust, 'null'), 0)
      legend_box <- gtable_add_cols(legend_box, unit(1 - xjust, 'null'))
    }
  }

  panel_dim <-  find_panel(plot_table)
  # for align-to-device, use this:
  # panel_dim <-  summarise(plot_table$layout, t = min(t), r = max(r), b = max(b), l = min(l))

  theme$legend.box.spacing <- theme$legend.box.spacing %||% unit(0.2, 'cm')
  if (position == "left") {
    plot_table <- gtable_add_cols(plot_table, theme$legend.box.spacing, pos = 0)
    plot_table <- gtable_add_cols(plot_table, legend_width, pos = 0)
    plot_table <- gtable_add_grob(plot_table, legend_box, clip = "off",
      t = panel_dim$t, b = panel_dim$b, l = 1, r = 1, name = "guide-box")
  } else if (position == "right") {
    plot_table <- gtable_add_cols(plot_table, theme$legend.box.spacing, pos = -1)
    plot_table <- gtable_add_cols(plot_table, legend_width, pos = -1)
    plot_table <- gtable_add_grob(plot_table, legend_box, clip = "off",
      t = panel_dim$t, b = panel_dim$b, l = -1, r = -1, name = "guide-box")
  } else if (position == "bottom") {
    plot_table <- gtable_add_rows(plot_table, theme$legend.box.spacing, pos = -1)
    plot_table <- gtable_add_rows(plot_table, legend_height, pos = -1)
    plot_table <- gtable_add_grob(plot_table, legend_box, clip = "off",
      t = -1, b = -1, l = panel_dim$l, r = panel_dim$r, name = "guide-box")
  } else if (position == "top") {
    plot_table <- gtable_add_rows(plot_table, theme$legend.box.spacing, pos = 0)
    plot_table <- gtable_add_rows(plot_table, legend_height, pos = 0)
    plot_table <- gtable_add_grob(plot_table, legend_box, clip = "off",
      t = 1, b = 1, l = panel_dim$l, r = panel_dim$r, name = "guide-box")
  } else if (position == "manual") {
    # should guide box expand whole region or region without margin?
    plot_table <- gtable_add_grob(plot_table, legend_box,
      t = panel_dim$t, b = panel_dim$b, l = panel_dim$l, r = panel_dim$r,
      clip = "off", name = "guide-box")
  }
>>>>>>> 916dc894

  # Title
  title <- element_render(theme, "plot.title", plot$labels$title, margin_y = TRUE)
  title_height <- grobHeight(title)

  # Subtitle
  subtitle <- element_render(theme, "plot.subtitle", plot$labels$subtitle, margin_y = TRUE)
  subtitle_height <- grobHeight(subtitle)

  # whole plot annotation
  caption <- element_render(theme, "plot.caption", plot$labels$caption, margin_y = TRUE)
  caption_height <- grobHeight(caption)

  # positioning of title and subtitle is governed by plot.title.position
  # positioning of caption is governed by plot.caption.position
  #   "panel" means align to the panel(s)
  #   "plot" means align to the entire plot (except margins and tag)
  title_pos <- arg_match0(
    theme$plot.title.position %||% "panel",
    c("panel", "plot"),
    arg_nm = "plot.title.position",
    error_call = expr(theme())
  )

  caption_pos <- arg_match0(
    theme$plot.caption.position %||% "panel",
    values = c("panel", "plot"),
    arg_nm = "plot.caption.position",
    error_call = expr(theme())
  )

  pans <- plot_table$layout[grepl("^panel", plot_table$layout$name), , drop = FALSE]
  if (title_pos == "panel") {
    title_l = min(pans$l)
    title_r = max(pans$r)
  } else {
    title_l = 1
    title_r = ncol(plot_table)
  }
  if (caption_pos == "panel") {
    caption_l = min(pans$l)
    caption_r = max(pans$r)
  } else {
    caption_l = 1
    caption_r = ncol(plot_table)
  }

  plot_table <- gtable_add_rows(plot_table, subtitle_height, pos = 0)
  plot_table <- gtable_add_grob(plot_table, subtitle, name = "subtitle",
    t = 1, b = 1, l = title_l, r = title_r, clip = "off")

  plot_table <- gtable_add_rows(plot_table, title_height, pos = 0)
  plot_table <- gtable_add_grob(plot_table, title, name = "title",
    t = 1, b = 1, l = title_l, r = title_r, clip = "off")

  plot_table <- gtable_add_rows(plot_table, caption_height, pos = -1)
  plot_table <- gtable_add_grob(plot_table, caption, name = "caption",
    t = -1, b = -1, l = caption_l, r = caption_r, clip = "off")

  plot_table <- table_add_tag(plot_table, plot$labels$tag, theme)

  # Margins
  plot_table <- gtable_add_rows(plot_table, theme$plot.margin[1], pos = 0)
  plot_table <- gtable_add_cols(plot_table, theme$plot.margin[2])
  plot_table <- gtable_add_rows(plot_table, theme$plot.margin[3])
  plot_table <- gtable_add_cols(plot_table, theme$plot.margin[4], pos = 0)

  if (inherits(theme$plot.background, "element")) {
    plot_table <- gtable_add_grob(plot_table,
      element_render(theme, "plot.background"),
      t = 1, l = 1, b = -1, r = -1, name = "background", z = -Inf)
    plot_table$layout <- plot_table$layout[c(nrow(plot_table$layout), 1:(nrow(plot_table$layout) - 1)),]
    plot_table$grobs <- plot_table$grobs[c(nrow(plot_table$layout), 1:(nrow(plot_table$layout) - 1))]
  }

  # add alt-text as attribute
  attr(plot_table, "alt-label") <- plot$labels$alt

  plot_table
}

#' Generate a ggplot2 plot grob.
#'
#' @param x ggplot2 object
#' @keywords internal
#' @export
ggplotGrob <- function(x) {
  ggplot_gtable(ggplot_build(x))
}

# Apply function to layer and matching data
by_layer <- function(f, layers, data, step = NULL) {
  ordinal <- label_ordinal()
  out <- vector("list", length(data))
  try_fetch(
    for (i in seq_along(data)) {
      out[[i]] <- f(l = layers[[i]], d = data[[i]])
    },
    error = function(cnd) {
      cli::cli_abort(c("Problem while {step}.", "i" = "Error occurred in the {ordinal(i)} layer."), call = layers[[i]]$constructor, parent = cnd)
    }
  )
  out
}

# Add the tag element to the gtable
table_add_tag <- function(table, label, theme) {
  # Initialise the tag margins
  table <- gtable_add_padding(table, unit(0, "pt"))

  # Early exit when label is absent or element is blank
  if (length(label) < 1) {
    return(table)
  }
  element <- calc_element("plot.tag", theme)
  if (inherits(element, "element_blank")) {
    return(table)
  }

  # Resolve position
  position <- calc_element("plot.tag.position", theme) %||% "topleft"
  location <- calc_element("plot.tag.location", theme) %||%
    (if (is.numeric(position)) "plot" else "margin")

  if (is.numeric(position)) {
    if (location == "margin") {
      cli::cli_abort(paste0(
        "A {.cls numeric} {.arg plot.tag.position} cannot be used with ",
        "{.code \"margin\"} as {.arg plot.tag.location}."
      ))
    }
    if (length(position) != 2) {
      cli::cli_abort(paste0(
        "A {.cls numeric} {.arg plot.tag.position} ",
        "theme setting must have length 2."
      ))
    }
    top <- left <- right <- bottom <- FALSE
  } else {
    # Break position into top/left/right/bottom
    position <- arg_match0(
      position[1],
      c("topleft", "top", "topright", "left",
        "right", "bottomleft", "bottom", "bottomright"),
      arg_nm = "plot.tag.position"
    )
    top    <- position %in% c("topleft",    "top",    "topright")
    left   <- position %in% c("topleft",    "left",   "bottomleft")
    right  <- position %in% c("topright",   "right",  "bottomright")
    bottom <- position %in% c("bottomleft", "bottom", "bottomright")
  }

  # Resolve tag and sizes
  tag <- element_grob(element, label = label, margin_y = TRUE, margin_x = TRUE)
  height <- grobHeight(tag)
  width  <- grobWidth(tag)

  if (location %in% c("plot", "panel")) {
    if (!is.numeric(position)) {
      if (right || left) {
        x <- (1 - element$hjust) * width
        if (right) {
          x <- unit(1, "npc") - x
        }
      } else {
        x <- unit(element$hjust, "npc")
      }
      if (top || bottom) {
        y <- (1 - element$vjust) * height
        if (top) {
          y <- unit(1, "npc") - y
        }
      } else {
        y <- unit(element$vjust, "npc")
      }
    } else {
      x <- unit(position[1], "npc")
      y <- unit(position[2], "npc")
    }
    # Do manual placement of tag
    tag <- justify_grobs(
      tag, x = x, y = y,
      hjust = element$hjust, vjust = element$vjust,
      int_angle = element$angle, debug = element$debug
    )
    if (location == "plot") {
      table <- gtable_add_grob(
        table, tag, name = "tag", clip = "off",
        t = 1, b = nrow(table), l = 1, r = ncol(table)
      )
      return(table)
    }
  }

  if (location == "panel") {
    place <- find_panel(table)
  } else {
    n_col <- ncol(table)
    n_row <- nrow(table)
    # Actually fill margin with relevant units
    if (top)    table$heights <- unit.c(height, table$heights[-1])
    if (left)   table$widths  <- unit.c(width,  table$widths[-1])
    if (right)  table$widths  <- unit.c(table$widths[-n_col],  width)
    if (bottom) table$heights <- unit.c(table$heights[-n_row], height)
    place <- data_frame0(t = 1L, r = n_col, b = n_row, l = 1L)
  }

  # Shrink placement to position
  if (top)    place$b <- place$t
  if (left)   place$r <- place$l
  if (right)  place$l <- place$r
  if (bottom) place$t <- place$b

  gtable_add_grob(
    table, tag, name = "tag", clip = "off",
    t = place$t, l = place$l, b = place$b, r = place$r
  )
}

# Add the legends to the gtable
table_add_legends <- function(table, legends, theme) {

  if (is.zero(legends)) {
    return(table)
  }
  empty <- vapply(legends, is.zero, logical(1))
  if (all(empty)) {
    return(table)
  }

  # Extract sizes
  widths <- heights <- set_names(
    rep(list(unit(0, "pt")), length(legends)),
    names(legends)
  )
  widths[!empty]  <- lapply(legends[!empty], gtable_width)
  heights[!empty] <- lapply(legends[!empty], gtable_height)
  spacing <- theme$legend.box.spacing %||% unit(0.2, "cm")

  # Set the justification of the legend box
  # First value is xjust, second value is yjust
  just  <- valid.just(theme$legend.justification)
  xjust <- just[1]
  yjust <- just[2]


  if (!is.zero(legends$manual)) {
    legends$manual <- editGrob(
      legends$manual,
      vp = viewport(
        x = theme$legend.position[1],
        y = theme$legend.position[2],
        just = just,
        height = heights$manual,
        width  = widths$manual
      )
    )
  }

  legends[.trbl] <- Map(
    box    = legends[.trbl],
    width  = widths[.trbl],
    height = heights[.trbl],
    f = function(box, width, height) {
      if (is.zero(box)) {
        return(box)
      }
      box <- editGrob(
        box,
        vp = viewport(
          x = xjust, y = yjust, just = just,
          height = height, width = width
        )
      )
      box <- gtable_add_rows(box, unit(yjust, "null"))
      box <- gtable_add_rows(box, unit(1 - yjust, "null"), 0)
      box <- gtable_add_cols(box, unit(xjust, "null"), 0)
      box <- gtable_add_cols(box, unit(1 - xjust, "null"))
      box
    }
  )

  # If legend is missing, set spacing to zero for that legend
  zero    <- unit(0, "pt")
  spacing <- lapply(legends, function(x) if (is.zero(x)) zero else spacing)

  panels <- find_panel(table)

  # Add right legend
  table <- gtable_add_cols(table, spacing$right, pos = -1)
  table <- gtable_add_cols(table, widths$right,  pos = -1)
  table <- gtable_add_grob(
    table, legends$right, clip = "off",
    t = panels$t, b = panels$b, l = -1, r = -1,
    name = "guide-box-right"
  )

  # Add left legend
  table <- gtable_add_cols(table, spacing$left, pos = 0)
  table <- gtable_add_cols(table, widths$left,  pos = 0)
  table <- gtable_add_grob(
    table, legends$left, clip = "off",
    t = panels$t, b = panels$b, l = 1, r = 1,
    name = "guide-box-left"
  )

  panels <- find_panel(table)

  # Add bottom legend
  table <- gtable_add_rows(table, spacing$bottom, pos = -1)
  table <- gtable_add_rows(table, heights$bottom, pos = -1)
  table <- gtable_add_grob(
    table, legends$bottom, clip = "off",
    t = -1, b = -1, l = panels$l, r = panels$r,
    name = "guide-box-bottom"
  )

  # Add top legend
  table <- gtable_add_rows(table, spacing$top, pos = 0)
  table <- gtable_add_rows(table, heights$top, pos = 0)
  table <- gtable_add_grob(
    table, legends$top, clip = "off",
    t = 1, b = 1, l = panels$l, r = panels$r,
    name = "guide-box-top"
  )

  # Add manual legend
  panels <- find_panel(table)
  table <- gtable_add_grob(
    table, legends$manual, clip = "off",
    t = panels$t, b = panels$b, l = panels$l, r = panels$r,
    name = "guide-box-manual"
  )

  table
}<|MERGE_RESOLUTION|>--- conflicted
+++ resolved
@@ -183,93 +183,8 @@
     position <- "manual"
   }
 
-<<<<<<< HEAD
-  legend_box <- plot$guides$build(
-    plot$scales, plot$layers, plot$mapping, position, theme, plot$labels
-  )
+  legend_box <- plot$guides$assemble(theme)
   plot_table <- table_add_legends(plot_table, legend_box, theme)
-=======
-  legend_box <- plot$guides$assemble(theme, position)
-
-  if (is.zero(legend_box)) {
-    position <- "none"
-  } else {
-    # these are a bad hack, since it modifies the contents of viewpoint directly...
-    legend_width  <- gtable_width(legend_box)
-    legend_height <- gtable_height(legend_box)
-
-    # Set the justification of the legend box
-    # First value is xjust, second value is yjust
-    just <- valid.just(theme$legend.justification)
-    xjust <- just[1]
-    yjust <- just[2]
-
-    if (position == "manual") {
-      xpos <- theme$legend.position[1]
-      ypos <- theme$legend.position[2]
-
-      # x and y are specified via theme$legend.position (i.e., coords)
-      legend_box <- editGrob(
-        legend_box,
-        vp = viewport(
-          x = xpos,
-          y = ypos,
-          just = c(xjust, yjust),
-          height = legend_height,
-          width = legend_width
-        )
-      )
-    } else {
-      # x and y are adjusted using justification of legend box (i.e., theme$legend.justification)
-      legend_box <- editGrob(
-        legend_box,
-        vp = viewport(
-          x = xjust,
-          y = yjust,
-          just = c(xjust, yjust),
-          height = legend_height,
-          width = legend_width
-        )
-      )
-      legend_box <- gtable_add_rows(legend_box, unit(yjust, 'null'))
-      legend_box <- gtable_add_rows(legend_box, unit(1 - yjust, 'null'), 0)
-      legend_box <- gtable_add_cols(legend_box, unit(xjust, 'null'), 0)
-      legend_box <- gtable_add_cols(legend_box, unit(1 - xjust, 'null'))
-    }
-  }
-
-  panel_dim <-  find_panel(plot_table)
-  # for align-to-device, use this:
-  # panel_dim <-  summarise(plot_table$layout, t = min(t), r = max(r), b = max(b), l = min(l))
-
-  theme$legend.box.spacing <- theme$legend.box.spacing %||% unit(0.2, 'cm')
-  if (position == "left") {
-    plot_table <- gtable_add_cols(plot_table, theme$legend.box.spacing, pos = 0)
-    plot_table <- gtable_add_cols(plot_table, legend_width, pos = 0)
-    plot_table <- gtable_add_grob(plot_table, legend_box, clip = "off",
-      t = panel_dim$t, b = panel_dim$b, l = 1, r = 1, name = "guide-box")
-  } else if (position == "right") {
-    plot_table <- gtable_add_cols(plot_table, theme$legend.box.spacing, pos = -1)
-    plot_table <- gtable_add_cols(plot_table, legend_width, pos = -1)
-    plot_table <- gtable_add_grob(plot_table, legend_box, clip = "off",
-      t = panel_dim$t, b = panel_dim$b, l = -1, r = -1, name = "guide-box")
-  } else if (position == "bottom") {
-    plot_table <- gtable_add_rows(plot_table, theme$legend.box.spacing, pos = -1)
-    plot_table <- gtable_add_rows(plot_table, legend_height, pos = -1)
-    plot_table <- gtable_add_grob(plot_table, legend_box, clip = "off",
-      t = -1, b = -1, l = panel_dim$l, r = panel_dim$r, name = "guide-box")
-  } else if (position == "top") {
-    plot_table <- gtable_add_rows(plot_table, theme$legend.box.spacing, pos = 0)
-    plot_table <- gtable_add_rows(plot_table, legend_height, pos = 0)
-    plot_table <- gtable_add_grob(plot_table, legend_box, clip = "off",
-      t = 1, b = 1, l = panel_dim$l, r = panel_dim$r, name = "guide-box")
-  } else if (position == "manual") {
-    # should guide box expand whole region or region without margin?
-    plot_table <- gtable_add_grob(plot_table, legend_box,
-      t = panel_dim$t, b = panel_dim$b, l = panel_dim$l, r = panel_dim$r,
-      clip = "off", name = "guide-box")
-  }
->>>>>>> 916dc894
 
   # Title
   title <- element_render(theme, "plot.title", plot$labels$title, margin_y = TRUE)
@@ -599,9 +514,9 @@
   # Add manual legend
   panels <- find_panel(table)
   table <- gtable_add_grob(
-    table, legends$manual, clip = "off",
+    table, legends$inside, clip = "off",
     t = panels$t, b = panels$b, l = panels$l, r = panels$r,
-    name = "guide-box-manual"
+    name = "guide-box-inside"
   )
 
   table

--- conflicted
+++ resolved
@@ -119,13 +119,8 @@
 #' @rdname sec_axis
 #'
 #' @export
-<<<<<<< HEAD
-dup_axis <- function(transform = identity, trans = deprecated(),
-                     name = derive(), breaks = derive(), labels = derive(), guide = derive()) {
-=======
-dup_axis <- function(transform = ~., name = derive(), breaks = derive(),
+dup_axis <- function(transform = identity, name = derive(), breaks = derive(),
                      labels = derive(), guide = derive(), trans = deprecated()) {
->>>>>>> 9af5d810
   sec_axis(transform, trans = trans, name, breaks, labels, guide)
 }
 
@@ -136,7 +131,7 @@
 set_sec_axis <- function(sec.axis, scale) {
   if (!is.waive(sec.axis)) {
     if (scale$is_discrete()) {
-      if (!identical(.subset2(sec.axis, "transform"), identity)) {
+      if (!identical(.subset2(sec.axis, "trans"), identity)) {
         cli::cli_abort("Discrete secondary axes must have the {.fn identity} transformation.")
       }
     }
@@ -189,17 +184,13 @@
     }
     if (is.derived(self$name) && !is.waive(scale$name)) self$name <- scale$name
     if (is.derived(self$breaks)) self$breaks <- scale$breaks
-<<<<<<< HEAD
     if (is.waive(self$breaks)) {
       if (scale$is_discrete()) {
         self$breaks <- scale$get_breaks()
       } else {
-        self$breaks <- scale$transformation$breaks
+        self$breaks <- scale$get_transformation()$breaks
       }
     }
-=======
-    if (is.waive(self$breaks)) self$breaks <- scale$get_transformation()$breaks
->>>>>>> 9af5d810
     if (is.derived(self$labels)) self$labels <- scale$labels
     if (is.derived(self$guide)) self$guide <- scale$guide
   },

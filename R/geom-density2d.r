#' Contours of a 2D density estimate
#'
#' Perform a 2D kernel density estimation using [MASS::kde2d()] and
#' display the results with contours. This can be useful for dealing with
#' overplotting. This is a 2D version of [geom_density()]. `geom_density_2d()`
#' draws contour lines, and `geom_density_2d_filled()` draws filled contour
#' bands.
#'
#' @eval rd_aesthetics("geom", "density_2d")
#' @eval rd_aesthetics("geom", "density_2d_filled")
#' @seealso [geom_contour()], [geom_contour_filled()] for information about
#'  how contours are drawn; [geom_bin2d()] for another way of dealing with
#'  overplotting.
#' @param geom,stat Use to override the default connection between
#'   `geom_density_2d()` and `stat_density_2d()`.
#' @inheritParams layer
#' @inheritParams geom_point
#' @inheritParams geom_path
#' @param contour_var Character string identifying the variable to contour
#'   by. Can be one of `"density"`, `"ndensity"`, or `"count"`. See the section
#'   on computed variables for details.
#' @export
#' @examples
#' m <- ggplot(faithful, aes(x = eruptions, y = waiting)) +
#'  geom_point() +
#'  xlim(0.5, 6) +
#'  ylim(40, 110)
#'
#' # contour lines
#' m + geom_density_2d()
#'
#' \donttest{
#' # contour bands
#' m + geom_density_2d_filled(alpha = 0.5)
#'
#' # contour bands and contour lines
#' m + geom_density_2d_filled(alpha = 0.5) +
#'   geom_density_2d(size = 0.25, colour = "black")
#'
#' set.seed(4393)
#' dsmall <- diamonds[sample(nrow(diamonds), 1000), ]
#' d <- ggplot(dsmall, aes(x, y))
#' # If you map an aesthetic to a categorical variable, you will get a
#' # set of contours for each value of that variable
#' d + geom_density_2d(aes(colour = cut))
#'
#' # If you draw filled contours across multiple facets, the same bins are
#' # used across all facets
#' d + geom_density_2d_filled() + facet_wrap(vars(cut))
#' # If you want to make sure the peak intensity is the same in each facet,
#' # use `contour_var = "ndensity"`.
#' d + geom_density_2d_filled(contour_var = "ndensity") + facet_wrap(vars(cut))
#' # If you want to scale intensity by the number of observations in each group,
#' # use `contour_var = "count"`.
#' d + geom_density_2d_filled(contour_var = "count") + facet_wrap(vars(cut))
#'
#' # If we turn contouring off, we can use other geoms, such as tiles:
#' d + stat_density_2d(
#'   geom = "raster",
#'   aes(fill = after_stat(density)),
#'   contour = FALSE
#' ) + scale_fill_viridis_c()
#' # Or points:
#' d + stat_density_2d(geom = "point", aes(size = after_stat(density)), n = 20, contour = FALSE)
#' }
geom_density_2d <- function(mapping = NULL, data = NULL,
                            stat = "density_2d", position = "identity",
                            ...,
                            contour_var = "density",
                            lineend = "butt",
                            linejoin = "round",
                            linemitre = 10,
                            na.rm = FALSE,
                            show.legend = NA,
                            inherit.aes = TRUE) {
  layer(
    data = data,
    mapping = mapping,
    stat = stat,
    geom = GeomDensity2d,
    position = position,
    show.legend = show.legend,
    inherit.aes = inherit.aes,
    params = list2(
      lineend = lineend,
      linejoin = linejoin,
      linemitre = linemitre,
      contour = TRUE,
      contour_var = contour_var,
      na.rm = na.rm,
      ...
    )
  )
}

#' @export
#' @rdname geom_density_2d
#' @usage NULL
geom_density2d <- geom_density_2d


#' @rdname ggplot2-ggproto
#' @format NULL
#' @usage NULL
#' @export
GeomDensity2d <- ggproto("GeomDensity2d", GeomPath,
<<<<<<< HEAD
  default_aes = aes(colour = "#3366FF", linewidth = 0.5, linetype = 1, alpha = NA)
)
=======
  default_aes = aes(colour = "#3366FF", size = 0.5, linetype = 1, alpha = NA)
)

#' @export
#' @rdname geom_density_2d
geom_density_2d_filled <- function(mapping = NULL, data = NULL,
                                   stat = "density_2d_filled", position = "identity",
                                   ...,
                                   contour_var = "density",
                                   na.rm = FALSE,
                                   show.legend = NA,
                                   inherit.aes = TRUE) {
  layer(
    data = data,
    mapping = mapping,
    stat = stat,
    geom = GeomDensity2dFilled,
    position = position,
    show.legend = show.legend,
    inherit.aes = inherit.aes,
    params = list2(
      na.rm = na.rm,
      contour = TRUE,
      contour_var = contour_var,
      ...
    )
  )
}

#' @export
#' @rdname geom_density_2d
#' @usage NULL
geom_density2d_filled <- geom_density_2d_filled

#' @rdname ggplot2-ggproto
#' @format NULL
#' @usage NULL
#' @export
#' @include geom-polygon.r
GeomDensity2dFilled <- ggproto("GeomDensity2dFilled", GeomPolygon)
>>>>>>> 411f17b3
<|MERGE_RESOLUTION|>--- conflicted
+++ resolved
@@ -104,11 +104,7 @@
 #' @usage NULL
 #' @export
 GeomDensity2d <- ggproto("GeomDensity2d", GeomPath,
-<<<<<<< HEAD
   default_aes = aes(colour = "#3366FF", linewidth = 0.5, linetype = 1, alpha = NA)
-)
-=======
-  default_aes = aes(colour = "#3366FF", size = 0.5, linetype = 1, alpha = NA)
 )
 
 #' @export
@@ -148,4 +144,3 @@
 #' @export
 #' @include geom-polygon.r
 GeomDensity2dFilled <- ggproto("GeomDensity2dFilled", GeomPolygon)
->>>>>>> 411f17b3

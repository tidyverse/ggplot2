--- conflicted
+++ resolved
@@ -485,10 +485,9 @@
     t1[item] <- list(x)
   }
 
-<<<<<<< HEAD
-  # If either theme is complete, then the combined theme is complete
-  attr(t1, "complete") <-
-    is_theme_complete(t1) || is_theme_complete(t2)
+  # make sure the "complete" attribute is set; this can be missing
+  # when t1 is an empty list
+  attr(t1, "complete") <- is_theme_complete(t1)
 
   # Only validate if both themes should be validated
   attr(t1, "validate") <-
@@ -500,68 +499,10 @@
     attr(t1, "element_tree", exact = TRUE)
   )
 
-=======
-  # make sure the "complete" attribute is set; this can be missing
-  # when t1 is an empty list
-  attr(t1, "complete") <- is_theme_complete(t1)
->>>>>>> 6f5ffea7
   t1
 }
 
 
-<<<<<<< HEAD
-# Update a theme from a plot object
-#
-# This is called from add_ggplot.
-#
-# If newtheme is a *complete* theme, then it is meant to replace
-# oldtheme; this function just returns newtheme.
-#
-# Otherwise, it adds elements from newtheme to oldtheme:
-# If oldtheme doesn't already contain those elements,
-# it searches the current default theme, grabs the elements with the
-# same name as those from newtheme, and puts them in oldtheme. Then
-# it adds elements from newtheme to oldtheme.
-# This makes it possible to do things like:
-#   ggplot(data.frame(x = 1:3, y = 1:3)) +
-#   geom_point() + theme(text = element_text(colour = 'red'))
-# and have 'text' keep properties from the default theme. Otherwise
-# you would have to set all the element properties, like family, size,
-# etc.
-#
-# @param oldtheme an existing theme, usually from a plot object, like
-#   plot$theme. This could be an empty list.
-# @param newtheme a new theme object to add to the existing theme
-update_theme <- function(oldtheme, newtheme) {
-  # If the newtheme is a complete one, don't bother searching
-  # the default theme -- just replace everything with newtheme
-  if (is_theme_complete(newtheme))
-    return(newtheme)
-
-  # These are elements in newtheme that aren't already set in oldtheme.
-  # They will be pulled from the default theme.
-  newitems <- !names(newtheme) %in% names(oldtheme)
-  newitem_names <- names(newtheme)[newitems]
-  oldtheme[newitem_names] <- theme_get()[newitem_names]
-
-  # Update the theme elements with the things from newtheme
-  # Turn the 'theme' list into a proper theme object first, and preserve
-  # the 'complete' attribute. It's possible that oldtheme is an empty
-  # list, and in that case, set complete to FALSE but validate to TRUE
-  oldtheme <- do.call(
-    theme,
-    c(
-      oldtheme,
-      complete = is_theme_complete(oldtheme),
-      validate = is_theme_validate(oldtheme)
-    )
-  )
-
-  oldtheme + newtheme
-}
-
-=======
->>>>>>> 6f5ffea7
 #' Calculate the element properties, by inheriting properties from its parents
 #'
 #' @param element The name of the theme element to calculate
@@ -601,18 +542,11 @@
   }
 
   # If the element is defined (and not just inherited), check that
-<<<<<<< HEAD
   # it is of the class specified in element_tree
   element_tree <- complete_element_tree(theme)
-  if (!is.null(theme[[element]]) &&
-      !inherits(theme[[element]], element_tree[[element]]$class)) {
+  if (!is.null(el_out) &&
+      !inherits(el_out, element_tree[[element]]$class)) {
     stop(element, " should have class ", element_tree[[element]]$class)
-=======
-  # it is of the class specified in .element_tree
-  if (!is.null(el_out) &&
-      !inherits(el_out, ggplot_global$element_tree[[element]]$class)) {
-    stop(element, " should have class ", ggplot_global$element_tree[[element]]$class)
->>>>>>> 6f5ffea7
   }
 
   # Get the names of parents from the inheritance tree

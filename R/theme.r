--- conflicted
+++ resolved
@@ -488,15 +488,9 @@
 #'   informative error messages.
 #' @keywords internal
 add_theme <- function(t1, t2, t2name) {
-<<<<<<< HEAD
   if (!is.list(t2)) { # in various places in the code base, simple lists are used as themes
-    stop("Don't know how to add ", t2name, " to a theme object",
-        call. = FALSE)
-=======
-  if (!is.theme(t2)) {
     stop("Can't add `", t2name, "` to a theme object.",
       call. = FALSE)
->>>>>>> f0ce2851
   }
 
   # If t2 is a complete theme or t1 is NULL, just return t2

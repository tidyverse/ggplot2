#' Modify components of a theme
#'
#' Themes are a powerful way to customize the non-data components of your
#' plots: i.e. titles, labels, fonts, background, gridlines, and legends.
#' Themes can be used to give plots a consistent customized look.
#' Modify a single plot's theme using `theme()`; see [theme_update()] if
#' you want modify the active theme, to affect all subsequent plots. Theme
#' elements are documented together according to inheritance, read more
#' about theme inheritance below.
#'
#' @section Theme inheritance:
#' Theme elements inherit properties from other theme elements heirarchically.
#' For example, `axis.title.x.bottom` inherits from `axis.title.x` which inherits
#' from `axis.title`, which in turn inherits from `text`. All text elements inherit
#' directly or indirectly from `text`; all lines inherit from
#' `line`, and all rectangular objects inherit from `rect`.
#' This means that you can modify the appearance of multiple elements by
#' setting a single high-level component.
#'
#' Learn more about setting these aesthetics in `vignette("ggplot2-specs")`.
#'
#' @param line all line elements ([element_line()])
#' @param rect all rectangular elements ([element_rect()])
#' @param text all text elements ([element_text()])
#' @param title all title elements: plot, axes, legends ([element_text()];
#'   inherits from `text`)
#' @param aspect.ratio aspect ratio of the panel
#'
<<<<<<< HEAD
#' @param geom default geom aesthetics
#' @param axis.title label of axes (`element_text`; inherits from
#'   `text`)
#' @param axis.title.x x axis label (`element_text`; inherits from
#'   `axis.title`)
#' @param axis.title.x.top x axis label on top axis (`element_text`;
#'   inherits from `axis.title.x`)
#' @param axis.title.x.bottom x axis label on bottom axis (`element_text`;
#'   inherits from `axis.title.x`)
#' @param axis.title.y y axis label (`element_text`; inherits from
#'   `axis.title`)
#' @param axis.title.y.left y axis label on left axis (`element_text`;
#'   inherits from `axis.title.y`)
#' @param axis.title.y.right y axis label on right axis (`element_text`;
#'   inherits from `axis.title.y`)
#' @param axis.text tick labels along axes (`element_text`; inherits from
#'   `text`)
#' @param axis.text.x x axis tick labels (`element_text`; inherits from
#'   `axis.text`)
#' @param axis.text.x.top x axis tick labels on top axis (`element_text`;
#'   inherits from `axis.text.x`)
#' @param axis.text.x.bottom x axis tick labels on bottom axis (`element_text`;
#'   inherits from `axis.text.x`)
#' @param axis.text.y y axis tick labels (`element_text`; inherits from
#'   `axis.text`)
#' @param axis.text.y.left y axis tick labels on left axis
#'   (`element_text`; inherits from `axis.text.y`)
#' @param axis.text.y.right y axis tick labels on right axis
#'   (`element_text`; inherits from `axis.text.y`)
#' @param axis.ticks tick marks along axes (`element_line`; inherits from
#'   `line`)
#' @param axis.ticks.x x axis tick marks (`element_line`; inherits from
#'   `axis.ticks`)
#' @param axis.ticks.x.top x axis tick marks on top axis (`element_line`;
#'   inherits from `axis.ticks.x`)
#' @param axis.ticks.x.bottom x axis tick marks on bottom axis (`element_line`;
#'   inherits from `axis.ticks.x`)
#' @param axis.ticks.y y axis tick marks (`element_line`; inherits from
#'   `axis.ticks`)
#' @param axis.ticks.y.left y axis tick marks on left axis (`element_line`;
#'   inherits from `axis.ticks.y`)
#' @param axis.ticks.y.right y axis tick marks on right axis (`element_line`;
#'   inherits from `axis.ticks.y`)
=======
#' @param axis.title,axis.title.x,axis.title.y,axis.title.x.top,axis.title.x.bottom,axis.title.y.left,axis.title.y.right
#'   labels of axes ([element_text()]). Specify all axes' labels (`axis.title`),
#'   labels by plane (using `axis.title.x` or `axis.title.y`), or individually
#'   for each axis (using `axis.title.x.bottom`, `axis.title.x.top`,
#'   `axis.title.y.left`, `axis.title.y.right`). `axis.title.*.*` inherits from
#'   `axis.title.*` which inherits from `axis.title`, which in turn inherits
#'   from `text`
#' @param axis.text,axis.text.x,axis.text.y,axis.text.x.top,axis.text.x.bottom,axis.text.y.left,axis.text.y.right
#'   tick labels along axes ([element_text()]). Specify all axis tick labels (`axis.text`),
#'   tick labels by plane (using `axis.text.x` or `axis.text.y`), or individually
#'   for each axis (using `axis.text.x.bottom`, `axis.text.x.top`,
#'   `axis.text.y.left`, `axis.text.y.right`). `axis.text.*.*` inherits from
#'   `axis.text.*` which inherits from `axis.text`, which in turn inherits
#'   from `text`
#' @param axis.ticks,axis.ticks.x,axis.ticks.x.top,axis.ticks.x.bottom,axis.ticks.y,axis.ticks.y.left,axis.ticks.y.right
#'   tick marks along axes ([element_line()]). Specify all tick marks (`axis.ticks`),
#'   ticks by plane (using `axis.ticks.x` or `axis.ticks.y`), or individually
#'   for each axis (using `axis.ticks.x.bottom`, `axis.ticks.x.top`,
#'   `axis.ticks.y.left`, `axis.ticks.y.right`). `axis.ticks.*.*` inherits from
#'   `axis.ticks.*` which inherits from `axis.ticks`, which in turn inherits
#'   from `line`
>>>>>>> 4d2ca992
#' @param axis.ticks.length length of tick marks (`unit`)
#' @param axis.line,axis.line.x,axis.line.x.top,axis.line.x.bottom,axis.line.y,axis.line.y.left,axis.line.y.right
#'   lines along axes ([element_line()]). Specify lines along all axes (`axis.line`),
#'   lines for each plane (using `axis.line.x` or `axis.line.y`), or individually
#'   for each axis (using `axis.line.x.bottom`, `axis.line.x.top`,
#'   `axis.line.y.left`, `axis.line.y.right`). `axis.line.*.*` inherits from
#'   `axis.line.*` which inherits from `axis.line`, which in turn inherits
#'   from `line`
#'
#' @param legend.background background of legend ([element_rect()]; inherits
#'   from `rect`)
#' @param legend.margin the margin around each legend ([margin()])
#' @param legend.spacing,legend.spacing.x,legend.spacing.y
#'   the spacing between legends (`unit`). `legend.spacing.x` & `legend.spacing.y`
#'   inherit from `legend.spacing` or can be specified separately
#' @param legend.key background underneath legend keys ([element_rect()];
#'   inherits from `rect`)
#' @param legend.key.size,legend.key.height,legend.key.width
#'   size of legend keys (`unit`); key background height & width inherit from
#'   `legend.key.size` or can be specified separately
#' @param legend.text legend item labels ([element_text()]; inherits from
#'   `text`)
#' @param legend.text.align alignment of legend labels (number from 0 (left) to
#'   1 (right))
#' @param legend.title title of legend ([element_text()]; inherits from
#'   `title`)
#' @param legend.title.align alignment of legend title (number from 0 (left) to
#'   1 (right))
#' @param legend.position the position of legends ("none", "left", "right",
#'   "bottom", "top", or two-element numeric vector)
#' @param legend.direction layout of items in legends ("horizontal" or
#'   "vertical")
#' @param legend.justification anchor point for positioning legend inside plot
#'   ("center" or two-element numeric vector) or the justification according to
#'   the plot area when positioned outside the plot
#' @param legend.box arrangement of multiple legends ("horizontal" or
#'   "vertical")
#' @param legend.box.just justification of each legend within the overall
#'   bounding box, when there are multiple legends ("top", "bottom", "left", or
#'   "right")
#' @param legend.box.margin margins around the full legend area, as specified
#'   using [margin()]
#' @param legend.box.background background of legend area ([element_rect()];
#'   inherits from `rect`)
#' @param legend.box.spacing The spacing between the plotting area and the
#'   legend box (`unit`)
#'
#' @param panel.background background of plotting area, drawn underneath plot
#'   ([element_rect()]; inherits from `rect`)
#' @param panel.border border around plotting area, drawn on top of plot so that
#'   it covers tick marks and grid lines. This should be used with
#'   `fill = NA`
#'   ([element_rect()]; inherits from `rect`)
#' @param panel.spacing,panel.spacing.x,panel.spacing.y spacing between facet
#'   panels (`unit`). `panel.spacing.x` & `panel.spacing.y` inherit from `panel.spacing`
#'   or can be specified separately.
#' @param panel.grid,panel.grid.major,panel.grid.minor,panel.grid.major.x,panel.grid.major.y,panel.grid.minor.x,panel.grid.minor.y
#'   grid lines ([element_line()]). Specify major grid lines,
#'   or minor grid lines separately (using `panel.grid.major` or `panel.grid.minor`)
#'   or individually for each axis (using `panel.grid.major.x`, `panel.grid.minor.x`,
#'   `panel.grid.major.y`, `panel.grid.minor.y`).  Y axis grid lines are horizontal
#'   and x axis grid lines are vertical. `panel.grid.*.*` inherits from
#'   `panel.grid.*` which inherits from `panel.grid`, which in turn inherits
#'   from `line`
#' @param panel.ontop option to place the panel (background, gridlines) over
#'   the data layers (`logical`). Usually used with a transparent or blank
#'   `panel.background`.
#'
#' @param plot.background background of the entire plot ([element_rect()];
#'   inherits from `rect`)
#' @param plot.title plot title (text appearance) ([element_text()]; inherits
#'   from `title`) left-aligned by default
#' @param plot.subtitle plot subtitle (text appearance) ([element_text()];
#'   inherits from `title`) left-aligned by default
#' @param plot.caption caption below the plot (text appearance)
#'   ([element_text()]; inherits from `title`) right-aligned by default
#' @param plot.tag upper-left label to identify a plot (text appearance)
#'   ([element_text()]; inherits from `title`) left-aligned by default
#' @param plot.tag.position The position of the tag as a string ("topleft",
#'   "top", "topright", "left", "right", "bottomleft", "bottom", "bottomright)
#'   or a coordinate. If a string, extra space will be added to accommodate the
#'   tag.
#' @param plot.margin margin around entire plot (`unit` with the sizes of
#'   the top, right, bottom, and left margins)
#'
#' @param strip.background,strip.background.x,strip.background.y
#'   background of facet labels ([element_rect()];
#'   inherits from `rect`). Horizontal facet background (`strip.background.x`)
#'   & vertical facet background (`strip.background.y`) inherit from
#'   `strip.background` or can be specified separately
#' @param strip.placement placement of strip with respect to axes,
#'    either "inside" or "outside". Only important when axes and strips are
#'    on the same side of the plot.
#' @param strip.text,strip.text.x,strip.text.y facet labels ([element_text()];
#'   inherits from  `text`). Horizontal facet labels (`strip.text.x`) & vertical
#'   facet labels (`strip.text.y`) inherit from `strip.text` or can be specified
#'   separately
#' @param strip.switch.pad.grid space between strips and axes when strips are
#'   switched (`unit`)
#' @param strip.switch.pad.wrap space between strips and axes when strips are
#'   switched (`unit`)
#'
#' @param ... additional element specifications not part of base ggplot2. If
#'   supplied `validate` needs to be set to `FALSE`.
#' @param complete set this to `TRUE` if this is a complete theme, such as
#'   the one returned by [theme_grey()]. Complete themes behave
#'   differently when added to a ggplot object. Also, when setting
#'   `complete = TRUE` all elements will be set to inherit from blank
#'   elements.
#' @param validate `TRUE` to run `validate_element()`, `FALSE` to bypass checks.
#'
#' @seealso
#'   [+.gg()] and \code{\link{\%+replace\%}},
#'   [element_blank()], [element_line()],
#'   [element_rect()], and [element_text()] for
#'   details of the specific theme elements.
#' @export
#' @examples
#' p1 <- ggplot(mtcars, aes(wt, mpg)) +
#'   geom_point() +
#'   labs(title = "Fuel economy declines as weight increases")
#' p1
#'
#' # Plot ---------------------------------------------------------------------
#' p1 + theme(plot.title = element_text(size = rel(2)))
#' p1 + theme(plot.background = element_rect(fill = "green"))
#'
#' # Panels --------------------------------------------------------------------
#'
#' p1 + theme(panel.background = element_rect(fill = "white", colour = "grey50"))
#' p1 + theme(panel.border = element_rect(linetype = "dashed", fill = NA))
#' p1 + theme(panel.grid.major = element_line(colour = "black"))
#' p1 + theme(
#'   panel.grid.major.y = element_blank(),
#'   panel.grid.minor.y = element_blank()
#' )
#'
#' # Put gridlines on top of data
#' p1 + theme(
#'   panel.background = element_rect(fill = NA),
#'   panel.grid.major = element_line(colour = "grey50"),
#'   panel.ontop = TRUE
#' )
#'
#' # Axes ----------------------------------------------------------------------
#' p1 + theme(axis.line = element_line(size = 3, colour = "grey80"))
#' p1 + theme(axis.text = element_text(colour = "blue"))
#' p1 + theme(axis.ticks = element_line(size = 2))
#' p1 + theme(axis.ticks.length = unit(.25, "cm"))
#' p1 + theme(axis.title.y = element_text(size = rel(1.5), angle = 90))
#'
#' \donttest{
#' # Legend --------------------------------------------------------------------
#' p2 <- ggplot(mtcars, aes(wt, mpg)) +
#'   geom_point(aes(colour = factor(cyl), shape = factor(vs))) +
#'   labs(
#'     x = "Weight (1000 lbs)",
#'     y = "Fuel economy (mpg)",
#'     colour = "Cylinders",
#'     shape = "Transmission"
#'    )
#' p2
#'
#' # Position
#' p2 + theme(legend.position = "none")
#' p2 + theme(legend.justification = "top")
#' p2 + theme(legend.position = "bottom")
#'
#' # Or place legends inside the plot using relative coordinates between 0 and 1
#' # legend.justification sets the corner that the position refers to
#' p2 + theme(
#'   legend.position = c(.95, .95),
#'   legend.justification = c("right", "top"),
#'   legend.box.just = "right",
#'   legend.margin = margin(6, 6, 6, 6)
#' )
#'
#' # The legend.box properties work similarly for the space around
#' # all the legends
#' p2 + theme(
#'   legend.box.background = element_rect(),
#'   legend.box.margin = margin(6, 6, 6, 6)
#' )
#'
#' # You can also control the display of the keys
#' # and the justification related to the plot area can be set
#' p2 + theme(legend.key = element_rect(fill = "white", colour = "black"))
#' p2 + theme(legend.text = element_text(size = 8, colour = "red"))
#' p2 + theme(legend.title = element_text(face = "bold"))
#'
#' # Strips --------------------------------------------------------------------
#'
#' p3 <- ggplot(mtcars, aes(wt, mpg)) +
#'   geom_point() +
#'   facet_wrap(~ cyl)
#' p3
#'
#' p3 + theme(strip.background = element_rect(colour = "black", fill = "white"))
#' p3 + theme(strip.text.x = element_text(colour = "white", face = "bold"))
#' p3 + theme(panel.spacing = unit(1, "lines"))
#' }
theme <- function(line,
                  rect,
                  text,
                  title,
                  aspect.ratio,
                  geom,
                  axis.title,
                  axis.title.x,
                  axis.title.x.top,
                  axis.title.x.bottom,
                  axis.title.y,
                  axis.title.y.left,
                  axis.title.y.right,
                  axis.text,
                  axis.text.x,
                  axis.text.x.top,
                  axis.text.x.bottom,
                  axis.text.y,
                  axis.text.y.left,
                  axis.text.y.right,
                  axis.ticks,
                  axis.ticks.x,
                  axis.ticks.x.top,
                  axis.ticks.x.bottom,
                  axis.ticks.y,
                  axis.ticks.y.left,
                  axis.ticks.y.right,
                  axis.ticks.length,
                  axis.line,
                  axis.line.x,
                  axis.line.x.top,
                  axis.line.x.bottom,
                  axis.line.y,
                  axis.line.y.left,
                  axis.line.y.right,
                  legend.background,
                  legend.margin,
                  legend.spacing,
                  legend.spacing.x,
                  legend.spacing.y,
                  legend.key,
                  legend.key.size,
                  legend.key.height,
                  legend.key.width,
                  legend.text,
                  legend.text.align,
                  legend.title,
                  legend.title.align,
                  legend.position,
                  legend.direction,
                  legend.justification,
                  legend.box,
                  legend.box.just,
                  legend.box.margin,
                  legend.box.background,
                  legend.box.spacing,
                  panel.background,
                  panel.border,
                  panel.spacing,
                  panel.spacing.x,
                  panel.spacing.y,
                  panel.grid,
                  panel.grid.major,
                  panel.grid.minor,
                  panel.grid.major.x,
                  panel.grid.major.y,
                  panel.grid.minor.x,
                  panel.grid.minor.y,
                  panel.ontop,
                  plot.background,
                  plot.title,
                  plot.subtitle,
                  plot.caption,
                  plot.tag,
                  plot.tag.position,
                  plot.margin,
                  strip.background,
                  strip.background.x,
                  strip.background.y,
                  strip.placement,
                  strip.text,
                  strip.text.x,
                  strip.text.y,
                  strip.switch.pad.grid,
                  strip.switch.pad.wrap,
                  ...,
                  complete = FALSE,
                  validate = TRUE
                  ) {
  elements <- find_args(..., complete = NULL, validate = NULL)

  if (!is.null(elements$axis.ticks.margin)) {
    warning("`axis.ticks.margin` is deprecated. Please set `margin` property ",
      " of `axis.text` instead", call. = FALSE)
    elements$axis.ticks.margin <- NULL
  }
  if (!is.null(elements$panel.margin)) {
    warning("`panel.margin` is deprecated. Please use `panel.spacing` property ",
      "instead", call. = FALSE)
    elements$panel.spacing <- elements$panel.margin
    elements$panel.margin <- NULL
  }
  if (!is.null(elements$panel.margin.x)) {
    warning("`panel.margin.x` is deprecated. Please use `panel.spacing.x` property ",
            "instead", call. = FALSE)
    elements$panel.spacing.x <- elements$panel.margin.x
    elements$panel.margin.x <- NULL
  }
  if (!is.null(elements$panel.margin.y)) {
    warning("`panel.margin` is deprecated. Please use `panel.spacing` property ",
            "instead", call. = FALSE)
    elements$panel.spacing.y <- elements$panel.margin.y
    elements$panel.margin.y <- NULL
  }
  if (is.unit(elements$legend.margin) && !is.margin(elements$legend.margin)) {
    warning("`legend.margin` must be specified using `margin()`. For the old ",
      "behavior use legend.spacing", call. = FALSE)
    elements$legend.spacing <- elements$legend.margin
    elements$legend.margin <- margin()
  }

  # Check that all elements have the correct class (element_text, unit, etc)
  if (validate) {
    mapply(validate_element, elements, names(elements))
  }

  # If complete theme set all non-blank elements to inherit from blanks
  if (complete) {
    elements <- lapply(elements, function(el) {
      if (inherits(el, "element") && !inherits(el, "element_blank")) {
        el$inherit.blank <- TRUE
      }
      el
    })
  }
  structure(
    elements,
    class = c("theme", "gg"),
    complete = complete,
    validate = validate
  )
}

is_theme_complete <- function(x) isTRUE(attr(x, "complete"))


# Combine plot defaults with current theme to get complete theme for a plot
plot_theme <- function(x, default = theme_get()) {
  theme <- x$theme
  if (is_theme_complete(theme)) {
    theme
  } else {
    defaults(theme, default)
  }
}

#' Modify properties of an element in a theme object
#'
#' @param t1 A theme object
#' @param t2 A theme object that is to be added to `t1`
#' @param t2name A name of the t2 object. This is used for printing
#'   informative error messages.
#' @keywords internal
add_theme <- function(t1, t2, t2name) {
  if (!is.theme(t2)) {
    stop("Don't know how to add RHS to a theme object",
      call. = FALSE)
  }

  # Iterate over the elements that are to be updated
  for (item in names(t2)) {
    x <- t1[[item]]
    y <- t2[[item]]

    if (is.null(x) || inherits(x, "element_blank")) {
      # If x is NULL or element_blank, then just assign it y
      x <- y
    } else if (is.null(y) || is.character(y) || is.numeric(y) ||
               is.logical(y) || inherits(y, "element_blank")) {
      # If y is NULL, or a string or numeric vector, or is element_blank, just replace x
      x <- y
    } else {
      # If x is not NULL, then merge into y
      x <- merge_element(y, x)
    }

    # Assign it back to t1
    # This is like doing t1[[item]] <- x, except that it preserves NULLs.
    # The other form will simply drop NULL values
    t1[item] <- list(x)
  }

  # If either theme is complete, then the combined theme is complete
  attr(t1, "complete") <- is_theme_complete(t1) || is_theme_complete(t2)
  t1
}


# Update a theme from a plot object
#
# This is called from add_ggplot.
#
# If newtheme is a *complete* theme, then it is meant to replace
# oldtheme; this function just returns newtheme.
#
# Otherwise, it adds elements from newtheme to oldtheme:
# If oldtheme doesn't already contain those elements,
# it searches the current default theme, grabs the elements with the
# same name as those from newtheme, and puts them in oldtheme. Then
# it adds elements from newtheme to oldtheme.
# This makes it possible to do things like:
#   ggplot(data.frame(x = 1:3, y = 1:3)) +
#   geom_point() + theme(text = element_text(colour = 'red'))
# and have 'text' keep properties from the default theme. Otherwise
# you would have to set all the element properties, like family, size,
# etc.
#
# @param oldtheme an existing theme, usually from a plot object, like
#   plot$theme. This could be an empty list.
# @param newtheme a new theme object to add to the existing theme
update_theme <- function(oldtheme, newtheme) {
  # If the newtheme is a complete one, don't bother searching
  # the default theme -- just replace everything with newtheme
  if (is_theme_complete(newtheme))
    return(newtheme)

  if (length(oldtheme) == 0) oldtheme <- theme_get()
  # These are elements in newtheme that aren't already set in oldtheme.
  # They will be pulled from the default theme.
  newitems <- !names(newtheme) %in% names(oldtheme)
  newitem_names <- names(newtheme)[newitems]
  oldtheme[newitem_names] <- theme_get()[newitem_names]

  # Update the theme elements with the things from newtheme
  # Turn the 'theme' list into a proper theme object first, and preserve
  # the 'complete' attribute. It's possible that oldtheme is an empty
  # list, and in that case, set complete to FALSE.
  old.validate <- isTRUE(attr(oldtheme, "validate"))
  new.validate <- isTRUE(attr(newtheme, "validate"))
  oldtheme <- do.call(theme, c(oldtheme,
    complete = isTRUE(attr(oldtheme, "complete")),
    validate = old.validate & new.validate))

  oldtheme + newtheme
}

#' Calculate the element properties, by inheriting properties from its parents
#'
#' @param element The name of the theme element to calculate
#' @param theme A theme object (like [theme_grey()])
#' @param verbose If TRUE, print out which elements this one inherits from
#' @keywords internal
#' @export
#' @examples
#' t <- theme_grey()
#' calc_element('text', t)
#'
#' # Compare the "raw" element definition to the element with calculated inheritance
#' t$axis.text.x
#' calc_element('axis.text.x', t, verbose = TRUE)
#'
#' # This reports that axis.text.x inherits from axis.text,
#' # which inherits from text. You can view each of them with:
#' t$axis.text.x
#' t$axis.text
#' t$text
calc_element <- function(element, theme, verbose = FALSE) {
  if (verbose) message(element, " --> ", appendLF = FALSE)

  # If this is element_blank, don't inherit anything from parents
  if (inherits(theme[[element]], "element_blank")) {
    if (verbose) message("element_blank (no inheritance)")
    return(theme[[element]])
  }

  # If the element is defined (and not just inherited), check that
  # it is of the class specified in .element_tree
  if (!is.null(theme[[element]]) &&
      !inherits(theme[[element]], ggplot_global$element_tree[[element]]$class)) {
    stop(element, " should have class ", ggplot_global$element_tree[[element]]$class)
  }

  # Get the names of parents from the inheritance tree
  pnames <- ggplot_global$element_tree[[element]]$inherit

  # If no parents, this is a "root" node. Just return this element.
  if (is.null(pnames)) {
    # Check that all the properties of this element are non-NULL
    nullprops <- vapply(theme[[element]], is.null, logical(1))
    if (any(nullprops)) {
      stop("Theme element '", element, "' has NULL property: ",
        paste(names(nullprops)[nullprops], collapse = ", "))
    }

    if (verbose) message("nothing (top level)")
    return(theme[[element]])
  }

  # Calculate the parent objects' inheritance
  if (verbose) message(paste(pnames, collapse = ", "))
  parents <- lapply(pnames, calc_element, theme, verbose)

  # Combine the properties of this element with all parents
  Reduce(combine_elements, parents, theme[[element]])
}

#' Merge a parent element into a child element
#'
#' This is a generic and element classes must provide an implementation of this
#' method
#'
#' @param new The child element in the theme hierarchy
#' @param old The parent element in the theme hierarchy
#' @return A modified version of `new` updated with the properties of
#' `old`
#' @keywords internal
#' @export
#' @examples
#' new <- element_text(colour = "red")
#' old <- element_text(colour = "blue", size = 10)
#'
#' # Adopt size but ignore colour
#' merge_element(new, old)
#'
merge_element <- function(new, old) {
  UseMethod("merge_element")
}
#' @rdname merge_element
#' @export
merge_element.default <- function(new, old) {
  stop("No method for merging ", class(new)[1], " into ", class(old)[1], call. = FALSE)
}
#' @rdname merge_element
#' @export
merge_element.element <- function(new, old) {
  if (!inherits(new, class(old)[1])) {
    stop("Only elements of the same class can be merged", call. = FALSE)
  }
  # Override NULL properties of new with the values in old
  # Get logical vector of NULL properties in new
  idx <- vapply(new, is.null, logical(1))
  # Get the names of TRUE items
  idx <- names(idx[idx])

  # Update non-NULL items
  new[idx] <- old[idx]

  new
}

# Combine the properties of two elements
#
# @param e1 An element object
# @param e2 An element object which e1 inherits from
combine_elements <- function(e1, e2) {

  # If e2 is NULL, nothing to inherit
  if (is.null(e2) || inherits(e1, "element_blank"))  return(e1)
  # If e1 is NULL inherit everything from e2
  if (is.null(e1)) return(e2)
  # If e2 is element_blank, and e1 inherits blank inherit everything from e2,
  # otherwise ignore e2
  if (inherits(e2, "element_blank")) {
    if (e1$inherit.blank) return(e2)
    else return(e1)
  }

  # If e1 has any NULL properties, inherit them from e2
  n <- vapply(e1[names(e2)], is.null, logical(1))
  e1[n] <- e2[n]

  # Calculate relative sizes
  if (is.rel(e1$size)) {
    e1$size <- e2$size * unclass(e1$size)
  }

  e1
}

#' Reports whether x is a theme object
#' @param x An object to test
#' @export
#' @keywords internal
is.theme <- function(x) inherits(x, "theme")

#' @export
print.theme <- function(x, ...) utils::str(x)<|MERGE_RESOLUTION|>--- conflicted
+++ resolved
@@ -24,53 +24,9 @@
 #' @param text all text elements ([element_text()])
 #' @param title all title elements: plot, axes, legends ([element_text()];
 #'   inherits from `text`)
+#' @param geom default geom aesthetics
 #' @param aspect.ratio aspect ratio of the panel
 #'
-<<<<<<< HEAD
-#' @param geom default geom aesthetics
-#' @param axis.title label of axes (`element_text`; inherits from
-#'   `text`)
-#' @param axis.title.x x axis label (`element_text`; inherits from
-#'   `axis.title`)
-#' @param axis.title.x.top x axis label on top axis (`element_text`;
-#'   inherits from `axis.title.x`)
-#' @param axis.title.x.bottom x axis label on bottom axis (`element_text`;
-#'   inherits from `axis.title.x`)
-#' @param axis.title.y y axis label (`element_text`; inherits from
-#'   `axis.title`)
-#' @param axis.title.y.left y axis label on left axis (`element_text`;
-#'   inherits from `axis.title.y`)
-#' @param axis.title.y.right y axis label on right axis (`element_text`;
-#'   inherits from `axis.title.y`)
-#' @param axis.text tick labels along axes (`element_text`; inherits from
-#'   `text`)
-#' @param axis.text.x x axis tick labels (`element_text`; inherits from
-#'   `axis.text`)
-#' @param axis.text.x.top x axis tick labels on top axis (`element_text`;
-#'   inherits from `axis.text.x`)
-#' @param axis.text.x.bottom x axis tick labels on bottom axis (`element_text`;
-#'   inherits from `axis.text.x`)
-#' @param axis.text.y y axis tick labels (`element_text`; inherits from
-#'   `axis.text`)
-#' @param axis.text.y.left y axis tick labels on left axis
-#'   (`element_text`; inherits from `axis.text.y`)
-#' @param axis.text.y.right y axis tick labels on right axis
-#'   (`element_text`; inherits from `axis.text.y`)
-#' @param axis.ticks tick marks along axes (`element_line`; inherits from
-#'   `line`)
-#' @param axis.ticks.x x axis tick marks (`element_line`; inherits from
-#'   `axis.ticks`)
-#' @param axis.ticks.x.top x axis tick marks on top axis (`element_line`;
-#'   inherits from `axis.ticks.x`)
-#' @param axis.ticks.x.bottom x axis tick marks on bottom axis (`element_line`;
-#'   inherits from `axis.ticks.x`)
-#' @param axis.ticks.y y axis tick marks (`element_line`; inherits from
-#'   `axis.ticks`)
-#' @param axis.ticks.y.left y axis tick marks on left axis (`element_line`;
-#'   inherits from `axis.ticks.y`)
-#' @param axis.ticks.y.right y axis tick marks on right axis (`element_line`;
-#'   inherits from `axis.ticks.y`)
-=======
 #' @param axis.title,axis.title.x,axis.title.y,axis.title.x.top,axis.title.x.bottom,axis.title.y.left,axis.title.y.right
 #'   labels of axes ([element_text()]). Specify all axes' labels (`axis.title`),
 #'   labels by plane (using `axis.title.x` or `axis.title.y`), or individually
@@ -92,7 +48,6 @@
 #'   `axis.ticks.y.left`, `axis.ticks.y.right`). `axis.ticks.*.*` inherits from
 #'   `axis.ticks.*` which inherits from `axis.ticks`, which in turn inherits
 #'   from `line`
->>>>>>> 4d2ca992
 #' @param axis.ticks.length length of tick marks (`unit`)
 #' @param axis.line,axis.line.x,axis.line.x.top,axis.line.x.bottom,axis.line.y,axis.line.y.left,axis.line.y.right
 #'   lines along axes ([element_line()]). Specify lines along all axes (`axis.line`),

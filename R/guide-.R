#' Guide constructor
#'
#' A constructor function for guides, which performs some standard compatibility
#' checks between the guide and provided arguments.
#'
#' @param ... Named arguments that match the parameters of `super$params` or
#'   the theme elements in `super$elements`.
#' @param available_aes A vector of character strings listing the aesthetics
#'   for which the guide can be drawn.
#' @param super The super class to use for the constructed guide. Should be a
#'   Guide class object.
#'
#' @return A `Guide` ggproto object.
#' @keywords internal
#' @export
new_guide <- function(..., available_aes = "any", super) {

  pf <- parent.frame()
  super <- check_subclass(super, "Guide", env = pf)

  args <- list2(...)

  # Set parameters
  param_names <- names(super$params)
  params <- intersect(names(args), param_names)
  params <- defaults(args[params], super$params)

  # Set elements
  elems_names <- names(super$elements)
  elems  <- intersect(names(args), elems_names)
  elems  <- defaults(args[elems], super$elements)

  # Warn about extra arguments
  extra_args <- setdiff(names(args), union(param_names, elems_names))
  if (length(extra_args) > 0) {
    cli::cli_warn(paste0(
      "Ignoring unknown {cli::qty(extra_args)} argument{?s} to ",
      "{.fn {snake_class(super)}}: {.arg {extra_args}}."
    ))
  }

  # Stop when some required parameters are missing.
  # This should only happen with mis-constructed guides
  required_params <- names(Guide$params)
  missing_params  <- setdiff(required_params, names(params))
  if (length(missing_params) > 0) {
    cli::cli_abort(paste0(
      "The following parameter{?s} {?is/are} required for setting up a guide, ",
      "but {?is/are} missing: {.field {missing_params}}"
    ))
  }

  # Ensure 'order' is length 1 integer
  params$order <- vec_cast(params$order, 0L, x_arg = "order", call = pf)
  vec_assert(params$order, 0L, size = 1L, arg = "order", call = pf)

  ggproto(
    NULL, super,
    params   = params,
    elements = elems,
    available_aes = available_aes
  )
}

#' @section Guides:
#'
#' The `guide_*()` functions, such as `guide_legend()` return an object that
#' is responsible for displaying how objects in the plotting panel are related
#' to actual values.
#'
#' Each of the `Guide*` object is a [ggproto()] object, descended from the
#' top-level `Guide`, and each implements their own methods for drawing.
#'
#' To create a new type of Guide object, you typically will want to override
#' one or more of the following:
#'
#' Properties:
#'
#' - `available_aes` A `character` vector with aesthetics that this guide
#'   supports. The value `"any"` indicates all non-position aesthetics.
#'
#' - `params` A named `list` of parameters that the guide needs to function.
#'   It has the following roles:
#'
#'   - `params` provides the defaults for a guide.
#'   - `names(params)` determines what are valid arguments to `new_guide()`.
#'   Some parameters are *required* to render the guide. These are: `title`,
#'   `name`, `position`, `direction`, `order` and `hash`.
#'   - During build stages, `params` holds information about the guide.
#'
#' - `elements` A named list of `character`s, giving the name of theme elements
#'   that should be retrieved automatically, for example `"legend.text"`.
#'
#' - `hashables` An `expression` that can be evaluated in the context of
#'   `params`. The hash of the evaluated expression determines the merge
#'   compatibility of guides, and is stored in `params$hash`.
#'
#' Methods:
#'
#' - `extract_key()` Returns a `data.frame` with (mapped) breaks and labels
#'   extracted from the scale, which will be stored in `params$key`.
#'
#' - `extract_decor()` Returns a `data.frame` containing other structured
#'   information extracted from the scale, which will be stored in
#'   `params$decor`. The `decor` has a guide-specific  meaning: it is the bar in
#'   `guide_colourbar()`, but specifies the `axis.line` in `guide_axis()`.
#'
#' - `extract_params()` Updates the `params` with other, unstructured
#'   information from the scale. An example of this is inheriting the guide's
#'   title from the `scale$name` field.
#'
#' - `transform()` Updates the `params$key` based on the coordinates. This
#'   applies to position guides, as it rescales the aesthetic to the \[0, 1\]
#'   range.
#'
#' - `merge()` Combines information from multiple guides with the same
#'   `params$hash`. This ensures that e.g. `guide_legend()` can display both
#'   `shape` and `colour` in the same guide.
#'
#' - `get_layer_key()` Extract information from layers. This can be used to
#'   check that the guide's aesthetic is actually in use, or to gather
#'   information about how legend keys should be displayed.
#'
#' - `setup_params()` Set up parameters at the beginning of drawing stages.
#'   It can be used to overrule user-supplied parameters or perform checks on
#'   the `params` property.
#'
#' - `override_elements()` Take populated theme elements derived from the
#'   `elements` property and allows overriding these theme settings.
#'
#' - `build_title()` Render the guide's title.
#'
#' - `build_labels()` Render the guide's labels.
#'
#' - `build_decor()` Render the `params$decor`, which is different for every
#'   guide.
#'
#' - `build_ticks()` Render tick marks.
#'
#' - `measure_grobs()` Measure dimensions of the graphical objects produced
#'   by the `build_*()` methods to be used in the layout or assembly.
#'
#' - `arrange_layout()` Set up a layout for how graphical objects produced by
#'   the `build_*()` methods should be arranged.
#'
#' - `assemble_drawing()` Take the graphical objects produced by the `build_*()`
#'   methods, the measurements from `measure_grobs()` and layout from
#'   `arrange_layout()` to finalise the guide.
#'
#' @rdname ggplot2-ggproto
#' @format NULL
#' @usage NULL
#' @export
Guide <- ggproto(
  "Guide",

  # `params` is a list of initial parameters that gets updated upon
  #  construction. After construction, parameters are manged by the
  #  `GuidesList` class.
  params = list(
    title     = waiver(),
    name      = character(),
    position  = waiver(),
    direction = NULL,
    order     = 0,
    hash      = character()
  ),

  # A list of theme elements that should be calculated
  elements = list(),

  # The aesthetics for which this guide is appropriate
  available_aes = character(),

  # The `hashables` are the parameters of the guide that are used to generate a
  # unique hash that determines whether other guides are compatible.
  hashables = exprs(title, name),

  # Training has the task of updating parameters based the scale.
  # There are 3 sub-tasks:
  # 1. Extract a key from the scale
  # 2. (Optionally) extract further decoration from the scale (e.g. the
  #    colour bar).
  # 3. Extract further parameters
  train = function(self, params = self$params, scale, aesthetic = NULL, ...) {
    params$aesthetic <- aesthetic %||% scale$aesthetics[1]
    params$key   <- inject(self$extract_key(scale, !!!params))
    if (is.null(params$key)) {
      return(NULL)
    }
    params$decor <- inject(self$extract_decor(scale, !!!params))
    params <- self$extract_params(scale, params, ...)
    # Make hash
    # TODO: Maybe we only need the hash on demand during merging?
    params$hash <- hash(lapply(unname(self$hashables), eval_tidy, data = params))
    params
  },

  # Setup parameters that are only available after training
  extract_params = function(scale, params, ...) {
    params
  },

  # Function for generating a `key` data.frame from the scale
  extract_key = function(scale, aesthetic, ...) {
    breaks <- scale$get_breaks()
    if (length(breaks) == 0) {
      return(NULL)
    }

    mapped <- scale$map(breaks)
    labels <- scale$get_labels(breaks)
    # {vctrs} doesn't play nice with expressions, convert to list.
    # see also https://github.com/r-lib/vctrs/issues/559
    if (is.expression(labels)) {
      labels <- as.list(labels)
    }

    key <- data_frame(mapped, .name_repair = ~ aesthetic)
    key$.value <- breaks
    key$.label <- labels

    if (is.numeric(breaks)) {
      vec_slice(key, is.finite(breaks))
    } else {
      key
    }
  },

  # Function for extracting decoration from the scale.
  # This is for `guide_colourbar` to extract the bar as well as the key,
  # and might be a good extension point.
  extract_decor = function(scale, aesthetic, ...) {
    return(invisible()) # By default, nothing else needs to be extracted
  },

  # Function for merging multiple guides.
  # Mostly applies to `guide_legend()` and `guide_binned()`.
  # Defaults to returning the *other* guide, because this parent class is
  # mostly a virtual class and children should implement their own merges.
  merge = function(self, params, new_guide, new_params) {
    return(list(guide = new_guide, params = new_params))
  },

  # Function for applying coord-transformation.
  # Mostly applied to position guides, such as `guide_axis()`.
  transform = function(self, params, coord, ...) {
    cli::cli_abort(c(
      "{.fn {snake_class(self)}} does not implement a {.fn transform} method.",
      "i" = "Did you mean to use {.fn guide_axis}?"
    ))
  },

  # Function for extracting information from the layers.
  # Mostly applies to `guide_legend()` and `guide_binned()`
  get_layer_key = function(params, layers) {
    return(params)
  },

  # Called at start of the `draw` method. Typically used to either overrule
  # user-specified parameters or populate extra parameters derived from
  # the guide's direction or position.
  setup_params = function(params) {
    params
  },

  # Converts the `elements` field to proper elements to be accepted by
  # `element_grob()`. String-interpolates aesthetic/position dependent elements.
  setup_elements = function(params, elements, theme) {
    is_char  <- vapply(elements, is.character, logical(1))
    elements[is_char] <- lapply(elements[is_char], calc_element, theme = theme)
    elements
  },

  # Called after `setup_elements` to overrule any element defaults descended
  # from the theme.
  override_elements = function(params, elements, theme) {
    elements
  },

  # Main drawing function that organises more specialised aspects of guide
  # drawing.
  draw = function(self, theme, params = self$params) {

    key <- params$key

    # Setup parameters and theme
    params <- self$setup_params(params)
    elems  <- self$setup_elements(params, self$elements, theme)
    elems  <- self$override_elements(params, elems, theme)

    # Allow early exit when key is empty
    if (prod(dim(key)) == 0) {
      out <- self$draw_early_exit(params, elems)
      return(out)
    }

    # Build grobs
    grobs <- list(
      title  = self$build_title(params$title, elems, params),
      labels = self$build_labels(key, elems, params),
      ticks  = self$build_ticks(key, elems, params)
    )
    grobs$decor <- self$build_decor(params$decor, grobs, elems, params)

    # Arrange and assemble grobs
    sizes  <- self$measure_grobs(grobs, params, elems)
    layout <- self$arrange_layout(key, sizes, params)
    self$assemble_drawing(grobs, layout, sizes, params, elems)
  },

  # Makes measurements of grobs that can be used in the layout or assembly
  # stages of guide drawing.
  measure_grobs = function(grobs, params, elements) {
    return(invisible())
  },

  # Takes care of where grobs should be added to the output gtable.
  arrange_layout = function(key, sizes, params) {
    return(invisible())
  },

  # Combines grobs into a single gtable.
  assemble_drawing = function(grobs, layout, sizes, params, elements) {
    zeroGrob()
  },

  # Renders the guide title
  build_title = function(label, elements, params) {
    ggname(
      "guide.title",
      element_grob(
        elements$title,
        label    = label,
        margin_x = TRUE,
        margin_y = TRUE
      )
    )
  },

  # Renders the guide labels
  # TODO: See if we can generalise label drawing for many guides
  build_labels = function(key, elements, params) {
    zeroGrob()
  },

  # Renders 'decor', which can have different meanings for different guides.
  # The other grobs are provided, as a colourbar might use the ticks for example
  build_decor = function(decor, grobs, elements, params) {
    zeroGrob()
  },

  # Renders tickmarks
  build_ticks = function(key, elements, params, position = params$position,
                         length = elements$ticks_length) {
    if (!inherits(elements, "element")) {
      elements <- elements$ticks
    }
    if (!inherits(elements, "element_line")) {
      return(zeroGrob())
    }

    if (!is.list(key)) {
      breaks <- key
    } else {
      breaks <- key[[params$aes]]
    }
    n_breaks <- length(breaks)

    # Early exit if there are no breaks
    if (n_breaks < 1) {
      return(zeroGrob())
    }

    tick_len <- rep(length %||% unit(0.2, "npc"), length.out = n_breaks)

    # Resolve mark
    mark <- unit(rep(breaks, each = 2), "npc")

    # Resolve ticks
    pos <- unname(c(top = 1, bottom = 0, left = 0, right = 1)[position])
    dir <- -2 * pos + 1
    pos <- unit(rep(pos, 2 * n_breaks), "npc")
    dir <- rep(vec_interleave(dir, 0), n_breaks) * tick_len
    tick <- pos + dir

    # Build grob
    flip_element_grob(
      elements,
      x = tick, y = mark,
      id.lengths = rep(2, n_breaks),
      flip = position %in% c("top", "bottom")
    )
  },

  draw_early_exit = function(self, params, elements) {
    zeroGrob()
  }
)

# Helper function that may facilitate flipping theme elements by
# swapping x/y related arguments to `element_grob()`
flip_element_grob = function(..., flip = FALSE) {
  if (!flip) {
    ans <- element_grob(...)
    return(ans)
  }
  args <- list(...)
  translate <- names(args) %in% names(flip_names)
  names(args)[translate] <- flip_names[names(args)[translate]]
  do.call(element_grob, args)
}

# The flippable arguments for `flip_element_grob()`.
flip_names = c(
  "x"        = "y",
  "y"        = "x",
  "width"    = "height",
  "height"   = "width",
  "hjust"    = "vjust",
  "vjust"    = "hjust",
  "margin_x" = "margin_y",
  "margin_y" = "margin_x"
)

# Shortcut for position argument matching
.trbl <- c("top", "right", "bottom", "left")

<<<<<<< HEAD
opposite_position <- function(position) {
  switch(
    position,
    top    = "bottom",
    bottom = "top",
    left   = "right",
    right  = "left"
  )
=======
# Ensure that labels aren't a list of expressions, but proper expressions
validate_labels <- function(labels) {
  if (!is.list(labels)) {
    return(labels)
  }
  if (any(vapply(labels, is.language, logical(1)))) {
    do.call(expression, labels)
  } else {
    unlist(labels)
  }
>>>>>>> f74dbbe5
}<|MERGE_RESOLUTION|>--- conflicted
+++ resolved
@@ -426,7 +426,6 @@
 # Shortcut for position argument matching
 .trbl <- c("top", "right", "bottom", "left")
 
-<<<<<<< HEAD
 opposite_position <- function(position) {
   switch(
     position,
@@ -435,7 +434,8 @@
     left   = "right",
     right  = "left"
   )
-=======
+}
+
 # Ensure that labels aren't a list of expressions, but proper expressions
 validate_labels <- function(labels) {
   if (!is.list(labels)) {
@@ -446,5 +446,4 @@
   } else {
     unlist(labels)
   }
->>>>>>> f74dbbe5
 }
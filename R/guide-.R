--- conflicted
+++ resolved
@@ -50,13 +50,8 @@
 
   # Validate theme settings
   if (!is.null(params$theme)) {
-<<<<<<< HEAD
     check_object(params$theme, is_theme, what = "a {.cls theme} object")
-    validate_theme(params$theme, call = caller_env())
-=======
-    check_object(params$theme, is.theme, what = "a {.cls theme} object")
     check_theme(params$theme, call = caller_env())
->>>>>>> 5b0ea0bf
     params$direction <- params$direction %||% params$theme$legend.direction
   }
 
@@ -73,11 +68,7 @@
 
 #' @export
 #' @rdname is_tests
-<<<<<<< HEAD
 is_guide <- function(x) inherits(x, "Guide")
-=======
-is.guide <- function(x) inherits(x, "Guide")
->>>>>>> 5b0ea0bf
 
 #' @section Guides:
 #'
@@ -385,11 +376,7 @@
   # Renders tickmarks
   build_ticks = function(key, elements, params, position = params$position,
                          length = elements$ticks_length) {
-<<<<<<< HEAD
     if (!is_theme_element(elements)) {
-=======
-    if (!is.theme_element(elements)) {
->>>>>>> 5b0ea0bf
       elements <- elements$ticks
     }
     if (!is_theme_element(elements, "line")) {

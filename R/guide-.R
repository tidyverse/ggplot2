--- conflicted
+++ resolved
@@ -696,12 +696,8 @@
   #' A grob representing tick marks.
   build_ticks = function(key, elements, params, position = params$position,
                          length = elements$ticks_length) {
-<<<<<<< HEAD
     # TODO: position logic is crooked, should this be reversed?
-    if (!is.theme_element(elements)) {
-=======
     if (!is_theme_element(elements)) {
->>>>>>> 63ca94e0
       elements <- elements$ticks
     }
     if (!is_theme_element(elements, "line")) {

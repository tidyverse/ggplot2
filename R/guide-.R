#' @include theme-elements.R
NULL

#' Guide constructor
#'
#' A constructor function for guides, which performs some standard compatibility
#' checks between the guide and provided arguments.
#'
#' @param ... Named arguments that match the parameters of `super$params` or
#'   the theme elements in `super$elements`.
#' @param available_aes A vector of character strings listing the aesthetics
#'   for which the guide can be drawn.
#' @param super The super class to use for the constructed guide. Should be a
#'   Guide class object.
#'
#' @return A `Guide` ggproto object.
#' @keywords internal
#' @export
new_guide <- function(..., available_aes = "any", super) {

  pf <- parent.frame()
  super <- validate_subclass(super, "Guide", env = pf)

  args <- list2(...)

  # Set parameters
  param_names <- names(super$params)
  params <- intersect(names(args), param_names)
  params <- defaults(args[params], super$params)

  # Warn about extra arguments
  extra_args <- setdiff(names(args), param_names)
  if (length(extra_args) > 0) {
    cli::cli_warn(paste0(
      "Ignoring unknown {cli::qty(extra_args)} argument{?s} to ",
      "{.fn {snake_class(super)}}: {.arg {extra_args}}."
    ))
  }

  # Stop when some required parameters are missing.
  # This should only happen with mis-constructed guides
  required_params <- names(Guide$params)
  missing_params  <- setdiff(required_params, names(params))
  if (length(missing_params) > 0) {
    cli::cli_abort(paste0(
      "The following parameter{?s} {?is/are} required for setting up a guide, ",
      "but {?is/are} missing: {.field {missing_params}}"
    ))
  }

  # Validate theme settings
  if (!is.null(params$theme)) {
    check_object(params$theme, is_theme, what = "a {.cls theme} object")
    check_theme(params$theme, call = caller_env())
    params$direction <- params$direction %||% params$theme$legend.direction
  }

  # Ensure 'order' is length 1 integer
  params$order <- vec_cast(params$order, 0L, x_arg = "order", call = pf)
  vec_assert(params$order, 0L, size = 1L, arg = "order", call = pf)

  ggproto(
    NULL, super,
    params = params,
    available_aes = available_aes
  )
}

#' @export
#' @rdname is_tests
is_guide <- function(x) inherits(x, "Guide")

#' @section Guides:
#'
#' The `guide_*()` functions, such as `guide_legend()` return an object that
#' is responsible for displaying how objects in the plotting panel are related
#' to actual values.
#'
#' Each of the `Guide*` object is a [ggproto()] object, descended from the
#' top-level `Guide`, and each implements their own methods for drawing.
#'
#' To create a new type of Guide object, you typically will want to override
#' one or more of the following:
#'
#' Properties:
#'
#' - `available_aes` A `character` vector with aesthetics that this guide
#'   supports. The value `"any"` indicates all non-position aesthetics.
#'
#' - `params` A named `list` of parameters that the guide needs to function.
#'   It has the following roles:
#'
#'   - `params` provides the defaults for a guide.
#'   - `names(params)` determines what are valid arguments to `new_guide()`.
#'   Some parameters are *required* to render the guide. These are: `title`,
#'   `name`, `position`, `direction`, `order` and `hash`.
#'   - During build stages, `params` holds information about the guide.
#'
#' - `elements` A named list of `character`s, giving the name of theme elements
#'   that should be retrieved automatically, for example `"legend.text"`.
#'
#' - `hashables` An `expression` that can be evaluated in the context of
#'   `params`. The hash of the evaluated expression determines the merge
#'   compatibility of guides, and is stored in `params$hash`.
#'
#' Methods:
#'
#' - `extract_key()` Returns a `data.frame` with (mapped) breaks and labels
#'   extracted from the scale, which will be stored in `params$key`.
#'
#' - `extract_decor()` Returns a `data.frame` containing other structured
#'   information extracted from the scale, which will be stored in
#'   `params$decor`. The `decor` has a guide-specific  meaning: it is the bar in
#'   `guide_colourbar()`, but specifies the `axis.line` in `guide_axis()`.
#'
#' - `extract_params()` Updates the `params` with other, unstructured
#'   information from the scale. An example of this is inheriting the guide's
#'   title from the `scale$name` field.
#'
#' - `transform()` Updates the `params$key` based on the coordinates. This
#'   applies to position guides, as it rescales the aesthetic to the \[0, 1\]
#'   range.
#'
#' - `merge()` Combines information from multiple guides with the same
#'   `params$hash`. This ensures that e.g. `guide_legend()` can display both
#'   `shape` and `colour` in the same guide.
#'
#' - `process_layers()` Extract information from layers. This acts mostly
#'   as a filter for which layers to include and these are then (typically)
#'   forwarded to `get_layer_key()`.
#'
#' - `get_layer_key()` This can be used to gather information about how legend
#'   keys should be displayed.
#'
#' - `setup_params()` Set up parameters at the beginning of drawing stages.
#'   It can be used to overrule user-supplied parameters or perform checks on
#'   the `params` property.
#'
#' - `override_elements()` Take populated theme elements derived from the
#'   `elements` property and allows overriding these theme settings.
#'
#' - `build_title()` Render the guide's title.
#'
#' - `build_labels()` Render the guide's labels.
#'
#' - `build_decor()` Render the `params$decor`, which is different for every
#'   guide.
#'
#' - `build_ticks()` Render tick marks.
#'
#' - `measure_grobs()` Measure dimensions of the graphical objects produced
#'   by the `build_*()` methods to be used in the layout or assembly.
#'
#' - `arrange_layout()` Set up a layout for how graphical objects produced by
#'   the `build_*()` methods should be arranged.
#'
#' - `assemble_drawing()` Take the graphical objects produced by the `build_*()`
#'   methods, the measurements from `measure_grobs()` and layout from
#'   `arrange_layout()` to finalise the guide.
#'
#' - `add_title` Adds the title to a gtable, taking into account the size
#'   of the title as well as the gtable size.
#'
#' @rdname ggplot2-ggproto
#' @format NULL
#' @usage NULL
#' @export
Guide <- ggproto(
  "Guide",

  # `params` is a list of initial parameters that gets updated upon
  #  construction. After construction, parameters are manged by the
  #  `GuidesList` class.
  params = list(
    title     = waiver(),
    theme     = NULL,
    name      = character(),
    position  = waiver(),
    direction = NULL,
    order     = 0,
    hash      = character()
  ),

  # A list of theme elements that should be calculated
  elements = list(),

  # The aesthetics for which this guide is appropriate
  available_aes = character(),

  # The `hashables` are the parameters of the guide that are used to generate a
  # unique hash that determines whether other guides are compatible.
  hashables = exprs(title, name),

  # Training has the task of updating parameters based the scale.
  # There are 3 sub-tasks:
  # 1. Extract a key from the scale
  # 2. (Optionally) extract further decoration from the scale (e.g. the
  #    colour bar).
  # 3. Extract further parameters
  train = function(self, params = self$params, scale, aesthetic = NULL, ...) {
    params$aesthetic <- aesthetic %||% scale$aesthetics[1]
    params$key   <- inject(self$extract_key(scale, !!!params))
    if (is.null(params$key)) {
      return(NULL)
    }
    params$decor <- inject(self$extract_decor(scale, !!!params))
    params <- self$extract_params(scale, params, ...)
    # Make hash
    # TODO: Maybe we only need the hash on demand during merging?
    params$hash <- hash(lapply(unname(self$hashables), eval_tidy, data = params))
    params
  },

  # Setup parameters that are only available after training
  extract_params = function(scale, params, ...) {
    params
  },

  # Function for generating a `key` data.frame from the scale
  extract_key = function(scale, aesthetic, ...) {
    breaks <- scale$get_breaks()
    if (length(breaks) == 0) {
      return(NULL)
    }

    mapped <- scale$map(breaks)
    labels <- scale$get_labels(breaks)

    key <- data_frame(!!aesthetic := mapped)
    key$.value <- breaks
    key$.label <- labels

    if (is.numeric(breaks)) {
      range <- scale$continuous_range %||% scale$get_limits()
      key <- vec_slice(key, is.finite(oob_censor_any(breaks, range)))
    } else {
      key
    }
  },

  # Function for extracting decoration from the scale.
  # This is for `guide_colourbar` to extract the bar as well as the key,
  # and might be a good extension point.
  extract_decor = function(scale, aesthetic, ...) {
    return(invisible()) # By default, nothing else needs to be extracted
  },

  # Function for merging multiple guides.
  # Mostly applies to `guide_legend()` and `guide_binned()`.
  # Defaults to returning the *other* guide, because this parent class is
  # mostly a virtual class and children should implement their own merges.
  merge = function(self, params, new_guide, new_params) {
    return(list(guide = new_guide, params = new_params))
  },

  # Function for applying coord-transformation.
  # Mostly applied to position guides, such as `guide_axis()`.
  transform = function(self, params, coord, ...) {
    cli::cli_abort(c(
      "{.fn {snake_class(self)}} does not implement a {.fn transform} method.",
      "i" = "Did you mean to use {.fn guide_axis}?"
    ))
  },

  # Function for extracting information from the layers.
  # Mostly applies to `guide_legend()` and `guide_binned()`
  process_layers = function(self, params, layers, data = NULL, theme = NULL) {
    self$get_layer_key(params, layers, data, theme)
  },

  get_layer_key = function(params, layers, data = NULL, theme = NULL) {
    return(params)
  },

  # Called at start of the `draw` method. Typically used to either overrule
  # user-specified parameters or populate extra parameters derived from
  # the guide's direction or position.
  setup_params = function(params) {
    params
  },

  # Converts the `elements` field to proper elements to be accepted by
  # `element_grob()`. String-interpolates aesthetic/position dependent elements.
  setup_elements = function(params, elements, theme) {
    theme <- add_theme(theme, params$theme)
    is_char  <- vapply(elements, is.character, logical(1))
    elements[is_char] <- lapply(elements[is_char], calc_element, theme = theme)
    elements
  },

  # Called after `setup_elements` to overrule any element defaults descended
  # from the theme.
  override_elements = function(params, elements, theme) {
    elements
  },

  # Main drawing function that organises more specialised aspects of guide
  # drawing.
  draw = function(self, theme, position = NULL, direction = NULL,
                  params = self$params) {

    # Setup parameters
    params <- replace_null(params, position = position, direction = direction)
    params <- self$setup_params(params)
    key    <- params$key

    # Setup style options
    elems  <- self$setup_elements(params, self$elements, theme)
    elems  <- self$override_elements(params, elems, theme)

    # Allow early exit when key is empty
    if (prod(dim(key)) == 0) {
      out <- self$draw_early_exit(params, elems)
      return(out)
    }

    # Build grobs
    grobs <- list(
      title  = self$build_title(params$title, elems, params),
      ticks  = self$build_ticks(key, elems, params)
    )
    if (params$draw_label %||% TRUE) {
      grobs$labels <- self$build_labels(key, elems, params)
    } else {
      grobs$labels <- list(zeroGrob())
    }
    grobs$decor <- self$build_decor(params$decor, grobs, elems, params)

    # Arrange and assemble grobs
    sizes  <- self$measure_grobs(grobs, params, elems)
    layout <- self$arrange_layout(key, sizes, params, elems)
    self$assemble_drawing(grobs, layout, sizes, params, elems)
  },

  # Makes measurements of grobs that can be used in the layout or assembly
  # stages of guide drawing.
  measure_grobs = function(grobs, params, elements) {
    return(invisible())
  },

  # Takes care of where grobs should be added to the output gtable.
  arrange_layout = function(key, sizes, params, elements) {
    return(invisible())
  },

  # Combines grobs into a single gtable.
  assemble_drawing = function(grobs, layout, sizes, params, elements) {
    zeroGrob()
  },

  # Renders the guide title
  build_title = function(label, elements, params) {
    ggname(
      "guide.title",
      element_grob(
        elements$title,
        label    = label,
        margin_x = TRUE,
        margin_y = TRUE
      )
    )
  },

  # Renders the guide labels
  # TODO: See if we can generalise label drawing for many guides
  build_labels = function(key, elements, params) {
    zeroGrob()
  },

  # Renders 'decor', which can have different meanings for different guides.
  # The other grobs are provided, as a colourbar might use the ticks for example
  build_decor = function(decor, grobs, elements, params) {
    zeroGrob()
  },

  # Renders tickmarks
  build_ticks = function(key, elements, params, position = params$position,
                         length = elements$ticks_length) {
<<<<<<< HEAD
    force(length)
    if (!is.theme_element(elements)) {
      elements <- elements$ticks
    }
    if (!S7::S7_inherits(elements, element_line)) {
=======
    if (!is_theme_element(elements)) {
      elements <- elements$ticks
    }
    if (!is_theme_element(elements, "line")) {
>>>>>>> 89b8f4db
      return(zeroGrob())
    }

    if (!is.list(key)) {
      breaks <- key
    } else {
      breaks <- key[[params$aes]]
    }
    n_breaks <- length(breaks)

    # Early exit if there are no breaks
    if (n_breaks < 1) {
      return(zeroGrob())
    }

    tick_len <- rep(length %||% unit(0.2, "npc"), length.out = n_breaks)

    # Resolve mark
    mark <- unit(rep(breaks, each = 2), "npc")

    # Resolve ticks
    pos <- unname(c(top = 1, bottom = 0, left = 0, right = 1)[position])
    dir <- -2 * pos + 1
    pos <- unit(rep(pos, 2 * n_breaks), "npc")
    dir <- rep(vec_interleave(dir, 0), n_breaks) * rep(tick_len, each = 2)
    tick <- pos + dir

    # Build grob
    flip_element_grob(
      elements,
      x = tick, y = mark,
      id.lengths = rep(2, n_breaks),
      flip = position %in% c("top", "bottom")
    )
  },

  draw_early_exit = function(self, params, elements) {
    zeroGrob()
  },

  add_title = function(gtable, title, position, just) {
    if (is.zero(title)) {
      return(gtable)
    }

    title_width_cm  <- width_cm(title)
    title_height_cm <- height_cm(title)

    # Add extra row/col for title
    gtable <- switch(
      position,
      top    = gtable_add_rows(gtable, unit(title_height_cm, "cm"), pos =  0),
      right  = gtable_add_cols(gtable, unit(title_width_cm,  "cm"), pos = -1),
      bottom = gtable_add_rows(gtable, unit(title_height_cm, "cm"), pos = -1),
      left   = gtable_add_cols(gtable, unit(title_width_cm,  "cm"), pos =  0)
    )

    # Add title
    args <- switch(
      position,
      top    = list(t =  1, l =  1, r = -1, b =  1),
      right  = list(t =  1, l = -1, r = -1, b = -1),
      bottom = list(t = -1, l =  1, r = -1, b = -1),
      left   = list(t =  1, l =  1, r =  1, b = -1),
    )
    gtable <- inject(gtable_add_grob(
      x = gtable, grobs = title, !!!args, z = -Inf, name = "title", clip = "off"
    ))

    if (position %in% c("top", "bottom")) {

      if (any(unitType(gtable$widths) == "null")) {
        # Don't need to add extra title size for stretchy legends
        return(gtable)
      }
      table_width <- sum(width_cm(gtable$widths))
      extra_width <- max(0, title_width_cm - table_width)
      if (extra_width == 0) {
        return(gtable)
      }
      extra_width <- unit((c(1, -1) * just$hjust + c(0, 1)) * extra_width, "cm")
      gtable <- gtable_add_cols(gtable, extra_width[1], pos =  0)
      gtable <- gtable_add_cols(gtable, extra_width[2], pos = -1)

    } else {

      if (any(unitType(gtable$heights) == "null")) {
        # Don't need to add extra title size for stretchy legends
        return(gtable)
      }
      table_height <- sum(height_cm(gtable$heights))
      extra_height <- max(0, title_height_cm - table_height)
      if (extra_height == 0) {
        return(gtable)
      }
      extra_height <- unit((c(-1, 1) * just$vjust + c(1, 0)) * extra_height, "cm")
      gtable <- gtable_add_rows(gtable, extra_height[1], pos =  0)
      gtable <- gtable_add_rows(gtable, extra_height[2], pos = -1)
    }

    gtable
  }
)

# Helper function that may facilitate flipping theme elements by
# swapping x/y related arguments to `element_grob()`
flip_element_grob <- function(..., flip = FALSE) {
  if (!flip) {
    ans <- element_grob(...)
    return(ans)
  }
  args <- list(...)
  translate <- names(args) %in% names(flip_names)
  names(args)[translate] <- flip_names[names(args)[translate]]
  do.call(element_grob, args)
}

# The flippable arguments for `flip_element_grob()`.
flip_names <- c(
  "x"        = "y",
  "y"        = "x",
  "width"    = "height",
  "height"   = "width",
  "hjust"    = "vjust",
  "vjust"    = "hjust",
  "margin_x" = "margin_y",
  "margin_y" = "margin_x"
)

# Shortcut for position argument matching
.trbl <- c("top", "right", "bottom", "left")

opposite_position <- function(position) {
  switch(
    position,
    top    = "bottom",
    bottom = "top",
    left   = "right",
    right  = "left",
    position
  )
}

# Ensure that labels aren't a list of expressions, but proper expressions
validate_labels <- function(labels) {
  if (!obj_is_list(labels)) {
    return(labels)
  }
  labels[lengths(labels) == 0L] <- ""
  if (any(vapply(labels, is.language, logical(1)))) {
    inject(expression(!!!labels))
  } else {
    unlist(labels)
  }
}<|MERGE_RESOLUTION|>--- conflicted
+++ resolved
@@ -376,18 +376,11 @@
   # Renders tickmarks
   build_ticks = function(key, elements, params, position = params$position,
                          length = elements$ticks_length) {
-<<<<<<< HEAD
     force(length)
-    if (!is.theme_element(elements)) {
-      elements <- elements$ticks
-    }
-    if (!S7::S7_inherits(elements, element_line)) {
-=======
     if (!is_theme_element(elements)) {
       elements <- elements$ticks
     }
     if (!is_theme_element(elements, "line")) {
->>>>>>> 89b8f4db
       return(zeroGrob())
     }
 

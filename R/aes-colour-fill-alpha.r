#' Colour related aesthetics: colour, fill, and alpha
#'
<<<<<<< HEAD
#' This page demonstrates the usage of a sub-group
#' of aesthetics: `colour`, `fill` and `alpha`.
#'
#' @details
#' The `colour` aesthetic changes the colour of a line (or outline),
#' `fill` changes the interior colouring of a geom, `alpha`
#' changes its transparency.
#'
#' `colour` and `fill` aesthetics can be set with a color name or
#' an rgb specification. The alpha aesthetic value goes from 0 to 1,
#' where 0 is completely transparent and 1 is completely opaque.
=======
#' These aesthetics parameters change the colour (`colour` and `fill`) and the
#' opacity (`alpha`) of geom elements on a plot. Almost every geom has either
#' colour or fill (or both), as well as can have their alpha modified.
#' Modifying colour on a plot is a useful way to enhance the presentation of data,
#' often especially when a plot graphs more than two variables.
#'
#' @section Colour and fill:
#'
#' Colours and fills can be specified in the following ways:
#' * A name, e.g., `"red"`. R has 657 built-in named colours, which can be
#' listed with [grDevices::colors()].
#' * An rgb specification, with a string of the form `"#RRGGBB"` where each of the
#' pairs `RR`, `GG`, `BB` consists of two hexadecimal digits giving a value in the
#' range `00` to `FF`. You can optionally make the colour transparent by using the
#' form `"#RRGGBBAA"`.
#' * An `NA`, for a completely transparent colour.
#'
#' @section Alpha:
#'
#' Alpha refers to the opacity of a geom. Values of `alpha` range from 0 to 1,
#' with lower values corresponding to more transparent colors.
#'
#' Alpha can additionally be modified through the `colour` or `fill` aesthetic
#' if either aesthetic provides color values using an rgb specification
#' (`"#RRGGBBAA"`), where `AA` refers to transparency values.
#'
#'
#' @seealso
#' * Other options for modifying colour:
#' [scale_colour_brewer()],
#' [scale_colour_gradient()], [scale_colour_grey()],
#' [scale_colour_hue()], [scale_colour_identity()],
#' [scale_colour_manual()], [scale_colour_viridis_d()]
#' * Other options for modifying fill:
#' [scale_fill_brewer()],
#' [scale_fill_gradient()], [scale_fill_grey()],
#' [scale_fill_hue()], [scale_fill_identity()],
#' [scale_fill_manual()], [scale_fill_viridis_d()]
#' * Other options for modifying alpha: [scale_alpha()]
#' * `vignette("ggplot2-specs")` provides an overview of other aesthestics that
#' can be modified
>>>>>>> e3fbcccb
#'
#' @name aes_colour_fill_alpha
#' @aliases colour color fill
#'
#'    Learn more about setting these aesthetics in `vignette("ggplot2-specs")`.
#'
#'
#' @examples
#' \donttest{
#'
#' # Bar chart example
#' c <- ggplot(mtcars, aes(factor(cyl)))
#' # Default plotting
#' c + geom_bar()
#' # To change the interior colouring use fill aesthetic
#' c + geom_bar(fill = "red")
#' # Compare with the colour aesthetic which changes just the bar outline
#' c + geom_bar(colour = "red")
#' # Combining both, you can see the changes more clearly
#' c + geom_bar(fill = "white", colour = "red")
#' # Both colour and fill can take an rgb specification.
#' c + geom_bar(fill = "#00abff")
#' # Use NA for a completely transparent colour.
#' c + geom_bar(fill = "NA", colour = "#00abff")
#'
#' # The aesthetic fill also takes different colouring scales
#' # setting fill equal to a factor variable uses a discrete colour scale
#' k <- ggplot(mtcars, aes(factor(cyl), fill = factor(vs)))
#' k + geom_bar()
#'
#' # Fill aesthetic can also be used with a continuous variable
#' m <- ggplot(faithfuld, aes(waiting, eruptions))
#' m + geom_raster()
#' m + geom_raster(aes(fill = density))
#'
#' # Some geoms don't use both aesthetics (i.e. geom_point or geom_line)
#' b <- ggplot(economics, aes(x = date, y = unemploy))
#' b + geom_line()
#' b + geom_line(colour = "green")
#' b + geom_point()
#' b + geom_point(colour = "red")
#'
#' # For large datasets with overplotting the alpha
#' # aesthetic will make the points more transparent.
#' df <- data.frame(x = rnorm(5000), y = rnorm(5000))
#' h  <- ggplot(df, aes(x,y))
#' h + geom_point()
#' h + geom_point(alpha = 0.5)
#' h + geom_point(alpha = 1/10)
#'
#' # Alpha can also be used to add shading
#' j <- b + geom_line()
#' j
#' yrng <- range(economics$unemploy)
#' j <- j + geom_rect(aes(NULL, NULL, xmin = start, xmax = end, fill = party),
#' ymin = yrng[1], ymax = yrng[2], data = presidential)
#' j
#' j + scale_fill_manual(values = alpha(c("blue", "red"), .3))
#' }
NULL<|MERGE_RESOLUTION|>--- conflicted
+++ resolved
@@ -1,18 +1,5 @@
 #' Colour related aesthetics: colour, fill, and alpha
 #'
-<<<<<<< HEAD
-#' This page demonstrates the usage of a sub-group
-#' of aesthetics: `colour`, `fill` and `alpha`.
-#'
-#' @details
-#' The `colour` aesthetic changes the colour of a line (or outline),
-#' `fill` changes the interior colouring of a geom, `alpha`
-#' changes its transparency.
-#'
-#' `colour` and `fill` aesthetics can be set with a color name or
-#' an rgb specification. The alpha aesthetic value goes from 0 to 1,
-#' where 0 is completely transparent and 1 is completely opaque.
-=======
 #' These aesthetics parameters change the colour (`colour` and `fill`) and the
 #' opacity (`alpha`) of geom elements on a plot. Almost every geom has either
 #' colour or fill (or both), as well as can have their alpha modified.
@@ -54,7 +41,6 @@
 #' * Other options for modifying alpha: [scale_alpha()]
 #' * `vignette("ggplot2-specs")` provides an overview of other aesthestics that
 #' can be modified
->>>>>>> e3fbcccb
 #'
 #' @name aes_colour_fill_alpha
 #' @aliases colour color fill

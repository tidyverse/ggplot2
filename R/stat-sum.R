<<<<<<< HEAD
#' @rdname ggplot2-ggproto
=======
#' @inheritParams layer
#' @inheritParams geom_point
#' @eval rd_computed_vars(
#'   n = "Number of observations at position.",
#'   prop = "Percent of points in that panel at that position."
#' )
#' @export
#' @rdname geom_count
stat_sum <- function(mapping = NULL, data = NULL,
                     geom = "point", position = "identity",
                     ...,
                     na.rm = FALSE,
                     show.legend = NA,
                     inherit.aes = TRUE) {
  layer(
    data = data,
    mapping = mapping,
    stat = StatSum,
    geom = geom,
    position = position,
    show.legend = show.legend,
    inherit.aes = inherit.aes,
    params = list2(
      na.rm = na.rm,
      ...
    )
  )
}

#' @rdname Stat
>>>>>>> 4f9b9b4b
#' @format NULL
#' @usage NULL
#' @export
StatSum <- ggproto(
  "StatSum", Stat,
  default_aes = aes(size = after_stat(n), weight = 1),

  required_aes = c("x", "y"),

  compute_panel = function(data, scales) {
    if (is.null(data$weight)) data$weight <- 1

    group_by <- setdiff(intersect(names(data), ggplot_global$all_aesthetics), "weight")

    counts <- count(data, group_by, wt_var = "weight")
    counts <- rename(counts, c(freq = "n"))
    counts$prop <- stats::ave(counts$n, counts$group, FUN = prop.table)
    counts
  }
)

#' @inheritParams layer
#' @inheritParams geom_point
#' @eval rd_computed_vars(
#'   n = "Number of observations at position.",
#'   prop = "Percent of points in that panel at that position."
#' )
#' @export
#' @rdname geom_count
stat_sum <- make_constructor(StatSum, geom = "point")<|MERGE_RESOLUTION|>--- conflicted
+++ resolved
@@ -1,37 +1,4 @@
-<<<<<<< HEAD
-#' @rdname ggplot2-ggproto
-=======
-#' @inheritParams layer
-#' @inheritParams geom_point
-#' @eval rd_computed_vars(
-#'   n = "Number of observations at position.",
-#'   prop = "Percent of points in that panel at that position."
-#' )
-#' @export
-#' @rdname geom_count
-stat_sum <- function(mapping = NULL, data = NULL,
-                     geom = "point", position = "identity",
-                     ...,
-                     na.rm = FALSE,
-                     show.legend = NA,
-                     inherit.aes = TRUE) {
-  layer(
-    data = data,
-    mapping = mapping,
-    stat = StatSum,
-    geom = geom,
-    position = position,
-    show.legend = show.legend,
-    inherit.aes = inherit.aes,
-    params = list2(
-      na.rm = na.rm,
-      ...
-    )
-  )
-}
-
 #' @rdname Stat
->>>>>>> 4f9b9b4b
 #' @format NULL
 #' @usage NULL
 #' @export

#' Text
#'
#' `geom_text()` adds text directly to the plot. `geom_label()` draws
#' a rectangle behind the text, making it easier to read.
#'
#' Note that the "width" and "height" of a text element are 0, so stacking
#' and dodging text will not work by default, and axis limits are not
#' automatically expanded to include all text. Obviously, labels do have
#' height and width, but they are physical units, not data units. The amount of
#' space they occupy on the plot is not constant in data units: when you
#' resize a plot, labels stay the same size, but the size of the axes changes.
#'
#' `geom_text()` and `geom_label()` add labels for each row in the
#' data, even if coordinates x, y are set to single values in the call
#' to `geom_label()` or `geom_text()`.
#' To add labels at specified points use [annotate()] with
#' `annotate(geom = "text", ...)` or `annotate(geom = "label", ...)`.
#'
#' @eval rd_aesthetics("geom", "text")
<<<<<<< HEAD
#' @section `geom_label()`:
#' Currently `geom_label()` does not support the `rot` parameter and
#' is considerably slower than `geom_text()`. The `fill` aesthetic
=======
#' @section `geom_label`:
#' Currently `geom_label` does not support the `angle` aesthetic and
#' is considerably slower than `geom_text`. The `fill` aesthetic
>>>>>>> 07701637
#' controls the background colour of the label.
#'
#' @section Alignment:
#' You can modify text alignment with the `vjust` and `hjust`
#' aesthetics. These can either be a number between 0 (right/bottom) and
#' 1 (top/left) or a character (`"left"`, `"middle"`, `"right"`, `"bottom"`,
#' `"center"`, `"top"`). There are two special alignments: `"inward"` and
#' `"outward"`. Inward always aligns text towards the center, and outward
#' aligns it away from the center.
#'
#' @inheritParams layer
#' @inheritParams geom_point
#' @param parse If `TRUE`, the labels will be parsed into expressions and
#'   displayed as described in `?plotmath`.
#' @param nudge_x,nudge_y Horizontal and vertical adjustment to nudge labels by.
#'   Useful for offsetting text from points, particularly on discrete scales.
#' @param check_overlap If `TRUE`, text that overlaps previous text in the
#'   same layer will not be plotted.
#' @export
#' @examples
#' p <- ggplot(mtcars, aes(wt, mpg, label = rownames(mtcars)))
#'
#' p + geom_text()
#' # Avoid overlaps
#' p + geom_text(check_overlap = TRUE)
#' # Labels with background
#' p + geom_label()
#' # Change size of the label
#' p + geom_text(size = 10)
#'
#' # Set aesthetics to fixed value
#' p + geom_point() + geom_text(hjust = 0, nudge_x = 0.05)
#' p + geom_point() + geom_text(vjust = 0, nudge_y = 0.5)
#' p + geom_point() + geom_text(angle = 45)
#' \dontrun{
#' # Doesn't work on all systems
#' p + geom_text(family = "Times New Roman")
#' }
#'
#' # Add aesthetic mappings
#' p + geom_text(aes(colour = factor(cyl)))
#' p + geom_text(aes(colour = factor(cyl))) +
#'   scale_colour_discrete(l = 40)
#' p + geom_label(aes(fill = factor(cyl)), colour = "white", fontface = "bold")
#'
#' p + geom_text(aes(size = wt))
#' # Scale height of text, rather than sqrt(height)
#' p + geom_text(aes(size = wt)) + scale_radius(range = c(3,6))
#'
#' # You can display expressions by setting parse = TRUE.  The
#' # details of the display are described in ?plotmath, but note that
#' # geom_text uses strings, not expressions.
#' p + geom_text(aes(label = paste(wt, "^(", cyl, ")", sep = "")),
#'   parse = TRUE)
#'
#' # Add a text annotation
#' p +
#'   geom_text() +
#'   annotate("text", label = "plot mpg vs. wt", x = 2, y = 15, size = 8, colour = "red")
#'
#' \donttest{
#' # Aligning labels and bars --------------------------------------------------
#' df <- data.frame(
#'   x = factor(c(1, 1, 2, 2)),
#'   y = c(1, 3, 2, 1),
#'   grp = c("a", "b", "a", "b")
#' )
#'
#' # ggplot2 doesn't know you want to give the labels the same virtual width
#' # as the bars:
#' ggplot(data = df, aes(x, y, group = grp)) +
#'   geom_col(aes(fill = grp), position = "dodge") +
#'   geom_text(aes(label = y), position = "dodge")
#' # So tell it:
#' ggplot(data = df, aes(x, y, group = grp)) +
#'   geom_col(aes(fill = grp), position = "dodge") +
#'   geom_text(aes(label = y), position = position_dodge(0.9))
#' # Use you can't nudge and dodge text, so instead adjust the y position
#' ggplot(data = df, aes(x, y, group = grp)) +
#'   geom_col(aes(fill = grp), position = "dodge") +
#'   geom_text(
#'     aes(label = y, y = y + 0.05),
#'     position = position_dodge(0.9),
#'     vjust = 0
#'   )
#'
#' # To place text in the middle of each bar in a stacked barplot, you
#' # need to set the vjust parameter of position_stack()
#' ggplot(data = df, aes(x, y, group = grp)) +
#'  geom_col(aes(fill = grp)) +
#'  geom_text(aes(label = y), position = position_stack(vjust = 0.5))
#'
#' # Justification -------------------------------------------------------------
#' df <- data.frame(
#'   x = c(1, 1, 2, 2, 1.5),
#'   y = c(1, 2, 1, 2, 1.5),
#'   text = c("bottom-left", "bottom-right", "top-left", "top-right", "center")
#' )
#' ggplot(df, aes(x, y)) +
#'   geom_text(aes(label = text))
#' ggplot(df, aes(x, y)) +
#'   geom_text(aes(label = text), vjust = "inward", hjust = "inward")
#' }
geom_text <- function(mapping = NULL, data = NULL,
                      stat = "identity", position = "identity",
                      ...,
                      parse = FALSE,
                      nudge_x = 0,
                      nudge_y = 0,
                      check_overlap = FALSE,
                      na.rm = FALSE,
                      show.legend = NA,
                      inherit.aes = TRUE)
{
  if (!missing(nudge_x) || !missing(nudge_y)) {
    if (!missing(position)) {
      stop("Specify either `position` or `nudge_x`/`nudge_y`", call. = FALSE)
    }

    position <- position_nudge(nudge_x, nudge_y)
  }

  layer(
    data = data,
    mapping = mapping,
    stat = stat,
    geom = GeomText,
    position = position,
    show.legend = show.legend,
    inherit.aes = inherit.aes,
    params = list(
      parse = parse,
      check_overlap = check_overlap,
      na.rm = na.rm,
      ...
    )
  )
}


#' @rdname ggplot2-ggproto
#' @format NULL
#' @usage NULL
#' @export
GeomText <- ggproto("GeomText", Geom,
  required_aes = c("x", "y", "label"),

  default_aes = aes(
    colour = "black", size = 3.88, angle = 0, hjust = 0.5,
    vjust = 0.5, alpha = NA, family = "", fontface = 1, lineheight = 1.2
  ),

  draw_panel = function(data, panel_params, coord, parse = FALSE,
                        na.rm = FALSE, check_overlap = FALSE) {
    lab <- data$label
    if (parse) {
      lab <- parse(text = as.character(lab))
    }

    data <- coord$transform(data, panel_params)
    if (is.character(data$vjust)) {
      data$vjust <- compute_just(data$vjust, data$y)
    }
    if (is.character(data$hjust)) {
      data$hjust <- compute_just(data$hjust, data$x)
    }

    textGrob(
      lab,
      data$x, data$y, default.units = "native",
      hjust = data$hjust, vjust = data$vjust,
      rot = data$angle,
      gp = gpar(
        col = alpha(data$colour, data$alpha),
        fontsize = data$size * .pt,
        fontfamily = data$family,
        fontface = data$fontface,
        lineheight = data$lineheight
      ),
      check.overlap = check_overlap
    )
  },

  draw_key = draw_key_text
)

compute_just <- function(just, x) {
  inward <- just == "inward"
  just[inward] <- c("left", "middle", "right")[just_dir(x[inward])]
  outward <- just == "outward"
  just[outward] <- c("right", "middle", "left")[just_dir(x[outward])]

  unname(c(left = 0, center = 0.5, right = 1,
    bottom = 0, middle = 0.5, top = 1)[just])
}

just_dir <- function(x, tol = 0.001) {
  out <- rep(2L, length(x))
  out[x < 0.5 - tol] <- 1L
  out[x > 0.5 + tol] <- 3L
  out
}<|MERGE_RESOLUTION|>--- conflicted
+++ resolved
@@ -17,15 +17,9 @@
 #' `annotate(geom = "text", ...)` or `annotate(geom = "label", ...)`.
 #'
 #' @eval rd_aesthetics("geom", "text")
-<<<<<<< HEAD
 #' @section `geom_label()`:
-#' Currently `geom_label()` does not support the `rot` parameter and
+#' Currently `geom_label()` does not support the `angle` aesthetic and
 #' is considerably slower than `geom_text()`. The `fill` aesthetic
-=======
-#' @section `geom_label`:
-#' Currently `geom_label` does not support the `angle` aesthetic and
-#' is considerably slower than `geom_text`. The `fill` aesthetic
->>>>>>> 07701637
 #' controls the background colour of the label.
 #'
 #' @section Alignment:

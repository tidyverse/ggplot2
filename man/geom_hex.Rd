--- conflicted
+++ resolved
@@ -105,12 +105,8 @@
 the default plot specification, e.g. \code{\link[=borders]{borders()}}.}
 
 \item{geom, stat}{Override the default connection between \code{geom_hex()} and
-<<<<<<< HEAD
-\code{stat_binhex()}. For more information about overriding these connections,
+\code{stat_bin_hex()}. For more information about overriding these connections,
 see how the \link[=layer_stats]{stat} and \link[=layer_geoms]{geom} arguments work.}
-=======
-\code{stat_bin_hex()}.}
->>>>>>> a4be39de
 
 \item{bins}{numeric vector giving number of bins in both vertical and
 horizontal directions. Set to 30 by default.}

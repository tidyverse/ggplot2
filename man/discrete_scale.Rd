% Generated by roxygen2: do not edit by hand
% Please edit documentation in R/scale-.r
\name{discrete_scale}
\alias{discrete_scale}
\title{Discrete scale constructor.}
\usage{
discrete_scale(aesthetics, scale_name, palette, name = waiver(),
  breaks = waiver(), labels = waiver(), limits = NULL,
  expand = waiver(), na.translate = TRUE, na.value = NA, drop = TRUE,
  guide = "legend", position = "left", super = ScaleDiscrete)
}
\arguments{
\item{aesthetics}{The names of the aesthetics that this scale works with}

\item{scale_name}{The name of the scale}

\item{palette}{A palette function that when called with a single integer
argument (the number of levels in the scale) returns the values that
they should take}

\item{name}{The name of the scale. Used as axis or legend title. If
\code{NULL}, the default, the name of the scale is taken from the first
mapping used for that aesthetic.}

\item{breaks}{One of:
\itemize{
\item \code{NULL} for no breaks
\item \code{waiver()} for the default breaks computed by the
transformation object
\item A character vector of breaks
\item A function that takes the limits as input and returns breaks
as output
}}

\item{labels}{One of:
\itemize{
\item \code{NULL} for no labels
\item \code{waiver()} for the default labels computed by the
transformation object
\item A character vector giving labels (must be same length as \code{breaks})
\item A function that takes the breaks as input and returns labels
as output
}}

\item{limits}{A character vector that defines possible values of the scale
and their order.}

<<<<<<< HEAD
\item{expand}{Vector of range expansion constants used to add some
padding around the data, to ensure that they are placed some distance
away from the axes. Use the convenience function \code{\link{expand_scale}}
to generate the values for the \code{expand} argument. The defaults are to
expand the scale by 5\% on each side for continuous variables, and by
0.6 units on each side for discrete variables.}
=======
\item{expand}{A numeric vector of length two giving multiplicative and
additive expansion constants. These constants ensure that the data is
placed some distance away from the axes. The defaults are
\code{c(0.05, 0)} for continuous variables, and \code{c(0, 0.6)} for
discrete variables.}
>>>>>>> 32e699e0

\item{na.translate}{Unlike continuous scales, discrete scales can easily show
missing values, and do so by default. If you want to remove missing values
from a discrete scale, specify \code{na.translate = FALSE}.}

\item{na.value}{If \code{na.translate = TRUE}, what value aesthetic
value should missing be displayed as? Does not apply to position scales
where \code{NA} is always placed at the far right.}

\item{drop}{Should unused factor levels be omitted from the scale?
The default, \code{TRUE}, uses the levels that appear in the data;
\code{FALSE} uses all the levels in the factor.}

\item{guide}{A function used to create a guide or its name. See
\code{\link[=guides]{guides()}} for more info.}

\item{position}{The position of the axis. "left" or "right" for vertical
scales, "top" or "bottom" for horizontal scales}

\item{super}{The super class to use for the constructed scale}
}
\description{
Discrete scale constructor.
}
\keyword{internal}<|MERGE_RESOLUTION|>--- conflicted
+++ resolved
@@ -45,20 +45,11 @@
 \item{limits}{A character vector that defines possible values of the scale
 and their order.}
 
-<<<<<<< HEAD
-\item{expand}{Vector of range expansion constants used to add some
-padding around the data, to ensure that they are placed some distance
-away from the axes. Use the convenience function \code{\link{expand_scale}}
-to generate the values for the \code{expand} argument. The defaults are to
-expand the scale by 5\% on each side for continuous variables, and by
-0.6 units on each side for discrete variables.}
-=======
 \item{expand}{A numeric vector of length two giving multiplicative and
 additive expansion constants. These constants ensure that the data is
 placed some distance away from the axes. The defaults are
 \code{c(0.05, 0)} for continuous variables, and \code{c(0, 0.6)} for
 discrete variables.}
->>>>>>> 32e699e0
 
 \item{na.translate}{Unlike continuous scales, discrete scales can easily show
 missing values, and do so by default. If you want to remove missing values

% Generated by roxygen2: do not edit by hand
% Please edit documentation in R/scale-gradient.r, R/zxx.r
\name{scale_colour_gradient}
\alias{scale_colour_gradient}
\alias{scale_fill_gradient}
\alias{scale_colour_gradient2}
\alias{scale_fill_gradient2}
\alias{scale_colour_gradientn}
\alias{scale_fill_gradientn}
\alias{scale_colour_steps}
\alias{scale_fill_steps}
\alias{scale_colour_binned}
\alias{scale_colour_datetime}
\alias{scale_color_datetime}
\alias{scale_colour_date}
\alias{scale_color_date}
\alias{scale_fill_datetime}
\alias{scale_fill_date}
<<<<<<< HEAD
\alias{scale_color_continuous}
\alias{scale_color_binned}
=======
>>>>>>> 23e32419
\alias{scale_color_gradient}
\alias{scale_color_steps}
\alias{scale_color_gradient2}
\alias{scale_color_gradientn}
\title{Gradient colour scales}
\usage{
scale_colour_gradient(..., low = "#132B43", high = "#56B1F7",
  space = "Lab", na.value = "grey50", guide = "colourbar",
  aesthetics = "colour")

scale_fill_gradient(..., low = "#132B43", high = "#56B1F7",
  space = "Lab", na.value = "grey50", guide = "colourbar",
  aesthetics = "fill")

scale_colour_gradient2(..., low = muted("red"), mid = "white",
  high = muted("blue"), midpoint = 0, space = "Lab",
  na.value = "grey50", guide = "colourbar", aesthetics = "colour")

scale_fill_gradient2(..., low = muted("red"), mid = "white",
  high = muted("blue"), midpoint = 0, space = "Lab",
  na.value = "grey50", guide = "colourbar", aesthetics = "fill")

scale_colour_gradientn(..., colours, values = NULL, space = "Lab",
  na.value = "grey50", guide = "colourbar", aesthetics = "colour",
  colors)

scale_fill_gradientn(..., colours, values = NULL, space = "Lab",
  na.value = "grey50", guide = "colourbar", aesthetics = "fill",
  colors)

scale_colour_steps(..., low = "#132B43", high = "#56B1F7",
  space = "Lab", na.value = "grey50", guide = "coloursteps",
  aesthetics = "colour")

scale_fill_steps(..., low = "#132B43", high = "#56B1F7",
  space = "Lab", na.value = "grey50", guide = "coloursteps",
  aesthetics = "fill")
}
\arguments{
\item{...}{Arguments passed on to \code{continuous_scale}
\describe{
  \item{scale_name}{The name of the scale that should be used for error messages
associated with this scale.}
  \item{palette}{A palette function that when called with a numeric vector with
values between 0 and 1 returns the corresponding output values
(e.g., \code{\link[scales:area_pal]{scales::area_pal()}}).}
  \item{name}{The name of the scale. Used as the axis or legend title. If
\code{waiver()}, the default, the name of the scale is taken from the first
mapping used for that aesthetic. If \code{NULL}, the legend title will be
omitted.}
  \item{breaks}{One of:
\itemize{
\item \code{NULL} for no breaks
\item \code{waiver()} for the default breaks computed by the
\link[scales:trans_new]{transformation object}
\item A numeric vector of positions
\item A function that takes the limits as input and returns breaks
as output (e.g., a function returned by \code{\link[scales:extended_breaks]{scales::extended_breaks()}})
}}
  \item{minor_breaks}{One of:
\itemize{
\item \code{NULL} for no minor breaks
\item \code{waiver()} for the default breaks (one minor break between
each major break)
\item A numeric vector of positions
\item A function that given the limits returns a vector of minor breaks.
}}
  \item{labels}{One of:
\itemize{
\item \code{NULL} for no labels
\item \code{waiver()} for the default labels computed by the
transformation object
\item A character vector giving labels (must be same length as \code{breaks})
\item A function that takes the breaks as input and returns labels
as output
}}
  \item{limits}{One of:
\itemize{
\item \code{NULL} to use the default scale range
\item A numeric vector of length two providing limits of the scale.
Use \code{NA} to refer to the existing minimum or maximum
\item A function that accepts the existing (automatic) limits and returns
new limits
Note that setting limits on positional scales will \strong{remove} data outside of the limits.
If the purpose is to zoom, use the limit argument in the coordinate system
(see \code{\link[=coord_cartesian]{coord_cartesian()}}).
}}
  \item{rescaler}{A function used to scale the input values to the
range [0, 1]. This is always \code{\link[scales:rescale]{scales::rescale()}}, except for
diverging and n colour gradients (i.e., \code{\link[=scale_colour_gradient2]{scale_colour_gradient2()}},
\code{\link[=scale_colour_gradientn]{scale_colour_gradientn()}}). The \code{rescaler} is ignored by position
scales, which ways use \code{\link[scales:rescale]{scales::rescale()}}.}
  \item{oob}{One of:
\itemize{
\item Function that handles limits outside of the scale limits
(out of bounds).
\item The default (\code{\link[scales:censor]{scales::censor()}}) replaces out of
bounds values with \code{NA}.
\item \code{\link[scales:squish]{scales::squish()}} for squishing out of bounds values into range.
\item \code{\link[scales:squish_infinite]{scales::squish_infinite()}} for squishing infitite values into range.
}}
  \item{trans}{For continuous scales, the name of a transformation object
or the object itself. Built-in transformations include "asn", "atanh",
"boxcox", "date", "exp", "hms", "identity", "log", "log10", "log1p", "log2",
"logit", "modulus", "probability", "probit", "pseudo_log", "reciprocal",
"reverse", "sqrt" and "time".

A transformation object bundles together a transform, its inverse,
and methods for generating breaks and labels. Transformation objects
are defined in the scales package, and are called \code{<name>_trans} (e.g.,
\code{\link[scales:boxcox_trans]{scales::boxcox_trans()}}). You can create your own
transformation with \code{\link[scales:trans_new]{scales::trans_new()}}.}
  \item{expand}{For position scales, a vector of range expansion constants used to add some
padding around the data to ensure that they are placed some distance
away from the axes. Use the convenience function \code{\link[=expansion]{expansion()}}
to generate the values for the \code{expand} argument. The defaults are to
expand the scale by 5\% on each side for continuous variables, and by
0.6 units on each side for discrete variables.}
  \item{position}{For position scales, The position of the axis.
\code{left} or \code{right} for y axes, \code{top} or \code{bottom} for x axes.}
  \item{super}{The super class to use for the constructed scale}
}}

\item{low, high}{Colours for low and high ends of the gradient.}

\item{space}{colour space in which to calculate gradient. Must be "Lab" -
other values are deprecated.}

\item{na.value}{Colour to use for missing values}

\item{guide}{Type of legend. Use \code{"colourbar"} for continuous
colour bar, or \code{"legend"} for discrete colour legend.}

\item{aesthetics}{Character string or vector of character strings listing the
name(s) of the aesthetic(s) that this scale works with. This can be useful, for
example, to apply colour settings to the \code{colour} and \code{fill} aesthetics at the
same time, via \code{aesthetics = c("colour", "fill")}.}

\item{mid}{colour for mid point}

\item{midpoint}{The midpoint (in data value) of the diverging scale.
Defaults to 0.}

\item{colours, colors}{Vector of colours to use for n-colour gradient.}

\item{values}{if colours should not be evenly positioned along the gradient
this vector gives the position (between 0 and 1) for each colour in the
\code{colours} vector. See \code{\link[=rescale]{rescale()}} for a convenience function
to map an arbitrary range to between 0 and 1.}
}
\description{
\code{scale_*_gradient} creates a two colour gradient (low-high),
\code{scale_*_gradient2} creates a diverging colour gradient (low-mid-high),
\code{scale_*_gradientn} creates a n-colour gradient.
}
\details{
Default colours are generated with \pkg{munsell} and
\code{mnsl(c("2.5PB 2/4", "2.5PB 7/10"))}. Generally, for continuous
colour scales you want to keep hue constant, but vary chroma and
luminance. The \pkg{munsell} package makes this easy to do using the
Munsell colour system.
}
\examples{
df <- data.frame(
  x = runif(100),
  y = runif(100),
  z1 = rnorm(100),
  z2 = abs(rnorm(100))
)

df_na <- data.frame(
  value = seq(1, 20),
  x = runif(20),
  y = runif(20),
  z1 = c(rep(NA, 10), rnorm(10))
)

# Default colour scale colours from light blue to dark blue
ggplot(df, aes(x, y)) +
  geom_point(aes(colour = z2))

# For diverging colour scales use gradient2
ggplot(df, aes(x, y)) +
  geom_point(aes(colour = z1)) +
  scale_colour_gradient2()

# Use your own colour scale with gradientn
ggplot(df, aes(x, y)) +
  geom_point(aes(colour = z1)) +
  scale_colour_gradientn(colours = terrain.colors(10))

# Equivalent fill scales do the same job for the fill aesthetic
ggplot(faithfuld, aes(waiting, eruptions)) +
  geom_raster(aes(fill = density)) +
  scale_fill_gradientn(colours = terrain.colors(10))

# Adjust colour choices with low and high
ggplot(df, aes(x, y)) +
  geom_point(aes(colour = z2)) +
  scale_colour_gradient(low = "white", high = "black")
# Avoid red-green colour contrasts because ~10\% of men have difficulty
# seeing them

# Use `na.value = NA` to hide missing values but keep the original axis range
ggplot(df_na, aes(x = value, y)) +
  geom_bar(aes(fill = z1), stat = "identity") +
  scale_fill_gradient(low = "yellow", high = "red", na.value = NA)

 ggplot(df_na, aes(x, y)) +
   geom_point(aes(colour = z1)) +
   scale_colour_gradient(low = "yellow", high = "red", na.value = NA)

}
\seealso{
\code{\link[scales:seq_gradient_pal]{scales::seq_gradient_pal()}} for details on underlying
palette

Other colour scales: \code{\link{scale_alpha}},
  \code{\link{scale_colour_brewer}},
  \code{\link{scale_colour_grey}},
  \code{\link{scale_colour_hue}},
  \code{\link{scale_colour_viridis_d}}
}
\concept{colour scales}<|MERGE_RESOLUTION|>--- conflicted
+++ resolved
@@ -16,11 +16,7 @@
 \alias{scale_color_date}
 \alias{scale_fill_datetime}
 \alias{scale_fill_date}
-<<<<<<< HEAD
-\alias{scale_color_continuous}
 \alias{scale_color_binned}
-=======
->>>>>>> 23e32419
 \alias{scale_color_gradient}
 \alias{scale_color_steps}
 \alias{scale_color_gradient2}
@@ -142,6 +138,60 @@
   \item{position}{For position scales, The position of the axis.
 \code{left} or \code{right} for y axes, \code{top} or \code{bottom} for x axes.}
   \item{super}{The super class to use for the constructed scale}
+  \item{scale_name}{The name of the scale}
+  \item{palette}{A palette function that when called with a numeric vector with
+values between 0 and 1 returns the corresponding values in the range the
+scale maps to.}
+  \item{name}{The name of the scale. Used as the axis or legend title. If
+\code{waiver()}, the default, the name of the scale is taken from the first
+mapping used for that aesthetic. If \code{NULL}, the legend title will be
+omitted.}
+  \item{breaks}{One of:
+\itemize{
+\item \code{NULL} for no breaks
+\item \code{waiver()} for the default breaks computed by the
+transformation object
+\item A numeric vector of positions
+\item A function that takes the limits as input and returns breaks
+as output
+}}
+  \item{minor_breaks}{One of:
+\itemize{
+\item \code{NULL} for no minor breaks
+\item \code{waiver()} for the default breaks (one minor break between
+each major break)
+\item A numeric vector of positions
+\item A function that given the limits returns a vector of minor breaks.
+}}
+  \item{labels}{One of:
+\itemize{
+\item \code{NULL} for no labels
+\item \code{waiver()} for the default labels computed by the
+transformation object
+\item A character vector giving labels (must be same length as \code{breaks})
+\item A function that takes the breaks as input and returns labels
+as output
+}}
+  \item{limits}{A numeric vector of length two providing limits of the scale.
+Use \code{NA} to refer to the existing minimum or maximum.}
+  \item{rescaler}{Used by diverging and n colour gradients
+(i.e. \code{\link[=scale_colour_gradient2]{scale_colour_gradient2()}}, \code{\link[=scale_colour_gradientn]{scale_colour_gradientn()}}).
+A function used to scale the input values to the range [0, 1].}
+  \item{oob}{Function that handles limits outside of the scale limits
+(out of bounds). The default replaces out of bounds values with \code{NA}.}
+  \item{trans}{Either the name of a transformation object, or the
+object itself. Built-in transformations include "asn", "atanh",
+"boxcox", "exp", "identity", "log", "log10", "log1p", "log2",
+"logit", "probability", "probit", "reciprocal", "reverse" and "sqrt".
+
+A transformation object bundles together a transform, its inverse,
+and methods for generating breaks and labels. Transformation objects
+are defined in the scales package, and are called \code{name_trans}, e.g.
+\code{\link[scales:boxcox_trans]{scales::boxcox_trans()}}. You can create your own
+transformation with \code{\link[scales:trans_new]{scales::trans_new()}}.}
+  \item{position}{The position of the axis. "left" or "right" for vertical
+scales, "top" or "bottom" for horizontal scales}
+  \item{super}{The super class to use for the constructed scale}
 }}
 
 \item{low, high}{Colours for low and high ends of the gradient.}

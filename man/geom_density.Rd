--- conflicted
+++ resolved
@@ -164,14 +164,6 @@
 the histogram. This is a useful alternative to the histogram for continuous
 data that comes from an underlying smooth distribution.
 }
-<<<<<<< HEAD
-=======
-\section{Orientation}{
-
-This geom treats each axis differently and, thus, can have two orientations. Often the orientation is easy to deduce from a combination of the given mappings and the types of positional scales in use. Thus, ggplot2 will by default try to guess which orientation the layer should have. Under rare circumstances, the orientation is ambiguous and guessing may fail. In that case the orientation can be specified directly using the \code{orientation} parameter, which can be either \code{"x"} or \code{"y"}. The value gives the axis that the geom should run along, \code{"x"} being the default orientation you would expect for the geom.
-}
-
->>>>>>> 194d8c94
 \section{Computed variables}{
 
 These are calculated by the 'stat' part of layers and can be accessed with \link[=aes_eval]{delayed evaluation}.
@@ -187,7 +179,7 @@
 
 \section{Orientation}{
 
-This geom treats each axis differently and, thus, can thus have two
+This geom treats each axis differently and, thus, can have two
 orientations. Often the orientation is easy to deduce from a combination of
 the given mappings and the types of positional scales in use. Thus, ggplot2
 will by default try to guess which orientation the layer should have. Under

% Generated by roxygen2: do not edit by hand
% Please edit documentation in R/scale-continuous.r
\name{scale_continuous}
\alias{scale_x_continuous}
\alias{scale_y_continuous}
\alias{scale_x_log10}
\alias{scale_y_log10}
\alias{scale_x_reverse}
\alias{scale_y_reverse}
\alias{scale_x_sqrt}
\alias{scale_y_sqrt}
\title{Position scales for continuous data (x & y)}
\usage{
scale_x_continuous(name = waiver(), breaks = waiver(),
  minor_breaks = waiver(), labels = waiver(), limits = NULL,
  expand = waiver(), oob = censor, na.value = NA_real_,
  trans = "identity", position = "bottom", sec.axis = waiver())

scale_y_continuous(name = waiver(), breaks = waiver(),
  minor_breaks = waiver(), labels = waiver(), limits = NULL,
  expand = waiver(), oob = censor, na.value = NA_real_,
  trans = "identity", position = "left", sec.axis = waiver())

scale_x_log10(...)

scale_y_log10(...)

scale_x_reverse(...)

scale_y_reverse(...)

scale_x_sqrt(...)

scale_y_sqrt(...)
}
\arguments{
\item{name}{The name of the scale. Used as the axis or legend title. If
\code{waiver()}, the default, the name of the scale is taken from the first
mapping used for that aesthetic. If \code{NULL}, the legend title will be
omitted.}

\item{breaks}{One of:
\itemize{
\item \code{NULL} for no breaks
\item \code{waiver()} for the default breaks computed by the
\link[scales:trans_new]{transformation object}
\item A numeric vector of positions
\item A function that takes the limits as input and returns breaks
as output (e.g., a function returned by \code{\link[scales:extended_breaks]{scales::extended_breaks()}})
}}

\item{minor_breaks}{One of:
\itemize{
\item \code{NULL} for no minor breaks
\item \code{waiver()} for the default breaks (one minor break between
each major break)
\item A numeric vector of positions
\item A function that given the limits returns a vector of minor breaks.
}}

\item{labels}{One of:
\itemize{
\item \code{NULL} for no labels
\item \code{waiver()} for the default labels computed by the
transformation object
\item A character vector giving labels (must be same length as \code{breaks})
\item A function that takes the breaks as input and returns labels
as output
}}

\item{limits}{One of:
\itemize{
\item \code{NULL} to use the default scale range
\item A numeric vector of length two providing limits of the scale.
Use \code{NA} to refer to the existing minimum or maximum
\item A function that accepts the existing (automatic) limits and returns
new limits
Note that setting limits on positional scales will \strong{remove} data outside of the limits.
If the purpose is to zoom, use the limit argument in the coordinate system
(see \code{\link[=coord_cartesian]{coord_cartesian()}}).
}}

\item{expand}{For position scales, a vector of range expansion constants used to add some
padding around the data to ensure that they are placed some distance
away from the axes. Use the convenience function \code{\link[=expansion]{expansion()}}
to generate the values for the \code{expand} argument. The defaults are to
expand the scale by 5\% on each side for continuous variables, and by
0.6 units on each side for discrete variables.}

\item{oob}{One of:
\itemize{
\item Function that handles limits outside of the scale limits
(out of bounds).
\item The default (\code{\link[scales:censor]{scales::censor()}}) replaces out of
bounds values with \code{NA}.
\item \code{\link[scales:squish]{scales::squish()}} for squishing out of bounds values into range.
\item \code{\link[scales:squish_infinite]{scales::squish_infinite()}} for squishing infitite values into range.
}}

\item{na.value}{Missing values will be replaced with this value.}

\item{trans}{For continuous scales, the name of a transformation object
or the object itself. Built-in transformations include "asn", "atanh",
"boxcox", "date", "exp", "hms", "identity", "log", "log10", "log1p", "log2",
"logit", "modulus", "probability", "probit", "pseudo_log", "reciprocal",
"reverse", "sqrt" and "time".

A transformation object bundles together a transform, its inverse,
and methods for generating breaks and labels. Transformation objects
are defined in the scales package, and are called \code{<name>_trans} (e.g.,
\code{\link[scales:boxcox_trans]{scales::boxcox_trans()}}). You can create your own
transformation with \code{\link[scales:trans_new]{scales::trans_new()}}.}

\item{position}{For position scales, The position of the axis.
\code{left} or \code{right} for y axes, \code{top} or \code{bottom} for x axes.}

\item{sec.axis}{\code{\link[=sec_axis]{sec_axis()}} is used to specify a secondary axis.}

\item{...}{Other arguments passed on to \code{scale_(x|y)_continuous()}}
}
\description{
\code{scale_x_continuous()} and \code{scale_y_continuous()} are the default
scales for continuous x and y aesthetics. There are three variants
that set the \code{trans} argument for commonly used transformations:
\code{scale_*_log10()}, \code{scale_*_sqrt()} and \code{scale_*_reverse()}.
}
\details{
For simple manipulation of labels and limits, you may wish to use
\code{\link[=labs]{labs()}} and \code{\link[=lims]{lims()}} instead.
}
\examples{
p1 <- ggplot(mpg, aes(displ, hwy)) +
  geom_point()
p1

# Manipulating the default position scales lets you:
#  * change the axis labels
p1 +
  scale_x_continuous("Engine displacement (L)") +
  scale_y_continuous("Highway MPG")

# You can also use the short-cut labs().
# Use NULL to suppress axis labels
p1 + labs(x = NULL, y = NULL)

#  * modify the axis limits
p1 + scale_x_continuous(limits = c(2, 6))
p1 + scale_x_continuous(limits = c(0, 10))

# you can also use the short hand functions `xlim()` and `ylim()`
p1 + xlim(2, 6)

#  * choose where the ticks appear
p1 + scale_x_continuous(breaks = c(2, 4, 6))

#  * choose your own labels
p1 + scale_x_continuous(
  breaks = c(2, 4, 6),
  label = c("two", "four", "six")
)

# Typically you'll pass a function to the `labels` argument.
# Some common formats are built into the scales package:
df <- data.frame(
  x = rnorm(10) * 100000,
  y = seq(0, 1, length.out = 10)
)
p2 <- ggplot(df, aes(x, y)) + geom_point()
p2 + scale_y_continuous(labels = scales::percent)
p2 + scale_y_continuous(labels = scales::dollar)
p2 + scale_x_continuous(labels = scales::comma)

# You can also override the default linear mapping by using a
# transformation. There are three shortcuts:
p1 + scale_y_log10()
p1 + scale_y_sqrt()
p1 + scale_y_reverse()

# Or you can supply a transformation in the `trans` argument:
p1 + scale_y_continuous(trans = scales::reciprocal_trans())

# You can also create your own. See ?scales::trans_new

}
\seealso{
<<<<<<< HEAD
\code{\link[=sec_axis]{sec_axis()}} for how to specify secondary axes

Other position scales: \code{\link{scale_x_binned}},
  \code{\link{scale_x_date}},
=======
Other position scales: \code{\link{scale_x_date}},
>>>>>>> 23e32419
  \code{\link{scale_x_discrete}}
}
\concept{position scales}<|MERGE_RESOLUTION|>--- conflicted
+++ resolved
@@ -183,14 +183,8 @@
 
 }
 \seealso{
-<<<<<<< HEAD
-\code{\link[=sec_axis]{sec_axis()}} for how to specify secondary axes
-
 Other position scales: \code{\link{scale_x_binned}},
   \code{\link{scale_x_date}},
-=======
-Other position scales: \code{\link{scale_x_date}},
->>>>>>> 23e32419
   \code{\link{scale_x_discrete}}
 }
 \concept{position scales}
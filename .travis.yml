language: R
cache: packages
sudo: true
dist: trusty

# build matrix; turn on vdiffr only on r release
matrix:
  include:
  - r: devel
  - r: release
<<<<<<< HEAD
    env: VDIFFR_RUN_TESTS=true
    r_github_packages:
    - tidyverse/tidytemplate
    - r-lib/pkgdown

=======
    env: USE_VDIFFR=true
    before_cache:
    - Rscript -e 'remotes::install_cran("pkgdown")'
    - Rscript -e 'remotes::install_github("tidyverse/tidytemplate")'
>>>>>>> 9f1904df
    deploy:
      provider: script
      script: Rscript -e 'pkgdown::deploy_site_github(verbose = TRUE)'
      skip_cleanup: true
  - r: oldrel
  - r: 3.2
    env: R_REMOTES_NO_ERRORS_FROM_WARNINGS=true
  - r: 3.1
    env: R_REMOTES_NO_ERRORS_FROM_WARNINGS=true

# environment variables set for all builds
env:
  global:
  # don't treat missing suggested packages as error
  - _R_CHECK_FORCE_SUGGESTS_=false
  # switch off vdiffr by default
  - VDIFFR_RUN_TESTS=false

after_success:
  - Rscript -e 'covr::codecov()'

before_install:
  - sudo add-apt-repository ppa:ubuntugis/ubuntugis-unstable --yes
  - sudo apt-get --yes --force-yes update -qq
  - sudo apt-get install --yes libudunits2-dev libproj-dev libgeos-dev libgdal-dev
  - Rscript -e 'update.packages(ask = FALSE)'<|MERGE_RESOLUTION|>--- conflicted
+++ resolved
@@ -8,22 +8,15 @@
   include:
   - r: devel
   - r: release
-<<<<<<< HEAD
     env: VDIFFR_RUN_TESTS=true
-    r_github_packages:
-    - tidyverse/tidytemplate
-    - r-lib/pkgdown
-
-=======
-    env: USE_VDIFFR=true
     before_cache:
     - Rscript -e 'remotes::install_cran("pkgdown")'
     - Rscript -e 'remotes::install_github("tidyverse/tidytemplate")'
->>>>>>> 9f1904df
     deploy:
       provider: script
       script: Rscript -e 'pkgdown::deploy_site_github(verbose = TRUE)'
       skip_cleanup: true
+
   - r: oldrel
   - r: 3.2
     env: R_REMOTES_NO_ERRORS_FROM_WARNINGS=true
